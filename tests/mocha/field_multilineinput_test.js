/**
 * @license
 * Copyright 2020 Google LLC
 * SPDX-License-Identifier: Apache-2.0
 */

goog.module('Blockly.test.fieldMultiline');

<<<<<<< HEAD
const {createTestBlock, defineRowBlock, sharedTestSetup, sharedTestTeardown, workspaceTeardown} = goog.require('Blockly.test.helpers');
=======
const {assertFieldValue, runConstructorSuiteTests, runFromJsonSuiteTests, runSetValueTests} = goog.require('Blockly.test.helpers.fields');
const {createTestBlock, defineRowBlock} = goog.require('Blockly.test.helpers.blockDefinitions');
const {sharedTestSetup, sharedTestTeardown, workspaceTeardown} = goog.require('Blockly.test.helpers.setupTeardown');
const {runCodeGenerationTestSuites} = goog.require('Blockly.test.helpers.codeGeneration');
>>>>>>> 61322294


suite('Multiline Input Fields', function() {
  setup(function() {
    sharedTestSetup.call(this);
  });
  teardown(function() {
    sharedTestTeardown.call(this);
  });
  /**
   * Configuration for field tests with invalid values.
   * @type {!Array<!FieldCreationTestCase>}
   */
  const invalidValueTestCases = [
    {title: 'Undefined', value: undefined},
    {title: 'Null', value: null},
  ];
  /**
   * Configuration for field tests with valid values.
   * @type {!Array<!FieldCreationTestCase>}
   */
  const validValueTestCases = [
    {title: 'Empty string', value: '', expectedValue: ''},
    {title: 'String no newline', value: 'value', expectedValue: 'value'},
    {title: 'String with newline', value: 'bark bark\n bark bark bark\n bark bar bark bark\n', expectedValue: 'bark bark\n bark bark bark\n bark bar bark bark\n'},
    {title: 'Boolean true', value: true, expectedValue: 'true'},
    {title: 'Boolean false', value: false, expectedValue: 'false'},
    {title: 'Number (Truthy)', value: 1, expectedValue: '1'},
    {title: 'Number (Falsy)', value: 0, expectedValue: '0'},
    {title: 'NaN', value: NaN, expectedValue: 'NaN'},
  ];
  const addArgsAndJson = function(testCase) {
    testCase.args = [testCase.value];
    testCase.json = {'text': testCase.value};
  };
  invalidValueTestCases.forEach(addArgsAndJson);
  validValueTestCases.forEach(addArgsAndJson);

  /**
   * The expected default value for the field being tested.
   * @type {*}
   */
  const defaultFieldValue = '';
  /**
   * Asserts that the field property values are set to default.
   * @param {!Blockly.FieldMultilineInput} field The field to check.
   */
  const assertFieldDefault = function(field) {
<<<<<<< HEAD
    testHelpers.assertFieldValue(field, defaultFieldValue);
=======
    assertFieldValue(field, defaultFieldValue);
>>>>>>> 61322294
  };
  /**
   * Asserts that the field properties are correct based on the test case.
   * @param {!Blockly.FieldMultilineInput} field The field to check.
   * @param {!FieldValueTestCase} testCase The test case.
   */
  const validTestCaseAssertField = function(field, testCase) {
<<<<<<< HEAD
    testHelpers.assertFieldValue(field, testCase.expectedValue);
=======
    assertFieldValue(field, testCase.expectedValue);
>>>>>>> 61322294
  };

  runConstructorSuiteTests(
      Blockly.FieldMultilineInput, validValueTestCases, invalidValueTestCases,
      validTestCaseAssertField, assertFieldDefault);

<<<<<<< HEAD
  testHelpers.runFromJsonSuiteTests(
=======
  runFromJsonSuiteTests(
>>>>>>> 61322294
      Blockly.FieldMultilineInput, validValueTestCases, invalidValueTestCases,
      validTestCaseAssertField, assertFieldDefault);

  suite('setValue', function() {
    suite('Empty -> New Value', function() {
      setup(function() {
        this.field = new Blockly.FieldMultilineInput();
      });
      runSetValueTests(
          validValueTestCases, invalidValueTestCases, defaultFieldValue);
      test('With source block', function() {
        this.field.setSourceBlock(createTestBlock());
        this.field.setValue('value');
        assertFieldValue(this.field, 'value');
      });
    });
    suite('Value -> New Value', function() {
      const initialValue = 'oldValue';
      setup(function() {
        this.field = new Blockly.FieldMultilineInput(initialValue);
      });
      runSetValueTests(
          validValueTestCases, invalidValueTestCases, initialValue);
      test('With source block', function() {
        this.field.setSourceBlock(createTestBlock());
        this.field.setValue('value');
        assertFieldValue(this.field, 'value');
      });
    });
  });

  suite('blockToCode', function() {
    setup(function() {
      this.workspace = new Blockly.Workspace();
    });
    const createBlockFn = (value) => {
      return (workspace) => {
        const block = workspace.newBlock('text_multiline');
        const textField = block.getField('TEXT');
        textField.setValue(value);
        return block;
      };
    };

    /**
     * Test suites for code generation tests.s
     * @type {Array<CodeGenerationTestSuite>}
     */
    const testSuites = [
      {title: 'Dart', generator: Blockly.Dart,
        testCases: [
          {title: 'Empty string', expectedCode: '\'\'',
            createBlock: createBlockFn('')},
          {title: 'String with newline', expectedCode: '\'bark bark\' + \'\\n\' + \n\' bark bark bark\' + \'\\n\' + \n\' bark bar bark bark\' + \'\\n\' + \n\'\'',
            createBlock: createBlockFn('bark bark\n bark bark bark\n bark bar bark bark\n')},
        ]},
      {title: 'JavaScript', generator: Blockly.JavaScript,
        testCases: [
          {title: 'Empty string', expectedCode: '\'\'',
            createBlock: createBlockFn('')},
          {title: 'String with newline', expectedCode: '\'bark bark\' + \'\\n\' +\n\' bark bark bark\' + \'\\n\' +\n\' bark bar bark bark\' + \'\\n\' +\n\'\'',
            createBlock: createBlockFn('bark bark\n bark bark bark\n bark bar bark bark\n')},
        ]},
      {title: 'Lua', generator: Blockly.Lua,
        testCases: [
          {title: 'Empty string', expectedCode: '\'\'',
            createBlock: createBlockFn('')},
          {title: 'String with newline', expectedCode: '\'bark bark\' .. \'\\n\' ..\n\' bark bark bark\' .. \'\\n\' ..\n\' bark bar bark bark\' .. \'\\n\' ..\n\'\'',
            createBlock: createBlockFn('bark bark\n bark bark bark\n bark bar bark bark\n')},
        ]},
      {title: 'PHP', generator: Blockly.PHP,
        testCases: [
          {title: 'Empty string', expectedCode: '\'\'',
            createBlock: createBlockFn('')},
          {title: 'String with newline', expectedCode: '\'bark bark\' . "\\n" .\n\' bark bark bark\' . "\\n" .\n\' bark bar bark bark\' . "\\n" .\n\'\'',
            createBlock: createBlockFn('bark bark\n bark bark bark\n bark bar bark bark\n')},
        ]},
      {title: 'Python', generator: Blockly.Python,
        testCases: [
          {title: 'Empty string', expectedCode: '\'\'',
            createBlock: createBlockFn('')},
          {title: 'String with newline', expectedCode: '\'bark bark\' + \'\\n\' + \n\' bark bark bark\' + \'\\n\' + \n\' bark bar bark bark\' + \'\\n\' + \n\'\'',
            createBlock: createBlockFn('bark bark\n bark bark bark\n bark bar bark bark\n')},
        ]},
    ];
    runCodeGenerationTestSuites(testSuites);
  });

  suite('Serialization', function() {
    setup(function() {
      this.workspace = new Blockly.Workspace();
      defineRowBlock();
      
      this.assertValue = (value) => {
        const block = this.workspace.newBlock('row_block');
        const field = new Blockly.FieldMultilineInput(value);
        block.getInput('INPUT').appendField(field, 'MULTILINE');
        const jso = Blockly.serialization.blocks.save(block);
        chai.assert.deepEqual(jso['fields'], {'MULTILINE': value});
      };
    });

    teardown(function() {
      workspaceTeardown.call(this, this.workspace);
    });

    test('Single line', function() {
      this.assertValue('this is a single line');
    });

    test('Multiple lines', function() {
      this.assertValue('this\nis\n  multiple\n    lines');
    });
  });

  suite('Serialization', function() {
    setup(function() {
      this.workspace = new Blockly.Workspace();
      defineRowBlock();
      
      this.assertValue = (value) => {
        const block = this.workspace.newBlock('row_block');
        const field = new Blockly.FieldMultilineInput(value);
        block.getInput('INPUT').appendField(field, 'MULTILINE');
        const jso = Blockly.serialization.blocks.save(block);
        chai.assert.deepEqual(jso['fields'], {'MULTILINE': value});
      };
    });

    teardown(function() {
      workspaceTeardown.call(this, this.workspace);
    });

    test('Single line', function() {
      this.assertValue('this is a single line');
    });

    test('Multiple lines', function() {
      this.assertValue('this\nis\n  multiple\n    lines');
    });
  });
});<|MERGE_RESOLUTION|>--- conflicted
+++ resolved
@@ -6,14 +6,10 @@
 
 goog.module('Blockly.test.fieldMultiline');
 
-<<<<<<< HEAD
-const {createTestBlock, defineRowBlock, sharedTestSetup, sharedTestTeardown, workspaceTeardown} = goog.require('Blockly.test.helpers');
-=======
 const {assertFieldValue, runConstructorSuiteTests, runFromJsonSuiteTests, runSetValueTests} = goog.require('Blockly.test.helpers.fields');
 const {createTestBlock, defineRowBlock} = goog.require('Blockly.test.helpers.blockDefinitions');
 const {sharedTestSetup, sharedTestTeardown, workspaceTeardown} = goog.require('Blockly.test.helpers.setupTeardown');
 const {runCodeGenerationTestSuites} = goog.require('Blockly.test.helpers.codeGeneration');
->>>>>>> 61322294
 
 
 suite('Multiline Input Fields', function() {
@@ -62,11 +58,7 @@
    * @param {!Blockly.FieldMultilineInput} field The field to check.
    */
   const assertFieldDefault = function(field) {
-<<<<<<< HEAD
-    testHelpers.assertFieldValue(field, defaultFieldValue);
-=======
     assertFieldValue(field, defaultFieldValue);
->>>>>>> 61322294
   };
   /**
    * Asserts that the field properties are correct based on the test case.
@@ -74,22 +66,14 @@
    * @param {!FieldValueTestCase} testCase The test case.
    */
   const validTestCaseAssertField = function(field, testCase) {
-<<<<<<< HEAD
-    testHelpers.assertFieldValue(field, testCase.expectedValue);
-=======
     assertFieldValue(field, testCase.expectedValue);
->>>>>>> 61322294
   };
 
   runConstructorSuiteTests(
       Blockly.FieldMultilineInput, validValueTestCases, invalidValueTestCases,
       validTestCaseAssertField, assertFieldDefault);
 
-<<<<<<< HEAD
-  testHelpers.runFromJsonSuiteTests(
-=======
   runFromJsonSuiteTests(
->>>>>>> 61322294
       Blockly.FieldMultilineInput, validValueTestCases, invalidValueTestCases,
       validTestCaseAssertField, assertFieldDefault);
 
@@ -204,31 +188,4 @@
       this.assertValue('this\nis\n  multiple\n    lines');
     });
   });
-
-  suite('Serialization', function() {
-    setup(function() {
-      this.workspace = new Blockly.Workspace();
-      defineRowBlock();
-      
-      this.assertValue = (value) => {
-        const block = this.workspace.newBlock('row_block');
-        const field = new Blockly.FieldMultilineInput(value);
-        block.getInput('INPUT').appendField(field, 'MULTILINE');
-        const jso = Blockly.serialization.blocks.save(block);
-        chai.assert.deepEqual(jso['fields'], {'MULTILINE': value});
-      };
-    });
-
-    teardown(function() {
-      workspaceTeardown.call(this, this.workspace);
-    });
-
-    test('Single line', function() {
-      this.assertValue('this is a single line');
-    });
-
-    test('Multiple lines', function() {
-      this.assertValue('this\nis\n  multiple\n    lines');
-    });
-  });
 });