/**
 * @license
 * Copyright 2018 Google LLC
 * SPDX-License-Identifier: Apache-2.0
 */

/**
 * @fileoverview Gulp script to build Blockly for Node & NPM.
 * Run this script by calling "npm install" in this directory.
 */
/* eslint-env node */

const gulp = require('gulp');

const buildTasks = require('./scripts/gulpfiles/build_tasks');
const packageTasks = require('./scripts/gulpfiles/package_tasks');
const gitTasks = require('./scripts/gulpfiles/git_tasks');
const licenseTasks = require('./scripts/gulpfiles/license_tasks');
const appengineTasks = require('./scripts/gulpfiles/appengine_tasks');
const releaseTasks = require('./scripts/gulpfiles/release_tasks');
const cleanupTasks = require('./scripts/gulpfiles/cleanup_tasks');
const testTasks = require('./scripts/gulpfiles/test_tasks');

module.exports = {
  // Default target if gulp invoked without specifying.
  default: buildTasks.build,

  // Main sequence targets.  They already invoke prerequisites.
  cleanBuildDir: buildTasks.cleanBuildDir,
  cleanReleaseDir: packageTasks.cleanReleaseDir,
  messages: buildTasks.messages,
  tsc: buildTasks.tsc,
  deps: buildTasks.deps,
  minify: buildTasks.minify,
  build: buildTasks.build,
  package: packageTasks.package,
  publish: releaseTasks.publish,
  publishBeta: releaseTasks.publishBeta,
  prepareDemos: appengineTasks.prepareDemos,
  deployDemos: appengineTasks.deployDemos,
  deployDemosBeta: appengineTasks.deployDemosBeta,
  gitUpdateGithubPages: gitTasks.updateGithubPages,

  // Manually-invokable targets, with prequisites where required.
  prepare: buildTasks.prepare,
  format: buildTasks.format,
  generate: buildTasks.generate,
  sortRequires: cleanupTasks.sortRequires,
<<<<<<< HEAD
  checkLicenses: licenseTasks.checkLicenses,
  clean: gulp.parallel(buildTasks.cleanBuildDir, packageTasks.cleanReleaseDir),
  buildAdvancedCompilationTest: buildTasks.buildAdvancedCompilationTest,
  gitCreateRC: gitTasks.createRC,
  
  // Targets intended only for invocation by scripts; may omit prerequisites.
  onlyBuildAdvancedCompilationTest: buildTasks.onlyBuildAdvancedCompilationTest,

  // Legacy targets, to be deleted.
  recompile: releaseTasks.recompile,
  gitSyncDevelop: gitTasks.syncDevelop,
  gitSyncMaster: gitTasks.syncMaster,
=======
  test: testTasks.test,
  testGenerators: testTasks.generators,
>>>>>>> 971d1099
};<|MERGE_RESOLUTION|>--- conflicted
+++ resolved
@@ -46,9 +46,10 @@
   format: buildTasks.format,
   generate: buildTasks.generate,
   sortRequires: cleanupTasks.sortRequires,
-<<<<<<< HEAD
   checkLicenses: licenseTasks.checkLicenses,
   clean: gulp.parallel(buildTasks.cleanBuildDir, packageTasks.cleanReleaseDir),
+  test: testTasks.test,
+  testGenerators: testTasks.generators,
   buildAdvancedCompilationTest: buildTasks.buildAdvancedCompilationTest,
   gitCreateRC: gitTasks.createRC,
   
@@ -59,8 +60,4 @@
   recompile: releaseTasks.recompile,
   gitSyncDevelop: gitTasks.syncDevelop,
   gitSyncMaster: gitTasks.syncMaster,
-=======
-  test: testTasks.test,
-  testGenerators: testTasks.generators,
->>>>>>> 971d1099
 };