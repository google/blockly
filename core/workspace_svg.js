/**
 * @license
 * Visual Blocks Editor
 *
 * Copyright 2014 Google Inc.
 * https://developers.google.com/blockly/
 *
 * Licensed under the Apache License, Version 2.0 (the "License");
 * you may not use this file except in compliance with the License.
 * You may obtain a copy of the License at
 *
 *   http://www.apache.org/licenses/LICENSE-2.0
 *
 * Unless required by applicable law or agreed to in writing, software
 * distributed under the License is distributed on an "AS IS" BASIS,
 * WITHOUT WARRANTIES OR CONDITIONS OF ANY KIND, either express or implied.
 * See the License for the specific language governing permissions and
 * limitations under the License.
 */

/**
 * @fileoverview Object representing a workspace rendered as SVG.
 * @author fraser@google.com (Neil Fraser)
 */
'use strict';

goog.provide('Blockly.WorkspaceSvg');

// TODO(scr): Fix circular dependencies
// goog.require('Blockly.Block');
goog.require('Blockly.ScrollbarPair');
goog.require('Blockly.Trashcan');
goog.require('Blockly.ZoomControls');
goog.require('Blockly.Workspace');
goog.require('Blockly.Xml');

goog.require('goog.dom');
goog.require('goog.math.Coordinate');
goog.require('goog.userAgent');


/**
 * Class for a workspace.  This is an onscreen area with optional trashcan,
 * scrollbars, bubbles, and dragging.
 * @param {!Object} options Dictionary of options.
 * @extends {Blockly.Workspace}
 * @constructor
 */
Blockly.WorkspaceSvg = function(options) {
  Blockly.WorkspaceSvg.superClass_.constructor.call(this, options);
  this.getMetrics = options.getMetrics;
  this.setMetrics = options.setMetrics;

  Blockly.ConnectionDB.init(this);
  /**
   * Database of pre-loaded sounds.
   * @private
   * @const
   */
  this.SOUNDS_ = Object.create(null);
};
goog.inherits(Blockly.WorkspaceSvg, Blockly.Workspace);

/**
 * Svg workspaces are user-visible (as opposed to a headless workspace).
 * @type {boolean} True if visible.  False if headless.
 */
Blockly.WorkspaceSvg.prototype.rendered = true;

/**
 * Is this workspace the surface for a flyout?
 * @type {boolean}
 */
Blockly.WorkspaceSvg.prototype.isFlyout = false;

/**
 * Is this workspace currently being dragged around?
 * @type {boolean}
 */
Blockly.WorkspaceSvg.prototype.isScrolling = false;

/**
 * Current horizontal scrolling offset.
 * @type {number}
 */
Blockly.WorkspaceSvg.prototype.scrollX = 0;

/**
 * Current vertical scrolling offset.
 * @type {number}
 */
Blockly.WorkspaceSvg.prototype.scrollY = 0;

/**
 * Is zooming enabled?.
 * @type {boolean}
 */
Blockly.Workspace.prototype.zooming = true;

/**
 * Current scale.
 * @type {number}
 */
Blockly.Workspace.prototype.scale = 1;

/**
 * Current scale speed.
 * @type {number}
 */
Blockly.Workspace.prototype.scaleSpeed = 1.2;

/**
 * Current minimum scale.
 * @type {number}
 */
Blockly.Workspace.prototype.minScale = 0.3;

/**
 * Current maximum scale.
 * @type {number}
 */
Blockly.Workspace.prototype.maxScale = 3;

/**
 * Current position of mouse.
 * @type {number}
 */
Blockly.Workspace.prototype.mousePosition = null;

/**
 * The workspace's trashcan (if any).
 * @type {Blockly.Trashcan}
 */
Blockly.WorkspaceSvg.prototype.trashcan = null;

/**
 * This workspace's scrollbars, if they exist.
 * @type {Blockly.ScrollbarPair}
 */
Blockly.WorkspaceSvg.prototype.scrollbar = null;

/**
 * Create the trash can elements.
 * @param {string=} opt_backgroundClass Either 'blocklyMainBackground' or
 *     'blocklyMutatorBackground'.
 * @return {!Element} The workspace's SVG group.
 */
Blockly.WorkspaceSvg.prototype.createDom = function(opt_backgroundClass) {
  /*
  <g class="blocklyWorkspace">
    <rect class="blocklyMainBackground" height="100%" width="100%"></rect>
    [Trashcan and/or flyout may go here]
    <g class="blocklyBlockCanvas"></g>
    <g class="blocklyBubbleCanvas"></g>
    [Scrollbars may go here]
  </g>
  */
  this.svgGroup_ = Blockly.createSvgElement('g',
    {'class': 'blocklyWorkspace'}, null);
  if (opt_backgroundClass) {
    this.svgBackground_ = Blockly.createSvgElement('rect',
        {'height': '100%', 'width': '100%',
         'class': opt_backgroundClass}, this.svgGroup_);
    if (opt_backgroundClass == 'blocklyMainBackground') {
      this.svgBackground_.style.fill =
          'url(#' + this.options.gridPattern.id + ')';
    }
  }
<<<<<<< HEAD
  this.svgBlockCanvas_ = Blockly.createSvgElement('g', {}, this.svgGroup_, this);
  this.svgBubbleCanvas_ = Blockly.createSvgElement('g', {}, this.svgGroup_, this);
=======
  this.svgBlockCanvas_ = Blockly.createSvgElement('g',
      {'class': 'blocklyBlockCanvas'}, this.svgGroup_);
  this.svgBubbleCanvas_ = Blockly.createSvgElement('g',
      {'class': 'blocklyBubbleCanvas'}, this.svgGroup_);
>>>>>>> 07e4b924
  if (this.options.hasTrashcan) {
    this.addTrashcan_();
  }
  if (this.options.hasZoomControls) {
    this.addZoomControls_();
  }
  Blockly.bindEvent_(this.svgGroup_, 'mousedown', this, this.onMouseDown_);
  var thisWorkspace = this;
  Blockly.bindEvent_(this.svgGroup_, 'touchstart', null,
                      function(e) {Blockly.longStart_(e, thisWorkspace);});

  // Determine if there needs to be a category tree, or a simple list of
  // blocks.  This cannot be changed later, since the UI is very different.
  if (this.options.hasCategories) {
    this.toolbox_ = new Blockly.Toolbox(this);
  } else if (this.options.languageTree) {
    this.addFlyout_();
  }
  return this.svgGroup_;
};

/**
 * Dispose of this workspace.
 * Unlink from all DOM elements to prevent memory leaks.
 */
Blockly.WorkspaceSvg.prototype.dispose = function() {
  // Stop rerendering.
  this.rendered = false;
  Blockly.WorkspaceSvg.superClass_.dispose.call(this);
  if (this.svgGroup_) {
    goog.dom.removeNode(this.svgGroup_);
    this.svgGroup_ = null;
  }
  this.svgBlockCanvas_ = null;
  this.svgBubbleCanvas_ = null;
  if (this.toolbox_) {
    this.toolbox_.dispose();
    this.toolbox_ = null;
  }
  if (this.flyout_) {
    this.flyout_.dispose();
    this.flyout_ = null;
  }
  if (this.trashcan) {
    this.trashcan.dispose();
    this.trashcan = null;
  }
  if (this.zoomControls) {
    this.zoomControls.dispose();
    this.zoomControls = null;
  }
  if (!this.options.parentWorkspace) {
    // Top-most workspace.  Dispose of the SVG too.
    goog.dom.removeNode(this.options.svg);
  }
};

/**
 * Add a trashcan.
 * @private
 */
Blockly.WorkspaceSvg.prototype.addTrashcan_ = function() {
  this.trashcan = new Blockly.Trashcan(this);
  var svgTrashcan = this.trashcan.createDom();
  this.svgGroup_.insertBefore(svgTrashcan, this.svgBlockCanvas_);
  this.trashcan.init();
};

/**
 * Add zoom controls.
 * @private
 */
Blockly.WorkspaceSvg.prototype.addZoomControls_ = function() {
  this.zoomControls = new Blockly.ZoomControls(this);
  var svgZoomControls = this.zoomControls.createDom();
  this.svgGroup_.appendChild(svgZoomControls);
  this.zoomControls.init();
};

/**
 * Add a flyout.
 * @private
 */
Blockly.WorkspaceSvg.prototype.addFlyout_ = function() {
  var workspaceOptions = {
    parentWorkspace: this,
    RTL: this.RTL
  };
  this.flyout_ = new Blockly.Flyout(workspaceOptions);
  this.flyout_.autoClose = false;
  var svgFlyout = this.flyout_.createDom();
  this.svgGroup_.insertBefore(svgFlyout, this.svgBlockCanvas_);
};

/**
 * Resize this workspace and its containing objects.
 */
Blockly.WorkspaceSvg.prototype.resize = function() {
  if (this.toolbox_) {
    this.toolbox_.position();
  }
  if (this.flyout_) {
    this.flyout_.position();
  }
  if (this.trashcan) {
    this.trashcan.position();
  }
  if (this.zoomControls) {
    this.zoomControls.position();
  }
  if (this.scrollbar) {
    this.scrollbar.resize();
  }
};

/**
 * Get the SVG element that forms the drawing surface.
 * @return {!Element} SVG element.
 */
Blockly.WorkspaceSvg.prototype.getCanvas = function() {
  return this.svgBlockCanvas_;
};

/**
 * Get the SVG element that forms the bubble surface.
 * @return {!SVGGElement} SVG element.
 */
Blockly.WorkspaceSvg.prototype.getBubbleCanvas = function() {
  return this.svgBubbleCanvas_;
};

/**
 * Translate this workspace to new coordinates.
 * @param {number} x Horizontal translation.
 * @param {number} y Vertical translation.
 */
Blockly.WorkspaceSvg.prototype.translate = function(x, y) {
  var translation = 'translate(' + x + ',' + y + ')' + 
      'scale(' + this.scale + ')';
  this.svgBlockCanvas_.setAttribute('transform', translation);
  this.svgBubbleCanvas_.setAttribute('transform', translation);
};

/**
 * Update the scale based in 'this.scale'.
 */
Blockly.WorkspaceSvg.prototype.updateZoom = function() {
  var x = Blockly.mainWorkspace.svgBlockCanvas_.transform.baseVal[0].matrix.e;
  var y = Blockly.mainWorkspace.svgBlockCanvas_.transform.baseVal[0].matrix.f;

  var translation = 'translate(' + x + ',' + y + ')' + 
      'scale(' + this.scale + ')';
  this.svgBlockCanvas_.setAttribute('transform', translation);
  this.svgBubbleCanvas_.setAttribute('transform', translation);
};

/**
 * Add a block to the list of top blocks.
 * @param {!Blockly.Block} block Block to remove.
 */
Blockly.WorkspaceSvg.prototype.addTopBlock = function(block) {
  Blockly.WorkspaceSvg.superClass_.addTopBlock.call(this, block);
  if (Blockly.Realtime.isEnabled() && !this.options.parentWorkspace) {
    Blockly.Realtime.addTopBlock(block);
  }
};

/**
 * Remove a block from the list of top blocks.
 * @param {!Blockly.Block} block Block to remove.
 */
Blockly.WorkspaceSvg.prototype.removeTopBlock = function(block) {
  Blockly.WorkspaceSvg.superClass_.removeTopBlock.call(this, block);
  if (Blockly.Realtime.isEnabled() && !this.options.parentWorkspace) {
    Blockly.Realtime.removeTopBlock(block);
  }
};

/**
 * Returns the horizontal offset of the workspace.
 * Intended for LTR/RTL compatibility in XML.
 * @return {number} Width.
 */
Blockly.WorkspaceSvg.prototype.getWidth = function() {
  return this.getMetrics().viewWidth;
};

/**
 * Toggles the visibility of the workspace.
 * Currently only intended for main workspace.
 * @param {boolean} isVisible True if workspace should be visible.
 */
Blockly.WorkspaceSvg.prototype.setVisible = function(isVisible) {
  this.options.svg.style.display = isVisible ? 'block' : 'none';
  if (this.toolbox_) {
    // Currently does not support toolboxes in mutators.
    this.toolbox_.HtmlDiv.style.display = isVisible ? 'block' : 'none';
  }
  if (isVisible) {
    this.render();
    if (this.toolbox_) {
      this.toolbox_.position();
    }
  } else {
    Blockly.hideChaff(true);
  }
};

/**
 * Render all blocks in workspace.
 */
Blockly.WorkspaceSvg.prototype.render = function() {
  var renderList = this.getAllBlocks();
  for (var i = 0, block; block = renderList[i]; i++) {
    if (!block.getChildren().length) {
      block.render();
    }
  }
};

/**
 * Turn the visual trace functionality on or off.
 * @param {boolean} armed True if the trace should be on.
 */
Blockly.WorkspaceSvg.prototype.traceOn = function(armed) {
  this.traceOn_ = armed;
  if (this.traceWrapper_) {
    Blockly.unbindEvent_(this.traceWrapper_);
    this.traceWrapper_ = null;
  }
  if (armed) {
    this.traceWrapper_ = Blockly.bindEvent_(this.svgBlockCanvas_,
        'blocklySelectChange', this, function() {this.traceOn_ = false});
  }
};

/**
 * Highlight a block in the workspace.
 * @param {?string} id ID of block to find.
 */
Blockly.WorkspaceSvg.prototype.highlightBlock = function(id) {
  if (this.traceOn_ && Blockly.dragMode_ != 0) {
    // The blocklySelectChange event normally prevents this, but sometimes
    // there is a race condition on fast-executing apps.
    this.traceOn(false);
  }
  if (!this.traceOn_) {
    return;
  }
  var block = null;
  if (id) {
    block = this.getBlockById(id);
    if (!block) {
      return;
    }
  }
  // Temporary turn off the listener for selection changes, so that we don't
  // trip the monitor for detecting user activity.
  this.traceOn(false);
  // Select the current block.
  if (block) {
    block.select();
  } else if (Blockly.selected) {
    Blockly.selected.unselect();
  }
  // Restore the monitor for user activity after the selection event has fired.
  var thisWorkspace = this;
  setTimeout(function() {thisWorkspace.traceOn(true);}, 1);
};

/**
 * Fire a change event for this workspace.  Changes include new block, dropdown
 * edits, mutations, connections, etc.  Groups of simultaneous changes (e.g.
 * a tree of blocks being deleted) are merged into one event.
 * Applications may hook workspace changes by listening for
 * 'blocklyWorkspaceChange' on workspace.getCanvas().
 */
Blockly.WorkspaceSvg.prototype.fireChangeEvent = function() {
  if (this.rendered && this.svgBlockCanvas_) {
    Blockly.fireUiEvent(this.svgBlockCanvas_, 'blocklyWorkspaceChange');
  }
};

/**
 * Paste the provided block onto the workspace.
 * @param {!Element} xmlBlock XML block element.
 */
Blockly.WorkspaceSvg.prototype.paste = function(xmlBlock) {
  if (!this.rendered || xmlBlock.getElementsByTagName('block').length >=
      this.remainingCapacity()) {
    return;
  }
  Blockly.terminateDrag_();  // Dragging while pasting?  No.
  var block = Blockly.Xml.domToBlock(this, xmlBlock);
  // Move the duplicate to original position.
  var blockX = parseInt(xmlBlock.getAttribute('x'), 10);
  var blockY = parseInt(xmlBlock.getAttribute('y'), 10);
  if (!isNaN(blockX) && !isNaN(blockY)) {
    if (this.RTL) {
      blockX = -blockX;
    }
    // Offset block until not clobbering another block and not in connection
    // distance with neighbouring blocks.
    do {
      var collide = false;
      var allBlocks = this.getAllBlocks();
      for (var i = 0, otherBlock; otherBlock = allBlocks[i]; i++) {
        var otherXY = otherBlock.getRelativeToSurfaceXY();
        if (Math.abs(blockX - otherXY.x) <= 1 &&
            Math.abs(blockY - otherXY.y) <= 1) {
          collide = true;
          break;
        }
      }
      if (!collide) {
        // Check for blocks in snap range to any of its connections.
        var connections = block.getConnections_(false);
        for (var i = 0, connection; connection = connections[i]; i++) {
          var neighbour =
              connection.closest(Blockly.SNAP_RADIUS, blockX, blockY);
          if (neighbour.connection) {
            collide = true;
            break;
          }
        }
      }
      if (collide) {
        if (this.RTL) {
          blockX -= Blockly.SNAP_RADIUS;
        } else {
          blockX += Blockly.SNAP_RADIUS;
        }
        blockY += Blockly.SNAP_RADIUS * 2;
      }
    } while (collide);
    block.moveBy(blockX, blockY);
  }
  block.select();
};

/**
 * Make a list of all the delete areas for this workspace.
 */
Blockly.WorkspaceSvg.prototype.recordDeleteAreas = function() {
  if (this.trashcan) {
    this.deleteAreaTrash_ = this.trashcan.getRect();
  } else {
    this.deleteAreaTrash_ = null;
  }
  if (this.flyout_) {
    this.deleteAreaToolbox_ = this.flyout_.getRect();
  } else if (this.toolbox_) {
    this.deleteAreaToolbox_ = this.toolbox_.getRect();
  } else {
    this.deleteAreaToolbox_ = null;
  }
};

/**
 * Is the mouse event over a delete area (toolbar or non-closing flyout)?
 * Opens or closes the trashcan and sets the cursor as a side effect.
 * @param {!Event} e Mouse move event.
 * @return {boolean} True if event is in a delete area.
 */
Blockly.WorkspaceSvg.prototype.isDeleteArea = function(e) {
  var isDelete = false;
  var mouseXY = Blockly.mouseToSvg(e, Blockly.mainWorkspace.options.svg);
  var xy = new goog.math.Coordinate(mouseXY.x, mouseXY.y);
  if (this.deleteAreaTrash_) {
    if (this.deleteAreaTrash_.contains(xy)) {
      this.trashcan.setOpen_(true);
      Blockly.Css.setCursor(Blockly.Css.Cursor.DELETE);
      return true;
    }
    this.trashcan.setOpen_(false);
  }
  if (this.deleteAreaToolbox_) {
    if (this.deleteAreaToolbox_.contains(xy)) {
      Blockly.Css.setCursor(Blockly.Css.Cursor.DELETE);
      return true;
    }
  }
  Blockly.Css.setCursor(Blockly.Css.Cursor.CLOSED);
  return false;
};

/**
 * Handle a mouse-down on SVG drawing surface.
 * @param {!Event} e Mouse down event.
 * @private
 */
Blockly.WorkspaceSvg.prototype.onMouseDown_ = function(e) {
  this.markFocused();
  if (Blockly.isTargetInput_(e)) {
    return;
  }
  Blockly.svgResize(this);
  Blockly.terminateDrag_();  // In case mouse-up event was lost.
  Blockly.hideChaff();
  var isTargetWorkspace = e.target && e.target.nodeName &&
      (e.target.nodeName.toLowerCase() == 'svg' ||
       e.target == this.svgBackground_);
  if (isTargetWorkspace && Blockly.selected && !this.options.readOnly) {
    // Clicking on the document clears the selection.
    Blockly.selected.unselect();
  }
  if (Blockly.isRightButton(e)) {
    // Right-click.
    this.showContextMenu_(e);
  } else if (this.scrollbar) {
    Blockly.removeAllRanges();
    // If the workspace is editable, only allow scrolling when gripping empty
    // space.  Otherwise, allow scrolling when gripping anywhere.
    this.isScrolling = true;
    // Record the current mouse position.
    this.startDragMouseX = e.clientX;
    this.startDragMouseY = e.clientY;
    this.startDragMetrics = this.getMetrics();
    this.startScrollX = this.scrollX;
    this.startScrollY = this.scrollY;

    // If this is a touch event then bind to the mouseup so workspace drag mode
    // is turned off and double move events are not performed on a block.
    // See comment in inject.js Blockly.init_ as to why mouseup events are
    // bound to the document instead of the SVG's surface.
    if ('mouseup' in Blockly.bindEvent_.TOUCH_MAP) {
      Blockly.onTouchUpWrapper_ =
          Blockly.bindEvent_(document, 'mouseup', null, Blockly.onMouseUp_);
    }
    Blockly.onMouseMoveWrapper_ =
        Blockly.bindEvent_(document, 'mousemove', null, Blockly.onMouseMove_);
  }
  // This event has been handled.  No need to bubble up to the document.
  e.stopPropagation();
};

/**
 * Show the context menu for the workspace.
 * @param {!Event} e Mouse event.
 * @private
 */
Blockly.WorkspaceSvg.prototype.showContextMenu_ = function(e) {
  if (this.options.readOnly) {
    return;
  }
  var menuOptions = [];
  // Add a little animation to collapsing and expanding.
  var COLLAPSE_DELAY = 10;

  if (this.options.collapse) {
    var hasCollapsedBlocks = false;
    var hasExpandedBlocks = false;
    var topBlocks = this.getTopBlocks(false);
    for (var i = 0; i < topBlocks.length; i++) {
      var block = topBlocks[i];
      while (block) {
        if (block.isCollapsed()) {
          hasCollapsedBlocks = true;
        } else {
          hasExpandedBlocks = true;
        }
        block = block.getNextBlock();
      }
    }

    // Option to collapse top blocks.
    var collapseOption = {enabled: hasExpandedBlocks};
    collapseOption.text = Blockly.Msg.COLLAPSE_ALL;
    collapseOption.callback = function() {
      var ms = 0;
      for (var i = 0; i < topBlocks.length; i++) {
        var block = topBlocks[i];
        while (block) {
          setTimeout(block.setCollapsed.bind(block, true), ms);
          block = block.getNextBlock();
          ms += COLLAPSE_DELAY;
        }
      }
    };
    menuOptions.push(collapseOption);

    // Option to expand top blocks.
    var expandOption = {enabled: hasCollapsedBlocks};
    expandOption.text = Blockly.Msg.EXPAND_ALL;
    expandOption.callback = function() {
      var ms = 0;
      for (var i = 0; i < topBlocks.length; i++) {
        var block = topBlocks[i];
        while (block) {
          setTimeout(block.setCollapsed.bind(block, false), ms);
          block = block.getNextBlock();
          ms += COLLAPSE_DELAY;
        }
      }
    };
    menuOptions.push(expandOption);
  }

  Blockly.ContextMenu.show(e, menuOptions, this.RTL);
};

/**
 * Load an audio file.  Cache it, ready for instantaneous playing.
 * @param {!Array.<string>} filenames List of file types in decreasing order of
 *   preference (i.e. increasing size).  E.g. ['media/go.mp3', 'media/go.wav']
 *   Filenames include path from Blockly's root.  File extensions matter.
 * @param {string} name Name of sound.
 * @private
 */
Blockly.WorkspaceSvg.prototype.loadAudio_ = function(filenames, name) {
  if (!window['Audio'] || !filenames.length) {
    // No browser support for Audio.
    return;
  }
  var sound;
  var audioTest = new window['Audio']();
  for (var i = 0; i < filenames.length; i++) {
    var filename = filenames[i];
    var ext = filename.match(/\.(\w+)$/);
    if (ext && audioTest.canPlayType('audio/' + ext[1])) {
      // Found an audio format we can play.
      sound = new window['Audio'](filename);
      break;
    }
  }
  if (sound && sound.play) {
    this.SOUNDS_[name] = sound;
  }
};

/**
 * Preload all the audio files so that they play quickly when asked for.
 * @private
 */
Blockly.WorkspaceSvg.prototype.preloadAudio_ = function() {
  for (var name in this.SOUNDS_) {
    var sound = this.SOUNDS_[name];
    sound.volume = .01;
    sound.play();
    sound.pause();
    // iOS can only process one sound at a time.  Trying to load more than one
    // corrupts the earlier ones.  Just load one and leave the others uncached.
    if (goog.userAgent.IPAD || goog.userAgent.IPHONE) {
      break;
    }
  }
};

/**
 * Play an audio file at specified value.  If volume is not specified,
 * use full volume (1).
 * @param {string} name Name of sound.
 * @param {number=} opt_volume Volume of sound (0-1).
 */
Blockly.WorkspaceSvg.prototype.playAudio = function(name, opt_volume) {
  var sound = this.SOUNDS_[name];
  if (sound) {
    var mySound;
    var ie9 = goog.userAgent.DOCUMENT_MODE &&
              goog.userAgent.DOCUMENT_MODE === 9;
    if (ie9 || goog.userAgent.IPAD || goog.userAgent.ANDROID) {
      // Creating a new audio node causes lag in IE9, Android and iPad. Android
      // and IE9 refetch the file from the server, iPad uses a singleton audio
      // node which must be deleted and recreated for each new audio tag.
      mySound = sound;
    } else {
      mySound = sound.cloneNode();
    }
    mySound.volume = (opt_volume === undefined ? 1 : opt_volume);
    mySound.play();
  } else if (this.options.parentWorkspace) {
    // Maybe a workspace on a lower level knows about this sound.
    this.options.parentWorkspace.playAudio(name, opt_volume);
  }
};

/**
 * Modify the block tree on the existing toolbox.
 * @param {Node|string} tree DOM tree of blocks, or text representation of same.
 */
Blockly.WorkspaceSvg.prototype.updateToolbox = function(tree) {
  tree = Blockly.parseToolboxTree_(tree);
  if (!tree) {
    if (this.options.languageTree) {
      throw 'Can\'t nullify an existing toolbox.';
    }
    // No change (null to null).
    return;
  }
  if (!this.options.languageTree) {
    throw 'Existing toolbox is null.  Can\'t create new toolbox.';
  }
  if (this.options.hasCategories) {
    if (!this.toolbox_) {
      throw 'Existing toolbox has no categories.  Can\'t change mode.';
    }
    this.options.languageTree = tree;
    this.toolbox_.populate_(tree);
  } else {
    if (!this.flyout_) {
      throw 'Existing toolbox has categories.  Can\'t change mode.';
    }
    this.options.languageTree = tree;
    this.flyout_.show(tree.childNodes);
  }
};

/**
 * When something in this workspace changes, call a function.
 * @param {!Function} func Function to call.
 * @return {!Array.<!Array>} Opaque data that can be passed to
 *     removeChangeListener.
 */
Blockly.WorkspaceSvg.prototype.addChangeListener = function(func) {
  return Blockly.bindEvent_(this.getCanvas(),
                            'blocklyWorkspaceChange', null, func);
};

/**
 * Stop listening for this workspace's changes.
 * @param {!Array.<!Array>} bindData Opaque data from addChangeListener.
 */
Blockly.WorkspaceSvg.prototype.removeChangeListener = function(bindData) {
  Blockly.unbindEvent_(bindData);
};

/**
 * Mark this workspace as the currently focused main workspace.
 */
Blockly.WorkspaceSvg.prototype.markFocused = function() {
  Blockly.mainWorkspace = this;
};

/**
 * Zooming the blocks centered in (x, y) coordinate with zooming in or out.
 * @param {!number} x X coordinate of center.
 * @param {!number} y Y coordinate of center.
 * @param {!number} type Type of zomming (-1 zooming out and 1 zooming in).
 */
Blockly.WorkspaceSvg.prototype.zoom  = function(x, y, type) {
  var speed = this.scaleSpeed;
  var metrics = this.getMetrics();
  var center = this.options.svg.createSVGPoint();
  var g = this.getCanvas();
  center.x = x;
  center.y = y;
  center = center.matrixTransform(workspace.getCanvas().getCTM().inverse());
  var x = center.x;
  var y = center.y;
  var canvas = workspace.getCanvas();
  // scale factor
  var scale = (type == 1)?speed:1/speed;
  var matrix = canvas.getCTM().translate(-(x*(scale-1)),-(y*(scale-1))).scale(scale);
  // validate if scale is in a valid range
  if (matrix.a >= this.minScale && matrix.a <= this.maxScale) {
    this.scale = matrix.a;
    this.scrollX = matrix.e - metrics.absoluteLeft;
    this.scrollY = matrix.f - metrics.absoluteTop ;
    this.updateGridPattern_();
    this.scrollbar.resize();
  }
}

/**
 * Zooming the blocks centered in the center of view with zooming in or out.
 * @param {!number} type Type of zomming (-1 zooming out and 1 zooming in).
 */
Blockly.WorkspaceSvg.prototype.zoomCenter  = function(type) {
  var metrics = this.getMetrics();
  var x = metrics.viewWidth/2;
  var y = metrics.viewHeight/2;
  this.zoom(x ,y , type);
}

/**
 * Reset zooming and dragging.
 */
Blockly.WorkspaceSvg.prototype.zoomReset  = function() {
  var metrics = this.getMetrics();
  Blockly.hideChaff();
  workspace.scrollbar.set(-metrics.contentLeft, -metrics.contentTop);
  this.scale = 1;
  this.updateZoom();
  this.updateGridPattern_();
}

/**
 * Updates the grid pattern.
 */
Blockly.WorkspaceSvg.prototype.updateGridPattern_  = function() {
  this.options.gridPattern.setAttribute('width', this.options.gridOptions.spacing * this.scale+'');
  this.options.gridPattern.setAttribute('height', this.options.gridOptions.spacing * this.scale+'');
  var half = Math.floor(this.options.gridOptions['spacing'] / 2) + .5;
  var start = half - this.options.gridOptions['length'] / 2;
  var end = half + this.options.gridOptions['length'] / 2;
  half *= this.scale;
  start *= this.scale;
  end *= this.scale;
  if (this.options.gridPattern.children[0]) {
    this.options.gridPattern.children[0].setAttribute('stroke-width', this.scale+'');
    this.options.gridPattern.children[0].setAttribute('x1', start+'');
    this.options.gridPattern.children[0].setAttribute('y1', half+'');
    this.options.gridPattern.children[0].setAttribute('x2', end+'');
    this.options.gridPattern.children[0].setAttribute('y2', half+'');
  }
  if (this.options.gridPattern.children[1]) {
    this.options.gridPattern.children[1].setAttribute('stroke-width', this.scale+'');
    this.options.gridPattern.children[1].setAttribute('x1', half+'');
    this.options.gridPattern.children[1].setAttribute('y1', start+'');
    this.options.gridPattern.children[1].setAttribute('x2', half+'');
    this.options.gridPattern.children[1].setAttribute('y2', end+'');
  }
}

// Export symbols that would otherwise be renamed by Closure compiler.
Blockly.WorkspaceSvg.prototype['setVisible'] =
    Blockly.WorkspaceSvg.prototype.setVisible;
Blockly.WorkspaceSvg.prototype['addChangeListener'] =
    Blockly.WorkspaceSvg.prototype.addChangeListener;
Blockly.WorkspaceSvg.prototype['removeChangeListener'] =
    Blockly.WorkspaceSvg.prototype.removeChangeListener;<|MERGE_RESOLUTION|>--- conflicted
+++ resolved
@@ -166,15 +166,10 @@
           'url(#' + this.options.gridPattern.id + ')';
     }
   }
-<<<<<<< HEAD
-  this.svgBlockCanvas_ = Blockly.createSvgElement('g', {}, this.svgGroup_, this);
-  this.svgBubbleCanvas_ = Blockly.createSvgElement('g', {}, this.svgGroup_, this);
-=======
   this.svgBlockCanvas_ = Blockly.createSvgElement('g',
-      {'class': 'blocklyBlockCanvas'}, this.svgGroup_);
+      {'class': 'blocklyBlockCanvas'}, this.svgGroup_, this);
   this.svgBubbleCanvas_ = Blockly.createSvgElement('g',
-      {'class': 'blocklyBubbleCanvas'}, this.svgGroup_);
->>>>>>> 07e4b924
+      {'class': 'blocklyBubbleCanvas'}, this.svgGroup_, this);
   if (this.options.hasTrashcan) {
     this.addTrashcan_();
   }
