--- conflicted
+++ resolved
@@ -566,7 +566,6 @@
  * @see Blockly.utils.colour.hueToHex
  * @alias Blockly.hueToHex
  */
-<<<<<<< HEAD
 const hueToHex = function(hue) {
   deprecation.warn(
       'Blockly.hueToHex', 'September 2021', 'September 2022',
@@ -597,15 +596,6 @@
   return browserEvents.bind(node, name, thisObject, func);
 };
 exports.bindEvent_ = bindEvent_;
-=======
- exports.hueToHex = colour.hueToHex;
-
-/**
- * @see browserEvents.bind
- * @alias Blockly.bindEvent_
- */
-exports.bindEvent_ = browserEvents.bind;
->>>>>>> 49bc2b1a
 
 /**
  * Unbind one or more events event from a function call.
@@ -646,7 +636,6 @@
  * @see browserEvents.conditionalBind
  * @alias Blockly.bindEventWithChecks_
  */
-<<<<<<< HEAD
 const bindEventWithChecks_ = function(
     node, name, thisObject, func, opt_noCaptureIdentifier,
     opt_noPreventDefault) {
@@ -668,92 +657,6 @@
  * @param {!WorkspaceSvg} workspace Any workspace in the SVG.
  * @deprecated Use Blockly.common.svgResize(). (30 September 2021)
  * @see Blockly.common.svgResize
-=======
-exports.bindEventWithChecks_ = browserEvents.conditionalBind;
-
-/**
- * @see constants.ALIGN.LEFT
- * @alias Blockly.ALIGN_LEFT
- */
-exports.ALIGN_LEFT = constants.ALIGN.LEFT;
-
-/**
- * @see constants.ALIGN.CENTRE
- * @alias Blockly.ALIGN_CENTRE
- */
-exports.ALIGN_CENTRE = constants.ALIGN.CENTRE;
-
-/**
- * @see constants.ALIGN.RIGHT
- * @alias Blockly.ALIGN_RIGHT
- */
-exports.ALIGN_RIGHT = constants.ALIGN.RIGHT;
-
-/**
- * @see common.svgResize
- */
- exports.svgResize = common.svgResize;
-
-/**
- * Aliases for constants used for connection and input types.
- */
-
-/**
- * @see ConnectionType.INPUT_VALUE
- * @alias Blockly.INPUT_VALUE
- */
-exports.INPUT_VALUE = ConnectionType.INPUT_VALUE;
-
-/**
- * @see ConnectionType.OUTPUT_VALUE
- * @alias Blockly.OUTPUT_VALUE
- */
-exports.OUTPUT_VALUE = ConnectionType.OUTPUT_VALUE;
-
-/**
- * @see ConnectionType.NEXT_STATEMENT
- * @alias Blockly.NEXT_STATEMENT
- */
-exports.NEXT_STATEMENT = ConnectionType.NEXT_STATEMENT;
-
-/**
- * @see ConnectionType.PREVIOUS_STATEMENT
- * @alias Blockly.PREVIOUS_STATEMENT
- */
-exports.PREVIOUS_STATEMENT = ConnectionType.PREVIOUS_STATEMENT;
-
-/**
- * @see inputTypes.DUMMY_INPUT
- * @alias Blockly.DUMMY_INPUT
- */
-exports.DUMMY_INPUT = inputTypes.DUMMY;
-
-/**
- * Aliases for toolbox positions.
- */
-
-/**
- * @see toolbox.Position.TOP
- * @alias Blockly.TOOLBOX_AT_TOP
- */
-exports.TOOLBOX_AT_TOP = toolbox.Position.TOP;
-
-/**
- * @see toolbox.Position.BOTTOM
- * @alias Blockly.TOOLBOX_AT_BOTTOM
- */
-exports.TOOLBOX_AT_BOTTOM = toolbox.Position.BOTTOM;
-
-/**
- * @see toolbox.Position.LEFT
- * @alias Blockly.TOOLBOX_AT_LEFT
- */
-exports.TOOLBOX_AT_LEFT = toolbox.Position.LEFT;
-
-/**
- * @see toolbox.Position.RIGHT
- * @alias Blockly.TOOLBOX_AT_RIGHT
->>>>>>> 49bc2b1a
  */
 const svgResize = function(workspace) {
   deprecation.warn(
