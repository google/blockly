{
  "chunk": [
<<<<<<< HEAD
    "blockly:259",
    "blocks:10:blockly",
    "all:11:blockly",
    "all1:11:blockly",
    "all2:11:blockly",
    "all3:11:blockly",
    "all4:11:blockly"
=======
    "main:261",
    "blocks:10:main",
    "all:11:main",
    "all1:11:main",
    "all2:11:main",
    "all3:11:main",
    "all4:11:main"
>>>>>>> aaafbc2b
  ],
  "js": [
    "./build/src/core/inject.js",
    "./build/src/core/workspace_drag_surface_svg.js",
    "./build/src/core/flyout_vertical.js",
    "./build/src/core/toolbox/toolbox.js",
    "./build/src/core/interfaces/i_toolbox.js",
    "./build/src/core/interfaces/i_styleable.js",
    "./build/src/core/interfaces/i_serializer.js",
    "./build/src/core/interfaces/i_selectable.js",
    "./build/src/core/interfaces/i_selectable_toolbox_item.js",
    "./build/src/core/interfaces/i_registrable.js",
    "./build/src/core/interfaces/i_registrable_field.js",
    "./build/src/core/interfaces/i_positionable.js",
    "./build/src/core/interfaces/i_movable.js",
    "./build/src/core/utils/metrics.js",
    "./build/src/core/interfaces/i_metrics_manager.js",
    "./build/src/core/interfaces/i_keyboard_accessible.js",
    "./build/src/core/interfaces/i_flyout.js",
    "./build/src/core/interfaces/i_drag_target.js",
    "./build/src/core/interfaces/i_draggable.js",
    "./build/src/core/interfaces/i_delete_area.js",
    "./build/src/core/interfaces/i_deletable.js",
    "./build/src/core/interfaces/i_copyable.js",
    "./build/src/core/interfaces/i_contextmenu.js",
    "./build/src/core/interfaces/i_connection_checker.js",
    "./build/src/core/interfaces/i_component.js",
    "./build/src/core/interfaces/i_toolbox_item.js",
    "./build/src/core/interfaces/i_collapsible_toolbox_item.js",
    "./build/src/core/interfaces/i_bubble.js",
    "./build/src/core/interfaces/i_bounded_element.js",
    "./build/src/core/interfaces/i_block_dragger.js",
    "./build/src/core/interfaces/i_autohideable.js",
    "./build/src/core/interfaces/i_ast_node_location.js",
    "./build/src/core/interfaces/i_ast_node_location_with_block.js",
    "./build/src/core/interfaces/i_ast_node_location_svg.js",
    "./build/src/core/flyout_horizontal.js",
    "./build/src/core/generator.js",
    "./build/src/core/scrollbar_pair.js",
    "./build/src/core/flyout_base.js",
    "./build/src/core/flyout_metrics_manager.js",
    "./build/src/core/flyout_button.js",
    "./build/src/core/field_variable.js",
    "./build/src/core/field_number.js",
    "./build/src/core/field_multilineinput.js",
    "./build/src/core/field_label_serializable.js",
    "./build/src/core/field_colour.js",
    "./build/src/core/field_checkbox.js",
    "./build/src/core/field_angle.js",
    "./build/src/core/toolbox/collapsible_category.js",
    "./build/src/core/blockly_options.js",
    "./build/src/core/block_drag_surface.js",
    "./build/src/core/renderers/zelos/renderer.js",
    "./build/src/core/renderers/zelos/path_object.js",
    "./build/src/core/renderers/zelos/marker_svg.js",
    "./build/src/core/renderers/zelos/measurables/top_row.js",
    "./build/src/core/renderers/zelos/measurables/row_elements.js",
    "./build/src/core/renderers/zelos/measurables/inputs.js",
    "./build/src/core/renderers/zelos/measurables/bottom_row.js",
    "./build/src/core/field_textinput.js",
    "./build/src/core/field_image.js",
    "./build/src/core/renderers/zelos/info.js",
    "./build/src/core/renderers/zelos/drawer.js",
    "./build/src/core/renderers/zelos/constants.js",
    "./build/src/core/renderers/zelos/zelos.js",
    "./build/src/core/renderers/thrasos/renderer.js",
    "./build/src/core/renderers/thrasos/info.js",
    "./build/src/core/renderers/thrasos/thrasos.js",
    "./build/src/core/serialization/workspaces.js",
    "./build/src/core/serialization/variables.js",
    "./build/src/core/renderers/minimalist/renderer.js",
    "./build/src/core/renderers/minimalist/info.js",
    "./build/src/core/renderers/minimalist/drawer.js",
    "./build/src/core/renderers/minimalist/constants.js",
    "./build/src/core/renderers/minimalist/minimalist.js",
    "./build/src/core/renderers/geras/path_object.js",
    "./build/src/core/renderers/geras/measurables/statement_input.js",
    "./build/src/core/renderers/geras/measurables/inline_input.js",
    "./build/src/core/renderers/geras/info.js",
    "./build/src/core/renderers/geras/highlight_constants.js",
    "./build/src/core/renderers/geras/renderer.js",
    "./build/src/core/renderers/geras/highlighter.js",
    "./build/src/core/renderers/geras/drawer.js",
    "./build/src/core/renderers/geras/constants.js",
    "./build/src/core/renderers/geras/geras.js",
    "./build/src/core/theme/zelos.js",
    "./build/src/core/theme/themes.js",
    "./build/src/core/shortcut_items.js",
    "./build/src/core/events/events_block_move.js",
    "./build/src/core/events/events_comment_move.js",
    "./build/src/core/events/events_toolbox_item_select.js",
    "./build/src/core/events/events_ui.js",
    "./build/src/core/events/workspace_events.js",
    "./build/src/core/events/events.js",
    "./build/src/core/contextmenu_items.js",
    "./build/src/closure/goog/goog.js",
    "./build/src/core/touch.js",
    "./build/src/core/utils/useragent.js",
    "./build/src/core/browser_events.js",
    "./build/src/core/clipboard.js",
    "./build/src/core/config.js",
    "./build/src/core/registry.js",
    "./build/src/core/utils/idgenerator.js",
    "./build/src/core/events/utils.js",
    "./build/src/core/contextmenu.js",
    "./build/src/core/events/events_var_rename.js",
    "./build/src/core/events/events_var_delete.js",
    "./build/src/core/variable_map.js",
    "./build/src/core/serialization/registry.js",
    "./build/src/core/serialization/priorities.js",
    "./build/src/core/serialization/exceptions.js",
    "./build/src/core/utils/size.js",
    "./build/src/core/serialization/blocks.js",
    "./build/src/core/constants.js",
    "./build/src/core/connection.js",
    "./build/src/core/connection_checker.js",
    "./build/src/core/workspace.js",
    "./build/src/core/menuitem.js",
    "./build/src/core/menu.js",
    "./build/src/core/field_dropdown.js",
    "./build/src/core/workspace_audio.js",
    "./build/src/core/utils.js",
    "./build/src/core/drag_target.js",
    "./build/src/core/delete_area.js",
    "./build/src/core/events/events_trashcan_open.js",
    "./build/src/core/trashcan.js",
    "./build/src/core/touch_gesture.js",
    "./build/src/core/theme_manager.js",
    "./build/src/core/renderers/common/renderer.js",
    "./build/src/core/renderers/common/path_object.js",
    "./build/src/core/events/events_marker_move.js",
    "./build/src/core/renderers/common/marker_svg.js",
    "./build/src/core/input.js",
    "./build/src/core/renderers/common/info.js",
    "./build/src/core/renderers/common/drawer.js",
    "./build/src/core/renderers/common/debugger.js",
    "./build/src/core/renderers/common/debug.js",
    "./build/src/core/renderers/common/constants.js",
    "./build/src/core/renderers/measurables/top_row.js",
    "./build/src/core/renderers/measurables/square_corner.js",
    "./build/src/core/renderers/measurables/spacer_row.js",
    "./build/src/core/renderers/measurables/round_corner.js",
    "./build/src/core/renderers/measurables/previous_connection.js",
    "./build/src/core/renderers/measurables/output_connection.js",
    "./build/src/core/renderers/measurables/next_connection.js",
    "./build/src/core/renderers/measurables/jagged_edge.js",
    "./build/src/core/renderers/measurables/statement_input.js",
    "./build/src/core/renderers/measurables/input_row.js",
    "./build/src/core/renderers/measurables/inline_input.js",
    "./build/src/core/renderers/measurables/in_row_spacer.js",
    "./build/src/core/renderers/measurables/icon.js",
    "./build/src/core/renderers/measurables/hat.js",
    "./build/src/core/renderers/measurables/field.js",
    "./build/src/core/renderers/measurables/input_connection.js",
    "./build/src/core/renderers/measurables/external_value_input.js",
    "./build/src/core/renderers/measurables/connection.js",
    "./build/src/core/renderers/measurables/row.js",
    "./build/src/core/renderers/measurables/bottom_row.js",
    "./build/src/core/renderers/measurables/types.js",
    "./build/src/core/renderers/measurables/base.js",
    "./build/src/core/renderers/common/block_rendering.js",
    "./build/src/core/grid.js",
    "./build/src/core/connection_db.js",
    "./build/src/core/warning.js",
    "./build/src/core/keyboard_nav/marker.js",
    "./build/src/core/keyboard_nav/cursor.js",
    "./build/src/core/keyboard_nav/basic_cursor.js",
    "./build/src/core/keyboard_nav/tab_navigate_cursor.js",
    "./build/src/core/keyboard_nav/ast_node.js",
    "./build/src/core/field_registry.js",
    "./build/src/core/widgetdiv.js",
    "./build/src/core/utils/sentinel.js",
    "./build/src/core/marker_manager.js",
    "./build/src/core/dropdowndiv.js",
    "./build/src/core/workspace_dragger.js",
    "./build/src/core/tooltip.js",
    "./build/src/core/events/events_comment_change.js",
    "./build/src/core/workspace_comment.js",
    "./build/src/core/events/events_comment_delete.js",
    "./build/src/core/events/events_comment_base.js",
    "./build/src/core/events/events_comment_create.js",
    "./build/src/core/workspace_comment_svg.js",
    "./build/src/core/bubble_dragger.js",
    "./build/src/core/insertion_marker_manager.js",
    "./build/src/core/bump_objects.js",
    "./build/src/core/events/events_block_drag.js",
    "./build/src/core/block_dragger.js",
    "./build/src/core/gesture.js",
    "./build/src/core/utils/keycodes.js",
    "./build/src/core/shortcut_registry.js",
    "./build/src/core/field.js",
    "./build/src/core/field_label.js",
    "./build/src/core/contextmenu_registry.js",
    "./build/src/core/block_animations.js",
    "./build/src/core/events/events_selected.js",
    "./build/src/core/block_svg.js",
    "./build/src/core/events/events_viewport.js",
    "./build/src/core/events/events_theme_change.js",
    "./build/src/core/sprites.js",
    "./build/src/core/positionable_helpers.js",
    "./build/src/core/utils/array.js",
    "./build/src/core/component_manager.js",
    "./build/src/core/events/events_click.js",
    "./build/src/core/zoom_controls.js",
    "./build/src/core/utils/svg_paths.js",
    "./build/src/core/internal_constants.js",
    "./build/src/core/rendered_connection.js",
    "./build/src/core/variables_dynamic.js",
    "./build/src/core/names.js",
    "./build/src/core/procedures.js",
    "./build/src/core/workspace_svg.js",
    "./build/src/core/theme/classic.js",
    "./build/src/core/theme.js",
    "./build/src/core/options.js",
    "./build/src/core/icon.js",
    "./build/src/core/utils/math.js",
    "./build/src/core/utils/style.js",
    "./build/src/core/utils/rect.js",
    "./build/src/core/utils/svg_math.js",
    "./build/src/core/utils/svg.js",
    "./build/src/core/utils/coordinate.js",
    "./build/src/core/scrollbar.js",
    "./build/src/core/toolbox/separator.js",
    "./build/src/core/toolbox/toolbox_item.js",
    "./build/src/core/msg.js",
    "./build/src/core/utils/parsing.js",
    "./build/src/core/utils/dom.js",
    "./build/src/core/utils/colour.js",
    "./build/src/core/utils/aria.js",
    "./build/src/core/utils/deprecation.js",
    "./build/src/core/css.js",
    "./build/src/core/toolbox/category.js",
    "./build/src/core/utils/toolbox.js",
    "./build/src/core/metrics_manager.js",
    "./build/src/core/bubble.js",
    "./build/src/core/events/events_ui_base.js",
    "./build/src/core/events/events_bubble_open.js",
    "./build/src/core/mutator.js",
    "./build/src/core/extensions.js",
    "./build/src/core/events/events_block_delete.js",
    "./build/src/core/events/events_block_create.js",
    "./build/src/core/events/events_abstract.js",
    "./build/src/core/events/events_block_base.js",
    "./build/src/core/events/events_block_change.js",
    "./build/src/core/block.js",
    "./build/src/core/utils/object.js",
    "./build/src/core/dialog.js",
    "./build/src/core/events/events_var_base.js",
    "./build/src/core/events/events_var_create.js",
    "./build/src/core/variable_model.js",
    "./build/src/core/variables.js",
    "./build/src/core/utils/string.js",
    "./build/src/core/comment.js",
    "./build/src/core/xml.js",
    "./build/src/core/utils/xml.js",
    "./build/src/core/input_types.js",
    "./build/src/core/connection_type.js",
    "./build/src/core/blocks.js",
<<<<<<< HEAD
    "./build/src/core/common.js",
    "./build/src/closure/goog/base_minimal.js",
=======
>>>>>>> aaafbc2b
    "./build/src/core/blockly.js",
    "./build/src/closure/goog/base_minimal.js",
    "./build/src/core/main.js",
    "./blocks/variables_dynamic.js",
    "./blocks/variables.js",
    "./blocks/text.js",
    "./blocks/procedures.js",
    "./blocks/math.js",
    "./blocks/loops.js",
    "./blocks/logic.js",
    "./blocks/lists.js",
    "./blocks/colour.js",
    "./blocks/blocks.js",
    "./generators/javascript/variables_dynamic.js",
    "./generators/javascript/variables.js",
    "./generators/javascript/text.js",
    "./generators/javascript/procedures.js",
    "./generators/javascript/math.js",
    "./generators/javascript/loops.js",
    "./generators/javascript/logic.js",
    "./generators/javascript/lists.js",
    "./generators/javascript/colour.js",
    "./generators/javascript.js",
    "./generators/javascript/all.js",
    "./generators/python/variables_dynamic.js",
    "./generators/python/variables.js",
    "./generators/python/text.js",
    "./generators/python/procedures.js",
    "./generators/python/math.js",
    "./generators/python/loops.js",
    "./generators/python/logic.js",
    "./generators/python/lists.js",
    "./generators/python/colour.js",
    "./generators/python.js",
    "./generators/python/all.js",
    "./generators/php/variables_dynamic.js",
    "./generators/php/variables.js",
    "./generators/php/text.js",
    "./generators/php/procedures.js",
    "./generators/php/math.js",
    "./generators/php/loops.js",
    "./generators/php/logic.js",
    "./generators/php/lists.js",
    "./generators/php/colour.js",
    "./generators/php.js",
    "./generators/php/all.js",
    "./generators/lua/variables_dynamic.js",
    "./generators/lua/variables.js",
    "./generators/lua/text.js",
    "./generators/lua/procedures.js",
    "./generators/lua/math.js",
    "./generators/lua/loops.js",
    "./generators/lua/logic.js",
    "./generators/lua/lists.js",
    "./generators/lua/colour.js",
    "./generators/lua.js",
    "./generators/lua/all.js",
    "./generators/dart/variables_dynamic.js",
    "./generators/dart/variables.js",
    "./generators/dart/text.js",
    "./generators/dart/procedures.js",
    "./generators/dart/math.js",
    "./generators/dart/loops.js",
    "./generators/dart/logic.js",
    "./generators/dart/lists.js",
    "./generators/dart/colour.js",
    "./generators/dart.js",
    "./generators/dart/all.js"
  ]
}<|MERGE_RESOLUTION|>--- conflicted
+++ resolved
@@ -1,22 +1,12 @@
 {
   "chunk": [
-<<<<<<< HEAD
-    "blockly:259",
-    "blocks:10:blockly",
-    "all:11:blockly",
-    "all1:11:blockly",
-    "all2:11:blockly",
-    "all3:11:blockly",
-    "all4:11:blockly"
-=======
-    "main:261",
+    "main:260",
     "blocks:10:main",
     "all:11:main",
     "all1:11:main",
     "all2:11:main",
     "all3:11:main",
     "all4:11:main"
->>>>>>> aaafbc2b
   ],
   "js": [
     "./build/src/core/inject.js",
@@ -138,6 +128,7 @@
     "./build/src/core/menu.js",
     "./build/src/core/field_dropdown.js",
     "./build/src/core/workspace_audio.js",
+    "./build/src/core/utils/keycodes.js",
     "./build/src/core/utils.js",
     "./build/src/core/drag_target.js",
     "./build/src/core/delete_area.js",
@@ -205,7 +196,6 @@
     "./build/src/core/events/events_block_drag.js",
     "./build/src/core/block_dragger.js",
     "./build/src/core/gesture.js",
-    "./build/src/core/utils/keycodes.js",
     "./build/src/core/shortcut_registry.js",
     "./build/src/core/field.js",
     "./build/src/core/field_label.js",
@@ -275,11 +265,7 @@
     "./build/src/core/input_types.js",
     "./build/src/core/connection_type.js",
     "./build/src/core/blocks.js",
-<<<<<<< HEAD
     "./build/src/core/common.js",
-    "./build/src/closure/goog/base_minimal.js",
-=======
->>>>>>> aaafbc2b
     "./build/src/core/blockly.js",
     "./build/src/closure/goog/base_minimal.js",
     "./build/src/core/main.js",
