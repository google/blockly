--- conflicted
+++ resolved
@@ -24,21 +24,9 @@
 
 /**
  * Class for a workspace's grid.
-<<<<<<< HEAD
- * @param {!SVGElement} pattern The grid's SVG pattern, created during
- *     injection.
- * @param {!Object} options A dictionary of normalized options for the grid.
- *     See grid documentation:
- *     https://developers.google.com/blockly/guides/configure/web/grid
- * @constructor
  * @alias Blockly.Grid
  */
-const Grid = function(pattern, options) {
-=======
- * @alias Blockly.Grid
- */
 class Grid {
->>>>>>> 61322294
   /**
    * @param {!SVGElement} pattern The grid's SVG pattern, created during
    *     injection.
@@ -83,13 +71,13 @@
      */
     this.line1_ = /** @type {SVGElement} */ (pattern.firstChild);
 
-    /**
-     * The vertical grid line, if it exists.
-     * @type {SVGElement}
-     * @private
-     */
-    this.line2_ =
-        this.line1_ && (/** @type {SVGElement} */ (this.line1_.nextSibling));
+  /**
+   * The vertical grid line, if it exists.
+   * @type {SVGElement}
+   * @private
+   */
+  this.line2_ =
+      this.line1_ && (/** @type {SVGElement} */ (this.line1_.nextSibling));
 
     /**
      * Whether blocks should snap to the grid.
@@ -132,113 +120,15 @@
    * @return {string} The pattern ID.
    * @package
    */
-<<<<<<< HEAD
-  this.line2_ =
-      this.line1_ && (/** @type {SVGElement} */ (this.line1_.nextSibling));
-=======
   getPatternId() {
     return this.gridPattern_.id;
   }
->>>>>>> 61322294
 
   /**
    * Update the grid with a new scale.
    * @param {number} scale The new workspace scale.
    * @package
    */
-<<<<<<< HEAD
-  this.snapToGrid_ = options['snap'];
-};
-
-/**
- * The scale of the grid, used to set stroke width on grid lines.
- * This should always be the same as the workspace scale.
- * @type {number}
- * @private
- */
-Grid.prototype.scale_ = 1;
-
-/**
- * Dispose of this grid and unlink from the DOM.
- * @package
- * @suppress {checkTypes}
- */
-Grid.prototype.dispose = function() {
-  this.gridPattern_ = null;
-};
-
-/**
- * Whether blocks should snap to the grid, based on the initial configuration.
- * @return {boolean} True if blocks should snap, false otherwise.
- * @package
- */
-Grid.prototype.shouldSnap = function() {
-  return this.snapToGrid_;
-};
-
-/**
- * Get the spacing of the grid points (in px).
- * @return {number} The spacing of the grid points.
- * @package
- */
-Grid.prototype.getSpacing = function() {
-  return this.spacing_;
-};
-
-/**
- * Get the ID of the pattern element, which should be randomized to avoid
- * conflicts with other Blockly instances on the page.
- * @return {string} The pattern ID.
- * @package
- */
-Grid.prototype.getPatternId = function() {
-  return this.gridPattern_.id;
-};
-
-/**
- * Update the grid with a new scale.
- * @param {number} scale The new workspace scale.
- * @package
- */
-Grid.prototype.update = function(scale) {
-  this.scale_ = scale;
-  // MSIE freaks if it sees a 0x0 pattern, so set empty patterns to 100x100.
-  const safeSpacing = (this.spacing_ * scale) || 100;
-
-  this.gridPattern_.setAttribute('width', safeSpacing);
-  this.gridPattern_.setAttribute('height', safeSpacing);
-
-  let half = Math.floor(this.spacing_ / 2) + 0.5;
-  let start = half - this.length_ / 2;
-  let end = half + this.length_ / 2;
-
-  half *= scale;
-  start *= scale;
-  end *= scale;
-
-  this.setLineAttributes_(this.line1_, scale, start, end, half, half);
-  this.setLineAttributes_(this.line2_, scale, half, half, start, end);
-};
-
-/**
- * Set the attributes on one of the lines in the grid.  Use this to update the
- * length and stroke width of the grid lines.
- * @param {SVGElement} line Which line to update.
- * @param {number} width The new stroke size (in px).
- * @param {number} x1 The new x start position of the line (in px).
- * @param {number} x2 The new x end position of the line (in px).
- * @param {number} y1 The new y start position of the line (in px).
- * @param {number} y2 The new y end position of the line (in px).
- * @private
- */
-Grid.prototype.setLineAttributes_ = function(line, width, x1, x2, y1, y2) {
-  if (line) {
-    line.setAttribute('stroke-width', width);
-    line.setAttribute('x1', x1);
-    line.setAttribute('y1', y1);
-    line.setAttribute('x2', x2);
-    line.setAttribute('y2', y2);
-=======
   update(scale) {
     this.scale_ = scale;
     // MSIE freaks if it sees a 0x0 pattern, so set empty patterns to 100x100.
@@ -278,26 +168,8 @@
       line.setAttribute('x2', x2);
       line.setAttribute('y2', y2);
     }
->>>>>>> 61322294
-  }
-
-<<<<<<< HEAD
-/**
- * Move the grid to a new x and y position, and make sure that change is
- * visible.
- * @param {number} x The new x position of the grid (in px).
- * @param {number} y The new y position of the grid (in px).
- * @package
- */
-Grid.prototype.moveTo = function(x, y) {
-  this.gridPattern_.setAttribute('x', x);
-  this.gridPattern_.setAttribute('y', y);
-
-  if (userAgent.IE || userAgent.EDGE) {
-    // IE/Edge doesn't notice that the x/y offsets have changed.
-    // Force an update.
-    this.update(this.scale_);
-=======
+  }
+
   /**
    * Move the grid to a new x and y position, and make sure that change is
    * visible.
@@ -314,44 +186,8 @@
       // Force an update.
       this.update(this.scale_);
     }
->>>>>>> 61322294
-  }
-
-<<<<<<< HEAD
-/**
- * Create the DOM for the grid described by options.
- * @param {string} rnd A random ID to append to the pattern's ID.
- * @param {!Object} gridOptions The object containing grid configuration.
- * @param {!SVGElement} defs The root SVG element for this workspace's defs.
- * @return {!SVGElement} The SVG element for the grid pattern.
- * @package
- */
-Grid.createDom = function(rnd, gridOptions, defs) {
-  /*
-    <pattern id="blocklyGridPattern837493" patternUnits="userSpaceOnUse">
-      <rect stroke="#888" />
-      <rect stroke="#888" />
-    </pattern>
-  */
-  const gridPattern = dom.createSvgElement(
-      Svg.PATTERN,
-      {'id': 'blocklyGridPattern' + rnd, 'patternUnits': 'userSpaceOnUse'},
-      defs);
-  if (gridOptions['length'] > 0 && gridOptions['spacing'] > 0) {
-    dom.createSvgElement(
-        Svg.LINE, {'stroke': gridOptions['colour']}, gridPattern);
-    if (gridOptions['length'] > 1) {
-      dom.createSvgElement(
-          Svg.LINE, {'stroke': gridOptions['colour']}, gridPattern);
-    }
-    // x1, y1, x1, x2 properties will be set later in update.
-  } else {
-    // Edge 16 doesn't handle empty patterns
-    dom.createSvgElement(Svg.LINE, {}, gridPattern);
-  }
-  return gridPattern;
-};
-=======
+  }
+
   /**
    * Create the DOM for the grid described by options.
    * @param {string} rnd A random ID to append to the pattern's ID.
@@ -386,6 +222,5 @@
     return gridPattern;
   }
 }
->>>>>>> 61322294
 
 exports.Grid = Grid;