/**
 * @license
 * Copyright 2019 Google LLC
 *
 * Licensed under the Apache License, Version 2.0 (the "License");
 * you may not use this file except in compliance with the License.
 * You may obtain a copy of the License at
 *
 *   http://www.apache.org/licenses/LICENSE-2.0
 *
 * Unless required by applicable law or agreed to in writing, software
 * distributed under the License is distributed on an "AS IS" BASIS,
 * WITHOUT WARRANTIES OR CONDITIONS OF ANY KIND, either express or implied.
 * See the License for the specific language governing permissions and
 * limitations under the License.
 */

/**
 * @fileoverview An object that provides constants for rendering blocks in Zelos
 * mode.
 * @author fenichel@google.com (Rachel Fenichel)
 */
'use strict';

goog.provide('Blockly.zelos.ConstantProvider');

goog.require('Blockly.blockRendering.ConstantProvider');
goog.require('Blockly.utils.dom');
goog.require('Blockly.utils.object');
goog.require('Blockly.utils.svgPaths');


/**
 * An object that provides constants for rendering blocks in Zelos mode.
 * @constructor
 * @package
 * @extends {Blockly.blockRendering.ConstantProvider}
 */
Blockly.zelos.ConstantProvider = function() {
  Blockly.zelos.ConstantProvider.superClass_.constructor.call(this);

  this.GRID_UNIT = 4;

  /**
   * @override
   */
  this.SMALL_PADDING = this.GRID_UNIT;

  /**
   * @override
   */
  this.MEDIUM_PADDING = 2 * this.GRID_UNIT;

  /**
   * @override
   */
  this.MEDIUM_LARGE_PADDING = 3 * this.GRID_UNIT;

  /**
   * @override
   */
  this.LARGE_PADDING = 4 * this.GRID_UNIT;

  /**
   * @override
   */
  this.CORNER_RADIUS = 1 * this.GRID_UNIT;

  /**
   * @override
   */
  this.NOTCH_WIDTH = 9 * this.GRID_UNIT;

  /**
   * @override
   */
  this.NOTCH_HEIGHT = 2 * this.GRID_UNIT;

  /**
   * @override
   */
  this.NOTCH_OFFSET_LEFT = 3 * this.GRID_UNIT;

  /**
   * @override
   */
  this.MIN_BLOCK_HEIGHT = 12 * this.GRID_UNIT;

  /**
   * @override
   */
  this.TAB_OFFSET_FROM_TOP = 0;

  /**
   * @override
   */
  this.STATEMENT_BOTTOM_SPACER = -this.NOTCH_HEIGHT;

  /**
   * Minimum statement input spacer width.
   * @type {number}
   */
  this.STATEMENT_INPUT_SPACER_MIN_WIDTH = 30 * this.GRID_UNIT;

  /**
   * @override
   */
  this.STATEMENT_INPUT_PADDING_LEFT = 4 * this.GRID_UNIT;

  /**
   * @override
   */
  this.AFTER_STATEMENT_BOTTOM_ROW_MIN_HEIGHT = 7 * this.GRID_UNIT;

  /**
   * @override
   */
  this.EMPTY_INLINE_INPUT_PADDING = 4 * this.GRID_UNIT;

  /**
   * @override
   */
  this.EMPTY_INLINE_INPUT_HEIGHT = 8 * this.GRID_UNIT;

  /**
   * @override
   */
  this.DUMMY_INPUT_MIN_HEIGHT = 6 * this.GRID_UNIT;

  /**
   * @override
   */
<<<<<<< HEAD
  this.FULL_BLOCK_FIELDS = true;
=======
  this.FIELD_BORDER_RECT_RADIUS = this.CORNER_RADIUS;

  /**
   * @override
   */
  this.FIELD_BORDER_RECT_X_PADDING = 2 * this.GRID_UNIT;

  /**
   * @override
   */
  this.FIELD_DROPDOWN_BORDER_RECT_HEIGHT = 8 * this.GRID_UNIT;
>>>>>>> a7ebd604

  /**
   * The ID of the highlight glow filter, or the empty string if no filter is
   * set.
   * @type {string}
   * @package
   */
  this.highlightGlowFilterId = '';

  /**
   * The <filter> element to use for a higlight glow, or null if not set.
   * @type {SVGElement}
   * @private
   */
  this.highlightGlowFilter_ = null;

  /**
   * The ID of the highlight glow filter, or the empty string if no filter is
   * set.
   * @type {string}
   * @package
   */
  this.replacementGlowFilterId = '';

  /**
   * The <filter> element to use for a higlight glow, or null if not set.
   * @type {SVGElement}
   * @private
   */
  this.replacementGlowFilter_ = null;
};
Blockly.utils.object.inherits(Blockly.zelos.ConstantProvider,
    Blockly.blockRendering.ConstantProvider);

/**
 * @override
 */
Blockly.zelos.ConstantProvider.prototype.init = function() {
  Blockly.zelos.ConstantProvider.superClass_.init.call(this);
  this.HEXAGONAL = this.makeHexagonal();
  this.ROUNDED = this.makeRounded();
};

/**
 * @override
 */
Blockly.zelos.ConstantProvider.prototype.dispose = function() {
  Blockly.zelos.ConstantProvider.superClass_.dispose.call(this);
  if (this.highlightGlowFilter_) {
    Blockly.utils.dom.removeNode(this.highlightGlowFilter_);
  }
};

/**
 * @return {!Object} An object containing sizing and path information about
 *     a hexagonal shape for connections.
 * @package
 */
Blockly.zelos.ConstantProvider.prototype.makeHexagonal = function() {
  // The 'up' and 'down' versions of the paths are the same, but the Y sign
  // flips.  Forward and back are the signs to use to move the cursor in the
  // direction that the path is being drawn.
  function makeMainPath(height, up, right) {
    var width = height / 2;
    var forward = up ? -1 : 1;
    var direction = right ? -1 : 1;
    var dy = forward * height / 2;
    return Blockly.utils.svgPaths.lineTo(-direction * width, dy) +
        Blockly.utils.svgPaths.lineTo(direction * width, dy);
  }

  return {
    isDynamic: true,
    width: function(height) {
      return height / 2;
    },
    height: function(height) {
      return height;
    },
    pathDown: function(height) {
      return makeMainPath(height, false, false);
    },
    pathUp: function(height) {
      return makeMainPath(height, true, false);
    },
    pathRightDown: function(height) {
      return makeMainPath(height, false, true);
    },
    pathRightUp: function(height) {
      return makeMainPath(height, false, true);
    },
  };
};

/**
 * @return {!Object} An object containing sizing and path information about
 *     a rounded shape for connections.
 * @package
 */
Blockly.zelos.ConstantProvider.prototype.makeRounded = function() {
  // The 'up' and 'down' versions of the paths are the same, but the Y sign
  // flips.  Forward and back are the signs to use to move the cursor in the
  // direction that the path is being drawn.
  function makeMainPath(height, up, right) {
    var edgeWidth = height / 2;
    return Blockly.utils.svgPaths.arc('a', '0 0 ' + (up || right ? 1 : 0), edgeWidth,
        Blockly.utils.svgPaths.point(0, (up ? -1 : 1) * edgeWidth * 2));
  }

  return {
    isDynamic: true,
    width: function(height) {
      return height / 2;
    },
    height: function(height) {
      return height;
    },
    pathDown: function(height) {
      return makeMainPath(height, false, false);
    },
    pathUp: function(height) {
      return makeMainPath(height, true, false);
    },
    pathRightDown: function(height) {
      return makeMainPath(height, false, true);
    },
    pathRightUp: function(height) {
      return makeMainPath(height, false, true);
    },
  };
};

/**
 * @override
 */
Blockly.zelos.ConstantProvider.prototype.shapeFor = function(
    connection) {
  var checks = connection.getCheck();
  switch (connection.type) {
    case Blockly.INPUT_VALUE:
    case Blockly.OUTPUT_VALUE:
      // Includes doesn't work in IE.
      if (checks && checks.indexOf('Boolean') != -1) {
        return this.HEXAGONAL;
      }
      if (checks && checks.indexOf('Number') != -1) {
        return this.ROUNDED;
      }
      if (checks && checks.indexOf('String') != -1) {
        return this.ROUNDED;
      }
      return this.ROUNDED;
    case Blockly.PREVIOUS_STATEMENT:
    case Blockly.NEXT_STATEMENT:
      return this.NOTCH;
    default:
      throw Error('Unknown type');
  }
};

/**
 * @override
 */
Blockly.zelos.ConstantProvider.prototype.makeNotch = function() {
  var width = this.NOTCH_WIDTH;
  var height = this.NOTCH_HEIGHT;

  var innerWidth = width / 3;
  var curveWidth = innerWidth / 3;

  var halfHeight = height / 2;
  var quarterHeight = halfHeight / 2;

  function makeMainPath(dir) {
    return (
      Blockly.utils.svgPaths.curve('c', [
        Blockly.utils.svgPaths.point(dir * curveWidth / 2,
            0),
        Blockly.utils.svgPaths.point(dir * curveWidth * 3 / 4,
            quarterHeight / 2),
        Blockly.utils.svgPaths.point(dir * curveWidth,
            quarterHeight)
      ]) +
      Blockly.utils.svgPaths.line([
        Blockly.utils.svgPaths.point(dir * curveWidth,
            halfHeight)
      ]) +
      Blockly.utils.svgPaths.curve('c', [
        Blockly.utils.svgPaths.point(dir * curveWidth / 4,
            quarterHeight / 2),
        Blockly.utils.svgPaths.point(dir * curveWidth / 2,
            quarterHeight),
        Blockly.utils.svgPaths.point(dir * curveWidth,
            quarterHeight)
      ]) +
      Blockly.utils.svgPaths.lineOnAxis('h', dir * innerWidth) +
      Blockly.utils.svgPaths.curve('c', [
        Blockly.utils.svgPaths.point(dir * curveWidth / 2,
            0),
        Blockly.utils.svgPaths.point(dir * curveWidth * 3 / 4,
            -(quarterHeight / 2)),
        Blockly.utils.svgPaths.point(dir * curveWidth,
            -quarterHeight)
      ]) +
      Blockly.utils.svgPaths.line([
        Blockly.utils.svgPaths.point(dir * curveWidth,
            -halfHeight)
      ]) +
      Blockly.utils.svgPaths.curve('c', [
        Blockly.utils.svgPaths.point(dir * curveWidth / 4,
            -(quarterHeight / 2)),
        Blockly.utils.svgPaths.point(dir * curveWidth / 2,
            -quarterHeight),
        Blockly.utils.svgPaths.point(dir * curveWidth,
            -quarterHeight)
      ])
    );
  }

  var pathLeft = makeMainPath(1);
  var pathRight = makeMainPath(-1);

  return {
    width: width,
    height: height,
    pathLeft: pathLeft,
    pathRight: pathRight
  };
};

/**
 * @override
 */
Blockly.zelos.ConstantProvider.prototype.makeInsideCorners = function() {
  var radius = this.CORNER_RADIUS;

  var innerTopLeftCorner = Blockly.utils.svgPaths.arc('a', '0 0,0', radius,
      Blockly.utils.svgPaths.point(-radius, radius));

  var innerTopRightCorner = Blockly.utils.svgPaths.arc('a', '0 0,1', radius,
      Blockly.utils.svgPaths.point(-radius, radius));

  var innerBottomLeftCorner = Blockly.utils.svgPaths.arc('a', '0 0,0', radius,
      Blockly.utils.svgPaths.point(radius, radius));

  var innerBottomRightCorner = Blockly.utils.svgPaths.arc('a', '0 0,1', radius,
      Blockly.utils.svgPaths.point(radius, radius));

  return {
    width: radius,
    height: radius,
    pathTop: innerTopLeftCorner,
    pathBottom: innerBottomLeftCorner,
    rightWidth: radius,
    rightHeight: radius,
    pathTopRight: innerTopRightCorner,
    pathBottomRight: innerBottomRightCorner
  };
};

/**
 * @override
 */
Blockly.zelos.ConstantProvider.prototype.createDom = function(svg) {
  Blockly.zelos.ConstantProvider.superClass_.createDom.call(this, svg);
  /*
  <defs>
    ... filters go here ...
  </defs>
  */
  var defs = Blockly.utils.dom.createSvgElement('defs', {}, svg);
  // Each filter/pattern needs a unique ID for the case of multiple Blockly
  // instances on a page.  Browser behaviour becomes undefined otherwise.
  // https://neil.fraser.name/news/2015/11/01/
  var rnd = String(Math.random()).substring(2);
  // Using a dilate distorts the block shape.
  // Instead use a gaussian blur, and then set all alpha to 1 with a transfer.
  var highlightGlowFilter = Blockly.utils.dom.createSvgElement('filter',
      {
        'id': 'blocklyHighlightGlowFilter' + rnd,
        'height': '160%',
        'width': '180%',
        y: '-30%',
        x: '-40%'
      },
      defs);
  Blockly.utils.dom.createSvgElement('feGaussianBlur',
      {
        'in': 'SourceGraphic',
        'stdDeviation': 0.5  // TODO: configure size in theme.
      },
      highlightGlowFilter);
  // Set all gaussian blur pixels to 1 opacity before applying flood
  var highlightComponentTransfer = Blockly.utils.dom.createSvgElement(
      'feComponentTransfer', {'result': 'outBlur'}, highlightGlowFilter);
  Blockly.utils.dom.createSvgElement('feFuncA',
      {
        'type': 'table', 'tableValues': '0 1 1 1 1 1 1 1 1 1 1 1 1 1 1 1 1'
      },
      highlightComponentTransfer);
  // Color the highlight
  Blockly.utils.dom.createSvgElement('feFlood',
      {
        'flood-color': '#FFF200', // TODO: configure colour in theme.
        'flood-opacity': 1,
        'result': 'outColor'
      },
      highlightGlowFilter);
  Blockly.utils.dom.createSvgElement('feComposite',
      {
        'in': 'outColor', 'in2': 'outBlur',
        'operator': 'in', 'result': 'outGlow'
      },
      highlightGlowFilter);
  this.highlightGlowFilterId = highlightGlowFilter.id;
  this.highlightGlowFilter_ = highlightGlowFilter;

  // Using a dilate distorts the block shape.
  // Instead use a gaussian blur, and then set all alpha to 1 with a transfer.
  var replacementGlowFilter = Blockly.utils.dom.createSvgElement('filter',
      {
        'id': 'blocklyReplacementGlowFilter' + rnd,
        'height': '160%',
        'width': '180%',
        y: '-30%',
        x: '-40%'
      },
      defs);
  Blockly.utils.dom.createSvgElement('feGaussianBlur',
      {
        'in': 'SourceGraphic',
        'stdDeviation': 2  // TODO: configure size in theme.
      },
      replacementGlowFilter);
  // Set all gaussian blur pixels to 1 opacity before applying flood
  var replacementComponentTransfer = Blockly.utils.dom.createSvgElement(
      'feComponentTransfer', {'result': 'outBlur'}, replacementGlowFilter);
  Blockly.utils.dom.createSvgElement('feFuncA',
      {
        'type': 'table', 'tableValues': '0 1 1 1 1 1 1 1 1 1 1 1 1 1 1 1 1'
      },
      replacementComponentTransfer);
  // Color the highlight
  Blockly.utils.dom.createSvgElement('feFlood',
      {
        'flood-color': '#FFF200', // TODO: configure colour in theme.
        'flood-opacity': 1,
        'result': 'outColor'
      },
      replacementGlowFilter);
  Blockly.utils.dom.createSvgElement('feComposite',
      {
        'in': 'outColor', 'in2': 'outBlur',
        'operator': 'in', 'result': 'outGlow'
      },
      replacementGlowFilter);
  Blockly.utils.dom.createSvgElement('feComposite',
      {
        'in': 'SourceGraphic', 'in2': 'outGlow',
        'operator': 'over',
      },
      replacementGlowFilter);
  this.replacementGlowFilterId = replacementGlowFilter.id;
  this.replacementGlowFilter_ = replacementGlowFilter;
};<|MERGE_RESOLUTION|>--- conflicted
+++ resolved
@@ -130,9 +130,11 @@
   /**
    * @override
    */
-<<<<<<< HEAD
   this.FULL_BLOCK_FIELDS = true;
-=======
+
+  /**
+   * @override
+   */
   this.FIELD_BORDER_RECT_RADIUS = this.CORNER_RADIUS;
 
   /**
@@ -144,7 +146,6 @@
    * @override
    */
   this.FIELD_DROPDOWN_BORDER_RECT_HEIGHT = 8 * this.GRID_UNIT;
->>>>>>> a7ebd604
 
   /**
    * The ID of the highlight glow filter, or the empty string if no filter is
