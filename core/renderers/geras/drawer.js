/**
 * @license
 * Copyright 2019 Google LLC
 * SPDX-License-Identifier: Apache-2.0
 */

/**
 * @fileoverview Renderer that preserves the look and feel of Blockly pre-2019.
 * @author fenichel@google.com (Rachel Fenichel)
 */
'use strict';

goog.module('Blockly.geras.Drawer');
goog.module.declareLegacyNamespace();

const BaseDrawer = goog.require('Blockly.blockRendering.Drawer');
/* eslint-disable-next-line no-unused-vars */
const BlockSvg = goog.requireType('Blockly.BlockSvg');
const Highlighter = goog.require('Blockly.geras.Highlighter');
/* eslint-disable-next-line no-unused-vars */
const PathObject = goog.requireType('Blockly.geras.PathObject');
/* eslint-disable-next-line no-unused-vars */
const RenderInfo = goog.requireType('Blockly.geras.RenderInfo');
const blockRendering = goog.require('Blockly.blockRendering');
const object = goog.require('Blockly.utils.object');
const svgPaths = goog.require('Blockly.utils.svgPaths');


/**
 * An object that draws a block based on the given rendering information.
 * @param {!BlockSvg} block The block to render.
 * @param {!RenderInfo} info An object containing all
 *   information needed to render this block.
 * @package
 * @constructor
 * @extends {BaseDrawer}
 */
const Drawer = function(block, info) {
  Drawer.superClass_.constructor.call(this, block, info);
  // Unlike Thrasos, Geras has highlights and drop shadows.
  this.highlighter_ = new Highlighter(info);
};
object.inherits(Drawer, BaseDrawer);

/**
 * @override
 */
Drawer.prototype.draw = function() {
  this.hideHiddenIcons_();
  this.drawOutline_();
  this.drawInternals_();

  const pathObject =
      /** @type {!PathObject} */ (this.block_.pathObject);
  pathObject.setPath(this.outlinePath_ + '\n' + this.inlinePath_);
  pathObject.setHighlightPath(this.highlighter_.getPath());
  if (this.info_.RTL) {
    pathObject.flipRTL();
  }
<<<<<<< HEAD
  if (blockRendering.useDebugger) {
=======
  if (Blockly.blockRendering.isDebuggerEnabled()) {
>>>>>>> 18283e81
    this.block_.renderingDebugger.drawDebug(this.block_, this.info_);
  }
  this.recordSizeOnBlock_();
};

/**
 * @override
 */
Drawer.prototype.drawTop_ = function() {
  this.highlighter_.drawTopCorner(this.info_.topRow);
  this.highlighter_.drawRightSideRow(this.info_.topRow);

  Drawer.superClass_.drawTop_.call(this);
};

/**
 * @override
 */
Drawer.prototype.drawJaggedEdge_ = function(row) {
  this.highlighter_.drawJaggedEdge_(row);

  Drawer.superClass_.drawJaggedEdge_.call(this, row);
};

/**
 * @override
 */
Drawer.prototype.drawValueInput_ = function(row) {
  this.highlighter_.drawValueInput(row);

  Drawer.superClass_.drawValueInput_.call(this, row);
};

/**
 * @override
 */
Drawer.prototype.drawStatementInput_ = function(row) {
  this.highlighter_.drawStatementInput(row);

  Drawer.superClass_.drawStatementInput_.call(this, row);
};

/**
 * @override
 */
Drawer.prototype.drawRightSideRow_ = function(row) {
  this.highlighter_.drawRightSideRow(row);

  this.outlinePath_ += svgPaths.lineOnAxis('H', row.xPos + row.width) +
      svgPaths.lineOnAxis('V', row.yPos + row.height);
};

/**
 * @override
 */
Drawer.prototype.drawBottom_ = function() {
  this.highlighter_.drawBottomRow(this.info_.bottomRow);

  Drawer.superClass_.drawBottom_.call(this);
};

/**
 * Add steps for the left side of the block, which may include an output
 * connection
 * @protected
 * @override
 */
Drawer.prototype.drawLeft_ = function() {
  this.highlighter_.drawLeft();

  Drawer.superClass_.drawLeft_.call(this);
};

/**
 * @override
 */
Drawer.prototype.drawInlineInput_ = function(input) {
  this.highlighter_.drawInlineInput(input);

  Drawer.superClass_.drawInlineInput_.call(this, input);
};

/**
 * @override
 */
Drawer.prototype.positionInlineInputConnection_ = function(input) {
  const yPos = input.centerline - input.height / 2;
  // Move the connection.
  if (input.connectionModel) {
    // xPos already contains info about startX
    let connX =
        input.xPos + input.connectionWidth + this.constants_.DARK_PATH_OFFSET;
    if (this.info_.RTL) {
      connX *= -1;
    }
    input.connectionModel.setOffsetInBlock(
        connX,
        yPos + input.connectionOffsetY + this.constants_.DARK_PATH_OFFSET);
  }
};

/**
 * @override
 */
Drawer.prototype.positionStatementInputConnection_ = function(row) {
  const input = row.getLastInput();
  if (input.connectionModel) {
    let connX = row.xPos + row.statementEdge + input.notchOffset;
    if (this.info_.RTL) {
      connX *= -1;
    } else {
      connX += this.constants_.DARK_PATH_OFFSET;
    }
    input.connectionModel.setOffsetInBlock(
        connX, row.yPos + this.constants_.DARK_PATH_OFFSET);
  }
};

/**
 * @override
 */
Drawer.prototype.positionExternalValueConnection_ = function(row) {
  const input = row.getLastInput();
  if (input.connectionModel) {
    let connX = row.xPos + row.width + this.constants_.DARK_PATH_OFFSET;
    if (this.info_.RTL) {
      connX *= -1;
    }
    input.connectionModel.setOffsetInBlock(connX, row.yPos);
  }
};

/**
 * @override
 */
Drawer.prototype.positionNextConnection_ = function() {
  const bottomRow = this.info_.bottomRow;

  if (bottomRow.connection) {
    const connInfo = bottomRow.connection;
    const x = connInfo.xPos;  // Already contains info about startX.
    const connX =
        (this.info_.RTL ? -x : x) + (this.constants_.DARK_PATH_OFFSET / 2);
    connInfo.connectionModel.setOffsetInBlock(
        connX, bottomRow.baseline + this.constants_.DARK_PATH_OFFSET);
  }
};

exports = Drawer;<|MERGE_RESOLUTION|>--- conflicted
+++ resolved
@@ -57,11 +57,7 @@
   if (this.info_.RTL) {
     pathObject.flipRTL();
   }
-<<<<<<< HEAD
-  if (blockRendering.useDebugger) {
-=======
   if (Blockly.blockRendering.isDebuggerEnabled()) {
->>>>>>> 18283e81
     this.block_.renderingDebugger.drawDebug(this.block_, this.info_);
   }
   this.recordSizeOnBlock_();
