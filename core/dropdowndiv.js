/**
 * @license
 * Copyright 2016 Massachusetts Institute of Technology
 * All rights reserved.
 *
 * Licensed under the Apache License, Version 2.0 (the "License");
 * you may not use this file except in compliance with the License.
 * You may obtain a copy of the License at
 *
 *   http://www.apache.org/licenses/LICENSE-2.0
 *
 * Unless required by applicable law or agreed to in writing, software
 * distributed under the License is distributed on an "AS IS" BASIS,
 * WITHOUT WARRANTIES OR CONDITIONS OF ANY KIND, either express or implied.
 * See the License for the specific language governing permissions and
 * limitations under the License.
 */

/**
 * @fileoverview A div that floats on top of the workspace, for drop-down menus.
 * The drop-down can be kept inside the workspace, animate in/out, etc.
 * @author tmickel@mit.edu (Tim Mickel)
 */

'use strict';

goog.provide('Blockly.DropDownDiv');

goog.require('Blockly.utils.dom');
goog.require('Blockly.utils.math');
goog.require('Blockly.utils.style');


/**
 * Class for drop-down div.
 * @constructor
 * @package
 */
Blockly.DropDownDiv = function() {
};

/**
 * The div element. Set once by Blockly.DropDownDiv.createDom.
 * @type {Element}
 * @private
 */
Blockly.DropDownDiv.DIV_ = null;

/**
 * Drop-downs will appear within the bounds of this element if possible.
 * Set in Blockly.DropDownDiv.setBoundsElement.
 * @type {Element}
 * @private
 */
Blockly.DropDownDiv.boundsElement_ = null;

/**
 * The object currently using the drop-down.
 * @type {Object}
 * @private
 */
Blockly.DropDownDiv.owner_ = null;

/**
 * Whether the dropdown was positioned to a field or the source block.
 * @type {?boolean}
 * @private
 */
Blockly.DropDownDiv.positionToField_ = null;

/**
 * Arrow size in px. Should match the value in CSS
 * (need to position pre-render).
 * @type {number}
 * @const
 */
Blockly.DropDownDiv.ARROW_SIZE = 16;

/**
 * Drop-down border size in px. Should match the value in CSS (need to position
 * the arrow).
 * @type {number}
 * @const
 */
Blockly.DropDownDiv.BORDER_SIZE = 1;

/**
 * Amount the arrow must be kept away from the edges of the main drop-down div,
 * in px.
 * @type {number}
 * @const
 */
Blockly.DropDownDiv.ARROW_HORIZONTAL_PADDING = 12;

/**
 * Amount drop-downs should be padded away from the source, in px.
 * @type {number}
 * @const
 */
Blockly.DropDownDiv.PADDING_Y = 16;

/**
 * Length of animations in seconds.
 * @type {number}
 * @const
 */
Blockly.DropDownDiv.ANIMATION_TIME = 0.25;

/**
 * The default dropdown div border color.
 * @type {string}
 * @const
 */
Blockly.DropDownDiv.DEFAULT_DROPDOWN_BORDER_COLOR = '#dadce0';

/**
 * The default dropdown div color.
 * @type {string}
 * @const
 */
Blockly.DropDownDiv.DEFAULT_DROPDOWN_COLOR = '#fff';

/**
 * Timer for animation out, to be cleared if we need to immediately hide
 * without disrupting new shows.
 * @type {?number}
 * @private
 */
Blockly.DropDownDiv.animateOutTimer_ = null;

/**
 * Callback for when the drop-down is hidden.
 * @type {?Function}
 * @private
 */
Blockly.DropDownDiv.onHide_ = null;

/**
 * Create and insert the DOM element for this div.
 * @package
 */
Blockly.DropDownDiv.createDom = function() {
  if (Blockly.DropDownDiv.DIV_) {
    return;  // Already created.
  }
  var div = document.createElement('div');
  div.className = 'blocklyDropDownDiv';
  div.style.backgroundColor = Blockly.DropDownDiv.DEFAULT_DROPDOWN_COLOR;
  div.style.borderColor = Blockly.DropDownDiv.DEFAULT_DROPDOWN_BORDER_COLOR;
  document.body.appendChild(div);
  Blockly.DropDownDiv.DIV_ = div;

  var content = document.createElement('div');
  content.className = 'blocklyDropDownContent';
  div.appendChild(content);
  Blockly.DropDownDiv.content_ = content;

  var arrow = document.createElement('div');
  arrow.className = 'blocklyDropDownArrow';
  div.appendChild(arrow);
  Blockly.DropDownDiv.arrow_ = arrow;

  Blockly.DropDownDiv.DIV_.style.opacity = 0;

  // Transition animation for transform: translate() and opacity.
  Blockly.DropDownDiv.DIV_.style.transition = 'transform ' +
    Blockly.DropDownDiv.ANIMATION_TIME + 's, ' +
    'opacity ' + Blockly.DropDownDiv.ANIMATION_TIME + 's';

  // Handle focusin/out events to add a visual indicator when
  // a child is focused or blurred.
  div.addEventListener('focusin', function() {
    Blockly.utils.dom.addClass(div, 'focused');
  });
  div.addEventListener('focusout', function() {
    Blockly.utils.dom.removeClass(div, 'focused');
  });
};

/**
 * Set an element to maintain bounds within. Drop-downs will appear
 * within the box of this element if possible.
 * @param {Element} boundsElement Element to bind drop-down to.
 */
Blockly.DropDownDiv.setBoundsElement = function(boundsElement) {
  Blockly.DropDownDiv.boundsElement_ = boundsElement;
};

/**
 * Provide the div for inserting content into the drop-down.
 * @return {Element} Div to populate with content
 */
Blockly.DropDownDiv.getContentDiv = function() {
  return Blockly.DropDownDiv.content_;
};

/**
 * Clear the content of the drop-down.
 */
Blockly.DropDownDiv.clearContent = function() {
  Blockly.DropDownDiv.content_.innerHTML = '';
  Blockly.DropDownDiv.content_.style.width = '';
};

/**
 * Set the colour for the drop-down.
 * @param {string} backgroundColour Any CSS colour for the background.
 * @param {string} borderColour Any CSS colour for the border.
 */
Blockly.DropDownDiv.setColour = function(backgroundColour, borderColour) {
  Blockly.DropDownDiv.DIV_.style.backgroundColor = backgroundColour;
  Blockly.DropDownDiv.DIV_.style.borderColor = borderColour;
};

/**
 * Shortcut to show and place the drop-down with positioning determined
 * by a particular block. The primary position will be below the block,
 * and the secondary position above the block. Drop-down will be
 * constrained to the block's workspace.
 * @param {!Blockly.Field} field The field showing the drop-down.
 * @param {!Blockly.Block} block Block to position the drop-down around.
 * @param {Function=} opt_onHide Optional callback for when the drop-down is
 *   hidden.
 * @param {number=} opt_secondaryYOffset Optional Y offset for above-block
 *   positioning.
 * @return {boolean} True if the menu rendered below block; false if above.
 */
Blockly.DropDownDiv.showPositionedByBlock = function(field, block,
    opt_onHide, opt_secondaryYOffset) {
  return Blockly.DropDownDiv.showPositionedByRect_(
      Blockly.DropDownDiv.getScaledBboxOfBlock_(block),
      field, opt_onHide, opt_secondaryYOffset);
};

/**
 * Shortcut to show and place the drop-down with positioning determined
 * by a particular field. The primary position will be below the field,
 * and the secondary position above the field. Drop-down will be
 * constrained to the block's workspace.
 * @param {!Blockly.Field} field The field to position the dropdown against.
 * @param {Function=} opt_onHide Optional callback for when the drop-down is
 *   hidden.
 * @param {number=} opt_secondaryYOffset Optional Y offset for above-block
 *   positioning.
 * @return {boolean} True if the menu rendered below block; false if above.
 */
Blockly.DropDownDiv.showPositionedByField = function(field,
    opt_onHide, opt_secondaryYOffset) {
<<<<<<< HEAD
  Blockly.DropDownDiv.positionToField_ = true;
  return Blockly.DropDownDiv.showPositionedByRect_(
      Blockly.DropDownDiv.getScaledBboxOfField_(field),
      field, opt_onHide, opt_secondaryYOffset);
};

/**
 * Get the scaled bounding box of a block.
 * @param {!Blockly.Block} block The block.
 * @return {!Blockly.utils.Rect} The scaled bounding box of the block.
 * @private
 */
Blockly.DropDownDiv.getScaledBboxOfBlock_ = function(block) {
  var bBox = block.getSvgRoot().getBBox();
  var scale = block.workspace.scale;
  var scaledHeight = bBox.height * scale;
  var scaledWidth = bBox.width * scale;
  var xy = Blockly.utils.style.getPageOffset(block.getSvgRoot());
  return new Blockly.utils.Rect(
      xy.y, xy.y + scaledHeight, xy.x, xy.x + scaledWidth);
};

/**
 * Get the scaled bounding box of a field.
 * @param {!Blockly.Field} field The field.
 * @return {!Blockly.utils.Rect} The scaled bounding box of the field.
 * @private
 */
Blockly.DropDownDiv.getScaledBboxOfField_ = function(field) {
  var bBox = field.getScaledBBox_();
  return new Blockly.utils.Rect(
      bBox.top, bBox.bottom, bBox.left, bBox.right);
};

/**
 * Helper method to show and place the drop-down with positioning determined
 * by a scaled bounding box.  The primary position will be below the rect,
 * and the secondary position above the rect. Drop-down will be constrained to
 * the block's workspace.
 * @param {!Blockly.utils.Rect} bBox The scaled bounding box.
 * @param {!Blockly.Field} field The field to position the dropdown against.
 * @param {Function=} opt_onHide Optional callback for when the drop-down is
 *   hidden.
 * @param {number=} opt_secondaryYOffset Optional Y offset for above-block
 *   positioning.
 * @return {boolean} True if the menu rendered below block; false if above.
 * @private
 */
Blockly.DropDownDiv.showPositionedByRect_ = function(bBox, field,
    opt_onHide, opt_secondaryYOffset) {
=======
  var position = field.getSvgRoot().getBoundingClientRect();
>>>>>>> 3368a9f7
  // If we can fit it, render below the block.
  var primaryX = bBox.left + (bBox.right - bBox.left) / 2;
  var primaryY = bBox.bottom;
  // If we can't fit it, render above the entire parent block.
  var secondaryX = primaryX;
  var secondaryY = bBox.top;
  if (opt_secondaryYOffset) {
    secondaryY += opt_secondaryYOffset;
  }
  var sourceBlock = field.getSourceBlock();
  // Set bounds to workspace; show the drop-down.
  Blockly.DropDownDiv.setBoundsElement(
      sourceBlock.workspace.getParentSvg().parentNode);
  return Blockly.DropDownDiv.show(
      field, sourceBlock.RTL,
      primaryX, primaryY, secondaryX, secondaryY, opt_onHide);
};

/**
 * Show and place the drop-down.
 * The drop-down is placed with an absolute "origin point" (x, y) - i.e.,
 * the arrow will point at this origin and box will positioned below or above
 * it.  If we can maintain the container bounds at the primary point, the arrow
 * will point there, and the container will be positioned below it.
 * If we can't maintain the container bounds at the primary point, fall-back to
 * the secondary point and position above.
 * @param {Object} owner The object showing the drop-down
 * @param {boolean} rtl Right-to-left (true) or left-to-right (false).
 * @param {number} primaryX Desired origin point x, in absolute px.
 * @param {number} primaryY Desired origin point y, in absolute px.
 * @param {number} secondaryX Secondary/alternative origin point x, in absolute
 *     px.
 * @param {number} secondaryY Secondary/alternative origin point y, in absolute
 *     px.
 * @param {Function=} opt_onHide Optional callback for when the drop-down is
 *     hidden.
 * @return {boolean} True if the menu rendered at the primary origin point.
 * @package
 */
Blockly.DropDownDiv.show = function(owner, rtl, primaryX, primaryY,
    secondaryX, secondaryY, opt_onHide) {
  Blockly.DropDownDiv.owner_ = owner;
  Blockly.DropDownDiv.onHide_ = opt_onHide || null;
  // Set direction.
  Blockly.DropDownDiv.DIV_.style.direction = rtl ? 'rtl' : 'ltr';

  // When we change `translate` multiple times in close succession,
  // Chrome may choose to wait and apply them all at once.
  // Since we want the translation to initial X, Y to be immediate,
  // and the translation to final X, Y to be animated,
  // we saw problems where both would be applied after animation was turned on,
  // making the dropdown appear to fly in from (0, 0).
  // Using both `left`, `top` for the initial translation and then `translate`
  // for the animated transition to final X, Y is a workaround.

  return Blockly.DropDownDiv.positionInternal_(
      primaryX, primaryY, secondaryX, secondaryY);
};

/**
 * Get sizing info about the bounding element.
 * @return {!Object} An object containing size information about the bounding
 *   element (bounding box and width/height).
 * @private
 */
Blockly.DropDownDiv.getBoundsInfo_ = function() {
  var boundPosition = Blockly.DropDownDiv.boundsElement_
      .getBoundingClientRect();
  var boundSize = Blockly.utils.style.getSize(
      Blockly.DropDownDiv.boundsElement_);

  return {
    left: boundPosition.left,
    right: boundPosition.left + boundSize.width,
    top: boundPosition.top,
    bottom: boundPosition.top + boundSize.height,
    width: boundSize.width,
    height: boundSize.height
  };
};

/**
 * Helper to position the drop-down and the arrow, maintaining bounds.
 * See explanation of origin points in Blockly.DropDownDiv.show.
 * @param {number} primaryX Desired origin point x, in absolute px.
 * @param {number} primaryY Desired origin point y, in absolute px.
 * @param {number} secondaryX Secondary/alternative origin point x,
 *    in absolute px.
 * @param {number} secondaryY Secondary/alternative origin point y,
 *    in absolute px.
 * @return {Object} Various final metrics, including rendered positions
 *    for drop-down and arrow.
 * @private
 */
Blockly.DropDownDiv.getPositionMetrics_ = function(primaryX, primaryY,
    secondaryX, secondaryY) {
  var boundsInfo = Blockly.DropDownDiv.getBoundsInfo_();
  var divSize = Blockly.utils.style.getSize(
      /** @type {!Element} */ (Blockly.DropDownDiv.DIV_));

  // Can we fit in-bounds below the target?
  if (primaryY + divSize.height < boundsInfo.bottom) {
    return Blockly.DropDownDiv.getPositionBelowMetrics_(
        primaryX, primaryY, boundsInfo, divSize);
  }
  // Can we fit in-bounds above the target?
  if (secondaryY - divSize.height > boundsInfo.top) {
    return Blockly.DropDownDiv.getPositionAboveMetrics_(
        secondaryX, secondaryY, boundsInfo, divSize);
  }
  // Can we fit outside the workspace bounds (but inside the window) below?
  if (primaryY + divSize.height < document.documentElement.clientHeight) {
    return Blockly.DropDownDiv.getPositionBelowMetrics_(
        primaryX, primaryY, boundsInfo, divSize);
  }
  // Can we fit outside the workspace bounds (but inside the window) above?
  if (secondaryY - divSize.height > document.documentElement.clientTop) {
    return Blockly.DropDownDiv.getPositionAboveMetrics_(
        secondaryX, secondaryY, boundsInfo, divSize);
  }

  // Last resort, render at top of page.
  return Blockly.DropDownDiv.getPositionTopOfPageMetrics_(
      primaryX, boundsInfo, divSize);
};

/**
 * Get the metrics for positioning the div below the source.
 * @param {number} primaryX Desired origin point x, in absolute px.
 * @param {number} primaryY Desired origin point y, in absolute px.
 * @param {!Object} boundsInfo An object containing size information about the
 *    bounding element (bounding box and width/height).
 * @param {!Object} divSize An object containing information about the size
 *    of the DropDownDiv (width & height).
 * @return {Object} Various final metrics, including rendered positions
 *    for drop-down and arrow.
 * @private
 */
Blockly.DropDownDiv.getPositionBelowMetrics_ = function(
    primaryX, primaryY, boundsInfo, divSize) {

  var xCoords = Blockly.DropDownDiv.getPositionX(
      primaryX, boundsInfo.left, boundsInfo.right, divSize.width);

  var arrowY = -(Blockly.DropDownDiv.ARROW_SIZE / 2 +
      Blockly.DropDownDiv.BORDER_SIZE);
  var finalY = primaryY + Blockly.DropDownDiv.PADDING_Y;

  return {
    initialX: xCoords.divX,
    initialY : primaryY,
    finalX: xCoords.divX, // X position remains constant during animation.
    finalY: finalY,
    arrowX: xCoords.arrowX,
    arrowY: arrowY,
    arrowAtTop: true,
    arrowVisible: true
  };
};

/**
 * Get the metrics for positioning the div above the source.
 * @param {number} secondaryX Secondary/alternative origin point x,
 *    in absolute px.
 * @param {number} secondaryY Secondary/alternative origin point y,
 *    in absolute px.
 * @param {!Object} boundsInfo An object containing size information about the
 *    bounding element (bounding box and width/height).
 * @param {!Object} divSize An object containing information about the size
 *    of the DropDownDiv (width & height).
 * @return {Object} Various final metrics, including rendered positions
 *    for drop-down and arrow.
 * @private
 */
Blockly.DropDownDiv.getPositionAboveMetrics_ = function(
    secondaryX, secondaryY, boundsInfo, divSize) {

  var xCoords = Blockly.DropDownDiv.getPositionX(
      secondaryX, boundsInfo.left, boundsInfo.right, divSize.width);

  var arrowY = divSize.height - (Blockly.DropDownDiv.BORDER_SIZE * 2) -
      (Blockly.DropDownDiv.ARROW_SIZE / 2);
  var finalY = secondaryY - divSize.height - Blockly.DropDownDiv.PADDING_Y;
  var initialY = secondaryY - divSize.height; // No padding on Y

  return {
    initialX: xCoords.divX,
    initialY : initialY,
    finalX: xCoords.divX, // X position remains constant during animation.
    finalY: finalY,
    arrowX: xCoords.arrowX,
    arrowY: arrowY,
    arrowAtTop: false,
    arrowVisible: true
  };
};

/**
 * Get the metrics for positioning the div at the top of the page.
 * @param {number} sourceX Desired origin point x, in absolute px.
 * @param {!Object} boundsInfo An object containing size information about the
 *    bounding element (bounding box and width/height).
 * @param {!Object} divSize An object containing information about the size
 *    of the DropDownDiv (width & height).
 * @return {Object} Various final metrics, including rendered positions
 *    for drop-down and arrow.
 * @private
 */
Blockly.DropDownDiv.getPositionTopOfPageMetrics_ = function(
    sourceX, boundsInfo, divSize) {

  var xCoords = Blockly.DropDownDiv.getPositionX(
      sourceX, boundsInfo.left, boundsInfo.right, divSize.width);

  // No need to provide arrow-specific information because it won't be visible.
  return {
    initialX: xCoords.divX,
    initialY : 0,
    finalX: xCoords.divX, // X position remains constant during animation.
    finalY: 0,            // Y position remains constant during animation.
    arrowVisible: false
  };
};

/**
 * Get the x positions for the left side of the DropDownDiv and the arrow,
 * accounting for the bounds of the workspace.
 * @param {number} sourceX Desired origin point x, in absolute px.
 * @param {number} boundsLeft The left edge of the bounding element, in
 *    absolute px.
 * @param {number} boundsRight The right edge of the bounding element, in
 *    absolute px.
 * @param {number} divWidth The width of the div in px.
 * @return {{divX: number, arrowX: number}} An object containing metrics for
 *    the x positions of the left side of the DropDownDiv and the arrow.
 * @package
 */
Blockly.DropDownDiv.getPositionX = function(
    sourceX, boundsLeft, boundsRight, divWidth) {
  var arrowX, divX;
  arrowX = divX = sourceX;

  // Offset the topLeft coord so that the dropdowndiv is centered.
  divX -= divWidth / 2;
  // Fit the dropdowndiv within the bounds of the workspace.
  divX = Blockly.utils.math.clamp(boundsLeft, divX, boundsRight - divWidth);

  // Offset the arrow coord so that the arrow is centered.
  arrowX -= Blockly.DropDownDiv.ARROW_SIZE / 2;
  // Convert the arrow position to be relative to the top left of the div.
  var relativeArrowX = arrowX - divX;
  var horizPadding = Blockly.DropDownDiv.ARROW_HORIZONTAL_PADDING;
  // Clamp the arrow position so that it stays attached to the dropdowndiv.
  relativeArrowX = Blockly.utils.math.clamp(
      horizPadding,
      relativeArrowX,
      divWidth - horizPadding - Blockly.DropDownDiv.ARROW_SIZE);

  return {
    arrowX: relativeArrowX,
    divX: divX
  };
};

/**
 * Is the container visible?
 * @return {boolean} True if visible.
 */
Blockly.DropDownDiv.isVisible = function() {
  return !!Blockly.DropDownDiv.owner_;
};

/**
 * Hide the menu only if it is owned by the provided object.
 * @param {Object} owner Object which must be owning the drop-down to hide.
 * @param {boolean=} opt_withoutAnimation True if we should hide the dropdown
 *     without animating.
 * @return {boolean} True if hidden.
 */
Blockly.DropDownDiv.hideIfOwner = function(owner, opt_withoutAnimation) {
  if (Blockly.DropDownDiv.owner_ === owner) {
    if (opt_withoutAnimation) {
      Blockly.DropDownDiv.hideWithoutAnimation();
    } else {
      Blockly.DropDownDiv.hide();
    }
    return true;
  }
  return false;
};

/**
 * Hide the menu, triggering animation.
 */
Blockly.DropDownDiv.hide = function() {
  // Start the animation by setting the translation and fading out.
  var div = Blockly.DropDownDiv.DIV_;
  // Reset to (initialX, initialY) - i.e., no translation.
  div.style.transform = 'translate(0, 0)';
  div.style.opacity = 0;
  // Finish animation - reset all values to default.
  Blockly.DropDownDiv.animateOutTimer_ =
      setTimeout(function() {
        Blockly.DropDownDiv.hideWithoutAnimation();
      }, Blockly.DropDownDiv.ANIMATION_TIME * 1000);
  if (Blockly.DropDownDiv.onHide_) {
    Blockly.DropDownDiv.onHide_();
    Blockly.DropDownDiv.onHide_ = null;
  }
};

/**
 * Hide the menu, without animation.
 */
Blockly.DropDownDiv.hideWithoutAnimation = function() {
  if (!Blockly.DropDownDiv.isVisible()) {
    return;
  }
  if (Blockly.DropDownDiv.animateOutTimer_) {
    clearTimeout(Blockly.DropDownDiv.animateOutTimer_);
  }

  // Reset style properties in case this gets called directly
  // instead of hide() - see discussion on #2551.
  var div = Blockly.DropDownDiv.DIV_;
  div.style.transform = '';
  div.style.left = '';
  div.style.top = '';
  div.style.opacity = 0;
  div.style.display = 'none';
  div.style.backgroundColor = Blockly.DropDownDiv.DEFAULT_DROPDOWN_COLOR;
  div.style.borderColor = Blockly.DropDownDiv.DEFAULT_DROPDOWN_BORDER_COLOR;

  if (Blockly.DropDownDiv.onHide_) {
    Blockly.DropDownDiv.onHide_();
    Blockly.DropDownDiv.onHide_ = null;
  }
  Blockly.DropDownDiv.clearContent();
  Blockly.DropDownDiv.owner_ = null;
};

/**
 * Set the dropdown div's position.
 * @param {number} primaryX Desired origin point x, in absolute px.
 * @param {number} primaryY Desired origin point y, in absolute px.
 * @param {number} secondaryX Secondary/alternative origin point x,
 *    in absolute px.
 * @param {number} secondaryY Secondary/alternative origin point y,
 *    in absolute px.
 * @return {boolean} True if the menu rendered at the primary origin point.
 * @private
 */
Blockly.DropDownDiv.positionInternal_ = function(
    primaryX, primaryY, secondaryX, secondaryY) {
  var metrics = Blockly.DropDownDiv.getPositionMetrics_(primaryX, primaryY,
      secondaryX, secondaryY);

  // Update arrow CSS.
  if (metrics.arrowVisible) {
    Blockly.DropDownDiv.arrow_.style.display = '';
    Blockly.DropDownDiv.arrow_.style.transform = 'translate(' +
        metrics.arrowX + 'px,' + metrics.arrowY + 'px) rotate(45deg)';
    Blockly.DropDownDiv.arrow_.setAttribute('class', metrics.arrowAtTop ?
        'blocklyDropDownArrow arrowTop' : 'blocklyDropDownArrow arrowBottom');
  } else {
    Blockly.DropDownDiv.arrow_.style.display = 'none';
  }
  
  var initialX = Math.floor(metrics.initialX);
  var initialY = Math.floor(metrics.initialY);
  var finalX = Math.floor(metrics.finalX);
  var finalY = Math.floor(metrics.finalY);

  var div = Blockly.DropDownDiv.DIV_;
  // First apply initial translation.
  div.style.left = initialX + 'px';
  div.style.top = initialY + 'px';

  // Show the div.
  div.style.display = 'block';
  div.style.opacity = 1;
  // Add final translate, animated through `transition`.
  // Coordinates are relative to (initialX, initialY),
  // where the drop-down is absolutely positioned.
  var dx = finalX - initialX;
  var dy = finalY - initialY;
  div.style.transform = 'translate(' + dx + 'px,' + dy + 'px)';

  return metrics.arrowAtTop;
};

/**
 * Repositions the dropdownDiv on window resize. If it doesn't know how to
 * calculate the new position, it will just hide it instead.
 * @package
 */
Blockly.DropDownDiv.repositionForWindowResize = function() {
  // This condition mainly catches the dropdown div when it is being used as a
  // dropdown.  It is important not to close it in this case because on Android,
  // when a field is focused, the soft keyboard opens triggering a window resize
  // event and we want the dropdown div to stick around so users can type into
  // it.
  if (Blockly.DropDownDiv.owner_) {
    var field = Blockly.DropDownDiv.owner_;
    var block = Blockly.DropDownDiv.owner_.getSourceBlock();
    var bBox = Blockly.DropDownDiv.positionToField_ ?
        Blockly.DropDownDiv.getScaledBboxOfField_(field) :
        Blockly.DropDownDiv.getScaledBboxOfBlock_(block);
    // If we can fit it, render below the block.
    var primaryX = bBox.left + (bBox.right - bBox.left) / 2;
    var primaryY = bBox.bottom;
    // If we can't fit it, render above the entire parent block.
    var secondaryX = primaryX;
    var secondaryY = bBox.top;
    Blockly.DropDownDiv.positionInternal_(
        primaryX, primaryY, secondaryX, secondaryY);
  } else {
    Blockly.DropDownDiv.hide();
  }
};<|MERGE_RESOLUTION|>--- conflicted
+++ resolved
@@ -246,7 +246,6 @@
  */
 Blockly.DropDownDiv.showPositionedByField = function(field,
     opt_onHide, opt_secondaryYOffset) {
-<<<<<<< HEAD
   Blockly.DropDownDiv.positionToField_ = true;
   return Blockly.DropDownDiv.showPositionedByRect_(
       Blockly.DropDownDiv.getScaledBboxOfField_(field),
@@ -297,9 +296,6 @@
  */
 Blockly.DropDownDiv.showPositionedByRect_ = function(bBox, field,
     opt_onHide, opt_secondaryYOffset) {
-=======
-  var position = field.getSvgRoot().getBoundingClientRect();
->>>>>>> 3368a9f7
   // If we can fit it, render below the block.
   var primaryX = bBox.left + (bBox.right - bBox.left) / 2;
   var primaryY = bBox.bottom;
