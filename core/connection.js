/**
 * @license
 * Copyright 2011 Google LLC
 * SPDX-License-Identifier: Apache-2.0
 */

/**
 * @fileoverview Components for creating connections between blocks.
 * @author fraser@google.com (Neil Fraser)
 */
'use strict';

goog.module('Blockly.Connection');

const Events = goog.require('Blockly.Events');
/* eslint-disable-next-line no-unused-vars */
const IASTNodeLocationWithBlock = goog.requireType('Blockly.IASTNodeLocationWithBlock');
/* eslint-disable-next-line no-unused-vars */
const IConnectionChecker = goog.requireType('Blockly.IConnectionChecker');
/* eslint-disable-next-line no-unused-vars */
const Input = goog.requireType('Blockly.Input');
const Xml = goog.require('Blockly.Xml');
<<<<<<< HEAD
const ConnectionType = goog.require('Blockly.ConnectionType');
=======
const blocks = goog.require('Blockly.serialization.blocks');
const connectionTypes = goog.require('Blockly.connectionTypes');
>>>>>>> de330c88
const deprecation = goog.require('Blockly.utils.deprecation');
/* eslint-disable-next-line no-unused-vars */
const {Block} = goog.requireType('Blockly.Block');
/** @suppress {extraRequire} */
goog.require('Blockly.constants');
/** @suppress {extraRequire} */
goog.require('Blockly.Events.BlockMove');


/**
 * Class for a connection between blocks.
 * @param {!Block} source The block establishing this connection.
 * @param {number} type The type of the connection.
 * @constructor
 * @implements {IASTNodeLocationWithBlock}
 */
const Connection = function(source, type) {
  /**
   * @type {!Block}
   * @protected
   */
  this.sourceBlock_ = source;
  /** @type {number} */
  this.type = type;
};

/**
 * Constants for checking whether two connections are compatible.
 */
Connection.CAN_CONNECT = 0;
Connection.REASON_SELF_CONNECTION = 1;
Connection.REASON_WRONG_TYPE = 2;
Connection.REASON_TARGET_NULL = 3;
Connection.REASON_CHECKS_FAILED = 4;
Connection.REASON_DIFFERENT_WORKSPACES = 5;
Connection.REASON_SHADOW_PARENT = 6;
Connection.REASON_DRAG_CHECKS_FAILED = 7;

/**
 * Connection this connection connects to.  Null if not connected.
 * @type {Connection}
 */
Connection.prototype.targetConnection = null;

/**
 * Has this connection been disposed of?
 * @type {boolean}
 * @package
 */
Connection.prototype.disposed = false;

/**
 * List of compatible value types.  Null if all types are compatible.
 * @type {Array}
 * @private
 */
Connection.prototype.check_ = null;

/**
 * DOM representation of a shadow block, or null if none.
 * @type {Element}
 * @private
 */
Connection.prototype.shadowDom_ = null;

/**
 * Horizontal location of this connection.
 * @type {number}
 * @package
 */
Connection.prototype.x = 0;

/**
 * Vertical location of this connection.
 * @type {number}
 * @package
 */
Connection.prototype.y = 0;

/**
 * Connect two connections together.  This is the connection on the superior
 * block.
 * @param {!Connection} childConnection Connection on inferior block.
 * @protected
 */
Connection.prototype.connect_ = function(childConnection) {
  const INPUT = ConnectionType.INPUT_VALUE;
  const parentConnection = this;
  const parentBlock = parentConnection.getSourceBlock();
  const childBlock = childConnection.getSourceBlock();

  // Make sure the childConnection is available.
  if (childConnection.isConnected()) {
    childConnection.disconnect();
  }

  // Make sure the parentConnection is available.
  let orphan;
  if (parentConnection.isConnected()) {
    const shadowState = parentConnection.stashShadowState_();
    const target = parentConnection.targetBlock();
    if (target.isShadow()) {
      target.dispose(false);
    } else {
      parentConnection.disconnect();
      orphan = target;
    }
    parentConnection.applyShadowState_(shadowState);
  }

  // Connect the new connection to the parent.
  let event;
  if (Events.isEnabled()) {
    event = new (Events.get(Events.BLOCK_MOVE))(childBlock);
  }
  connectReciprocally(parentConnection, childConnection);
  childBlock.setParent(parentBlock);
  if (event) {
    event.recordNew();
    Events.fire(event);
  }

  // Deal with the orphan if it exists.
  if (orphan) {
    const orphanConnection = parentConnection.type === INPUT ?
        orphan.outputConnection :
        orphan.previousConnection;
    const connection = Connection.getConnectionForOrphanedConnection(
        childBlock, /** @type {!Connection} */ (orphanConnection));
    if (connection) {
      orphanConnection.connect(connection);
    } else {
      orphanConnection.onFailedConnect(parentConnection);
    }
  }
};


/**
 * Dispose of this connection and deal with connected blocks.
 * @package
 */
Connection.prototype.dispose = function() {
  // isConnected returns true for shadows and non-shadows.
  if (this.isConnected()) {
    // Destroy the attached shadow block & its children (if it exists).
    this.setShadowStateInternal_();

    const targetBlock = this.targetBlock();
    if (targetBlock) {
      // Disconnect the attached normal block.
      targetBlock.unplug();
    }
  }

  this.disposed = true;
};

/**
 * Get the source block for this connection.
 * @return {!Block} The source block.
 */
Connection.prototype.getSourceBlock = function() {
  return this.sourceBlock_;
};

/**
 * Does the connection belong to a superior block (higher in the source stack)?
 * @return {boolean} True if connection faces down or right.
 */
Connection.prototype.isSuperior = function() {
  return this.type == ConnectionType.INPUT_VALUE ||
      this.type == ConnectionType.NEXT_STATEMENT;
};

/**
 * Is the connection connected?
 * @return {boolean} True if connection is connected to another connection.
 */
Connection.prototype.isConnected = function() {
  return !!this.targetConnection;
};

/**
 * Checks whether the current connection can connect with the target
 * connection.
 * @param {Connection} target Connection to check compatibility with.
 * @return {number} Connection.CAN_CONNECT if the connection is legal,
 *    an error code otherwise.
 * @deprecated July 2020. Will be deleted July 2021. Use the workspace's
 *     connectionChecker instead.
 */
Connection.prototype.canConnectWithReason = function(target) {
  deprecation.warn(
      'Connection.prototype.canConnectWithReason', 'July 2020', 'July 2021',
      'the workspace\'s connection checker');
  return this.getConnectionChecker().canConnectWithReason(this, target, false);
};

/**
 * Checks whether the current connection and target connection are compatible
 * and throws an exception if they are not.
 * @param {Connection} target The connection to check compatibility
 *    with.
 * @package
 * @deprecated July 2020. Will be deleted July 2021. Use the workspace's
 *     connectionChecker instead.
 */
Connection.prototype.checkConnection = function(target) {
  deprecation.warn(
      'Connection.prototype.checkConnection', 'July 2020', 'July 2021',
      'the workspace\'s connection checker');
  const checker = this.getConnectionChecker();
  const reason = checker.canConnectWithReason(this, target, false);
  if (reason != Connection.CAN_CONNECT) {
    throw new Error(checker.getErrorMessage(reason, this, target));
  }
};

/**
 * Get the workspace's connection type checker object.
 * @return {!IConnectionChecker} The connection type checker for the
 *     source block's workspace.
 * @package
 */
Connection.prototype.getConnectionChecker = function() {
  return this.sourceBlock_.workspace.connectionChecker;
};

/**
 * Check if the two connections can be dragged to connect to each other.
 * @param {!Connection} candidate A nearby connection to check.
 * @return {boolean} True if the connection is allowed, false otherwise.
 * @deprecated July 2020. Will be deleted July 2021. Use the workspace's
 *     connectionChecker instead.
 */
Connection.prototype.isConnectionAllowed = function(candidate) {
  deprecation.warn(
      'Connection.prototype.isConnectionAllowed', 'July 2020', 'July 2021',
      'the workspace\'s connection checker');
  return this.getConnectionChecker().canConnect(this, candidate, true);
};

/**
 * Called when an attempted connection fails. NOP by default (i.e. for headless
 * workspaces).
 * @param {!Connection} _otherConnection Connection that this connection
 *     failed to connect to.
 * @package
 */
Connection.prototype.onFailedConnect = function(_otherConnection) {
  // NOP
};

/**
 * Connect this connection to another connection.
 * @param {!Connection} otherConnection Connection to connect to.
 * @return {boolean} Whether the the blocks are now connected or not.
 */
Connection.prototype.connect = function(otherConnection) {
  if (this.targetConnection == otherConnection) {
    // Already connected together.  NOP.
    return true;
  }

  const checker = this.getConnectionChecker();
  if (checker.canConnect(this, otherConnection, false)) {
    const eventGroup = Events.getGroup();
    if (!eventGroup) {
      Events.setGroup(true);
    }
    // Determine which block is superior (higher in the source stack).
    if (this.isSuperior()) {
      // Superior block.
      this.connect_(otherConnection);
    } else {
      // Inferior block.
      otherConnection.connect_(this);
    }
    if (!eventGroup) {
      Events.setGroup(false);
    }
  }

  return this.isConnected();
};

/**
 * Update two connections to target each other.
 * @param {Connection} first The first connection to update.
 * @param {Connection} second The second connection to update.
 */
const connectReciprocally = function(first, second) {
  if (!first || !second) {
    throw Error('Cannot connect null connections.');
  }
  first.targetConnection = second;
  second.targetConnection = first;
};

/**
 * Returns the single connection on the block that will accept the orphaned
 * block, if one can be found. If the block has multiple compatible connections
 * (even if they are filled) this returns null. If the block has no compatible
 * connections, this returns null.
 * @param {!Block} block The superior block.
 * @param {!Block} orphanBlock The inferior block.
 * @return {?Connection} The suitable connection point on 'block',
 *     or null.
 */
const getSingleConnection = function(block, orphanBlock) {
  let foundConnection = null;
  const output = orphanBlock.outputConnection;
  const typeChecker = output.getConnectionChecker();

  for (let i = 0, input; (input = block.inputList[i]); i++) {
    const connection = input.connection;
    if (connection && typeChecker.canConnect(output, connection, false)) {
      if (foundConnection) {
        return null;  // More than one connection.
      }
      foundConnection = connection;
    }
  }
  return foundConnection;
};

/**
 * Walks down a row a blocks, at each stage checking if there are any
 * connections that will accept the orphaned block.  If at any point there
 * are zero or multiple eligible connections, returns null.  Otherwise
 * returns the only input on the last block in the chain.
 * Terminates early for shadow blocks.
 * @param {!Block} startBlock The block on which to start the search.
 * @param {!Block} orphanBlock The block that is looking for a home.
 * @return {?Connection} The suitable connection point on the chain
 *     of blocks, or null.
 */
const getConnectionForOrphanedOutput = function(startBlock, orphanBlock) {
  let newBlock = startBlock;
  let connection;
  while (
      (connection = getSingleConnection(
           /** @type {!Block} */ (newBlock), orphanBlock))) {
    newBlock = connection.targetBlock();
    if (!newBlock || newBlock.isShadow()) {
      return connection;
    }
  }
  return null;
};

/**
 * Returns the connection (starting at the startBlock) which will accept
 * the given connection. This includes compatible connection types and
 * connection checks.
 * @param {!Block} startBlock The block on which to start the search.
 * @param {!Connection} orphanConnection The connection that is looking
 *     for a home.
 * @return {?Connection} The suitable connection point on the chain of
 *     blocks, or null.
 */
Connection.getConnectionForOrphanedConnection = function(
    startBlock, orphanConnection) {
  if (orphanConnection.type === ConnectionType.OUTPUT_VALUE) {
    return getConnectionForOrphanedOutput(
        startBlock, orphanConnection.getSourceBlock());
  }
  // Otherwise we're dealing with a stack.
  const connection = startBlock.lastConnectionInStack(true);
  const checker = orphanConnection.getConnectionChecker();
  if (connection && checker.canConnect(orphanConnection, connection, false)) {
    return connection;
  }
  return null;
};

/**
 * Disconnect this connection.
 */
Connection.prototype.disconnect = function() {
  const otherConnection = this.targetConnection;
  if (!otherConnection) {
    throw Error('Source connection not connected.');
  }
  if (otherConnection.targetConnection != this) {
    throw Error('Target connection not connected to source connection.');
  }
  let parentBlock, childBlock, parentConnection;
  if (this.isSuperior()) {
    // Superior block.
    parentBlock = this.sourceBlock_;
    childBlock = otherConnection.getSourceBlock();
    parentConnection = this;
  } else {
    // Inferior block.
    parentBlock = otherConnection.getSourceBlock();
    childBlock = this.sourceBlock_;
    parentConnection = otherConnection;
  }

  const eventGroup = Events.getGroup();
  if (!eventGroup) {
    Events.setGroup(true);
  }
  this.disconnectInternal_(parentBlock, childBlock);
  if (!childBlock.isShadow()) {
    // If we were disconnecting a shadow, no need to spawn a new one.
    parentConnection.respawnShadow_();
  }
  if (!eventGroup) {
    Events.setGroup(false);
  }
};

/**
 * Disconnect two blocks that are connected by this connection.
 * @param {!Block} parentBlock The superior block.
 * @param {!Block} childBlock The inferior block.
 * @protected
 */
Connection.prototype.disconnectInternal_ = function(parentBlock, childBlock) {
  let event;
  if (Events.isEnabled()) {
    event = new (Events.get(Events.BLOCK_MOVE))(childBlock);
  }
  const otherConnection = this.targetConnection;
  otherConnection.targetConnection = null;
  this.targetConnection = null;
  childBlock.setParent(null);
  if (event) {
    event.recordNew();
    Events.fire(event);
  }
};

/**
 * Respawn the shadow block if there was one connected to the this connection.
 * @protected
 */
Connection.prototype.respawnShadow_ = function() {
  // Have to keep respawnShadow_ for backwards compatibility.
  this.createShadowBlock_(true);
};

/**
 * Returns the block that this connection connects to.
 * @return {?Block} The connected block or null if none is connected.
 */
Connection.prototype.targetBlock = function() {
  if (this.isConnected()) {
    return this.targetConnection.getSourceBlock();
  }
  return null;
};

/**
 * Is this connection compatible with another connection with respect to the
 * value type system.  E.g. square_root("Hello") is not compatible.
 * @param {!Connection} otherConnection Connection to compare against.
 * @return {boolean} True if the connections share a type.
 * @deprecated July 2020. Will be deleted July 2021. Use the workspace's
 *     connectionChecker instead.
 */
Connection.prototype.checkType = function(otherConnection) {
  deprecation.warn(
      'Connection.prototype.checkType', 'October 2019', 'January 2021',
      'the workspace\'s connection checker');
  return this.getConnectionChecker().canConnect(this, otherConnection, false);
};

/**
 * Is this connection compatible with another connection with respect to the
 * value type system.  E.g. square_root("Hello") is not compatible.
 * @param {!Connection} otherConnection Connection to compare against.
 * @return {boolean} True if the connections share a type.
 * @private
 * @deprecated October 2019. Will be deleted January 2021. Use the workspace's
 *     connectionChecker instead.
 * @suppress {unusedPrivateMembers}
 */
Connection.prototype.checkType_ = function(otherConnection) {
  deprecation.warn(
      'Connection.prototype.checkType_', 'October 2019', 'January 2021',
      'the workspace\'s connection checker');
  return this.checkType(otherConnection);
};

/**
 * Function to be called when this connection's compatible types have changed.
 * @protected
 */
Connection.prototype.onCheckChanged_ = function() {
  // The new value type may not be compatible with the existing connection.
  if (this.isConnected() &&
      (!this.targetConnection ||
       !this.getConnectionChecker().canConnect(
           this, this.targetConnection, false))) {
    const child = this.isSuperior() ? this.targetBlock() : this.sourceBlock_;
    child.unplug();
  }
};

/**
 * Change a connection's compatibility.
 * @param {?(string|!Array<string>)} check Compatible value type or list of
 *     value types. Null if all types are compatible.
 * @return {!Connection} The connection being modified
 *     (to allow chaining).
 */
Connection.prototype.setCheck = function(check) {
  if (check) {
    // Ensure that check is in an array.
    if (!Array.isArray(check)) {
      check = [check];
    }
    this.check_ = check;
    this.onCheckChanged_();
  } else {
    this.check_ = null;
  }
  return this;
};

/**
 * Get a connection's compatibility.
 * @return {?Array} List of compatible value types.
 *     Null if all types are compatible.
 * @public
 */
Connection.prototype.getCheck = function() {
  return this.check_;
};

/**
 * Changes the connection's shadow block.
 * @param {?Element} shadowDom DOM representation of a block or null.
 */
Connection.prototype.setShadowDom = function(shadowDom) {
  this.setShadowStateInternal_({shadowDom: shadowDom});
};

/**
 * Returns the xml representation of the connection's shadow block.
 * @param {boolean=} returnCurrent If true, and the shadow block is currently
 *     attached to this connection, this serializes the state of that block
 *     and returns it (so that field values are correct). Otherwise the saved
 *     shadowDom is just returned.
 * @return {?Element} Shadow DOM representation of a block or null.
 */
Connection.prototype.getShadowDom = function(returnCurrent) {
  return (returnCurrent && this.targetBlock().isShadow()) ?
      /** @type {!Element} */ (Xml.blockToDom(
          /** @type {!Block} */ (this.targetBlock()))) :
      this.shadowDom_;
};

/**
 * Changes the connection's shadow block.
 * @param {?blocks.State} shadowState An state represetation of the block or
 *     null.
 */
Connection.prototype.setShadowState = function(shadowState) {
  this.setShadowStateInternal_({shadowState: shadowState});
};

/**
 * Returns the serialized object representation of the connection's shadow
 * block.
 * @param {boolean=} returnCurrent If true, and the shadow block is currently
 *     attached to this connection, this serializes the state of that block
 *     and returns it (so that field values are correct). Otherwise the saved
 *     state is just returned.
 * @return {?blocks.State} Serialized object representation of the block, or
 *     null.
 */
Connection.prototype.getShadowState = function(returnCurrent) {
  if (returnCurrent && this.targetBlock() && this.targetBlock().isShadow()) {
    return blocks.save(/** @type {!Block} */ (this.targetBlock()));
  }
  return this.shadowState_;
};

/**
 * Find all nearby compatible connections to this connection.
 * Type checking does not apply, since this function is used for bumping.
 *
 * Headless configurations (the default) do not have neighboring connection,
 * and always return an empty list (the default).
 * {@link Blockly.RenderedConnection} overrides this behavior with a list
 * computed from the rendered positioning.
 * @param {number} _maxLimit The maximum radius to another connection.
 * @return {!Array<!Connection>} List of connections.
 * @package
 */
Connection.prototype.neighbours = function(_maxLimit) {
  return [];
};

/**
 * Get the parent input of a connection.
 * @return {?Input} The input that the connection belongs to or null if
 *     no parent exists.
 * @package
 */
Connection.prototype.getParentInput = function() {
  let parentInput = null;
  const inputs = this.sourceBlock_.inputList;
  for (let i = 0; i < inputs.length; i++) {
    if (inputs[i].connection === this) {
      parentInput = inputs[i];
      break;
    }
  }
  return parentInput;
};

/**
 * This method returns a string describing this Connection in developer terms
 * (English only). Intended to on be used in console logs and errors.
 * @return {string} The description.
 */
Connection.prototype.toString = function() {
  const block = this.sourceBlock_;
  if (!block) {
    return 'Orphan Connection';
  }
  let msg;
  if (block.outputConnection == this) {
    msg = 'Output Connection of ';
  } else if (block.previousConnection == this) {
    msg = 'Previous Connection of ';
  } else if (block.nextConnection == this) {
    msg = 'Next Connection of ';
  } else {
    let parentInput = null;
    for (let i = 0, input; (input = block.inputList[i]); i++) {
      if (input.connection == this) {
        parentInput = input;
        break;
      }
    }
    if (parentInput) {
      msg = 'Input "' + parentInput.name + '" connection on ';
    } else {
      console.warn('Connection not actually connected to sourceBlock_');
      return 'Orphan Connection';
    }
  }
  return msg + block.toDevString();
};

/**
 * Returns the state of the shadowDom_ and shadowState_ properties, then
 * temporarily sets those properties to null so no shadow respawns.
 * @return {{shadowDom: ?Element, shadowState: ?blocks.State}} The state of both
 *     the shadowDom_ and shadowState_ properties.
 * @private
 */
Connection.prototype.stashShadowState_ = function() {
  const shadowDom = this.getShadowDom(true);
  const shadowState = this.getShadowState(true);
  // Set to null so it doesn't respawn.
  this.shadowDom_ = null;
  this.shadowState_ = null;
  return {shadowDom, shadowState};
};

/**
 * Reapplies the stashed state of the shadowDom_ and shadowState_ properties.
 * @param {{shadowDom: ?Element, shadowState: ?blocks.State}} param0 The state
 *     to reapply to the shadowDom_ and shadowState_ properties.
 * @private
 */
Connection.prototype.applyShadowState_ =
    function({shadowDom, shadowState}) {
      this.shadowDom_ = shadowDom;
      this.shadowState_ = shadowState;
    };

/**
 * Sets the state of the shadow of this connection.
 * @param {{shadowDom: (?Element|undefined), shadowState:
 *     (?blocks.State|undefined)}=} param0 The state to set the shadow of this
 *     connection to.
 * @private
 */
Connection.prototype.setShadowStateInternal_ =
    function({shadowDom = null, shadowState = null} = {}) {
      // One or both of these should always be null.
      // If neither is null, the shadowState will get priority.
      this.shadowDom_ = shadowDom;
      this.shadowState_ = shadowState;

      const target = this.targetBlock();
      if (!target) {
        this.respawnShadow_();
        if (this.targetBlock() && this.targetBlock().isShadow()) {
          this.serializeShadow_(this.targetBlock());
        }
      } else if (target.isShadow()) {
        target.dispose(false);
        this.respawnShadow_();
        if (this.targetBlock() && this.targetBlock().isShadow()) {
          this.serializeShadow_(this.targetBlock());
        }
      } else {
        const shadow = this.createShadowBlock_(false);
        this.serializeShadow_(shadow);
        if (shadow) {
          shadow.dispose(false);
        }
      }
    };

/**
 * Creates a shadow block based on the current shadowState_ or shadowDom_.
 * shadowState_ gets priority.
 * @param {boolean} attemptToConnect Whether to try to connect the shadow block
 *     to this connection or not.
 * @return {?Block} The shadow block that was created, or null if both the
 *     shadowState_ and shadowDom_ are null.
 * @private
 */
Connection.prototype.createShadowBlock_ = function(attemptToConnect) {
  const parentBlock = this.getSourceBlock();
  const shadowState = this.getShadowState();
  const shadowDom = this.getShadowDom();
  if (!parentBlock.workspace || (!shadowState && !shadowDom)) {
    return null;
  }

  let blockShadow;
  if (shadowState) {
    blockShadow = blocks.appendInternal(
        shadowState,
        parentBlock.workspace,
        {
          parentConnection: attemptToConnect ? this : undefined,
          isShadow: true,
          recordUndo: false,
        });
    return blockShadow;
  }

  if (shadowDom) {
    blockShadow = Xml.domToBlock(shadowDom, parentBlock.workspace);
    if (attemptToConnect) {
      if (this.type == connectionTypes.INPUT_VALUE) {
        if (!blockShadow.outputConnection) {
          throw new Error('Shadow block is missing an output connection');
        }
        if (!this.connect(blockShadow.outputConnection)) {
          throw new Error('Could not connect shadow block to connection');
        }
      } else if (this.type == connectionTypes.NEXT_STATEMENT) {
        if (!blockShadow.previousConnection) {
          throw new Error('Shadow block is missing previous connection');
        }
        if (!this.connect(blockShadow.previousConnection)) {
          throw new Error('Could not connect shadow block to connection');
        }
      } else {
        throw new Error(
            'Cannot connect a shadow block to a previous/output connection');
      }
    }
    return blockShadow;
  }
  return null;
};

/**
 * Saves the given shadow block to both the shadowDom_ and shadowState_
 * properties, in their respective serialized forms.
 * @param {?Block} shadow The shadow to serialize, or null.
 * @private
 */
Connection.prototype.serializeShadow_ = function(shadow) {
  if (!shadow) {
    return;
  }
  this.shadowDom_ = /** @type {!Element} */ (Xml.blockToDom(shadow));
  this.shadowState_ = blocks.save(shadow);
};

exports = Connection;<|MERGE_RESOLUTION|>--- conflicted
+++ resolved
@@ -12,6 +12,7 @@
 
 goog.module('Blockly.Connection');
 
+const ConnectionType = goog.require('Blockly.ConnectionType');
 const Events = goog.require('Blockly.Events');
 /* eslint-disable-next-line no-unused-vars */
 const IASTNodeLocationWithBlock = goog.requireType('Blockly.IASTNodeLocationWithBlock');
@@ -20,12 +21,7 @@
 /* eslint-disable-next-line no-unused-vars */
 const Input = goog.requireType('Blockly.Input');
 const Xml = goog.require('Blockly.Xml');
-<<<<<<< HEAD
-const ConnectionType = goog.require('Blockly.ConnectionType');
-=======
 const blocks = goog.require('Blockly.serialization.blocks');
-const connectionTypes = goog.require('Blockly.connectionTypes');
->>>>>>> de330c88
 const deprecation = goog.require('Blockly.utils.deprecation');
 /* eslint-disable-next-line no-unused-vars */
 const {Block} = goog.requireType('Blockly.Block');
@@ -774,14 +770,14 @@
   if (shadowDom) {
     blockShadow = Xml.domToBlock(shadowDom, parentBlock.workspace);
     if (attemptToConnect) {
-      if (this.type == connectionTypes.INPUT_VALUE) {
+      if (this.type == ConnectionType.INPUT_VALUE) {
         if (!blockShadow.outputConnection) {
           throw new Error('Shadow block is missing an output connection');
         }
         if (!this.connect(blockShadow.outputConnection)) {
           throw new Error('Could not connect shadow block to connection');
         }
-      } else if (this.type == connectionTypes.NEXT_STATEMENT) {
+      } else if (this.type == ConnectionType.NEXT_STATEMENT) {
         if (!blockShadow.previousConnection) {
           throw new Error('Shadow block is missing previous connection');
         }
