/**
 * @license
 * Copyright 2019 Google LLC
 * SPDX-License-Identifier: Apache-2.0
 */

/**
 * @fileoverview Methods for adding highlights on block, for rendering in
 * compatibility mode.
 */
'use strict';

/**
 * Methods for adding highlights on block, for rendering in
 * compatibility mode.
 * @class
 */
goog.module('Blockly.geras.Highlighter');

const svgPaths = goog.require('Blockly.utils.svgPaths');
/* eslint-disable-next-line no-unused-vars */
<<<<<<< HEAD
=======
const {BottomRow} = goog.require('Blockly.blockRendering.BottomRow');
/* eslint-disable-next-line no-unused-vars */
>>>>>>> 61322294
const {ConstantProvider} = goog.requireType('Blockly.blockRendering.ConstantProvider');
/* eslint-disable-next-line no-unused-vars */
const {HighlightConstantProvider} = goog.requireType('Blockly.geras.HighlightConstantProvider');
/* eslint-disable-next-line no-unused-vars */
<<<<<<< HEAD
const {RenderInfo} = goog.requireType('Blockly.geras.RenderInfo');
/* eslint-disable-next-line no-unused-vars */
const {Renderer} = goog.requireType('Blockly.geras.Renderer');
=======
const {InlineInput} = goog.require('Blockly.geras.InlineInput');
/* eslint-disable-next-line no-unused-vars */
const {RenderInfo} = goog.requireType('Blockly.geras.RenderInfo');
/* eslint-disable-next-line no-unused-vars */
const {Renderer} = goog.requireType('Blockly.geras.Renderer');
/* eslint-disable-next-line no-unused-vars */
const {Row} = goog.requireType('Blockly.blockRendering.Row');
const {SpacerRow} = goog.require('Blockly.blockRendering.SpacerRow');
/* eslint-disable-next-line no-unused-vars */
const {TopRow} = goog.require('Blockly.blockRendering.TopRow');
>>>>>>> 61322294
const {Types} = goog.require('Blockly.blockRendering.Types');


/**
 * An object that adds highlights to a block based on the given rendering
 * information.
 *
 * Highlighting is interesting because the highlights do not fully enclose the
 * block.  Instead, they are positioned based on a light source in the top left.
 * This means that rendering highlights requires exact information about the
 * position of each part of the block.  The resulting paths are not continuous
 * or closed paths.  The highlights for tabs and notches are loosely based on
 * tab and notch shapes, but are not exactly the same.
<<<<<<< HEAD
 *
 * @param {!RenderInfo} info An object containing all
 *     information needed to render this block.
 * @package
 * @constructor
 * @alias Blockly.geras.Highlighter
 */
const Highlighter = function(info) {
  this.info_ = info;
  this.steps_ = '';
  this.inlineSteps_ = '';
=======
 * @alias Blockly.geras.Highlighter
 */
class Highlighter {
  /**
   * @param {!RenderInfo} info An object containing all
   *     information needed to render this block.
   * @package
   */
  constructor(info) {
    this.info_ = info;
    this.steps_ = '';
    this.inlineSteps_ = '';
>>>>>>> 61322294

    this.RTL_ = this.info_.RTL;

<<<<<<< HEAD
  const renderer = /** @type {!Renderer} */ (info.getRenderer());

  /**
   * The renderer's constant provider.
   * @type {!ConstantProvider}
   */
  this.constants_ = renderer.getConstants();

  /**
   * @type {!HighlightConstantProvider}
=======
    const renderer = /** @type {!Renderer} */ (info.getRenderer());

    /**
     * The renderer's constant provider.
     * @type {!ConstantProvider}
     */
    this.constants_ = renderer.getConstants();

    /**
     * @type {!HighlightConstantProvider}
     */
    this.highlightConstants_ = renderer.getHighlightConstants();
    /**
     * The offset between the block's main path and highlight path.
     * @type {number}
     * @private
     */
    this.highlightOffset_ = this.highlightConstants_.OFFSET;

    this.outsideCornerPaths_ = this.highlightConstants_.OUTSIDE_CORNER;
    this.insideCornerPaths_ = this.highlightConstants_.INSIDE_CORNER;
    this.puzzleTabPaths_ = this.highlightConstants_.PUZZLE_TAB;
    this.notchPaths_ = this.highlightConstants_.NOTCH;
    this.startPaths_ = this.highlightConstants_.START_HAT;
    this.jaggedTeethPaths_ = this.highlightConstants_.JAGGED_TEETH;
  }

  /**
   * Get the steps for the highlight path.
   * @return {string} The steps for the highlight path.
   * @package
>>>>>>> 61322294
   */
  getPath() {
    return this.steps_ + '\n' + this.inlineSteps_;
  }

  /**
   * Add a highlight to the top corner of a block.
   * @param {!TopRow} row The top row of the block.
   * @package
   */
  drawTopCorner(row) {
    this.steps_ += svgPaths.moveBy(row.xPos, this.info_.startY);
    for (let i = 0, elem; (elem = row.elements[i]); i++) {
      if (Types.isLeftSquareCorner(elem)) {
        this.steps_ += this.highlightConstants_.START_POINT;
      } else if (Types.isLeftRoundedCorner(elem)) {
        this.steps_ += this.outsideCornerPaths_.topLeft(this.RTL_);
      } else if (Types.isPreviousConnection(elem)) {
        this.steps_ += this.notchPaths_.pathLeft;
      } else if (Types.isHat(elem)) {
        this.steps_ += this.startPaths_.path(this.RTL_);
      } else if (Types.isSpacer(elem) && elem.width !== 0) {
        // The end point of the spacer needs to be offset by the highlight
        // amount. So instead of using the spacer's width for a relative
        // horizontal, use its width and position for an absolute horizontal
        // move.
        this.steps_ += svgPaths.lineOnAxis(
            'H', elem.xPos + elem.width - this.highlightOffset_);
      }
    }

<<<<<<< HEAD
  this.outsideCornerPaths_ = this.highlightConstants_.OUTSIDE_CORNER;
  this.insideCornerPaths_ = this.highlightConstants_.INSIDE_CORNER;
  this.puzzleTabPaths_ = this.highlightConstants_.PUZZLE_TAB;
  this.notchPaths_ = this.highlightConstants_.NOTCH;
  this.startPaths_ = this.highlightConstants_.START_HAT;
  this.jaggedTeethPaths_ = this.highlightConstants_.JAGGED_TEETH;
};

/**
 * Get the steps for the highlight path.
 * @return {string} The steps for the highlight path.
 * @package
 */
Highlighter.prototype.getPath = function() {
  return this.steps_ + '\n' + this.inlineSteps_;
};

Highlighter.prototype.drawTopCorner = function(row) {
  this.steps_ += svgPaths.moveBy(row.xPos, this.info_.startY);
  for (let i = 0, elem; (elem = row.elements[i]); i++) {
    if (Types.isLeftSquareCorner(elem)) {
      this.steps_ += this.highlightConstants_.START_POINT;
    } else if (Types.isLeftRoundedCorner(elem)) {
      this.steps_ += this.outsideCornerPaths_.topLeft(this.RTL_);
    } else if (Types.isPreviousConnection(elem)) {
      this.steps_ += this.notchPaths_.pathLeft;
    } else if (Types.isHat(elem)) {
      this.steps_ += this.startPaths_.path(this.RTL_);
    } else if (Types.isSpacer(elem) && elem.width !== 0) {
      // The end point of the spacer needs to be offset by the highlight amount.
      // So instead of using the spacer's width for a relative horizontal, use
      // its width and position for an absolute horizontal move.
      this.steps_ += svgPaths.lineOnAxis(
          'H', elem.xPos + elem.width - this.highlightOffset_);
    }
  }

  const right = row.xPos + row.width - this.highlightOffset_;
  this.steps_ += svgPaths.lineOnAxis('H', right);
};

Highlighter.prototype.drawJaggedEdge_ = function(row) {
  if (this.info_.RTL) {
    const remainder =
        row.height - this.jaggedTeethPaths_.height - this.highlightOffset_;
    this.steps_ +=
        this.jaggedTeethPaths_.pathLeft + svgPaths.lineOnAxis('v', remainder);
  }
};

Highlighter.prototype.drawValueInput = function(row) {
  const input = row.getLastInput();
  if (this.RTL_) {
    const belowTabHeight = row.height - input.connectionHeight;

    this.steps_ +=
        svgPaths.moveTo(
            input.xPos + input.width - this.highlightOffset_, row.yPos) +
        this.puzzleTabPaths_.pathDown(this.RTL_) +
        svgPaths.lineOnAxis('v', belowTabHeight);
  } else {
    this.steps_ += svgPaths.moveTo(input.xPos + input.width, row.yPos) +
        this.puzzleTabPaths_.pathDown(this.RTL_);
  }
};

Highlighter.prototype.drawStatementInput = function(row) {
  const input = row.getLastInput();
  if (this.RTL_) {
    const innerHeight = row.height - (2 * this.insideCornerPaths_.height);
    this.steps_ += svgPaths.moveTo(input.xPos, row.yPos) +
        this.insideCornerPaths_.pathTop(this.RTL_) +
        svgPaths.lineOnAxis('v', innerHeight) +
        this.insideCornerPaths_.pathBottom(this.RTL_) +
        svgPaths.lineTo(
            row.width - input.xPos - this.insideCornerPaths_.width, 0);
  } else {
    this.steps_ += svgPaths.moveTo(input.xPos, row.yPos + row.height) +
        this.insideCornerPaths_.pathBottom(this.RTL_) +
        svgPaths.lineTo(
            row.width - input.xPos - this.insideCornerPaths_.width, 0);
=======
    const right = row.xPos + row.width - this.highlightOffset_;
    this.steps_ += svgPaths.lineOnAxis('H', right);
  }

  /**
   * Add a highlight on a jagged edge for a collapsed block.
   * @param {!Row} row  The row to highlight.
   * @package
   */
  drawJaggedEdge_(row) {
    if (this.info_.RTL) {
      const remainder =
          row.height - this.jaggedTeethPaths_.height - this.highlightOffset_;
      this.steps_ +=
          this.jaggedTeethPaths_.pathLeft + svgPaths.lineOnAxis('v', remainder);
    }
  }

  /**
   * Add a highlight on a value input.
   * @param {!Row} row The row the input belongs to.
   * @package
   */
  drawValueInput(row) {
    const input = /** @type {!InlineInput}} */ (row.getLastInput());
    if (this.RTL_) {
      const belowTabHeight = row.height - input.connectionHeight;

      this.steps_ +=
          svgPaths.moveTo(
              input.xPos + input.width - this.highlightOffset_, row.yPos) +
          this.puzzleTabPaths_.pathDown(this.RTL_) +
          svgPaths.lineOnAxis('v', belowTabHeight);
    } else {
      this.steps_ += svgPaths.moveTo(input.xPos + input.width, row.yPos) +
          this.puzzleTabPaths_.pathDown(this.RTL_);
    }
>>>>>>> 61322294
  }

<<<<<<< HEAD
Highlighter.prototype.drawRightSideRow = function(row) {
  const rightEdge = row.xPos + row.width - this.highlightOffset_;
  if (row.followsStatement) {
    this.steps_ += svgPaths.lineOnAxis('H', rightEdge);
  }
  if (this.RTL_) {
    this.steps_ += svgPaths.lineOnAxis('H', rightEdge);
    if (row.height > this.highlightOffset_) {
      this.steps_ += svgPaths.lineOnAxis(
          'V', row.yPos + row.height - this.highlightOffset_);
    }
  }
};

Highlighter.prototype.drawBottomRow = function(row) {
  // Highlight the vertical edge of the bottom row on the input side.
  // Highlighting is always from the top left, both in LTR and RTL.
  if (this.RTL_) {
    this.steps_ +=
        svgPaths.lineOnAxis('V', row.baseline - this.highlightOffset_);
  } else {
    const cornerElem = this.info_.bottomRow.elements[0];
    if (Types.isLeftSquareCorner(cornerElem)) {
      this.steps_ += svgPaths.moveTo(
          row.xPos + this.highlightOffset_,
          row.baseline - this.highlightOffset_);
    } else if (Types.isLeftRoundedCorner(cornerElem)) {
      this.steps_ += svgPaths.moveTo(row.xPos, row.baseline);
      this.steps_ += this.outsideCornerPaths_.bottomLeft();
    }
  }
};

Highlighter.prototype.drawLeft = function() {
  const outputConnection = this.info_.outputConnection;
  if (outputConnection) {
    const tabBottom =
        outputConnection.connectionOffsetY + outputConnection.height;
    // Draw a line up to the bottom of the tab.
    if (this.RTL_) {
      this.steps_ += svgPaths.moveTo(this.info_.startX, tabBottom);
    } else {
      const left = this.info_.startX + this.highlightOffset_;
      const bottom = this.info_.bottomRow.baseline - this.highlightOffset_;
      this.steps_ += svgPaths.moveTo(left, bottom);
      this.steps_ += svgPaths.lineOnAxis('V', tabBottom);
=======
  /**
   * Add a highlight on a statement input.
   * @param {!Row} row The row to highlight.
   * @package
   */
  drawStatementInput(row) {
    const input = row.getLastInput();
    if (this.RTL_) {
      const innerHeight = row.height - (2 * this.insideCornerPaths_.height);
      this.steps_ += svgPaths.moveTo(input.xPos, row.yPos) +
          this.insideCornerPaths_.pathTop(this.RTL_) +
          svgPaths.lineOnAxis('v', innerHeight) +
          this.insideCornerPaths_.pathBottom(this.RTL_) +
          svgPaths.lineTo(
              row.width - input.xPos - this.insideCornerPaths_.width, 0);
    } else {
      this.steps_ += svgPaths.moveTo(input.xPos, row.yPos + row.height) +
          this.insideCornerPaths_.pathBottom(this.RTL_) +
          svgPaths.lineTo(
              row.width - input.xPos - this.insideCornerPaths_.width, 0);
    }
  }

  /**
   * Add a highlight on the right side of a row.
   * @param {!Row} row The row to highlight.
   * @package
   */
  drawRightSideRow(row) {
    const rightEdge = row.xPos + row.width - this.highlightOffset_;
    if (row instanceof SpacerRow && row.followsStatement) {
      this.steps_ += svgPaths.lineOnAxis('H', rightEdge);
    }
    if (this.RTL_) {
      this.steps_ += svgPaths.lineOnAxis('H', rightEdge);
      if (row.height > this.highlightOffset_) {
        this.steps_ += svgPaths.lineOnAxis(
            'V', row.yPos + row.height - this.highlightOffset_);
      }
    }
  }

  /**
   * Add a highlight to the bottom row.
   * @param {!BottomRow} row The row to highlight.
   * @package
   */
  drawBottomRow(row) {
    // Highlight the vertical edge of the bottom row on the input side.
    // Highlighting is always from the top left, both in LTR and RTL.
    if (this.RTL_) {
      this.steps_ +=
          svgPaths.lineOnAxis('V', row.baseline - this.highlightOffset_);
    } else {
      const cornerElem = this.info_.bottomRow.elements[0];
      if (Types.isLeftSquareCorner(cornerElem)) {
        this.steps_ += svgPaths.moveTo(
            row.xPos + this.highlightOffset_,
            row.baseline - this.highlightOffset_);
      } else if (Types.isLeftRoundedCorner(cornerElem)) {
        this.steps_ += svgPaths.moveTo(row.xPos, row.baseline);
        this.steps_ += this.outsideCornerPaths_.bottomLeft();
      }
>>>>>>> 61322294
    }
  }

<<<<<<< HEAD
  if (!this.RTL_) {
    const topRow = this.info_.topRow;
    if (Types.isLeftRoundedCorner(topRow.elements[0])) {
      this.steps_ += svgPaths.lineOnAxis('V', this.outsideCornerPaths_.height);
    } else {
      this.steps_ +=
          svgPaths.lineOnAxis('V', topRow.capline + this.highlightOffset_);
    }
  }
};

Highlighter.prototype.drawInlineInput = function(input) {
  const offset = this.highlightOffset_;

  // Relative to the block's left.
  const connectionRight = input.xPos + input.connectionWidth;
  const yPos = input.centerline - input.height / 2;
  const bottomHighlightWidth = input.width - input.connectionWidth;
  const startY = yPos + offset;

  if (this.RTL_) {
    const aboveTabHeight = input.connectionOffsetY - offset;
    const belowTabHeight = input.height -
        (input.connectionOffsetY + input.connectionHeight) + offset;

    const startX = connectionRight - offset;

    this.inlineSteps_ += svgPaths.moveTo(startX, startY) +
        // Right edge above tab.
        svgPaths.lineOnAxis('v', aboveTabHeight) +
        // Back of tab.
        this.puzzleTabPaths_.pathDown(this.RTL_) +
        // Right edge below tab.
        svgPaths.lineOnAxis('v', belowTabHeight) +
        // Bottom.
        svgPaths.lineOnAxis('h', bottomHighlightWidth);
  } else {
    this.inlineSteps_ +=
        // Go to top right corner.
        svgPaths.moveTo(input.xPos + input.width + offset, startY) +
        // Highlight right edge, bottom.
        svgPaths.lineOnAxis('v', input.height) +
        svgPaths.lineOnAxis('h', -bottomHighlightWidth) +
        // Go to top of tab.
        svgPaths.moveTo(connectionRight, yPos + input.connectionOffsetY) +
        // Short highlight glint at bottom of tab.
        this.puzzleTabPaths_.pathDown(this.RTL_);
  }
};
=======
  /**
   * Draw the highlight on the left side of the block.
   * @package
   */
  drawLeft() {
    const outputConnection = this.info_.outputConnection;
    if (outputConnection) {
      const tabBottom =
          outputConnection.connectionOffsetY + outputConnection.height;
      // Draw a line up to the bottom of the tab.
      if (this.RTL_) {
        this.steps_ += svgPaths.moveTo(this.info_.startX, tabBottom);
      } else {
        const left = this.info_.startX + this.highlightOffset_;
        const bottom = this.info_.bottomRow.baseline - this.highlightOffset_;
        this.steps_ += svgPaths.moveTo(left, bottom);
        this.steps_ += svgPaths.lineOnAxis('V', tabBottom);
      }
      this.steps_ += this.puzzleTabPaths_.pathUp(this.RTL_);
    }

    if (!this.RTL_) {
      const topRow = this.info_.topRow;
      if (Types.isLeftRoundedCorner(topRow.elements[0])) {
        this.steps_ +=
            svgPaths.lineOnAxis('V', this.outsideCornerPaths_.height);
      } else {
        this.steps_ +=
            svgPaths.lineOnAxis('V', topRow.capline + this.highlightOffset_);
      }
    }
  }

  /**
   * Add a highlight to an inline input.
   * @param {!InlineInput} input The input to highlight.
   * @package
   */
  drawInlineInput(input) {
    const offset = this.highlightOffset_;

    // Relative to the block's left.
    const connectionRight = input.xPos + input.connectionWidth;
    const yPos = input.centerline - input.height / 2;
    const bottomHighlightWidth = input.width - input.connectionWidth;
    const startY = yPos + offset;

    if (this.RTL_) {
      const aboveTabHeight = input.connectionOffsetY - offset;
      const belowTabHeight = input.height -
          (input.connectionOffsetY + input.connectionHeight) + offset;

      const startX = connectionRight - offset;

      this.inlineSteps_ += svgPaths.moveTo(startX, startY) +
          // Right edge above tab.
          svgPaths.lineOnAxis('v', aboveTabHeight) +
          // Back of tab.
          this.puzzleTabPaths_.pathDown(this.RTL_) +
          // Right edge below tab.
          svgPaths.lineOnAxis('v', belowTabHeight) +
          // Bottom.
          svgPaths.lineOnAxis('h', bottomHighlightWidth);
    } else {
      this.inlineSteps_ +=
          // Go to top right corner.
          svgPaths.moveTo(input.xPos + input.width + offset, startY) +
          // Highlight right edge, bottom.
          svgPaths.lineOnAxis('v', input.height) +
          svgPaths.lineOnAxis('h', -bottomHighlightWidth) +
          // Go to top of tab.
          svgPaths.moveTo(connectionRight, yPos + input.connectionOffsetY) +
          // Short highlight glint at bottom of tab.
          this.puzzleTabPaths_.pathDown(this.RTL_);
    }
  }
}
>>>>>>> 61322294

exports.Highlighter = Highlighter;<|MERGE_RESOLUTION|>--- conflicted
+++ resolved
@@ -19,20 +19,12 @@
 
 const svgPaths = goog.require('Blockly.utils.svgPaths');
 /* eslint-disable-next-line no-unused-vars */
-<<<<<<< HEAD
-=======
 const {BottomRow} = goog.require('Blockly.blockRendering.BottomRow');
 /* eslint-disable-next-line no-unused-vars */
->>>>>>> 61322294
 const {ConstantProvider} = goog.requireType('Blockly.blockRendering.ConstantProvider');
 /* eslint-disable-next-line no-unused-vars */
 const {HighlightConstantProvider} = goog.requireType('Blockly.geras.HighlightConstantProvider');
 /* eslint-disable-next-line no-unused-vars */
-<<<<<<< HEAD
-const {RenderInfo} = goog.requireType('Blockly.geras.RenderInfo');
-/* eslint-disable-next-line no-unused-vars */
-const {Renderer} = goog.requireType('Blockly.geras.Renderer');
-=======
 const {InlineInput} = goog.require('Blockly.geras.InlineInput');
 /* eslint-disable-next-line no-unused-vars */
 const {RenderInfo} = goog.requireType('Blockly.geras.RenderInfo');
@@ -43,7 +35,6 @@
 const {SpacerRow} = goog.require('Blockly.blockRendering.SpacerRow');
 /* eslint-disable-next-line no-unused-vars */
 const {TopRow} = goog.require('Blockly.blockRendering.TopRow');
->>>>>>> 61322294
 const {Types} = goog.require('Blockly.blockRendering.Types');
 
 
@@ -57,19 +48,6 @@
  * position of each part of the block.  The resulting paths are not continuous
  * or closed paths.  The highlights for tabs and notches are loosely based on
  * tab and notch shapes, but are not exactly the same.
-<<<<<<< HEAD
- *
- * @param {!RenderInfo} info An object containing all
- *     information needed to render this block.
- * @package
- * @constructor
- * @alias Blockly.geras.Highlighter
- */
-const Highlighter = function(info) {
-  this.info_ = info;
-  this.steps_ = '';
-  this.inlineSteps_ = '';
-=======
  * @alias Blockly.geras.Highlighter
  */
 class Highlighter {
@@ -82,22 +60,9 @@
     this.info_ = info;
     this.steps_ = '';
     this.inlineSteps_ = '';
->>>>>>> 61322294
 
     this.RTL_ = this.info_.RTL;
 
-<<<<<<< HEAD
-  const renderer = /** @type {!Renderer} */ (info.getRenderer());
-
-  /**
-   * The renderer's constant provider.
-   * @type {!ConstantProvider}
-   */
-  this.constants_ = renderer.getConstants();
-
-  /**
-   * @type {!HighlightConstantProvider}
-=======
     const renderer = /** @type {!Renderer} */ (info.getRenderer());
 
     /**
@@ -129,7 +94,6 @@
    * Get the steps for the highlight path.
    * @return {string} The steps for the highlight path.
    * @package
->>>>>>> 61322294
    */
   getPath() {
     return this.steps_ + '\n' + this.inlineSteps_;
@@ -161,89 +125,6 @@
       }
     }
 
-<<<<<<< HEAD
-  this.outsideCornerPaths_ = this.highlightConstants_.OUTSIDE_CORNER;
-  this.insideCornerPaths_ = this.highlightConstants_.INSIDE_CORNER;
-  this.puzzleTabPaths_ = this.highlightConstants_.PUZZLE_TAB;
-  this.notchPaths_ = this.highlightConstants_.NOTCH;
-  this.startPaths_ = this.highlightConstants_.START_HAT;
-  this.jaggedTeethPaths_ = this.highlightConstants_.JAGGED_TEETH;
-};
-
-/**
- * Get the steps for the highlight path.
- * @return {string} The steps for the highlight path.
- * @package
- */
-Highlighter.prototype.getPath = function() {
-  return this.steps_ + '\n' + this.inlineSteps_;
-};
-
-Highlighter.prototype.drawTopCorner = function(row) {
-  this.steps_ += svgPaths.moveBy(row.xPos, this.info_.startY);
-  for (let i = 0, elem; (elem = row.elements[i]); i++) {
-    if (Types.isLeftSquareCorner(elem)) {
-      this.steps_ += this.highlightConstants_.START_POINT;
-    } else if (Types.isLeftRoundedCorner(elem)) {
-      this.steps_ += this.outsideCornerPaths_.topLeft(this.RTL_);
-    } else if (Types.isPreviousConnection(elem)) {
-      this.steps_ += this.notchPaths_.pathLeft;
-    } else if (Types.isHat(elem)) {
-      this.steps_ += this.startPaths_.path(this.RTL_);
-    } else if (Types.isSpacer(elem) && elem.width !== 0) {
-      // The end point of the spacer needs to be offset by the highlight amount.
-      // So instead of using the spacer's width for a relative horizontal, use
-      // its width and position for an absolute horizontal move.
-      this.steps_ += svgPaths.lineOnAxis(
-          'H', elem.xPos + elem.width - this.highlightOffset_);
-    }
-  }
-
-  const right = row.xPos + row.width - this.highlightOffset_;
-  this.steps_ += svgPaths.lineOnAxis('H', right);
-};
-
-Highlighter.prototype.drawJaggedEdge_ = function(row) {
-  if (this.info_.RTL) {
-    const remainder =
-        row.height - this.jaggedTeethPaths_.height - this.highlightOffset_;
-    this.steps_ +=
-        this.jaggedTeethPaths_.pathLeft + svgPaths.lineOnAxis('v', remainder);
-  }
-};
-
-Highlighter.prototype.drawValueInput = function(row) {
-  const input = row.getLastInput();
-  if (this.RTL_) {
-    const belowTabHeight = row.height - input.connectionHeight;
-
-    this.steps_ +=
-        svgPaths.moveTo(
-            input.xPos + input.width - this.highlightOffset_, row.yPos) +
-        this.puzzleTabPaths_.pathDown(this.RTL_) +
-        svgPaths.lineOnAxis('v', belowTabHeight);
-  } else {
-    this.steps_ += svgPaths.moveTo(input.xPos + input.width, row.yPos) +
-        this.puzzleTabPaths_.pathDown(this.RTL_);
-  }
-};
-
-Highlighter.prototype.drawStatementInput = function(row) {
-  const input = row.getLastInput();
-  if (this.RTL_) {
-    const innerHeight = row.height - (2 * this.insideCornerPaths_.height);
-    this.steps_ += svgPaths.moveTo(input.xPos, row.yPos) +
-        this.insideCornerPaths_.pathTop(this.RTL_) +
-        svgPaths.lineOnAxis('v', innerHeight) +
-        this.insideCornerPaths_.pathBottom(this.RTL_) +
-        svgPaths.lineTo(
-            row.width - input.xPos - this.insideCornerPaths_.width, 0);
-  } else {
-    this.steps_ += svgPaths.moveTo(input.xPos, row.yPos + row.height) +
-        this.insideCornerPaths_.pathBottom(this.RTL_) +
-        svgPaths.lineTo(
-            row.width - input.xPos - this.insideCornerPaths_.width, 0);
-=======
     const right = row.xPos + row.width - this.highlightOffset_;
     this.steps_ += svgPaths.lineOnAxis('H', right);
   }
@@ -281,57 +162,8 @@
       this.steps_ += svgPaths.moveTo(input.xPos + input.width, row.yPos) +
           this.puzzleTabPaths_.pathDown(this.RTL_);
     }
->>>>>>> 61322294
-  }
-
-<<<<<<< HEAD
-Highlighter.prototype.drawRightSideRow = function(row) {
-  const rightEdge = row.xPos + row.width - this.highlightOffset_;
-  if (row.followsStatement) {
-    this.steps_ += svgPaths.lineOnAxis('H', rightEdge);
-  }
-  if (this.RTL_) {
-    this.steps_ += svgPaths.lineOnAxis('H', rightEdge);
-    if (row.height > this.highlightOffset_) {
-      this.steps_ += svgPaths.lineOnAxis(
-          'V', row.yPos + row.height - this.highlightOffset_);
-    }
-  }
-};
-
-Highlighter.prototype.drawBottomRow = function(row) {
-  // Highlight the vertical edge of the bottom row on the input side.
-  // Highlighting is always from the top left, both in LTR and RTL.
-  if (this.RTL_) {
-    this.steps_ +=
-        svgPaths.lineOnAxis('V', row.baseline - this.highlightOffset_);
-  } else {
-    const cornerElem = this.info_.bottomRow.elements[0];
-    if (Types.isLeftSquareCorner(cornerElem)) {
-      this.steps_ += svgPaths.moveTo(
-          row.xPos + this.highlightOffset_,
-          row.baseline - this.highlightOffset_);
-    } else if (Types.isLeftRoundedCorner(cornerElem)) {
-      this.steps_ += svgPaths.moveTo(row.xPos, row.baseline);
-      this.steps_ += this.outsideCornerPaths_.bottomLeft();
-    }
-  }
-};
-
-Highlighter.prototype.drawLeft = function() {
-  const outputConnection = this.info_.outputConnection;
-  if (outputConnection) {
-    const tabBottom =
-        outputConnection.connectionOffsetY + outputConnection.height;
-    // Draw a line up to the bottom of the tab.
-    if (this.RTL_) {
-      this.steps_ += svgPaths.moveTo(this.info_.startX, tabBottom);
-    } else {
-      const left = this.info_.startX + this.highlightOffset_;
-      const bottom = this.info_.bottomRow.baseline - this.highlightOffset_;
-      this.steps_ += svgPaths.moveTo(left, bottom);
-      this.steps_ += svgPaths.lineOnAxis('V', tabBottom);
-=======
+  }
+
   /**
    * Add a highlight on a statement input.
    * @param {!Row} row The row to highlight.
@@ -395,61 +227,9 @@
         this.steps_ += svgPaths.moveTo(row.xPos, row.baseline);
         this.steps_ += this.outsideCornerPaths_.bottomLeft();
       }
->>>>>>> 61322294
-    }
-  }
-
-<<<<<<< HEAD
-  if (!this.RTL_) {
-    const topRow = this.info_.topRow;
-    if (Types.isLeftRoundedCorner(topRow.elements[0])) {
-      this.steps_ += svgPaths.lineOnAxis('V', this.outsideCornerPaths_.height);
-    } else {
-      this.steps_ +=
-          svgPaths.lineOnAxis('V', topRow.capline + this.highlightOffset_);
-    }
-  }
-};
-
-Highlighter.prototype.drawInlineInput = function(input) {
-  const offset = this.highlightOffset_;
-
-  // Relative to the block's left.
-  const connectionRight = input.xPos + input.connectionWidth;
-  const yPos = input.centerline - input.height / 2;
-  const bottomHighlightWidth = input.width - input.connectionWidth;
-  const startY = yPos + offset;
-
-  if (this.RTL_) {
-    const aboveTabHeight = input.connectionOffsetY - offset;
-    const belowTabHeight = input.height -
-        (input.connectionOffsetY + input.connectionHeight) + offset;
-
-    const startX = connectionRight - offset;
-
-    this.inlineSteps_ += svgPaths.moveTo(startX, startY) +
-        // Right edge above tab.
-        svgPaths.lineOnAxis('v', aboveTabHeight) +
-        // Back of tab.
-        this.puzzleTabPaths_.pathDown(this.RTL_) +
-        // Right edge below tab.
-        svgPaths.lineOnAxis('v', belowTabHeight) +
-        // Bottom.
-        svgPaths.lineOnAxis('h', bottomHighlightWidth);
-  } else {
-    this.inlineSteps_ +=
-        // Go to top right corner.
-        svgPaths.moveTo(input.xPos + input.width + offset, startY) +
-        // Highlight right edge, bottom.
-        svgPaths.lineOnAxis('v', input.height) +
-        svgPaths.lineOnAxis('h', -bottomHighlightWidth) +
-        // Go to top of tab.
-        svgPaths.moveTo(connectionRight, yPos + input.connectionOffsetY) +
-        // Short highlight glint at bottom of tab.
-        this.puzzleTabPaths_.pathDown(this.RTL_);
-  }
-};
-=======
+    }
+  }
+
   /**
    * Draw the highlight on the left side of the block.
    * @package
@@ -527,6 +307,7 @@
     }
   }
 }
->>>>>>> 61322294
+
+exports.Highlighter = Highlighter;
 
 exports.Highlighter = Highlighter;