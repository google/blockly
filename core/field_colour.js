--- conflicted
+++ resolved
@@ -20,14 +20,6 @@
 const browserEvents = goog.require('Blockly.browserEvents');
 const colour = goog.require('Blockly.utils.colour');
 const dom = goog.require('Blockly.utils.dom');
-<<<<<<< HEAD
-const fieldRegistry = goog.require('Blockly.fieldRegistry');
-const idGenerator = goog.require('Blockly.utils.idGenerator');
-const object = goog.require('Blockly.utils.object');
-const {DropDownDiv} = goog.require('Blockly.DropDownDiv');
-const {Field} = goog.require('Blockly.Field');
-const {KeyCodes} = goog.require('Blockly.utils.KeyCodes');
-=======
 const dropDownDiv = goog.require('Blockly.dropDownDiv');
 const fieldRegistry = goog.require('Blockly.fieldRegistry');
 const idGenerator = goog.require('Blockly.utils.idGenerator');
@@ -35,7 +27,6 @@
 const {KeyCodes} = goog.require('Blockly.utils.KeyCodes');
 /* eslint-disable-next-line no-unused-vars */
 const {Sentinel} = goog.requireType('Blockly.utils.Sentinel');
->>>>>>> 61322294
 const {Size} = goog.require('Blockly.utils.Size');
 /** @suppress {extraRequire} */
 goog.require('Blockly.Events.BlockChange');
@@ -43,25 +34,6 @@
 
 /**
  * Class for a colour input field.
-<<<<<<< HEAD
- * @param {string=} opt_value The initial value of the field. Should be in
- *    '#rrggbb' format. Defaults to the first value in the default colour array.
- * @param {Function=} opt_validator A function that is called to validate
- *    changes to the field's value. Takes in a colour string & returns a
- *    validated colour string ('#rrggbb' format), or null to abort the
- *    change.Blockly.
- * @param {Object=} opt_config A map of options used to configure the field.
- *    See the [field creation documentation]{@link
- *    https://developers.google.com/blockly/guides/create-custom-blocks/fields/built-in-fields/colour}
- *    for a list of properties this parameter supports.
- * @extends {Field}
- * @constructor
- * @alias Blockly.FieldColour
- */
-const FieldColour = function(opt_value, opt_validator, opt_config) {
-  FieldColour.superClass_.constructor.call(
-      this, opt_value, opt_validator, opt_config);
-=======
  * @extends {Field}
  * @alias Blockly.FieldColour
  */
@@ -184,7 +156,6 @@
     this.setValue(opt_value);
     if (opt_validator) this.setValidator(opt_validator);
   }
->>>>>>> 61322294
 
   /**
    * Configure the field based on the given map of options.
@@ -220,13 +191,51 @@
   }
 
   /**
-<<<<<<< HEAD
-   * Mouse click event data.
-   * @type {?browserEvents.Data}
-   * @private
-=======
+   * Create chessboard substrate for color rect.
+   * @package
+   */
+
+  createSubstrate_() {
+    const width = 25;
+    const height = width * (this.getConstants().FIELD_COLOUR_DEFAULT_WIDTH / this.getConstants().FIELD_COLOUR_DEFAULT_HEIGHT);
+
+    const defsBlock = Blockly.utils.dom.createSvgElement(
+    Blockly.utils.Svg.DEFS, {}, this.fieldGroup_);
+
+    const patternBlock = Blockly.utils.dom.createSvgElement(
+      Blockly.utils.Svg.PATTERN, {
+        'viewBox': '0,0,4,4',
+        'width': width + '%',
+        'height': height + '%',
+        'id': 'pattern'
+      }, defsBlock);
+
+    Blockly.utils.dom.createSvgElement(
+      Blockly.utils.Svg.POLYGON, {
+        'points': '0,0 0,4 4,4 4,0',
+        'fill': 'white'
+      }, patternBlock);
+
+    Blockly.utils.dom.createSvgElement(
+      Blockly.utils.Svg.POLYGON, {
+        'points': '2,2 0,2 0,0 2,0 2,4 4,4 4,2 2,2',
+        'fill': 'gray'
+      }, patternBlock);
+
+    Blockly.utils.dom.createSvgElement(
+      Blockly.utils.Svg.RECT, {
+        'rx': this.getConstants().FIELD_BORDER_RECT_RADIUS,
+        'ry': this.getConstants().FIELD_BORDER_RECT_RADIUS,
+        'x': 0,
+        'y': 0,
+        'height': this.size_.height,
+        'width': this.size_.width,
+        'style': 'fill: url(#pattern)',
+      }, this.fieldGroup_);
+  }
+
+  /**
    * @override
->>>>>>> 61322294
    */
   applyColour() {
     if (!this.getConstants().FIELD_COLOUR_FULL_BLOCK) {
@@ -241,16 +250,10 @@
   }
 
   /**
-<<<<<<< HEAD
-   * Mouse move event data.
-   * @type {?browserEvents.Data}
-   * @private
-=======
    * Ensure that the input value is a valid colour.
    * @param {*=} opt_newValue The input value.
    * @return {?string} A valid colour, or null if invalid.
    * @protected
->>>>>>> 61322294
    */
   doClassValidation_(opt_newValue) {
     if (typeof opt_newValue !== 'string') {
@@ -260,16 +263,10 @@
   }
 
   /**
-<<<<<<< HEAD
-   * Mouse enter event data.
-   * @type {?browserEvents.Data}
-   * @private
-=======
    * Update the value of this colour field, and update the displayed colour.
    * @param {*} newValue The value to be saved. The default validator guarantees
    * that this is a colour in '#rrggbb' format.
    * @protected
->>>>>>> 61322294
    */
   doValueUpdate_(newValue) {
     this.value_ = newValue;
@@ -282,14 +279,8 @@
   }
 
   /**
-<<<<<<< HEAD
-   * Mouse leave event data.
-   * @type {?browserEvents.Data}
-   * @private
-=======
    * Get the text for this field.  Used when the block is collapsed.
    * @return {string} Text representing the value of this field.
->>>>>>> 61322294
    */
   getText() {
     let colour = /** @type {string} */ (this.value_);
@@ -301,83 +292,6 @@
   }
 
   /**
-<<<<<<< HEAD
-   * Key down event data.
-   * @type {?browserEvents.Data}
-   * @private
-   */
-  this.onKeyDownWrapper_ = null;
-};
-object.inherits(FieldColour, Field);
-
-/**
- * Construct a FieldColour from a JSON arg object.
- * @param {!Object} options A JSON object with options (colour).
- * @return {!FieldColour} The new field instance.
- * @package
- * @nocollapse
- */
-FieldColour.fromJson = function(options) {
-  // `this` might be a subclass of FieldColour if that class doesn't override
-  // the static fromJson method.
-  return new this(options['colour'], undefined, options);
-};
-
-/**
- * Serializable fields are saved by the XML renderer, non-serializable fields
- * are not. Editable fields should also be serializable.
- * @type {boolean}
- */
-FieldColour.prototype.SERIALIZABLE = true;
-
-/**
- * Mouse cursor style when over the hotspot that initiates the editor.
- */
-FieldColour.prototype.CURSOR = 'default';
-
-/**
- * Used to tell if the field needs to be rendered the next time the block is
- * rendered. Colour fields are statically sized, and only need to be
- * rendered at initialization.
- * @type {boolean}
- * @protected
- */
-FieldColour.prototype.isDirty_ = false;
-
-/**
- * Array of colours used by this field.  If null, use the global list.
- * @type {Array<string>}
- * @private
- */
-FieldColour.prototype.colours_ = null;
-
-/**
- * Array of colour tooltips used by this field.  If null, use the global list.
- * @type {Array<string>}
- * @private
- */
-FieldColour.prototype.titles_ = null;
-
-/**
- * Number of colour columns used by this field.  If 0, use the global setting.
- * By default use the global constants for columns.
- * @type {number}
- * @private
- */
-FieldColour.prototype.columns_ = 0;
-
-/**
- * Configure the field based on the given map of options.
- * @param {!Object} config A map of options to configure the field based on.
- * @protected
- * @override
- */
-FieldColour.prototype.configure_ = function(config) {
-  FieldColour.superClass_.configure_.call(this, config);
-  if (config['colourOptions']) {
-    this.colours_ = config['colourOptions'];
-    this.titles_ = config['colourTitles'];
-=======
    * Set a custom colour grid for this field.
    * @param {Array<string>} colours Array of colours for this block,
    *     or null to use default (FieldColour.COLOURS).
@@ -519,10 +433,9 @@
 
     // Move the highlight to the new coordinates.
     const cell =
-        /** @type {!Element} */ (this.picker_.childNodes[y].childNodes[x]);
-    const index = (y * columns) + x;
+      /** @type {!Element} */ (this.picker_.childNodes[y].childNodes[x]);
+  const index = (y * columns) + x;
     this.setHighlightedCell_(cell, index);
->>>>>>> 61322294
   }
 
   /**
@@ -538,83 +451,14 @@
     }
   }
 
-<<<<<<< HEAD
-/**
- * Create chessboard substrate for color rect.
- * @package
- */
-
-FieldColour.prototype.createSubstrate_ = function() {
-  var width = 25;
-  var height = width * (this.getConstants().FIELD_COLOUR_DEFAULT_WIDTH / this.getConstants().FIELD_COLOUR_DEFAULT_HEIGHT);
-
-  var defsBlock = Blockly.utils.dom.createSvgElement(
-      Blockly.utils.Svg.DEFS, {}, this.fieldGroup_);
-
-  var patternBlock = Blockly.utils.dom.createSvgElement(
-      Blockly.utils.Svg.PATTERN, {
-        'viewBox': '0,0,4,4',
-        'width': width + '%',
-        'height': height + '%',
-        'id': 'pattern'
-      }, defsBlock);
-
-  Blockly.utils.dom.createSvgElement(
-      Blockly.utils.Svg.POLYGON, {
-        'points': '0,0 0,4 4,4 4,0',
-        'fill': 'white'
-      }, patternBlock);
-
-  Blockly.utils.dom.createSvgElement(
-      Blockly.utils.Svg.POLYGON, {
-        'points': '2,2 0,2 0,0 2,0 2,4 4,4 4,2 2,2',
-        'fill': 'gray'
-      }, patternBlock);
-
-  Blockly.utils.dom.createSvgElement(
-      Blockly.utils.Svg.RECT, {
-        'rx': this.getConstants().FIELD_BORDER_RECT_RADIUS,
-        'ry': this.getConstants().FIELD_BORDER_RECT_RADIUS,
-        'x': 0,
-        'y': 0,
-        'height': this.size_.height,
-        'width': this.size_.width,
-        'style': 'fill: url(#pattern)',
-      }, this.fieldGroup_);
-};
-
-/**
- * Create the block UI for this colour field.
- * @package
- */
-FieldColour.prototype.initView = function() {
-  this.size_ = new Size(
-      this.getConstants().FIELD_COLOUR_DEFAULT_WIDTH,
-      this.getConstants().FIELD_COLOUR_DEFAULT_HEIGHT);
-  if (!this.getConstants().FIELD_COLOUR_FULL_BLOCK) {
-    this.createSubstrate_();
-    this.createBorderRect_();
-  } else {
-    this.clickTarget_ = this.sourceBlock_.getSvgRoot();
-=======
   /**
    * Handle a mouse enter event. Focus the picker.
    * @private
    */
   onMouseEnter_() {
     this.picker_.focus({preventScroll: true});
->>>>>>> 61322294
-  }
-
-<<<<<<< HEAD
-/**
- * @override
- */
-FieldColour.prototype.applyColour = function() {
-  if (!this.getConstants().FIELD_COLOUR_FULL_BLOCK) {
-    if (this.borderRect_) {
-      this.borderRect_.style.fill = /** @type {string} */ (this.getValue());
-=======
+  }
+
   /**
    * Handle a mouse leave event. Blur the picker and unhighlight
    * the currently highlighted colour.
@@ -625,38 +469,9 @@
     const highlighted = this.getHighlighted_();
     if (highlighted) {
       dom.removeClass(highlighted, 'blocklyColourHighlighted');
->>>>>>> 61322294
-    }
-  }
-
-<<<<<<< HEAD
-/**
- * Ensure that the input value is a valid colour.
- * @param {*=} opt_newValue The input value.
- * @return {?string} A valid colour, or null if invalid.
- * @protected
- */
-FieldColour.prototype.doClassValidation_ = function(opt_newValue) {
-  if (typeof opt_newValue !== 'string') {
-    return null;
-  }
-  return colour.parse(opt_newValue);
-};
-
-/**
- * Update the value of this colour field, and update the displayed colour.
- * @param {*} newValue The value to be saved. The default validator guarantees
- * that this is a colour in '#rrggbb' format.
- * @protected
- */
-FieldColour.prototype.doValueUpdate_ = function(newValue) {
-  this.value_ = newValue;
-  if (this.borderRect_) {
-    this.borderRect_.style.fill = /** @type {string} */ (newValue);
-  } else if (this.sourceBlock_ && this.sourceBlock_.rendered) {
-    this.sourceBlock_.pathObject.svgPath.setAttribute('fill', newValue);
-    this.sourceBlock_.pathObject.svgPath.setAttribute('stroke', '#fff');
-=======
+    }
+  }
+
   /**
    * Returns the currently highlighted item (if any).
    * @return {?HTMLElement} Highlighted item (null if none).
@@ -693,22 +508,10 @@
 
     // Update accessibility roles.
     aria.setState(
-        /** @type {!Element} */ (this.picker_), aria.State.ACTIVEDESCENDANT,
-        cell.getAttribute('id'));
->>>>>>> 61322294
-  }
-
-<<<<<<< HEAD
-/**
- * Get the text for this field.  Used when the block is collapsed.
- * @return {string} Text representing the value of this field.
- */
-FieldColour.prototype.getText = function() {
-  let colour = /** @type {string} */ (this.value_);
-  // Try to use #rgb format if possible, rather than #rrggbb.
-  if (/^#(.)\1(.)\2(.)\3$/.test(colour)) {
-    colour = '#' + colour[1] + colour[3] + colour[5];
-=======
+      /** @type {!Element} */ (this.picker_), aria.State.ACTIVEDESCENDANT,
+      cell.getAttribute('id'));
+}
+
   /**
    * Create a colour picker dropdown editor.
    * @private
@@ -751,17 +554,17 @@
       }
     }
 
-    // Configure event handler on the table to listen for any event in a cell.
-    this.onClickWrapper_ = browserEvents.conditionalBind(
-        table, 'click', this, this.onClick_, true);
-    this.onMouseMoveWrapper_ = browserEvents.conditionalBind(
+  // Configure event handler on the table to listen for any event in a cell.
+  this.onClickWrapper_ =
+      browserEvents.conditionalBind(table, 'click', this, this.onClick_, true);
+  this.onMouseMoveWrapper_ = browserEvents.conditionalBind(
         table, 'mousemove', this, this.onMouseMove_, true);
     this.onMouseEnterWrapper_ = browserEvents.conditionalBind(
         table, 'mouseenter', this, this.onMouseEnter_, true);
     this.onMouseLeaveWrapper_ = browserEvents.conditionalBind(
-        table, 'mouseleave', this, this.onMouseLeave_, true);
-    this.onKeyDownWrapper_ =
-        browserEvents.conditionalBind(table, 'keydown', this, this.onKeyDown_);
+      table, 'mouseleave', this, this.onMouseLeave_, true);
+  this.onKeyDownWrapper_ =
+      browserEvents.conditionalBind(table, 'keydown', this, this.onKeyDown_);
 
     this.picker_ = table;
   }
@@ -793,7 +596,6 @@
     }
     this.picker_ = null;
     this.highlightedIndex_ = null;
->>>>>>> 61322294
   }
 
   /**
@@ -919,351 +721,11 @@
  * All colour pickers use this unless overridden with setColumns.
  */
 FieldColour.COLUMNS = 7;
-<<<<<<< HEAD
-
-/**
- * Set a custom colour grid for this field.
- * @param {Array<string>} colours Array of colours for this block,
- *     or null to use default (FieldColour.COLOURS).
- * @param {Array<string>=} opt_titles Optional array of colour tooltips,
- *     or null to use default (FieldColour.TITLES).
- * @return {!FieldColour} Returns itself (for method chaining).
- */
-FieldColour.prototype.setColours = function(colours, opt_titles) {
-  this.colours_ = colours;
-  if (opt_titles) {
-    this.titles_ = opt_titles;
-  }
-  return this;
-};
-
-/**
- * Set a custom grid size for this field.
- * @param {number} columns Number of columns for this block,
- *     or 0 to use default (FieldColour.COLUMNS).
- * @return {!FieldColour} Returns itself (for method chaining).
- */
-FieldColour.prototype.setColumns = function(columns) {
-  this.columns_ = columns;
-  return this;
-};
-
-/**
- * Create and show the colour field's editor.
- * @protected
- */
-FieldColour.prototype.showEditor_ = function() {
-  this.dropdownCreate_();
-  DropDownDiv.getContentDiv().appendChild(this.picker_);
-
-  DropDownDiv.showPositionedByField(this, this.dropdownDispose_.bind(this));
-
-  // Focus so we can start receiving keyboard events.
-  this.picker_.focus({preventScroll: true});
-};
-
-/**
- * Handle a click on a colour cell.
- * @param {!MouseEvent} e Mouse event.
- * @private
- */
-FieldColour.prototype.onClick_ = function(e) {
-  const cell = /** @type {!Element} */ (e.target);
-  const colour = cell && cell.label;
-  if (colour !== null) {
-    this.setValue(colour);
-    DropDownDiv.hideIfOwner(this);
-  }
-};
-
-/**
- * Handle a key down event. Navigate around the grid with the
- * arrow keys. Enter selects the highlighted colour.
- * @param {!KeyboardEvent} e Keyboard event.
- * @private
- */
-FieldColour.prototype.onKeyDown_ = function(e) {
-  let handled = false;
-  if (e.keyCode === KeyCodes.UP) {
-    this.moveHighlightBy_(0, -1);
-    handled = true;
-  } else if (e.keyCode === KeyCodes.DOWN) {
-    this.moveHighlightBy_(0, 1);
-    handled = true;
-  } else if (e.keyCode === KeyCodes.LEFT) {
-    this.moveHighlightBy_(-1, 0);
-    handled = true;
-  } else if (e.keyCode === KeyCodes.RIGHT) {
-    this.moveHighlightBy_(1, 0);
-    handled = true;
-  } else if (e.keyCode === KeyCodes.ENTER) {
-    // Select the highlighted colour.
-    const highlighted = this.getHighlighted_();
-    if (highlighted) {
-      const colour = highlighted && highlighted.label;
-      if (colour !== null) {
-        this.setValue(colour);
-      }
-    }
-    DropDownDiv.hideWithoutAnimation();
-    handled = true;
-  }
-  if (handled) {
-    e.stopPropagation();
-  }
-};
-
-/**
- * Move the currently highlighted position by dx and dy.
- * @param {number} dx Change of x
- * @param {number} dy Change of y
- * @private
- */
-FieldColour.prototype.moveHighlightBy_ = function(dx, dy) {
-  const colours = this.colours_ || FieldColour.COLOURS;
-  const columns = this.columns_ || FieldColour.COLUMNS;
-
-  // Get the current x and y coordinates
-  let x = this.highlightedIndex_ % columns;
-  let y = Math.floor(this.highlightedIndex_ / columns);
-
-  // Add the offset
-  x += dx;
-  y += dy;
-
-  if (dx < 0) {
-    // Move left one grid cell, even in RTL.
-    // Loop back to the end of the previous row if we have room.
-    if (x < 0 && y > 0) {
-      x = columns - 1;
-      y--;
-    } else if (x < 0) {
-      x = 0;
-    }
-  } else if (dx > 0) {
-    // Move right one grid cell, even in RTL.
-    // Loop to the start of the next row, if there's room.
-    if (x > columns - 1 && y < Math.floor(colours.length / columns) - 1) {
-      x = 0;
-      y++;
-    } else if (x > columns - 1) {
-      x--;
-    }
-  } else if (dy < 0) {
-    // Move up one grid cell, stop at the top.
-    if (y < 0) {
-      y = 0;
-    }
-  } else if (dy > 0) {
-    // Move down one grid cell, stop at the bottom.
-    if (y > Math.floor(colours.length / columns) - 1) {
-      y = Math.floor(colours.length / columns) - 1;
-    }
-  }
-
-  // Move the highlight to the new coordinates.
-  const cell =
-      /** @type {!Element} */ (this.picker_.childNodes[y].childNodes[x]);
-  const index = (y * columns) + x;
-  this.setHighlightedCell_(cell, index);
-};
-
-/**
- * Handle a mouse move event. Highlight the hovered colour.
- * @param {!MouseEvent} e Mouse event.
- * @private
- */
-FieldColour.prototype.onMouseMove_ = function(e) {
-  const cell = /** @type {!Element} */ (e.target);
-  const index = cell && Number(cell.getAttribute('data-index'));
-  if (index !== null && index !== this.highlightedIndex_) {
-    this.setHighlightedCell_(cell, index);
-  }
-};
-
-/**
- * Handle a mouse enter event. Focus the picker.
- * @private
- */
-FieldColour.prototype.onMouseEnter_ = function() {
-  this.picker_.focus({preventScroll: true});
-};
-
-/**
- * Handle a mouse leave event. Blur the picker and unhighlight
- * the currently highlighted colour.
- * @private
- */
-FieldColour.prototype.onMouseLeave_ = function() {
-  this.picker_.blur();
-  const highlighted = this.getHighlighted_();
-  if (highlighted) {
-    dom.removeClass(highlighted, 'blocklyColourHighlighted');
-  }
-};
-
-/**
- * Returns the currently highlighted item (if any).
- * @return {?HTMLElement} Highlighted item (null if none).
- * @private
- */
-FieldColour.prototype.getHighlighted_ = function() {
-  const columns = this.columns_ || FieldColour.COLUMNS;
-  const x = this.highlightedIndex_ % columns;
-  const y = Math.floor(this.highlightedIndex_ / columns);
-  const row = this.picker_.childNodes[y];
-  if (!row) {
-    return null;
-  }
-  const col = /** @type {HTMLElement} */ (row.childNodes[x]);
-  return col;
-};
-
-/**
- * Update the currently highlighted cell.
- * @param {!Element} cell the new cell to highlight
- * @param {number} index the index of the new cell
- * @private
- */
-FieldColour.prototype.setHighlightedCell_ = function(cell, index) {
-  // Unhighlight the current item.
-  const highlighted = this.getHighlighted_();
-  if (highlighted) {
-    dom.removeClass(highlighted, 'blocklyColourHighlighted');
-  }
-  // Highlight new item.
-  dom.addClass(cell, 'blocklyColourHighlighted');
-  // Set new highlighted index.
-  this.highlightedIndex_ = index;
-
-  // Update accessibility roles.
-  aria.setState(
-      /** @type {!Element} */ (this.picker_), aria.State.ACTIVEDESCENDANT,
-      cell.getAttribute('id'));
-};
-
-/**
- * Create a colour picker dropdown editor.
- * @private
- */
-FieldColour.prototype.dropdownCreate_ = function() {
-  const columns = this.columns_ || FieldColour.COLUMNS;
-  const colours = this.colours_ || FieldColour.COLOURS;
-  const titles = this.titles_ || FieldColour.TITLES;
-  const selectedColour = this.getValue();
-  // Create the palette.
-  const table = document.createElement('table');
-  table.className = 'blocklyColourTable';
-  table.tabIndex = 0;
-  table.dir = 'ltr';
-  aria.setRole(table, aria.Role.GRID);
-  aria.setState(table, aria.State.EXPANDED, true);
-  aria.setState(
-      table, aria.State.ROWCOUNT, Math.floor(colours.length / columns));
-  aria.setState(table, aria.State.COLCOUNT, columns);
-  let row;
-  for (let i = 0; i < colours.length; i++) {
-    if (i % columns === 0) {
-      row = document.createElement('tr');
-      aria.setRole(row, aria.Role.ROW);
-      table.appendChild(row);
-    }
-    const cell = document.createElement('td');
-    row.appendChild(cell);
-    cell.label = colours[i];  // This becomes the value, if clicked.
-    cell.title = titles[i] || colours[i];
-    cell.id = idGenerator.getNextUniqueId();
-    cell.setAttribute('data-index', i);
-    aria.setRole(cell, aria.Role.GRIDCELL);
-    aria.setState(cell, aria.State.LABEL, colours[i]);
-    aria.setState(cell, aria.State.SELECTED, colours[i] === selectedColour);
-    cell.style.backgroundColor = colours[i];
-    if (colours[i] === selectedColour) {
-      cell.className = 'blocklyColourSelected';
-      this.highlightedIndex_ = i;
-    }
-  }
-
-  // Configure event handler on the table to listen for any event in a cell.
-  this.onClickWrapper_ =
-      browserEvents.conditionalBind(table, 'click', this, this.onClick_, true);
-  this.onMouseMoveWrapper_ = browserEvents.conditionalBind(
-      table, 'mousemove', this, this.onMouseMove_, true);
-  this.onMouseEnterWrapper_ = browserEvents.conditionalBind(
-      table, 'mouseenter', this, this.onMouseEnter_, true);
-  this.onMouseLeaveWrapper_ = browserEvents.conditionalBind(
-      table, 'mouseleave', this, this.onMouseLeave_, true);
-  this.onKeyDownWrapper_ =
-      browserEvents.conditionalBind(table, 'keydown', this, this.onKeyDown_);
-
-  this.picker_ = table;
-};
-
-/**
- * Disposes of events and DOM-references belonging to the colour editor.
- * @private
- */
-FieldColour.prototype.dropdownDispose_ = function() {
-  if (this.onClickWrapper_) {
-    browserEvents.unbind(this.onClickWrapper_);
-    this.onClickWrapper_ = null;
-  }
-  if (this.onMouseMoveWrapper_) {
-    browserEvents.unbind(this.onMouseMoveWrapper_);
-    this.onMouseMoveWrapper_ = null;
-  }
-  if (this.onMouseEnterWrapper_) {
-    browserEvents.unbind(this.onMouseEnterWrapper_);
-    this.onMouseEnterWrapper_ = null;
-  }
-  if (this.onMouseLeaveWrapper_) {
-    browserEvents.unbind(this.onMouseLeaveWrapper_);
-    this.onMouseLeaveWrapper_ = null;
-  }
-  if (this.onKeyDownWrapper_) {
-    browserEvents.unbind(this.onKeyDownWrapper_);
-    this.onKeyDownWrapper_ = null;
-  }
-  this.picker_ = null;
-  this.highlightedIndex_ = null;
-};
-=======
->>>>>>> 61322294
 
 /**
  * CSS for colour picker.  See css.js for use.
  */
 Css.register(`
-<<<<<<< HEAD
-  .blocklyColourTable {
-    border-collapse: collapse;
-    display: block;
-    outline: none;
-    padding: 1px;
-  }
-
-  .blocklyColourTable>tr>td {
-    border: .5px solid #888;
-    box-sizing: border-box;
-    cursor: pointer;
-    display: inline-block;
-    height: 20px;
-    padding: 0;
-    width: 20px;
-  }
-
-  .blocklyColourTable>tr>td.blocklyColourHighlighted {
-    border-color: #eee;
-    box-shadow: 2px 2px 7px 2px rgba(0,0,0,.3);
-    position: relative;
-  }
-
-  .blocklyColourSelected, .blocklyColourSelected:hover {
-    border-color: #eee !important;
-    outline: 1px solid #333;
-    position: relative;
-  }
-=======
 .blocklyColourTable {
   border-collapse: collapse;
   display: block;
@@ -1292,7 +754,6 @@
   outline: 1px solid #333;
   position: relative;
 }
->>>>>>> 61322294
 `);
 
 fieldRegistry.register('field_colour', FieldColour);
