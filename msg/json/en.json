{
	"@metadata": {
		"author": "Ellen Spertus <ellen.spertus@gmail.com>",
<<<<<<< HEAD
		"lastupdated": "2025-04-18 12:08:36.485138",
=======
		"lastupdated": "2025-04-21 10:42:10.549634",
>>>>>>> 9d127698
		"locale": "en",
		"messagedocumentation" : "qqq"
	},
	"VARIABLES_DEFAULT_NAME": "item",
	"UNNAMED_KEY": "unnamed",
	"TODAY": "Today",
	"DUPLICATE_BLOCK": "Duplicate",
	"ADD_COMMENT": "Add Comment",
	"REMOVE_COMMENT": "Remove Comment",
	"DUPLICATE_COMMENT": "Duplicate Comment",
	"EXTERNAL_INPUTS": "External Inputs",
	"INLINE_INPUTS": "Inline Inputs",
	"DELETE_BLOCK": "Delete Block",
	"DELETE_X_BLOCKS": "Delete %1 Blocks",
	"DELETE_ALL_BLOCKS": "Delete all %1 blocks?",
	"CLEAN_UP": "Clean up Blocks",
	"CLOSE": "Close",
	"COLLAPSE_BLOCK": "Collapse Block",
	"COLLAPSE_ALL": "Collapse Blocks",
	"EXPAND_BLOCK": "Expand Block",
	"EXPAND_ALL": "Expand Blocks",
	"DISABLE_BLOCK": "Disable Block",
	"ENABLE_BLOCK": "Enable Block",
	"HELP": "Help",
	"UNDO": "Undo",
	"REDO": "Redo",
	"CHANGE_VALUE_TITLE": "Change value:",
	"RENAME_VARIABLE": "Rename variable...",
	"RENAME_VARIABLE_TITLE": "Rename all '%1' variables to:",
	"NEW_VARIABLE": "Create variable...",
	"NEW_STRING_VARIABLE": "Create string variable...",
	"NEW_NUMBER_VARIABLE": "Create number variable...",
	"NEW_COLOUR_VARIABLE": "Create colour variable...",
	"NEW_VARIABLE_TYPE_TITLE": "New variable type:",
	"NEW_VARIABLE_TITLE": "New variable name:",
	"VARIABLE_ALREADY_EXISTS": "A variable named '%1' already exists.",
	"VARIABLE_ALREADY_EXISTS_FOR_ANOTHER_TYPE": "A variable named '%1' already exists for another type: '%2'.",
	"VARIABLE_ALREADY_EXISTS_FOR_A_PARAMETER": "A variable named '%1' already exists as a parameter in the procedure '%2'.",
	"DELETE_VARIABLE_CONFIRMATION": "Delete %1 uses of the '%2' variable?",
	"CANNOT_DELETE_VARIABLE_PROCEDURE": "Can't delete the variable '%1' because it's part of the definition of the function '%2'",
	"DELETE_VARIABLE": "Delete the '%1' variable",
	"COLOUR_PICKER_HELPURL": "https://en.wikipedia.org/wiki/Color",
	"COLOUR_PICKER_TOOLTIP": "Choose a colour from the palette.",
	"COLOUR_RANDOM_HELPURL": "http://randomcolour.com",
	"COLOUR_RANDOM_TITLE": "random colour",
	"COLOUR_RANDOM_TOOLTIP": "Choose a colour at random.",
	"COLOUR_RGB_HELPURL": "https://www.december.com/html/spec/colorpercompact.html",
	"COLOUR_RGB_TITLE": "colour with",
	"COLOUR_RGB_RED": "red",
	"COLOUR_RGB_GREEN": "green",
	"COLOUR_RGB_BLUE": "blue",
	"COLOUR_RGB_TOOLTIP": "Create a colour with the specified amount of red, green, and blue. All values must be between 0 and 100.",
	"COLOUR_BLEND_HELPURL": "https://meyerweb.com/eric/tools/color-blend/#:::rgbp",
	"COLOUR_BLEND_TITLE": "blend",
	"COLOUR_BLEND_COLOUR1": "colour 1",
	"COLOUR_BLEND_COLOUR2": "colour 2",
	"COLOUR_BLEND_RATIO": "ratio",
	"COLOUR_BLEND_TOOLTIP": "Blends two colours together with a given ratio (0.0 - 1.0).",
	"CONTROLS_REPEAT_HELPURL": "https://en.wikipedia.org/wiki/For_loop",
	"CONTROLS_REPEAT_TITLE": "repeat %1 times",
	"CONTROLS_REPEAT_INPUT_DO": "do",
	"CONTROLS_REPEAT_TOOLTIP": "Do some statements several times.",
	"CONTROLS_WHILEUNTIL_HELPURL": "https://github.com/google/blockly/wiki/Loops#repeat",
	"CONTROLS_WHILEUNTIL_OPERATOR_WHILE": "repeat while",
	"CONTROLS_WHILEUNTIL_OPERATOR_UNTIL": "repeat until",
	"CONTROLS_WHILEUNTIL_TOOLTIP_WHILE": "While a value is true, then do some statements.",
	"CONTROLS_WHILEUNTIL_TOOLTIP_UNTIL": "While a value is false, then do some statements.",
	"CONTROLS_FOR_HELPURL": "https://github.com/google/blockly/wiki/Loops#count-with",
	"CONTROLS_FOR_TOOLTIP": "Have the variable '%1' take on the values from the start number to the end number, counting by the specified interval, and do the specified blocks.",
	"CONTROLS_FOR_TITLE": "count with %1 from %2 to %3 by %4",
	"CONTROLS_FOREACH_HELPURL": "https://github.com/google/blockly/wiki/Loops#for-each",
	"CONTROLS_FOREACH_TITLE": "for each item %1 in list %2",
	"CONTROLS_FOREACH_TOOLTIP": "For each item in a list, set the variable '%1' to the item, and then do some statements.",
	"CONTROLS_FLOW_STATEMENTS_HELPURL": "https://github.com/google/blockly/wiki/Loops#loop-termination-blocks",
	"CONTROLS_FLOW_STATEMENTS_OPERATOR_BREAK": "break out of loop",
	"CONTROLS_FLOW_STATEMENTS_OPERATOR_CONTINUE": "continue with next iteration of loop",
	"CONTROLS_FLOW_STATEMENTS_TOOLTIP_BREAK": "Break out of the containing loop.",
	"CONTROLS_FLOW_STATEMENTS_TOOLTIP_CONTINUE": "Skip the rest of this loop, and continue with the next iteration.",
	"CONTROLS_FLOW_STATEMENTS_WARNING": "Warning: This block may only be used within a loop.",
	"CONTROLS_IF_HELPURL": "https://github.com/google/blockly/wiki/IfElse",
	"CONTROLS_IF_TOOLTIP_1": "If a value is true, then do some statements.",
	"CONTROLS_IF_TOOLTIP_2": "If a value is true, then do the first block of statements. Otherwise, do the second block of statements.",
	"CONTROLS_IF_TOOLTIP_3": "If the first value is true, then do the first block of statements. Otherwise, if the second value is true, do the second block of statements.",
	"CONTROLS_IF_TOOLTIP_4": "If the first value is true, then do the first block of statements. Otherwise, if the second value is true, do the second block of statements. If none of the values are true, do the last block of statements.",
	"CONTROLS_IF_MSG_IF": "if",
	"CONTROLS_IF_MSG_ELSEIF": "else if",
	"CONTROLS_IF_MSG_ELSE": "else",
	"CONTROLS_IF_IF_TOOLTIP": "Add, remove, or reorder sections to reconfigure this if block.",
	"CONTROLS_IF_ELSEIF_TOOLTIP": "Add a condition to the if block.",
	"CONTROLS_IF_ELSE_TOOLTIP": "Add a final, catch-all condition to the if block.",
	"LOGIC_COMPARE_HELPURL": "https://en.wikipedia.org/wiki/Inequality_(mathematics)",
	"LOGIC_COMPARE_TOOLTIP_EQ": "Return true if both inputs equal each other.",
	"LOGIC_COMPARE_TOOLTIP_NEQ": "Return true if both inputs are not equal to each other.",
	"LOGIC_COMPARE_TOOLTIP_LT": "Return true if the first input is smaller than the second input.",
	"LOGIC_COMPARE_TOOLTIP_LTE": "Return true if the first input is smaller than or equal to the second input.",
	"LOGIC_COMPARE_TOOLTIP_GT": "Return true if the first input is greater than the second input.",
	"LOGIC_COMPARE_TOOLTIP_GTE": "Return true if the first input is greater than or equal to the second input.",
	"LOGIC_OPERATION_HELPURL": "https://github.com/google/blockly/wiki/Logic#logical-operations",
	"LOGIC_OPERATION_TOOLTIP_AND": "Return true if both inputs are true.",
	"LOGIC_OPERATION_AND": "and",
	"LOGIC_OPERATION_TOOLTIP_OR": "Return true if at least one of the inputs is true.",
	"LOGIC_OPERATION_OR": "or",
	"LOGIC_NEGATE_HELPURL": "https://github.com/google/blockly/wiki/Logic#not",
	"LOGIC_NEGATE_TITLE": "not %1",
	"LOGIC_NEGATE_TOOLTIP": "Returns true if the input is false. Returns false if the input is true.",
	"LOGIC_BOOLEAN_HELPURL": "https://github.com/google/blockly/wiki/Logic#values",
	"LOGIC_BOOLEAN_TRUE": "true",
	"LOGIC_BOOLEAN_FALSE": "false",
	"LOGIC_BOOLEAN_TOOLTIP": "Returns either true or false.",
	"LOGIC_NULL_HELPURL": "https://en.wikipedia.org/wiki/Nullable_type",
	"LOGIC_NULL": "null",
	"LOGIC_NULL_TOOLTIP": "Returns null.",
	"LOGIC_TERNARY_HELPURL": "https://en.wikipedia.org/wiki/%3F:",
	"LOGIC_TERNARY_CONDITION": "test",
	"LOGIC_TERNARY_IF_TRUE": "if true",
	"LOGIC_TERNARY_IF_FALSE": "if false",
	"LOGIC_TERNARY_TOOLTIP": "Check the condition in 'test'. If the condition is true, returns the 'if true' value; otherwise returns the 'if false' value.",
	"MATH_NUMBER_HELPURL": "https://en.wikipedia.org/wiki/Number",
	"MATH_NUMBER_TOOLTIP": "A number.",
	"MATH_ADDITION_SYMBOL": "+",
	"MATH_SUBTRACTION_SYMBOL": "-",
	"MATH_DIVISION_SYMBOL": "÷",
	"MATH_MULTIPLICATION_SYMBOL": "×",
	"MATH_POWER_SYMBOL": "^",
	"MATH_TRIG_SIN": "sin",
	"MATH_TRIG_COS": "cos",
	"MATH_TRIG_TAN": "tan",
	"MATH_TRIG_ASIN": "asin",
	"MATH_TRIG_ACOS": "acos",
	"MATH_TRIG_ATAN": "atan",
	"MATH_ARITHMETIC_HELPURL": "https://en.wikipedia.org/wiki/Arithmetic",
	"MATH_ARITHMETIC_TOOLTIP_ADD": "Return the sum of the two numbers.",
	"MATH_ARITHMETIC_TOOLTIP_MINUS": "Return the difference of the two numbers.",
	"MATH_ARITHMETIC_TOOLTIP_MULTIPLY": "Return the product of the two numbers.",
	"MATH_ARITHMETIC_TOOLTIP_DIVIDE": "Return the quotient of the two numbers.",
	"MATH_ARITHMETIC_TOOLTIP_POWER": "Return the first number raised to the power of the second number.",
	"MATH_SINGLE_HELPURL": "https://en.wikipedia.org/wiki/Square_root",
	"MATH_SINGLE_OP_ROOT": "square root",
	"MATH_SINGLE_TOOLTIP_ROOT": "Return the square root of a number.",
	"MATH_SINGLE_OP_ABSOLUTE": "absolute",
	"MATH_SINGLE_TOOLTIP_ABS": "Return the absolute value of a number.",
	"MATH_SINGLE_TOOLTIP_NEG": "Return the negation of a number.",
	"MATH_SINGLE_TOOLTIP_LN": "Return the natural logarithm of a number.",
	"MATH_SINGLE_TOOLTIP_LOG10": "Return the base 10 logarithm of a number.",
	"MATH_SINGLE_TOOLTIP_EXP": "Return e to the power of a number.",
	"MATH_SINGLE_TOOLTIP_POW10": "Return 10 to the power of a number.",
	"MATH_TRIG_HELPURL": "https://en.wikipedia.org/wiki/Trigonometric_functions",
	"MATH_TRIG_TOOLTIP_SIN": "Return the sine of a degree (not radian).",
	"MATH_TRIG_TOOLTIP_COS": "Return the cosine of a degree (not radian).",
	"MATH_TRIG_TOOLTIP_TAN": "Return the tangent of a degree (not radian).",
	"MATH_TRIG_TOOLTIP_ASIN": "Return the arcsine of a number.",
	"MATH_TRIG_TOOLTIP_ACOS": "Return the arccosine of a number.",
	"MATH_TRIG_TOOLTIP_ATAN": "Return the arctangent of a number.",
	"MATH_CONSTANT_HELPURL": "https://en.wikipedia.org/wiki/Mathematical_constant",
	"MATH_CONSTANT_TOOLTIP": "Return one of the common constants: π (3.141…), e (2.718…), φ (1.618…), sqrt(2) (1.414…), sqrt(½) (0.707…), or ∞ (infinity).",
	"MATH_IS_EVEN": "is even",
	"MATH_IS_ODD": "is odd",
	"MATH_IS_PRIME": "is prime",
	"MATH_IS_WHOLE": "is whole",
	"MATH_IS_POSITIVE": "is positive",
	"MATH_IS_NEGATIVE": "is negative",
	"MATH_IS_DIVISIBLE_BY": "is divisible by",
	"MATH_IS_TOOLTIP": "Check if a number is an even, odd, prime, whole, positive, negative, or if it is divisible by certain number. Returns true or false.",
	"MATH_CHANGE_HELPURL": "https://en.wikipedia.org/wiki/Programming_idiom#Incrementing_a_counter",
	"MATH_CHANGE_TITLE": "change %1 by %2",
	"MATH_CHANGE_TOOLTIP": "Add a number to variable '%1'.",
	"MATH_ROUND_HELPURL": "https://en.wikipedia.org/wiki/Rounding",
	"MATH_ROUND_TOOLTIP": "Round a number up or down.",
	"MATH_ROUND_OPERATOR_ROUND": "round",
	"MATH_ROUND_OPERATOR_ROUNDUP": "round up",
	"MATH_ROUND_OPERATOR_ROUNDDOWN": "round down",
	"MATH_ONLIST_HELPURL": "",
	"MATH_ONLIST_OPERATOR_SUM": "sum of list",
	"MATH_ONLIST_TOOLTIP_SUM": "Return the sum of all the numbers in the list.",
	"MATH_ONLIST_OPERATOR_MIN": "min of list",
	"MATH_ONLIST_TOOLTIP_MIN": "Return the smallest number in the list.",
	"MATH_ONLIST_OPERATOR_MAX": "max of list",
	"MATH_ONLIST_TOOLTIP_MAX": "Return the largest number in the list.",
	"MATH_ONLIST_OPERATOR_AVERAGE": "average of list",
	"MATH_ONLIST_TOOLTIP_AVERAGE": "Return the average (arithmetic mean) of the numeric values in the list.",
	"MATH_ONLIST_OPERATOR_MEDIAN": "median of list",
	"MATH_ONLIST_TOOLTIP_MEDIAN": "Return the median number in the list.",
	"MATH_ONLIST_OPERATOR_MODE": "modes of list",
	"MATH_ONLIST_TOOLTIP_MODE": "Return a list of the most common item(s) in the list.",
	"MATH_ONLIST_OPERATOR_STD_DEV": "standard deviation of list",
	"MATH_ONLIST_TOOLTIP_STD_DEV": "Return the standard deviation of the list.",
	"MATH_ONLIST_OPERATOR_RANDOM": "random item of list",
	"MATH_ONLIST_TOOLTIP_RANDOM": "Return a random element from the list.",
	"MATH_MODULO_HELPURL": "https://en.wikipedia.org/wiki/Modulo_operation",
	"MATH_MODULO_TITLE": "remainder of %1 ÷ %2",
	"MATH_MODULO_TOOLTIP": "Return the remainder from dividing the two numbers.",
	"MATH_CONSTRAIN_HELPURL": "https://en.wikipedia.org/wiki/Clamping_(graphics)",
	"MATH_CONSTRAIN_TITLE": "constrain %1 low %2 high %3",
	"MATH_CONSTRAIN_TOOLTIP": "Constrain a number to be between the specified limits (inclusive).",
	"MATH_RANDOM_INT_HELPURL": "https://en.wikipedia.org/wiki/Random_number_generation",
	"MATH_RANDOM_INT_TITLE": "random integer from %1 to %2",
	"MATH_RANDOM_INT_TOOLTIP": "Return a random integer between the two specified limits, inclusive.",
	"MATH_RANDOM_FLOAT_HELPURL": "https://en.wikipedia.org/wiki/Random_number_generation",
	"MATH_RANDOM_FLOAT_TITLE_RANDOM": "random fraction",
	"MATH_RANDOM_FLOAT_TOOLTIP": "Return a random fraction between 0.0 (inclusive) and 1.0 (exclusive).",
	"MATH_ATAN2_HELPURL": "https://en.wikipedia.org/wiki/Atan2",
	"MATH_ATAN2_TITLE": "atan2 of X:%1 Y:%2",
	"MATH_ATAN2_TOOLTIP": "Return the arctangent of point (X, Y) in degrees from -180 to 180.",
	"TEXT_TEXT_HELPURL": "https://en.wikipedia.org/wiki/String_(computer_science)",
	"TEXT_TEXT_TOOLTIP": "A letter, word, or line of text.",
	"TEXT_JOIN_HELPURL": "https://github.com/google/blockly/wiki/Text#text-creation",
	"TEXT_JOIN_TITLE_CREATEWITH": "create text with",
	"TEXT_JOIN_TOOLTIP": "Create a piece of text by joining together any number of items.",
	"TEXT_CREATE_JOIN_TITLE_JOIN": "join",
	"TEXT_CREATE_JOIN_TOOLTIP": "Add, remove, or reorder sections to reconfigure this text block.",
	"TEXT_CREATE_JOIN_ITEM_TOOLTIP": "Add an item to the text.",
	"TEXT_APPEND_HELPURL": "https://github.com/google/blockly/wiki/Text#text-modification",
	"TEXT_APPEND_TITLE": "to %1 append text %2",
	"TEXT_APPEND_TOOLTIP": "Append some text to variable '%1'.",
	"TEXT_LENGTH_HELPURL": "https://github.com/google/blockly/wiki/Text#text-modification",
	"TEXT_LENGTH_TITLE": "length of %1",
	"TEXT_LENGTH_TOOLTIP": "Returns the number of letters (including spaces) in the provided text.",
	"TEXT_ISEMPTY_HELPURL": "https://github.com/google/blockly/wiki/Text#checking-for-empty-text",
	"TEXT_ISEMPTY_TITLE": "%1 is empty",
	"TEXT_ISEMPTY_TOOLTIP": "Returns true if the provided text is empty.",
	"TEXT_INDEXOF_HELPURL": "https://github.com/google/blockly/wiki/Text#finding-text",
	"TEXT_INDEXOF_TOOLTIP": "Returns the index of the first/last occurrence of the first text in the second text. Returns %1 if text is not found.",
	"TEXT_INDEXOF_TITLE": "in text %1 %2 %3",
	"TEXT_INDEXOF_OPERATOR_FIRST": "find first occurrence of text",
	"TEXT_INDEXOF_OPERATOR_LAST": "find last occurrence of text",
	"TEXT_CHARAT_HELPURL": "https://github.com/google/blockly/wiki/Text#extracting-text",
	"TEXT_CHARAT_TITLE": "in text %1 %2",
	"TEXT_CHARAT_FROM_START": "get letter #",
	"TEXT_CHARAT_FROM_END": "get letter # from end",
	"TEXT_CHARAT_FIRST": "get first letter",
	"TEXT_CHARAT_LAST": "get last letter",
	"TEXT_CHARAT_RANDOM": "get random letter",
	"TEXT_CHARAT_TAIL": "",
	"TEXT_CHARAT_TOOLTIP": "Returns the letter at the specified position.",
	"TEXT_GET_SUBSTRING_TOOLTIP": "Returns a specified portion of the text.",
	"TEXT_GET_SUBSTRING_HELPURL": "https://github.com/google/blockly/wiki/Text#extracting-a-region-of-text",
	"TEXT_GET_SUBSTRING_INPUT_IN_TEXT": "in text",
	"TEXT_GET_SUBSTRING_START_FROM_START": "get substring from letter #",
	"TEXT_GET_SUBSTRING_START_FROM_END": "get substring from letter # from end",
	"TEXT_GET_SUBSTRING_START_FIRST": "get substring from first letter",
	"TEXT_GET_SUBSTRING_END_FROM_START": "to letter #",
	"TEXT_GET_SUBSTRING_END_FROM_END": "to letter # from end",
	"TEXT_GET_SUBSTRING_END_LAST": "to last letter",
	"TEXT_GET_SUBSTRING_TAIL": "",
	"TEXT_CHANGECASE_HELPURL": "https://github.com/google/blockly/wiki/Text#adjusting-text-case",
	"TEXT_CHANGECASE_TOOLTIP": "Return a copy of the text in a different case.",
	"TEXT_CHANGECASE_OPERATOR_UPPERCASE": "to UPPER CASE",
	"TEXT_CHANGECASE_OPERATOR_LOWERCASE": "to lower case",
	"TEXT_CHANGECASE_OPERATOR_TITLECASE": "to Title Case",
	"TEXT_TRIM_HELPURL": "https://github.com/google/blockly/wiki/Text#trimming-removing-spaces",
	"TEXT_TRIM_TOOLTIP": "Return a copy of the text with spaces removed from one or both ends.",
	"TEXT_TRIM_OPERATOR_BOTH": "trim spaces from both sides of",
	"TEXT_TRIM_OPERATOR_LEFT": "trim spaces from left side of",
	"TEXT_TRIM_OPERATOR_RIGHT": "trim spaces from right side of",
	"TEXT_PRINT_HELPURL": "https://github.com/google/blockly/wiki/Text#printing-text",
	"TEXT_PRINT_TITLE": "print %1",
	"TEXT_PRINT_TOOLTIP": "Print the specified text, number or other value.",
	"TEXT_PROMPT_HELPURL": "https://github.com/google/blockly/wiki/Text#getting-input-from-the-user",
	"TEXT_PROMPT_TYPE_TEXT": "prompt for text with message",
	"TEXT_PROMPT_TYPE_NUMBER": "prompt for number with message",
	"TEXT_PROMPT_TOOLTIP_NUMBER": "Prompt for user for a number.",
	"TEXT_PROMPT_TOOLTIP_TEXT": "Prompt for user for some text.",
	"TEXT_COUNT_MESSAGE0": "count %1 in %2",
	"TEXT_COUNT_HELPURL": "https://github.com/google/blockly/wiki/Text#counting-substrings",
	"TEXT_COUNT_TOOLTIP": "Count how many times some text occurs within some other text.",
	"TEXT_REPLACE_MESSAGE0": "replace %1 with %2 in %3",
	"TEXT_REPLACE_HELPURL": "https://github.com/google/blockly/wiki/Text#replacing-substrings",
	"TEXT_REPLACE_TOOLTIP": "Replace all occurances of some text within some other text.",
	"TEXT_REVERSE_MESSAGE0": "reverse %1",
	"TEXT_REVERSE_HELPURL": "https://github.com/google/blockly/wiki/Text#reversing-text",
	"TEXT_REVERSE_TOOLTIP": "Reverses the order of the characters in the text.",
	"LISTS_CREATE_EMPTY_HELPURL": "https://github.com/google/blockly/wiki/Lists#create-empty-list",
	"LISTS_CREATE_EMPTY_TITLE": "create empty list",
	"LISTS_CREATE_EMPTY_TOOLTIP": "Returns a list, of length 0, containing no data records",
	"LISTS_CREATE_WITH_HELPURL": "https://github.com/google/blockly/wiki/Lists#create-list-with",
	"LISTS_CREATE_WITH_TOOLTIP": "Create a list with any number of items.",
	"LISTS_CREATE_WITH_INPUT_WITH": "create list with",
	"LISTS_CREATE_WITH_CONTAINER_TITLE_ADD": "list",
	"LISTS_CREATE_WITH_CONTAINER_TOOLTIP": "Add, remove, or reorder sections to reconfigure this list block.",
	"LISTS_CREATE_WITH_ITEM_TOOLTIP": "Add an item to the list.",
	"LISTS_REPEAT_HELPURL": "https://github.com/google/blockly/wiki/Lists#create-list-with",
	"LISTS_REPEAT_TOOLTIP": "Creates a list consisting of the given value repeated the specified number of times.",
	"LISTS_REPEAT_TITLE": "create list with item %1 repeated %2 times",
	"LISTS_LENGTH_HELPURL": "https://github.com/google/blockly/wiki/Lists#length-of",
	"LISTS_LENGTH_TITLE": "length of %1",
	"LISTS_LENGTH_TOOLTIP": "Returns the length of a list.",
	"LISTS_ISEMPTY_HELPURL": "https://github.com/google/blockly/wiki/Lists#is-empty",
	"LISTS_ISEMPTY_TITLE": "%1 is empty",
	"LISTS_ISEMPTY_TOOLTIP": "Returns true if the list is empty.",
	"LISTS_INLIST": "in list",
	"LISTS_INDEX_OF_HELPURL": "https://github.com/google/blockly/wiki/Lists#finding-items-in-a-list",
	"LISTS_INDEX_OF_FIRST": "find first occurrence of item",
	"LISTS_INDEX_OF_LAST": "find last occurrence of item",
	"LISTS_INDEX_OF_TOOLTIP": "Returns the index of the first/last occurrence of the item in the list. Returns %1 if item is not found.",
	"LISTS_GET_INDEX_HELPURL": "https://github.com/google/blockly/wiki/Lists#getting-items-from-a-list",
	"LISTS_GET_INDEX_GET": "get",
	"LISTS_GET_INDEX_GET_REMOVE": "get and remove",
	"LISTS_GET_INDEX_REMOVE": "remove",
	"LISTS_GET_INDEX_FROM_START": "#",
	"LISTS_GET_INDEX_FROM_END": "# from end",
	"LISTS_GET_INDEX_FIRST": "first",
	"LISTS_GET_INDEX_LAST": "last",
	"LISTS_GET_INDEX_RANDOM": "random",
	"LISTS_GET_INDEX_TAIL": "",
	"LISTS_INDEX_FROM_START_TOOLTIP": "%1 is the first item.",
	"LISTS_INDEX_FROM_END_TOOLTIP": "%1 is the last item.",
	"LISTS_GET_INDEX_TOOLTIP_GET_FROM": "Returns the item at the specified position in a list.",
	"LISTS_GET_INDEX_TOOLTIP_GET_FIRST": "Returns the first item in a list.",
	"LISTS_GET_INDEX_TOOLTIP_GET_LAST": "Returns the last item in a list.",
	"LISTS_GET_INDEX_TOOLTIP_GET_RANDOM": "Returns a random item in a list.",
	"LISTS_GET_INDEX_TOOLTIP_GET_REMOVE_FROM": "Removes and returns the item at the specified position in a list.",
	"LISTS_GET_INDEX_TOOLTIP_GET_REMOVE_FIRST": "Removes and returns the first item in a list.",
	"LISTS_GET_INDEX_TOOLTIP_GET_REMOVE_LAST": "Removes and returns the last item in a list.",
	"LISTS_GET_INDEX_TOOLTIP_GET_REMOVE_RANDOM": "Removes and returns a random item in a list.",
	"LISTS_GET_INDEX_TOOLTIP_REMOVE_FROM": "Removes the item at the specified position in a list.",
	"LISTS_GET_INDEX_TOOLTIP_REMOVE_FIRST": "Removes the first item in a list.",
	"LISTS_GET_INDEX_TOOLTIP_REMOVE_LAST": "Removes the last item in a list.",
	"LISTS_GET_INDEX_TOOLTIP_REMOVE_RANDOM": "Removes a random item in a list.",
	"LISTS_SET_INDEX_HELPURL": "https://github.com/google/blockly/wiki/Lists#in-list--set",
	"LISTS_SET_INDEX_SET": "set",
	"LISTS_SET_INDEX_INSERT": "insert at",
	"LISTS_SET_INDEX_INPUT_TO": "as",
	"LISTS_SET_INDEX_TOOLTIP_SET_FROM": "Sets the item at the specified position in a list.",
	"LISTS_SET_INDEX_TOOLTIP_SET_FIRST": "Sets the first item in a list.",
	"LISTS_SET_INDEX_TOOLTIP_SET_LAST": "Sets the last item in a list.",
	"LISTS_SET_INDEX_TOOLTIP_SET_RANDOM": "Sets a random item in a list.",
	"LISTS_SET_INDEX_TOOLTIP_INSERT_FROM": "Inserts the item at the specified position in a list.",
	"LISTS_SET_INDEX_TOOLTIP_INSERT_FIRST": "Inserts the item at the start of a list.",
	"LISTS_SET_INDEX_TOOLTIP_INSERT_LAST": "Append the item to the end of a list.",
	"LISTS_SET_INDEX_TOOLTIP_INSERT_RANDOM": "Inserts the item randomly in a list.",
	"LISTS_GET_SUBLIST_HELPURL": "https://github.com/google/blockly/wiki/Lists#getting-a-sublist",
	"LISTS_GET_SUBLIST_START_FROM_START": "get sub-list from #",
	"LISTS_GET_SUBLIST_START_FROM_END": "get sub-list from # from end",
	"LISTS_GET_SUBLIST_START_FIRST": "get sub-list from first",
	"LISTS_GET_SUBLIST_END_FROM_START": "to #",
	"LISTS_GET_SUBLIST_END_FROM_END": "to # from end",
	"LISTS_GET_SUBLIST_END_LAST": "to last",
	"LISTS_GET_SUBLIST_TAIL": "",
	"LISTS_GET_SUBLIST_TOOLTIP": "Creates a copy of the specified portion of a list.",
	"LISTS_SORT_HELPURL": "https://github.com/google/blockly/wiki/Lists#sorting-a-list",
	"LISTS_SORT_TITLE": "sort %1 %2 %3",
	"LISTS_SORT_TOOLTIP": "Sort a copy of a list.",
	"LISTS_SORT_ORDER_ASCENDING": "ascending",
	"LISTS_SORT_ORDER_DESCENDING": "descending",
	"LISTS_SORT_TYPE_NUMERIC": "numeric",
	"LISTS_SORT_TYPE_TEXT": "alphabetic",
	"LISTS_SORT_TYPE_IGNORECASE": "alphabetic, ignore case",
	"LISTS_SPLIT_HELPURL": "https://github.com/google/blockly/wiki/Lists#splitting-strings-and-joining-lists",
	"LISTS_SPLIT_LIST_FROM_TEXT": "make list from text",
	"LISTS_SPLIT_TEXT_FROM_LIST": "make text from list",
	"LISTS_SPLIT_WITH_DELIMITER": "with delimiter",
	"LISTS_SPLIT_TOOLTIP_SPLIT": "Split text into a list of texts, breaking at each delimiter.",
	"LISTS_SPLIT_TOOLTIP_JOIN": "Join a list of texts into one text, separated by a delimiter.",
	"LISTS_REVERSE_HELPURL": "https://github.com/google/blockly/wiki/Lists#reversing-a-list",
	"LISTS_REVERSE_MESSAGE0": "reverse %1",
	"LISTS_REVERSE_TOOLTIP": "Reverse a copy of a list.",
	"ORDINAL_NUMBER_SUFFIX": "",
	"VARIABLES_GET_HELPURL": "https://github.com/google/blockly/wiki/Variables#get",
	"VARIABLES_GET_TOOLTIP": "Returns the value of this variable.",
	"VARIABLES_GET_CREATE_SET": "Create 'set %1'",
	"VARIABLES_SET_HELPURL": "https://github.com/google/blockly/wiki/Variables#set",
	"VARIABLES_SET": "set %1 to %2",
	"VARIABLES_SET_TOOLTIP": "Sets this variable to be equal to the input.",
	"VARIABLES_SET_CREATE_GET": "Create 'get %1'",
	"PROCEDURES_DEFNORETURN_HELPURL": "https://en.wikipedia.org/wiki/Subroutine",
	"PROCEDURES_DEFNORETURN_TITLE": "to",
	"PROCEDURES_DEFNORETURN_PROCEDURE": "do something",
	"PROCEDURES_BEFORE_PARAMS": "with:",
	"PROCEDURES_CALL_BEFORE_PARAMS": "with:",
	"PROCEDURES_CALL_DISABLED_DEF_WARNING": "Can't run the user-defined function '%1' because the definition block is disabled.",
	"PROCEDURES_DEFNORETURN_DO": "",
	"PROCEDURES_DEFNORETURN_TOOLTIP": "Creates a function with no output.",
	"PROCEDURES_DEFNORETURN_COMMENT": "Describe this function...",
	"PROCEDURES_DEFRETURN_HELPURL": "https://en.wikipedia.org/wiki/Subroutine",
	"PROCEDURES_DEFRETURN_RETURN": "return",
	"PROCEDURES_DEFRETURN_TOOLTIP": "Creates a function with an output.",
	"PROCEDURES_ALLOW_STATEMENTS": "allow statements",
	"PROCEDURES_DEF_DUPLICATE_WARNING": "Warning: This function has duplicate parameters.",
	"PROCEDURES_CALLNORETURN_HELPURL": "https://en.wikipedia.org/wiki/Subroutine",
	"PROCEDURES_CALLNORETURN_TOOLTIP": "Run the user-defined function '%1'.",
	"PROCEDURES_CALLRETURN_HELPURL": "https://en.wikipedia.org/wiki/Subroutine",
	"PROCEDURES_CALLRETURN_TOOLTIP": "Run the user-defined function '%1' and use its output.",
	"PROCEDURES_MUTATORCONTAINER_TITLE": "inputs",
	"PROCEDURES_MUTATORCONTAINER_TOOLTIP": "Add, remove, or reorder inputs to this function.",
	"PROCEDURES_MUTATORARG_TITLE": "input name:",
	"PROCEDURES_MUTATORARG_TOOLTIP": "Add an input to the function.",
	"PROCEDURES_HIGHLIGHT_DEF": "Highlight function definition",
	"PROCEDURES_CREATE_DO": "Create '%1'",
	"PROCEDURES_IFRETURN_TOOLTIP": "If a value is true, then return a second value.",
	"PROCEDURES_IFRETURN_HELPURL": "https://c2.com/cgi/wiki?GuardClause",
	"PROCEDURES_IFRETURN_WARNING": "Warning: This block may be used only within a function definition.",
	"WORKSPACE_COMMENT_DEFAULT_TEXT": "Say something...",
	"WORKSPACE_ARIA_LABEL": "Blockly Workspace",
	"COLLAPSED_WARNINGS_WARNING": "Collapsed blocks contain warnings.",
	"DIALOG_OK": "OK",
	"DIALOG_CANCEL": "Cancel",
	"DELETE_SHORTCUT": "Delete block (%1)",
	"DELETE_KEY": "Del",
	"EDIT_BLOCK_CONTENTS": "Edit Block contents (%1)",
	"INSERT_BLOCK": "Insert Block (%1)",
	"START_MOVE": "Start move",
	"FINISH_MOVE": "Finish move",
	"ABORT_MOVE": "Abort move",
	"MOVE_LEFT_CONSTRAINED": "Move left, constrained",
	"MOVE_RIGHT_CONSTRAINED": "Move right constrained",
	"MOVE_UP_CONSTRAINED": "Move up, constrained",
	"MOVE_DOWN_CONSTRAINED": "Move down constrained",
	"MOVE_LEFT_UNCONSTRAINED": "Move left, unconstrained",
	"MOVE_RIGHT_UNCONSTRAINED": "Move right, unconstrained",
	"MOVE_UP_UNCONSTRAINED": "Move up unconstrained",
	"MOVE_DOWN_UNCONSTRAINED": "Move down, unconstrained",
	"MOVE_BLOCK": "Move Block (%1)",
	"WINDOWS": "Windows",
	"MAC_OS": "macOS",
	"CHROME_OS": "ChromeOS",
	"LINUX": "Linux",
	"UNKNOWN": "Unknown",
	"CONTROL_KEY": "Ctrl",
	"COMMAND_KEY": "⌘ Command",
	"OPTION_KEY": "⌥ Option",
	"ALT_KEY": "Alt",
	"CUT_SHORTCUT": "Cut (%1)",
	"COPY_SHORTCUT": "Copy (%1)",
	"PASTE_SHORTCUT": "Paste (%1)",
	"HELP_PROMPT": "Press %1 for help on keyboard controls",
	"SHORTCUTS_GENERAL": "General",
	"SHORTCUTS_EDITING": "Editing",
	"SHORTCUTS_CODE_NAVIGATION": "Code navigation"
}<|MERGE_RESOLUTION|>--- conflicted
+++ resolved
@@ -1,11 +1,7 @@
 {
 	"@metadata": {
 		"author": "Ellen Spertus <ellen.spertus@gmail.com>",
-<<<<<<< HEAD
-		"lastupdated": "2025-04-18 12:08:36.485138",
-=======
 		"lastupdated": "2025-04-21 10:42:10.549634",
->>>>>>> 9d127698
 		"locale": "en",
 		"messagedocumentation" : "qqq"
 	},
