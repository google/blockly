--- conflicted
+++ resolved
@@ -943,11 +943,7 @@
   if (this.workspace.isFlyout) {
     return;
   }
-<<<<<<< HEAD
   eventUtils.setGroup(true);
-=======
-  Events.setGroup(true);
->>>>>>> fd917f42
   this.workspace.hideChaff();
   if (this.outputConnection) {
     // Do not attempt to heal rows
@@ -956,11 +952,7 @@
   } else {
     this.dispose(/* heal */ true, true);
   }
-<<<<<<< HEAD
   eventUtils.setGroup(false);
-=======
-  Events.setGroup(false);
->>>>>>> fd917f42
 };
 
 /**
