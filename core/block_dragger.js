--- conflicted
+++ resolved
@@ -233,13 +233,6 @@
 
   var oldDragTarget = this.dragTarget_;
   this.dragTarget_ = this.workspace_.getDragTarget(e);
-<<<<<<< HEAD
-  if (this.dragTarget_ !== oldDragTarget) {
-    oldDragTarget && oldDragTarget.onDragExit(this.draggingBlock_);
-    this.dragTarget_ && this.dragTarget_.onDragEnter(this.draggingBlock_);
-  }
-=======
->>>>>>> 566b14e1
 
   this.draggedConnectionManager_.update(delta, this.dragTarget_);
   var oldWouldDeleteBlock = this.wouldDeleteBlock_;
@@ -252,10 +245,10 @@
   // Call drag enter/exit/over after wouldDeleteBlock is called in
   // InsertionMarkerManager.update.
   if (this.dragTarget_ !== oldDragTarget) {
-    oldDragTarget && oldDragTarget.onDragExit();
-    this.dragTarget_ && this.dragTarget_.onDragEnter();
-  }
-  this.dragTarget_ && this.dragTarget_.onDragOver();
+    oldDragTarget && oldDragTarget.onDragExit(this.draggingBlock_);
+    this.dragTarget_ && this.dragTarget_.onDragEnter(this.draggingBlock_);
+  }
+  this.dragTarget_ && this.dragTarget_.onDragOver(this.draggingBlock_);
 };
 
 /**
