/**
 * @license
 * Copyright 2011 Google LLC
 * SPDX-License-Identifier: Apache-2.0
 */

/**
 * @fileoverview Functions for injecting Blockly into a web page.
 */
'use strict';

/**
 * Functions for injecting Blockly into a web page.
 * @namespace Blockly.inject
 */
goog.module('Blockly.inject');

const Css = goog.require('Blockly.Css');
const Tooltip = goog.require('Blockly.Tooltip');
const Touch = goog.require('Blockly.Touch');
const WidgetDiv = goog.require('Blockly.WidgetDiv');
const aria = goog.require('Blockly.utils.aria');
const browserEvents = goog.require('Blockly.browserEvents');
const bumpObjects = goog.require('Blockly.bumpObjects');
const common = goog.require('Blockly.common');
const dom = goog.require('Blockly.utils.dom');
<<<<<<< HEAD
=======
const dropDownDiv = goog.require('Blockly.dropDownDiv');
>>>>>>> 61322294
const userAgent = goog.require('Blockly.utils.userAgent');
const {BlockDragSurfaceSvg} = goog.require('Blockly.BlockDragSurfaceSvg');
/* eslint-disable-next-line no-unused-vars */
const {BlocklyOptions} = goog.requireType('Blockly.BlocklyOptions');
<<<<<<< HEAD
const {DropDownDiv} = goog.require('Blockly.DropDownDiv');
=======
>>>>>>> 61322294
const {Grid} = goog.require('Blockly.Grid');
const {Msg} = goog.require('Blockly.Msg');
const {Options} = goog.require('Blockly.Options');
const {ScrollbarPair} = goog.require('Blockly.ScrollbarPair');
const {ShortcutRegistry} = goog.require('Blockly.ShortcutRegistry');
const {Svg} = goog.require('Blockly.utils.Svg');
const {WorkspaceDragSurfaceSvg} = goog.require('Blockly.WorkspaceDragSurfaceSvg');
const {WorkspaceSvg} = goog.require('Blockly.WorkspaceSvg');
const {Workspace} = goog.require('Blockly.Workspace');


/**
 * Inject a Blockly editor into the specified container element (usually a div).
 * @param {Element|string} container Containing element, or its ID,
 *     or a CSS selector.
 * @param {BlocklyOptions=} opt_options Optional dictionary of options.
 * @return {!WorkspaceSvg} Newly created main workspace.
 * @alias Blockly.inject
 */
const inject = function(container, opt_options) {
  if (typeof container === 'string') {
    container =
        document.getElementById(container) || document.querySelector(container);
  }
  // Verify that the container is in document.
  if (!container || !dom.containsNode(document, container)) {
    throw Error('Error: container is not in current document.');
  }
<<<<<<< HEAD
  const options = new Options(opt_options || (/** @type {!BlocklyOptions} */ ({})));
  const subContainer = document.createElement('div');

  subContainer.className = 'injectionDiv';
  subContainer.tabIndex = 0;

=======
  const options =
      new Options(opt_options || (/** @type {!BlocklyOptions} */ ({})));
  const subContainer =
      /** @type {!HTMLDivElement} */ (document.createElement('div'));
  subContainer.className = 'injectionDiv';
  subContainer.tabIndex = 0;
>>>>>>> 61322294
  aria.setState(subContainer, aria.State.LABEL, Msg['WORKSPACE_ARIA_LABEL']);

  container.appendChild(subContainer);
  const svg = createDom(subContainer, options);

  // Create surfaces for dragging things. These are optimizations
  // so that the browser does not repaint during the drag.
  const blockDragSurface = new BlockDragSurfaceSvg(subContainer);

  const workspaceDragSurface = new WorkspaceDragSurfaceSvg(subContainer);

<<<<<<< HEAD
  const workspace = createMainWorkspace(svg, options, blockDragSurface, workspaceDragSurface);
=======
  const workspace =
      createMainWorkspace(svg, options, blockDragSurface, workspaceDragSurface);
>>>>>>> 61322294

  init(workspace);

  // Keep focus on the first workspace so entering keyboard navigation looks
  // correct.
  common.setMainWorkspace(workspace);
<<<<<<< HEAD
=======

>>>>>>> 61322294
  common.svgResize(workspace);

  subContainer.addEventListener('focusin', function() {
    common.setMainWorkspace(workspace);
  });

  return workspace;
};

/**
 * Create the SVG image.
 * @param {!Element} container Containing element.
 * @param {!Options} options Dictionary of options.
 * @return {!Element} Newly created SVG image.
 */
const createDom = function(container, options) {
  // Sadly browsers (Chrome vs Firefox) are currently inconsistent in laying
  // out content in RTL mode.  Therefore Blockly forces the use of LTR,
  // then manually positions content in RTL as needed.
  container.setAttribute('dir', 'LTR');

  // Load CSS.
  Css.inject(options.hasCss, options.pathToMedia);

  // Build the SVG DOM.
  /*
  <svg
    xmlns="http://www.w3.org/2000/svg"
    xmlns:html="http://www.w3.org/1999/xhtml"
    xmlns:xlink="http://www.w3.org/1999/xlink"
    version="1.1"
    class="blocklySvg">
    ...
  </svg>
  */
  const svg = dom.createSvgElement(
      Svg.SVG, {
        'xmlns': dom.SVG_NS,
        'xmlns:html': dom.HTML_NS,
        'xmlns:xlink': dom.XLINK_NS,
        'version': '1.1',
        'class': 'blocklySvg',
        'tabindex': '0',
      },
      container);
  /*
  <defs>
    ... filters go here ...
  </defs>
  */
  const defs = dom.createSvgElement(Svg.DEFS, {}, svg);
  // Each filter/pattern needs a unique ID for the case of multiple Blockly
  // instances on a page.  Browser behaviour becomes undefined otherwise.
  // https://neil.fraser.name/news/2015/11/01/
  const rnd = String(Math.random()).substring(2);

  options.gridPattern = Grid.createDom(rnd, options.gridOptions, defs);
  return svg;
};

/**
 * Create a main workspace and add it to the SVG.
 * @param {!Element} svg SVG element with pattern defined.
 * @param {!Options} options Dictionary of options.
 * @param {!BlockDragSurfaceSvg} blockDragSurface Drag surface SVG
 *     for the blocks.
 * @param {!WorkspaceDragSurfaceSvg} workspaceDragSurface Drag surface
 *     SVG for the workspace.
 * @return {!WorkspaceSvg} Newly created main workspace.
 */
<<<<<<< HEAD
const createMainWorkspace = function( svg, options, blockDragSurface, workspaceDragSurface) {
  options.parentWorkspace = null;

  const mainWorkspace = new WorkspaceSvg(options, blockDragSurface, workspaceDragSurface);
  const wsOptions = mainWorkspace.options;

=======
const createMainWorkspace = function(
    svg, options, blockDragSurface, workspaceDragSurface) {
  options.parentWorkspace = null;
  const mainWorkspace =
      new WorkspaceSvg(options, blockDragSurface, workspaceDragSurface);
  const wsOptions = mainWorkspace.options;
>>>>>>> 61322294
  mainWorkspace.scale = wsOptions.zoomOptions.startScale;
  svg.appendChild(mainWorkspace.createDom('blocklyMainBackground'));
  mainWorkspace.initAfterAppendDOM()

  // Set the theme name and renderer name onto the injection div.
<<<<<<< HEAD
  dom.addClass(mainWorkspace.getInjectionDiv(), mainWorkspace.getRenderer().getClassName());
  dom.addClass(mainWorkspace.getInjectionDiv(), mainWorkspace.getTheme().getClassName());
=======
  dom.addClass(
      mainWorkspace.getInjectionDiv(),
      mainWorkspace.getRenderer().getClassName());
  dom.addClass(
      mainWorkspace.getInjectionDiv(), mainWorkspace.getTheme().getClassName());
>>>>>>> 61322294

  if (!wsOptions.hasCategories && wsOptions.languageTree) {
    // Add flyout as an <svg> that is a sibling of the workspace SVG.
    const flyout = mainWorkspace.addFlyout(Svg.SVG);
    dom.insertAfter(flyout, svg);
  }

  if (wsOptions.hasTrashcan) {
    mainWorkspace.addTrashcan();
  }

  if (wsOptions.zoomOptions && wsOptions.zoomOptions.controls) {
    mainWorkspace.addZoomControls();
  }
  // Register the workspace svg as a UI component.
<<<<<<< HEAD
  mainWorkspace.getThemeManager().subscribe(svg, 'workspaceBackgroundColour', 'background-color');
=======
  mainWorkspace.getThemeManager().subscribe(
      svg, 'workspaceBackgroundColour', 'background-color');
>>>>>>> 61322294

  // A null translation will also apply the correct initial scale.
  mainWorkspace.translate(0, 0);

<<<<<<< HEAD
  mainWorkspace.addChangeListener(bumpObjects.bumpIntoBoundsHandler(mainWorkspace));
=======
  mainWorkspace.addChangeListener(
      bumpObjects.bumpIntoBoundsHandler(mainWorkspace));
>>>>>>> 61322294

  // The SVG is now fully assembled.
  common.svgResize(mainWorkspace);
  WidgetDiv.createDom();
<<<<<<< HEAD
  DropDownDiv.createDom();
  Tooltip.createDom();

=======
  dropDownDiv.createDom();
  Tooltip.createDom();
>>>>>>> 61322294
  return mainWorkspace;
};

/**
 * Initialize Blockly with various handlers.
 * @param {!WorkspaceSvg} mainWorkspace Newly created main workspace.
 */
const init = function(mainWorkspace) {
  const options = mainWorkspace.options;
  const svg = mainWorkspace.getParentSvg();

  // Suppress the browser's context menu.
  browserEvents.conditionalBind(
      /** @type {!Element} */ (svg.parentNode), 'contextmenu', null,
      function(e) {
        if (!browserEvents.isTargetInput(e)) {
          e.preventDefault();
        }
      });

  const workspaceResizeHandler =
      browserEvents.conditionalBind(window, 'resize', null, function() {
        mainWorkspace.hideChaff(true);
        common.svgResize(mainWorkspace);
        goog.module.get('Blockly.bumpObjects')
            .bumpTopObjectsIntoBounds(mainWorkspace);
      });
  mainWorkspace.setResizeHandlerWrapper(workspaceResizeHandler);

  bindDocumentEvents();

  if (options.languageTree) {
    const toolbox = mainWorkspace.getToolbox();
    const flyout = mainWorkspace.getFlyout(true);
    if (toolbox) {
      toolbox.init();
    } else if (flyout) {
      // Build a fixed flyout with the root blocks.
      flyout.init(mainWorkspace);
      flyout.show(options.languageTree);
      if (typeof flyout.scrollToStart === 'function') {
        flyout.scrollToStart();
      }
    }
  }

  // init module box
  if (mainWorkspace.getModuleBar()) {
    mainWorkspace.getModuleBar().init();
  }

  if (options.hasTrashcan) {
    mainWorkspace.trashcan.init();
  }

  if (options.zoomOptions && options.zoomOptions.controls) {
    mainWorkspace.zoomControls_.init();
  }

  if (options.moveOptions && options.moveOptions.scrollbars) {
    const horizontalScroll = options.moveOptions.scrollbars === true ||
        !!options.moveOptions.scrollbars.horizontal;
    const verticalScroll = options.moveOptions.scrollbars === true ||
        !!options.moveOptions.scrollbars.vertical;
    mainWorkspace.scrollbar = new ScrollbarPair(
        mainWorkspace, horizontalScroll, verticalScroll,
        'blocklyMainWorkspaceScrollbar');
    mainWorkspace.scrollbar.resize();
  } else {
    mainWorkspace.setMetrics({x: 0.5, y: 0.5});
  }

  // Load the sounds.
  if (options.hasSounds) {
    loadSounds(options.pathToMedia, mainWorkspace);
<<<<<<< HEAD
  }
};

/**
 * Handle a key-down on SVG drawing surface. Does nothing if the main workspace
 * is not visible.
 * @param {!KeyboardEvent} e Key down event.
 */
// TODO (https://github.com/google/blockly/issues/1998) handle cases where there
// are multiple workspaces and non-main workspaces are able to accept input.
const onKeyDown = function(e) {
  const mainWorkspace = common.getMainWorkspace();
  if (!mainWorkspace) {
    return;
=======
>>>>>>> 61322294
  }

  if (browserEvents.isTargetInput(e) ||
      (mainWorkspace.rendered && !mainWorkspace.isVisible())) {
    // When focused on an HTML text input widget, don't trap any keys.
    // Ignore keypresses on rendered workspaces that have been explicitly
    // hidden.
    return;
  }
  ShortcutRegistry.registry.onKeyDown(mainWorkspace, e);
};

/**
<<<<<<< HEAD
=======
 * Handle a key-down on SVG drawing surface. Does nothing if the main workspace
 * is not visible.
 * @param {!KeyboardEvent} e Key down event.
 */
// TODO (https://github.com/google/blockly/issues/1998) handle cases where there
// are multiple workspaces and non-main workspaces are able to accept input.
const onKeyDown = function(e) {
  const mainWorkspace =
      /** @type {!WorkspaceSvg} */ (common.getMainWorkspace());
  if (!mainWorkspace) {
    return;
  }

  if (browserEvents.isTargetInput(e) ||
      (mainWorkspace.rendered && !mainWorkspace.isVisible())) {
    // When focused on an HTML text input widget, don't trap any keys.
    // Ignore keypresses on rendered workspaces that have been explicitly
    // hidden.
    return;
  }
  ShortcutRegistry.registry.onKeyDown(mainWorkspace, e);
};

/**
>>>>>>> 61322294
 * Whether event handlers have been bound. Document event handlers will only
 * be bound once, even if Blockly is destroyed and reinjected.
 * @type {boolean}
 */
let documentEventsBound = false;

/**
 * Bind document events, but only once.  Destroying and reinjecting Blockly
 * should not bind again.
 * Bind events for scrolling the workspace.
 * Most of these events should be bound to the SVG's surface.
 * However, 'mouseup' has to be on the whole document so that a block dragged
 * out of bounds and released will know that it has been released.
 * Also, 'keydown' has to be on the whole document since the browser doesn't
 * understand a concept of focus on the SVG image.
 */
const bindDocumentEvents = function() {
  if (!documentEventsBound) {
    browserEvents.conditionalBind(document, 'scroll', null, function() {
      const workspaces = Workspace.getAll();
      for (let i = 0, workspace; (workspace = workspaces[i]); i++) {
        if (workspace.updateInverseScreenCTM) {
          workspace.updateInverseScreenCTM();
        }
      }
    });
    browserEvents.conditionalBind(document, 'keydown', null, onKeyDown);
    // longStop needs to run to stop the context menu from showing up.  It
    // should run regardless of what other touch event handlers have run.
    browserEvents.bind(document, 'touchend', null, Touch.longStop);
    browserEvents.bind(document, 'touchcancel', null, Touch.longStop);
    // Some iPad versions don't fire resize after portrait to landscape change.
    if (userAgent.IPAD) {
      browserEvents.conditionalBind(
          window, 'orientationchange', document, function() {
            // TODO (#397): Fix for multiple Blockly workspaces.
            common.svgResize(/** @type {!WorkspaceSvg} */
                             (common.getMainWorkspace()));
          });
    }
  }
  documentEventsBound = true;
};

/**
 * Load sounds for the given workspace.
 * @param {string} pathToMedia The path to the media directory.
<<<<<<< HEAD
 * @param {!Workspace} workspace The workspace to load sounds for.
=======
 * @param {!WorkspaceSvg} workspace The workspace to load sounds for.
>>>>>>> 61322294
 */
const loadSounds = function(pathToMedia, workspace) {
  const audioMgr = workspace.getAudioManager();
  audioMgr.load(
      [
        pathToMedia + 'click.mp3',
        pathToMedia + 'click.wav',
        pathToMedia + 'click.ogg',
      ],
      'click');
  audioMgr.load(
      [
        pathToMedia + 'disconnect.wav',
        pathToMedia + 'disconnect.mp3',
        pathToMedia + 'disconnect.ogg',
      ],
      'disconnect');
  audioMgr.load(
      [
        pathToMedia + 'delete.mp3',
        pathToMedia + 'delete.ogg',
        pathToMedia + 'delete.wav',
      ],
      'delete');

  // Bind temporary hooks that preload the sounds.
  const soundBinds = [];
  const unbindSounds = function() {
    while (soundBinds.length) {
      browserEvents.unbind(soundBinds.pop());
    }
    audioMgr.preload();
  };

  // These are bound on mouse/touch events with
  // Blockly.browserEvents.conditionalBind, so they restrict the touch
  // identifier that will be recognized.  But this is really something that
  // happens on a click, not a drag, so that's not necessary.

  // Android ignores any sound not loaded as a result of a user action.
  soundBinds.push(browserEvents.conditionalBind(
      document, 'mousemove', null, unbindSounds, true));
  soundBinds.push(browserEvents.conditionalBind(
      document, 'touchstart', null, unbindSounds, true));
};

exports.inject = inject;<|MERGE_RESOLUTION|>--- conflicted
+++ resolved
@@ -24,18 +24,11 @@
 const bumpObjects = goog.require('Blockly.bumpObjects');
 const common = goog.require('Blockly.common');
 const dom = goog.require('Blockly.utils.dom');
-<<<<<<< HEAD
-=======
 const dropDownDiv = goog.require('Blockly.dropDownDiv');
->>>>>>> 61322294
 const userAgent = goog.require('Blockly.utils.userAgent');
 const {BlockDragSurfaceSvg} = goog.require('Blockly.BlockDragSurfaceSvg');
 /* eslint-disable-next-line no-unused-vars */
 const {BlocklyOptions} = goog.requireType('Blockly.BlocklyOptions');
-<<<<<<< HEAD
-const {DropDownDiv} = goog.require('Blockly.DropDownDiv');
-=======
->>>>>>> 61322294
 const {Grid} = goog.require('Blockly.Grid');
 const {Msg} = goog.require('Blockly.Msg');
 const {Options} = goog.require('Blockly.Options');
@@ -64,21 +57,13 @@
   if (!container || !dom.containsNode(document, container)) {
     throw Error('Error: container is not in current document.');
   }
-<<<<<<< HEAD
-  const options = new Options(opt_options || (/** @type {!BlocklyOptions} */ ({})));
-  const subContainer = document.createElement('div');
-
-  subContainer.className = 'injectionDiv';
-  subContainer.tabIndex = 0;
-
-=======
   const options =
       new Options(opt_options || (/** @type {!BlocklyOptions} */ ({})));
   const subContainer =
       /** @type {!HTMLDivElement} */ (document.createElement('div'));
   subContainer.className = 'injectionDiv';
   subContainer.tabIndex = 0;
->>>>>>> 61322294
+
   aria.setState(subContainer, aria.State.LABEL, Msg['WORKSPACE_ARIA_LABEL']);
 
   container.appendChild(subContainer);
@@ -90,22 +75,15 @@
 
   const workspaceDragSurface = new WorkspaceDragSurfaceSvg(subContainer);
 
-<<<<<<< HEAD
-  const workspace = createMainWorkspace(svg, options, blockDragSurface, workspaceDragSurface);
-=======
   const workspace =
       createMainWorkspace(svg, options, blockDragSurface, workspaceDragSurface);
->>>>>>> 61322294
 
   init(workspace);
 
   // Keep focus on the first workspace so entering keyboard navigation looks
   // correct.
   common.setMainWorkspace(workspace);
-<<<<<<< HEAD
-=======
-
->>>>>>> 61322294
+
   common.svgResize(workspace);
 
   subContainer.addEventListener('focusin', function() {
@@ -176,36 +154,18 @@
  *     SVG for the workspace.
  * @return {!WorkspaceSvg} Newly created main workspace.
  */
-<<<<<<< HEAD
-const createMainWorkspace = function( svg, options, blockDragSurface, workspaceDragSurface) {
+const createMainWorkspace = function(svg, options, blockDragSurface, workspaceDragSurface) {
   options.parentWorkspace = null;
-
   const mainWorkspace = new WorkspaceSvg(options, blockDragSurface, workspaceDragSurface);
   const wsOptions = mainWorkspace.options;
 
-=======
-const createMainWorkspace = function(
-    svg, options, blockDragSurface, workspaceDragSurface) {
-  options.parentWorkspace = null;
-  const mainWorkspace =
-      new WorkspaceSvg(options, blockDragSurface, workspaceDragSurface);
-  const wsOptions = mainWorkspace.options;
->>>>>>> 61322294
   mainWorkspace.scale = wsOptions.zoomOptions.startScale;
   svg.appendChild(mainWorkspace.createDom('blocklyMainBackground'));
   mainWorkspace.initAfterAppendDOM()
 
   // Set the theme name and renderer name onto the injection div.
-<<<<<<< HEAD
   dom.addClass(mainWorkspace.getInjectionDiv(), mainWorkspace.getRenderer().getClassName());
   dom.addClass(mainWorkspace.getInjectionDiv(), mainWorkspace.getTheme().getClassName());
-=======
-  dom.addClass(
-      mainWorkspace.getInjectionDiv(),
-      mainWorkspace.getRenderer().getClassName());
-  dom.addClass(
-      mainWorkspace.getInjectionDiv(), mainWorkspace.getTheme().getClassName());
->>>>>>> 61322294
 
   if (!wsOptions.hasCategories && wsOptions.languageTree) {
     // Add flyout as an <svg> that is a sibling of the workspace SVG.
@@ -221,34 +181,19 @@
     mainWorkspace.addZoomControls();
   }
   // Register the workspace svg as a UI component.
-<<<<<<< HEAD
   mainWorkspace.getThemeManager().subscribe(svg, 'workspaceBackgroundColour', 'background-color');
-=======
-  mainWorkspace.getThemeManager().subscribe(
-      svg, 'workspaceBackgroundColour', 'background-color');
->>>>>>> 61322294
 
   // A null translation will also apply the correct initial scale.
   mainWorkspace.translate(0, 0);
 
-<<<<<<< HEAD
   mainWorkspace.addChangeListener(bumpObjects.bumpIntoBoundsHandler(mainWorkspace));
-=======
-  mainWorkspace.addChangeListener(
-      bumpObjects.bumpIntoBoundsHandler(mainWorkspace));
->>>>>>> 61322294
 
   // The SVG is now fully assembled.
   common.svgResize(mainWorkspace);
   WidgetDiv.createDom();
-<<<<<<< HEAD
-  DropDownDiv.createDom();
-  Tooltip.createDom();
-
-=======
   dropDownDiv.createDom();
   Tooltip.createDom();
->>>>>>> 61322294
+
   return mainWorkspace;
 };
 
@@ -324,38 +269,10 @@
   // Load the sounds.
   if (options.hasSounds) {
     loadSounds(options.pathToMedia, mainWorkspace);
-<<<<<<< HEAD
-  }
-};
-
-/**
- * Handle a key-down on SVG drawing surface. Does nothing if the main workspace
- * is not visible.
- * @param {!KeyboardEvent} e Key down event.
- */
-// TODO (https://github.com/google/blockly/issues/1998) handle cases where there
-// are multiple workspaces and non-main workspaces are able to accept input.
-const onKeyDown = function(e) {
-  const mainWorkspace = common.getMainWorkspace();
-  if (!mainWorkspace) {
-    return;
-=======
->>>>>>> 61322294
-  }
-
-  if (browserEvents.isTargetInput(e) ||
-      (mainWorkspace.rendered && !mainWorkspace.isVisible())) {
-    // When focused on an HTML text input widget, don't trap any keys.
-    // Ignore keypresses on rendered workspaces that have been explicitly
-    // hidden.
-    return;
-  }
-  ShortcutRegistry.registry.onKeyDown(mainWorkspace, e);
-};
-
-/**
-<<<<<<< HEAD
-=======
+  }
+};
+
+/**
  * Handle a key-down on SVG drawing surface. Does nothing if the main workspace
  * is not visible.
  * @param {!KeyboardEvent} e Key down event.
@@ -380,7 +297,6 @@
 };
 
 /**
->>>>>>> 61322294
  * Whether event handlers have been bound. Document event handlers will only
  * be bound once, even if Blockly is destroyed and reinjected.
  * @type {boolean}
@@ -428,11 +344,7 @@
 /**
  * Load sounds for the given workspace.
  * @param {string} pathToMedia The path to the media directory.
-<<<<<<< HEAD
- * @param {!Workspace} workspace The workspace to load sounds for.
-=======
  * @param {!WorkspaceSvg} workspace The workspace to load sounds for.
->>>>>>> 61322294
  */
 const loadSounds = function(pathToMedia, workspace) {
   const audioMgr = workspace.getAudioManager();
