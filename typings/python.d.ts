--- conflicted
+++ resolved
@@ -30,10 +30,4 @@
 
 export declare const pythonGenerator: any;
 
-<<<<<<< HEAD
-import * as Blockly from './core';
-declare const python: any;
-export = python;
-=======
-export {PythonGenerator} from './generators/python';
->>>>>>> 0e22a798
+export {PythonGenerator} from './generators/python';