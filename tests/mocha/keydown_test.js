--- conflicted
+++ resolved
@@ -4,17 +4,6 @@
  * SPDX-License-Identifier: Apache-2.0
  */
 
-<<<<<<< HEAD
-goog.module('Blockly.test.keydown');
-
-const {createKeyDownEvent} = goog.require('Blockly.test.helpers.userInput');
-const {defineStackBlock} = goog.require('Blockly.test.helpers.blockDefinitions');
-const {sharedTestSetup, sharedTestTeardown} = goog.require('Blockly.test.helpers.setupTeardown');
-
-
-suite('Key Down', function() {
-  setup(function() {
-=======
 import * as Blockly from '../../build/src/core/blockly.js';
 import {createKeyDownEvent} from './test_helpers/user_input.js';
 import {defineStackBlock} from './test_helpers/block_definitions.js';
@@ -25,7 +14,6 @@
 
 suite('Key Down', function () {
   setup(function () {
->>>>>>> 0e22a798
     sharedTestSetup.call(this);
     this.workspace = Blockly.inject('blocklyDiv', {});
   });
@@ -40,13 +28,9 @@
    */
   function setSelectedBlock(workspace) {
     defineStackBlock();
-<<<<<<< HEAD
-    Blockly.common.setSelected(workspace.newBlock('stack_block'));
-=======
     const block = workspace.newBlock('stack_block');
     Blockly.common.setSelected(block);
     return block;
->>>>>>> 0e22a798
   }
 
   /**
@@ -56,45 +40,27 @@
    */
   function runReadOnlyTest(keyEvent, opt_name) {
     const name = opt_name ? opt_name : 'Not called when readOnly is true';
-<<<<<<< HEAD
-    test(name, function() {
-=======
     test(name, function () {
->>>>>>> 0e22a798
       this.workspace.options.readOnly = true;
       document.dispatchEvent(keyEvent);
       sinon.assert.notCalled(this.hideChaffSpy);
     });
   }
 
-<<<<<<< HEAD
-  suite('Escape', function() {
-    setup(function() {
+  suite('Escape', function () {
+    setup(function () {
       this.event = createKeyDownEvent(Blockly.utils.KeyCodes.ESC);
       this.hideChaffSpy = sinon.spy(
-        Blockly.WorkspaceSvg.prototype, 'hideChaff');
-    });
-    test('Simple', function() {
-=======
-  suite('Escape', function () {
-    setup(function () {
-      this.event = createKeyDownEvent(Blockly.utils.KeyCodes.ESC);
-      this.hideChaffSpy = sinon.spy(
         Blockly.WorkspaceSvg.prototype,
         'hideChaff',
       );
     });
     test('Simple', function () {
->>>>>>> 0e22a798
       document.dispatchEvent(this.event);
       sinon.assert.calledOnce(this.hideChaffSpy);
     });
     runReadOnlyTest(createKeyDownEvent(Blockly.utils.KeyCodes.ESC));
-<<<<<<< HEAD
-    test('Not called when focus is on an HTML input', function() {
-=======
     test('Not called when focus is on an HTML input', function () {
->>>>>>> 0e22a798
       const event = createKeyDownEvent(Blockly.utils.KeyCodes.ESC);
       const input = document.createElement('textarea');
       input.dispatchEvent(event);
@@ -107,19 +73,12 @@
     });
   });
 
-<<<<<<< HEAD
-  suite('Delete Block', function() {
-    setup(function() {
-      this.hideChaffSpy = sinon.spy(
-        Blockly.WorkspaceSvg.prototype, 'hideChaff');
-=======
   suite('Delete Block', function () {
     setup(function () {
       this.hideChaffSpy = sinon.spy(
         Blockly.WorkspaceSvg.prototype,
         'hideChaff',
       );
->>>>>>> 0e22a798
       setSelectedBlock(this.workspace);
       this.deleteSpy = sinon.spy(Blockly.common.getSelected(), 'dispose');
     });
@@ -128,19 +87,11 @@
       ['Backspace', createKeyDownEvent(Blockly.utils.KeyCodes.BACKSPACE)],
     ];
     // Delete a block.
-<<<<<<< HEAD
-    suite('Simple', function() {
-      testCases.forEach(function(testCase) {
-        const testCaseName = testCase[0];
-        const keyEvent = testCase[1];
-        test(testCaseName, function() {
-=======
     suite('Simple', function () {
       testCases.forEach(function (testCase) {
         const testCaseName = testCase[0];
         const keyEvent = testCase[1];
         test(testCaseName, function () {
->>>>>>> 0e22a798
           document.dispatchEvent(keyEvent);
           sinon.assert.calledOnce(this.hideChaffSpy);
           sinon.assert.calledOnce(this.deleteSpy);
@@ -148,13 +99,8 @@
       });
     });
     // Do not delete a block if workspace is in readOnly mode.
-<<<<<<< HEAD
-    suite('Not called when readOnly is true', function() {
-      testCases.forEach(function(testCase) {
-=======
     suite('Not called when readOnly is true', function () {
       testCases.forEach(function (testCase) {
->>>>>>> 0e22a798
         const testCaseName = testCase[0];
         const keyEvent = testCase[1];
         runReadOnlyTest(keyEvent, testCaseName);
@@ -162,26 +108,6 @@
     });
   });
 
-<<<<<<< HEAD
-  suite('Copy', function() {
-    setup(function() {
-      setSelectedBlock(this.workspace);
-      this.copySpy = sinon.spy(Blockly.clipboard, 'copy');
-      this.hideChaffSpy = sinon.spy(
-        Blockly.WorkspaceSvg.prototype, 'hideChaff');
-    });
-    const testCases = [
-      ['Control C', createKeyDownEvent(Blockly.utils.KeyCodes.C, [Blockly.utils.KeyCodes.CTRL])],
-      ['Meta C', createKeyDownEvent(Blockly.utils.KeyCodes.C, [Blockly.utils.KeyCodes.META])],
-      ['Alt C', createKeyDownEvent(Blockly.utils.KeyCodes.C, [Blockly.utils.KeyCodes.ALT])],
-    ];
-    // Copy a block.
-    suite('Simple', function() {
-      testCases.forEach(function(testCase) {
-        const testCaseName = testCase[0];
-        const keyEvent = testCase[1];
-        test(testCaseName, function() {
-=======
   suite('Copy', function () {
     setup(function () {
       this.block = setSelectedBlock(this.workspace);
@@ -217,7 +143,6 @@
         const testCaseName = testCase[0];
         const keyEvent = testCase[1];
         test(testCaseName, function () {
->>>>>>> 0e22a798
           document.dispatchEvent(keyEvent);
           sinon.assert.calledOnce(this.copySpy);
           sinon.assert.calledOnce(this.hideChaffSpy);
@@ -225,32 +150,19 @@
       });
     });
     // Do not copy a block if a workspace is in readonly mode.
-<<<<<<< HEAD
-    suite('Not called when readOnly is true', function() {
-      testCases.forEach(function(testCase) {
-=======
     suite('Not called when readOnly is true', function () {
       testCases.forEach(function (testCase) {
->>>>>>> 0e22a798
         const testCaseName = testCase[0];
         const keyEvent = testCase[1];
         runReadOnlyTest(keyEvent, testCaseName);
       });
     });
     // Do not copy a block if a gesture is in progress.
-<<<<<<< HEAD
-    suite('Gesture in progress', function() {
-      testCases.forEach(function(testCase) {
-        const testCaseName = testCase[0];
-        const keyEvent = testCase[1];
-        test(testCaseName, function() {
-=======
     suite('Gesture in progress', function () {
       testCases.forEach(function (testCase) {
         const testCaseName = testCase[0];
         const keyEvent = testCase[1];
         test(testCaseName, function () {
->>>>>>> 0e22a798
           sinon.stub(Blockly.Gesture, 'inProgress').returns(true);
           document.dispatchEvent(keyEvent);
           sinon.assert.notCalled(this.copySpy);
@@ -259,14 +171,6 @@
       });
     });
     // Do not copy a block if is is not deletable.
-<<<<<<< HEAD
-    suite('Block is not deletable', function() {
-      testCases.forEach(function(testCase) {
-        const testCaseName = testCase[0];
-        const keyEvent = testCase[1];
-        test(testCaseName, function() {
-          sinon.stub(Blockly.common.getSelected(), 'isDeletable').returns(false);
-=======
     suite('Block is not deletable', function () {
       testCases.forEach(function (testCase) {
         const testCaseName = testCase[0];
@@ -275,7 +179,6 @@
           sinon
             .stub(Blockly.common.getSelected(), 'isDeletable')
             .returns(false);
->>>>>>> 0e22a798
           document.dispatchEvent(keyEvent);
           sinon.assert.notCalled(this.copySpy);
           sinon.assert.notCalled(this.hideChaffSpy);
@@ -283,19 +186,11 @@
       });
     });
     // Do not copy a block if it is not movable.
-<<<<<<< HEAD
-    suite('Block is not movable', function() {
-      testCases.forEach(function(testCase) {
-        const testCaseName = testCase[0];
-        const keyEvent = testCase[1];
-        test(testCaseName, function() {
-=======
     suite('Block is not movable', function () {
       testCases.forEach(function (testCase) {
         const testCaseName = testCase[0];
         const keyEvent = testCase[1];
         test(testCaseName, function () {
->>>>>>> 0e22a798
           sinon.stub(Blockly.common.getSelected(), 'isMovable').returns(false);
           document.dispatchEvent(keyEvent);
           sinon.assert.notCalled(this.copySpy);
@@ -309,21 +204,6 @@
     setup(function () {
       this.undoSpy = sinon.spy(this.workspace, 'undo');
       this.hideChaffSpy = sinon.spy(
-<<<<<<< HEAD
-        Blockly.WorkspaceSvg.prototype, 'hideChaff');
-    });
-    const testCases = [
-      ['Control Z', createKeyDownEvent(Blockly.utils.KeyCodes.Z, [Blockly.utils.KeyCodes.CTRL])],
-      ['Meta Z', createKeyDownEvent(Blockly.utils.KeyCodes.Z, [Blockly.utils.KeyCodes.META])],
-      ['Alt Z', createKeyDownEvent(Blockly.utils.KeyCodes.Z, [Blockly.utils.KeyCodes.ALT])],
-    ];
-    // Undo.
-    suite('Simple', function() {
-      testCases.forEach(function(testCase) {
-        const testCaseName = testCase[0];
-        const keyEvent = testCase[1];
-        test(testCaseName, function() {
-=======
         Blockly.WorkspaceSvg.prototype,
         'hideChaff',
       );
@@ -354,7 +234,6 @@
         const testCaseName = testCase[0];
         const keyEvent = testCase[1];
         test(testCaseName, function () {
->>>>>>> 0e22a798
           document.dispatchEvent(keyEvent);
           sinon.assert.calledOnce(this.undoSpy);
           sinon.assert.calledWith(this.undoSpy, false);
@@ -363,19 +242,11 @@
       });
     });
     // Do not undo if a gesture is in progress.
-<<<<<<< HEAD
-    suite('Gesture in progress', function() {
-      testCases.forEach(function(testCase) {
-        const testCaseName = testCase[0];
-        const keyEvent = testCase[1];
-        test(testCaseName, function() {
-=======
     suite('Gesture in progress', function () {
       testCases.forEach(function (testCase) {
         const testCaseName = testCase[0];
         const keyEvent = testCase[1];
         test(testCaseName, function () {
->>>>>>> 0e22a798
           sinon.stub(Blockly.Gesture, 'inProgress').returns(true);
           document.dispatchEvent(keyEvent);
           sinon.assert.notCalled(this.undoSpy);
@@ -384,13 +255,8 @@
       });
     });
     // Do not undo if the workspace is in readOnly mode.
-<<<<<<< HEAD
-    suite('Not called when readOnly is true', function() {
-      testCases.forEach(function(testCase) {
-=======
     suite('Not called when readOnly is true', function () {
       testCases.forEach(function (testCase) {
->>>>>>> 0e22a798
         const testCaseName = testCase[0];
         const keyEvent = testCase[1];
         runReadOnlyTest(keyEvent, testCaseName);
@@ -402,21 +268,6 @@
     setup(function () {
       this.redoSpy = sinon.spy(this.workspace, 'undo');
       this.hideChaffSpy = sinon.spy(
-<<<<<<< HEAD
-        Blockly.WorkspaceSvg.prototype, 'hideChaff');
-    });
-    const testCases = [
-      ['Control Shift Z', createKeyDownEvent(Blockly.utils.KeyCodes.Z, [Blockly.utils.KeyCodes.CTRL, Blockly.utils.KeyCodes.SHIFT])],
-      ['Meta Shift Z', createKeyDownEvent(Blockly.utils.KeyCodes.Z, [Blockly.utils.KeyCodes.META, Blockly.utils.KeyCodes.SHIFT])],
-      ['Alt Shift Z', createKeyDownEvent(Blockly.utils.KeyCodes.Z, [Blockly.utils.KeyCodes.ALT, Blockly.utils.KeyCodes.SHIFT])],
-    ];
-    // Undo.
-    suite('Simple', function() {
-      testCases.forEach(function(testCase) {
-        const testCaseName = testCase[0];
-        const keyEvent = testCase[1];
-        test(testCaseName, function() {
-=======
         Blockly.WorkspaceSvg.prototype,
         'hideChaff',
       );
@@ -450,7 +301,6 @@
         const testCaseName = testCase[0];
         const keyEvent = testCase[1];
         test(testCaseName, function () {
->>>>>>> 0e22a798
           document.dispatchEvent(keyEvent);
           sinon.assert.calledOnce(this.redoSpy);
           sinon.assert.calledWith(this.redoSpy, true);
@@ -459,19 +309,11 @@
       });
     });
     // Do not undo if a gesture is in progress.
-<<<<<<< HEAD
-    suite('Gesture in progress', function() {
-      testCases.forEach(function(testCase) {
-        const testCaseName = testCase[0];
-        const keyEvent = testCase[1];
-        test(testCaseName, function() {
-=======
     suite('Gesture in progress', function () {
       testCases.forEach(function (testCase) {
         const testCaseName = testCase[0];
         const keyEvent = testCase[1];
         test(testCaseName, function () {
->>>>>>> 0e22a798
           sinon.stub(Blockly.Gesture, 'inProgress').returns(true);
           document.dispatchEvent(keyEvent);
           sinon.assert.notCalled(this.redoSpy);
@@ -480,13 +322,8 @@
       });
     });
     // Do not undo if the workspace is in readOnly mode.
-<<<<<<< HEAD
-    suite('Not called when readOnly is true', function() {
-      testCases.forEach(function(testCase) {
-=======
     suite('Not called when readOnly is true', function () {
       testCases.forEach(function (testCase) {
->>>>>>> 0e22a798
         const testCaseName = testCase[0];
         const keyEvent = testCase[1];
         runReadOnlyTest(keyEvent, testCaseName);
@@ -494,16 +331,6 @@
     });
   });
 
-<<<<<<< HEAD
-  suite('UndoWindows', function() {
-    setup(function() {
-      this.ctrlYEvent = createKeyDownEvent(Blockly.utils.KeyCodes.Y, [Blockly.utils.KeyCodes.CTRL]);
-      this.undoSpy = sinon.spy(this.workspace, 'undo');
-      this.hideChaffSpy = sinon.spy(
-        Blockly.WorkspaceSvg.prototype, 'hideChaff');
-    });
-    test('Simple', function() {
-=======
   suite('UndoWindows', function () {
     setup(function () {
       this.ctrlYEvent = createKeyDownEvent(Blockly.utils.KeyCodes.Y, [
@@ -516,7 +343,6 @@
       );
     });
     test('Simple', function () {
->>>>>>> 0e22a798
       document.dispatchEvent(this.ctrlYEvent);
       sinon.assert.calledOnce(this.undoSpy);
       sinon.assert.calledWith(this.undoSpy, true);
@@ -528,14 +354,10 @@
       sinon.assert.notCalled(this.undoSpy);
       sinon.assert.notCalled(this.hideChaffSpy);
     });
-<<<<<<< HEAD
-    runReadOnlyTest(createKeyDownEvent(Blockly.utils.KeyCodes.Y, [Blockly.utils.KeyCodes.CTRL]));
-=======
     runReadOnlyTest(
       createKeyDownEvent(Blockly.utils.KeyCodes.Y, [
         Blockly.utils.KeyCodes.CTRL,
       ]),
     );
->>>>>>> 0e22a798
   });
 });