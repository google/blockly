--- conflicted
+++ resolved
@@ -81,10 +81,6 @@
 	"CONTROLS_IF_IF_TOOLTIP": "Tinye, wepu, ma ọ bụ megharia ngalaba iji haziearịa nke a ma ọ bụrụ na ngọngọ.",
 	"CONTROLS_IF_ELSEIF_TOOLTIP": "Tinye ọnọdụ na ngọngọ ma ọ bụrụ.",
 	"CONTROLS_IF_ELSE_TOOLTIP": "Tinye ngwucha, ọnọdụ jide-niile na ngọngọ ma ọ bụrụ.",
-<<<<<<< HEAD
-	"LOGIC_COMPARE_HELPURL": "https://en.wikipedia.org/wiki/Inequality_(mathematics)",
-=======
->>>>>>> 0e22a798
 	"LOGIC_COMPARE_TOOLTIP_EQ": "Weghachi ezịọkwụ ma ọ bụrụ na ntinye hatara onwe ha.",
 	"LOGIC_COMPARE_TOOLTIP_NEQ": "Weghachi ezịọkwụ ma ọ bụrụ na ntinye aghataghị onwe ha.",
 	"LOGIC_COMPARE_TOOLTIP_LT": "Weghachi ezịọkwụ ma ọ bụrụ na ntinye mbu dị obere karia ntinye nke abụọ.",
