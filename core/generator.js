--- conflicted
+++ resolved
@@ -10,7 +10,6 @@
  */
 'use strict';
 
-<<<<<<< HEAD
 /**
  * Utility functions for generating executable code from
  * Blockly code.
@@ -30,108 +29,9 @@
 
 /**
  * Class for a code generator that translates the blocks into a language.
- * @param {string} name Language name of this generator.
- * @constructor
- * @alias Blockly.Generator
- */
-const Generator = function(name) {
-  this.name_ = name;
-  this.FUNCTION_NAME_PLACEHOLDER_REGEXP_ =
-      new RegExp(this.FUNCTION_NAME_PLACEHOLDER_, 'g');
-};
-
-/**
- * Arbitrary code to inject into locations that risk causing infinite loops.
- * Any instances of '%1' will be replaced by the block ID that failed.
- * E.g. '  checkTimeout(%1);\n'
- * @type {?string}
- */
-Generator.prototype.INFINITE_LOOP_TRAP = null;
-
-/**
- * Arbitrary code to inject before every statement.
- * Any instances of '%1' will be replaced by the block ID of the statement.
- * E.g. 'highlight(%1);\n'
- * @type {?string}
- */
-Generator.prototype.STATEMENT_PREFIX = null;
-=======
-/**
- * Utility functions for generating executable code from
- * Blockly code.
- * @class
- */
-goog.module('Blockly.Generator');
-
-const common = goog.require('Blockly.common');
-const deprecation = goog.require('Blockly.utils.deprecation');
-/* eslint-disable-next-line no-unused-vars */
-const {Block} = goog.requireType('Blockly.Block');
-/* eslint-disable-next-line no-unused-vars */
-const {Names, NameType} = goog.require('Blockly.Names');
-/* eslint-disable-next-line no-unused-vars */
-const {Workspace} = goog.requireType('Blockly.Workspace');
-
->>>>>>> 61322294
-
-/**
- * Class for a code generator that translates the blocks into a language.
  * @unrestricted
  * @alias Blockly.Generator
  */
-<<<<<<< HEAD
-Generator.prototype.STATEMENT_SUFFIX = null;
-
-/**
- * The method of indenting.  Defaults to two spaces, but language generators
- * may override this to increase indent or change to tabs.
- * @type {string}
- */
-Generator.prototype.INDENT = '  ';
-
-/**
- * Maximum length for a comment before wrapping.  Does not account for
- * indenting level.
- * @type {number}
- */
-Generator.prototype.COMMENT_WRAP = 60;
-
-/**
- * List of outer-inner pairings that do NOT require parentheses.
- * @type {!Array<!Array<number>>}
- */
-Generator.prototype.ORDER_OVERRIDES = [];
-
-/**
- * Whether the init method has been called.
- * Generators that set this flag to false after creation and true in init
- * will cause blockToCode to emit a warning if the generator has not been
- * initialized. If this flag is untouched, it will have no effect.
- * @type {?boolean}
- */
-Generator.prototype.isInitialized = null;
-
-/**
- * Generate code for all blocks in the workspace to the specified language.
- * @param {!Workspace=} workspace Workspace to generate code from.
- * @return {string} Generated code.
- */
-Generator.prototype.workspaceToCode = function(workspace) {
-  if (!workspace) {
-    // Backwards compatibility from before there could be multiple workspaces.
-    console.warn('No workspace specified in workspaceToCode call.  Guessing.');
-    workspace = common.getMainWorkspace();
-  }
-  let code = [];
-  this.init(workspace);
-  const blocks = workspace.getTopBlocks(true);
-  for (let i = 0, block; (block = blocks[i]); i++) {
-    let line = this.blockToCode(block);
-    if (Array.isArray(line)) {
-      // Value blocks return tuples of code and operator order.
-      // Top-level blocks don't care about operator order.
-      line = line[0];
-=======
 class Generator {
   /**
    * @param {string} name Language name of this generator.
@@ -331,7 +231,6 @@
     if (this.isInitialized === false) {
       console.warn(
           'Generator init was not called before blockToCode was called.');
->>>>>>> 61322294
     }
     if (!block) {
       return '';
@@ -378,31 +277,6 @@
     throw SyntaxError('Invalid code generated: ' + code);
   }
 
-<<<<<<< HEAD
-/**
- * Prepend a common prefix onto each line of code.
- * Intended for indenting code or adding comment markers.
- * @param {string} text The lines of code.
- * @param {string} prefix The common prefix.
- * @return {string} The prefixed lines of code.
- */
-Generator.prototype.prefixLines = function(text, prefix) {
-  return prefix + text.replace(/(?!\n$)\n/g, '\n' + prefix);
-};
-
-/**
- * Recursively spider a tree of blocks, returning all their comments.
- * @param {!Block} block The block from which to start spidering.
- * @return {string} Concatenated list of comments.
- */
-Generator.prototype.allNestedComments = function(block) {
-  const comments = [];
-  const blocks = block.getDescendants(true);
-  for (let i = 0; i < blocks.length; i++) {
-    const comment = blocks[i].getCommentText();
-    if (comment) {
-      comments.push(comment);
-=======
   /**
    * Generate code representing the specified value input.
    * @param {!Block} block The block containing the input.
@@ -465,7 +339,6 @@
           }
         }
       }
->>>>>>> 61322294
     }
     if (parensNeeded) {
       // Technically, this should be handled on a language-by-language basis.
@@ -475,54 +348,6 @@
     return code;
   }
 
-<<<<<<< HEAD
-/**
- * Generate code for the specified block (and attached blocks).
- * The generator must be initialized before calling this function.
- * @param {Block} block The block to generate code for.
- * @param {boolean=} opt_thisOnly True to generate code for only this statement.
- * @return {string|!Array} For statement blocks, the generated code.
- *     For value blocks, an array containing the generated code and an
- *     operator order value.  Returns '' if block is null.
- */
-Generator.prototype.blockToCode = function(block, opt_thisOnly) {
-  if (this.isInitialized === false) {
-    console.warn(
-        'Generator init was not called before blockToCode was called.');
-  }
-  if (!block) {
-    return '';
-  }
-  if (!block.isEnabled()) {
-    // Skip past this block if it is disabled.
-    return opt_thisOnly ? '' : this.blockToCode(block.getNextBlock());
-  }
-  if (block.isInsertionMarker()) {
-    // Skip past insertion markers.
-    return opt_thisOnly ? '' : this.blockToCode(block.getChildren(false)[0]);
-  }
-
-  const func = this[block.type];
-  if (typeof func !== 'function') {
-    throw Error(
-        'Language "' + this.name_ + '" does not know how to generate ' +
-        'code for block type "' + block.type + '".');
-  }
-  // First argument to func.call is the value of 'this' in the generator.
-  // Prior to 24 September 2013 'this' was the only way to access the block.
-  // The current preferred method of accessing the block is through the second
-  // argument to func.call, which becomes the first parameter to the generator.
-  let code = func.call(block, block);
-  if (Array.isArray(code)) {
-    // Value blocks return tuples of code and operator order.
-    if (!block.outputConnection) {
-      throw TypeError('Expecting string from statement block: ' + block.type);
-    }
-    return [this.scrub_(block, code[0], opt_thisOnly), code[1]];
-  } else if (typeof code === 'string') {
-    if (this.STATEMENT_PREFIX && !block.suppressPrefixSuffix) {
-      code = this.injectId(this.STATEMENT_PREFIX, block) + code;
-=======
   /**
    * Generate a code string representing the blocks attached to the named
    * statement input. Indent the code.
@@ -562,7 +387,6 @@
       branch = this.prefixLines(
                    this.injectId(this.INFINITE_LOOP_TRAP, block), this.INDENT) +
           branch;
->>>>>>> 61322294
     }
     if (this.STATEMENT_SUFFIX && !block.suppressPrefixSuffix) {
       branch = this.prefixLines(
@@ -577,40 +401,6 @@
     return branch;
   }
 
-<<<<<<< HEAD
-/**
- * Generate code representing the specified value input.
- * @param {!Block} block The block containing the input.
- * @param {string} name The name of the input.
- * @param {number} outerOrder The maximum binding strength (minimum order value)
- *     of any operators adjacent to "block".
- * @return {string} Generated code or '' if no blocks are connected or the
- *     specified input does not exist.
- */
-Generator.prototype.valueToCode = function(block, name, outerOrder) {
-  if (isNaN(outerOrder)) {
-    throw TypeError('Expecting valid order from block: ' + block.type);
-  }
-  const targetBlock = block.getInputTargetBlock(name);
-  if (!targetBlock) {
-    return '';
-  }
-  const tuple = this.blockToCode(targetBlock);
-  if (tuple === '') {
-    // Disabled block.
-    return '';
-  }
-  // Value blocks must return code and order of operations info.
-  // Statement blocks must only return code.
-  if (!Array.isArray(tuple)) {
-    throw TypeError('Expecting tuple from value block: ' + targetBlock.type);
-  }
-  let code = tuple[0];
-  const innerOrder = tuple[1];
-  if (isNaN(innerOrder)) {
-    throw TypeError(
-        'Expecting valid order from value block: ' + targetBlock.type);
-=======
   /**
    * Inject a block ID into a message to replace '%1'.
    * Used for STATEMENT_PREFIX, STATEMENT_SUFFIX, and INFINITE_LOOP_TRAP.
@@ -621,7 +411,6 @@
   injectId(msg, block) {
     const id = block.id.replace(/\$/g, '$$$$');  // Issue 251.
     return msg.replace(/%1/g, '\'' + id + '\'');
->>>>>>> 61322294
   }
 
   /**
@@ -633,31 +422,6 @@
     this.RESERVED_WORDS_ += words + ',';
   }
 
-<<<<<<< HEAD
-  // Add parentheses if needed.
-  let parensNeeded = false;
-  const outerOrderClass = Math.floor(outerOrder);
-  const innerOrderClass = Math.floor(innerOrder);
-  if (outerOrderClass <= innerOrderClass) {
-    if (outerOrderClass === innerOrderClass &&
-        (outerOrderClass === 0 || outerOrderClass === 99)) {
-      // Don't generate parens around NONE-NONE and ATOMIC-ATOMIC pairs.
-      // 0 is the atomic order, 99 is the none order.  No parentheses needed.
-      // In all known languages multiple such code blocks are not order
-      // sensitive.  In fact in Python ('a' 'b') 'c' would fail.
-    } else {
-      // The operators outside this code are stronger than the operators
-      // inside this code.  To prevent the code from being pulled apart,
-      // wrap the code in parentheses.
-      parensNeeded = true;
-      // Check for special exceptions.
-      for (let i = 0; i < this.ORDER_OVERRIDES.length; i++) {
-        if (this.ORDER_OVERRIDES[i][0] === outerOrder &&
-            this.ORDER_OVERRIDES[i][1] === innerOrder) {
-          parensNeeded = false;
-          break;
-        }
-=======
   /**
    * Define a developer-defined function (not a user-defined procedure) to be
    * included in the generated code.  Used for creating private helper
@@ -698,7 +462,6 @@
       while (oldCodeText !== codeText) {
         oldCodeText = codeText;
         codeText = codeText.replace(/^(( {2})*) {2}/gm, '$1\0');
->>>>>>> 61322294
       }
       codeText = codeText.replace(/\0/g, this.INDENT);
       this.definitions_[desiredName] = codeText;
@@ -706,29 +469,6 @@
     return this.functionNames_[desiredName];
   }
 
-<<<<<<< HEAD
-/**
- * Generate a code string representing the blocks attached to the named
- * statement input. Indent the code.
- * This is mainly used in generators. When trying to generate code to evaluate
- * look at using workspaceToCode or blockToCode.
- * @param {!Block} block The block containing the input.
- * @param {string} name The name of the input.
- * @return {string} Generated code or '' if no blocks are connected.
- */
-Generator.prototype.statementToCode = function(block, name) {
-  const targetBlock = block.getInputTargetBlock(name);
-  let code = this.blockToCode(targetBlock);
-  // Value blocks must return code and order of operations info.
-  // Statement blocks must only return code.
-  if (typeof code !== 'string') {
-    throw TypeError(
-        'Expecting code from statement block: ' +
-        (targetBlock && targetBlock.type));
-  }
-  if (code) {
-    code = this.prefixLines(/** @type {string} */ (code), this.INDENT);
-=======
   /**
    * Hook for code to run before code generation starts.
    * Subclasses may override this, e.g. to initialise the database of variable
@@ -743,108 +483,8 @@
     // definitions_ to actual function names (to avoid collisions with
     // user-defined procedures).
     this.functionNames_ = Object.create(null);
->>>>>>> 61322294
-  }
-
-<<<<<<< HEAD
-/**
- * Add an infinite loop trap to the contents of a loop.
- * Add statement suffix at the start of the loop block (right after the loop
- * statement executes), and a statement prefix to the end of the loop block
- * (right before the loop statement executes).
- * @param {string} branch Code for loop contents.
- * @param {!Block} block Enclosing block.
- * @return {string} Loop contents, with infinite loop trap added.
- */
-Generator.prototype.addLoopTrap = function(branch, block) {
-  if (this.INFINITE_LOOP_TRAP) {
-    branch = this.prefixLines(
-                 this.injectId(this.INFINITE_LOOP_TRAP, block), this.INDENT) +
-        branch;
-  }
-  if (this.STATEMENT_SUFFIX && !block.suppressPrefixSuffix) {
-    branch = this.prefixLines(
-                 this.injectId(this.STATEMENT_SUFFIX, block), this.INDENT) +
-        branch;
-  }
-  if (this.STATEMENT_PREFIX && !block.suppressPrefixSuffix) {
-    branch = branch +
-        this.prefixLines(
-            this.injectId(this.STATEMENT_PREFIX, block), this.INDENT);
-  }
-  return branch;
-};
-
-/**
- * Inject a block ID into a message to replace '%1'.
- * Used for STATEMENT_PREFIX, STATEMENT_SUFFIX, and INFINITE_LOOP_TRAP.
- * @param {string} msg Code snippet with '%1'.
- * @param {!Block} block Block which has an ID.
- * @return {string} Code snippet with ID.
- */
-Generator.prototype.injectId = function(msg, block) {
-  const id = block.id.replace(/\$/g, '$$$$');  // Issue 251.
-  return msg.replace(/%1/g, '\'' + id + '\'');
-};
-
-/**
- * Comma-separated list of reserved words.
- * @type {string}
- * @protected
- */
-Generator.prototype.RESERVED_WORDS_ = '';
-
-/**
- * Add one or more words to the list of reserved words for this language.
- * @param {string} words Comma-separated list of words to add to the list.
- *     No spaces.  Duplicates are ok.
- */
-Generator.prototype.addReservedWords = function(words) {
-  this.RESERVED_WORDS_ += words + ',';
-};
-
-/**
- * This is used as a placeholder in functions defined using
- * Generator.provideFunction_.  It must not be legal code that could
- * legitimately appear in a function definition (or comment), and it must
- * not confuse the regular expression parser.
- * @type {string}
- * @protected
- */
-Generator.prototype.FUNCTION_NAME_PLACEHOLDER_ = '{leCUI8hutHZI4480Dc}';
-
-/**
- * A dictionary of definitions to be printed before the code.
- * @type {!Object|undefined}
- * @protected
- */
-Generator.prototype.definitions_;
-
-/**
- * A dictionary mapping desired function names in definitions_ to actual
- * function names (to avoid collisions with user functions).
- * @type {!Object|undefined}
- * @protected
- */
-Generator.prototype.functionNames_;
-
-/**
- * A database of variable and procedure names.
- * @type {!Names|undefined}
- * @protected
- */
-Generator.prototype.nameDB_;
-
-Object.defineProperties(Generator.prototype, {
-  /**
-   * A database of variable names.
-   * @name Blockly.Generator.prototype.variableDB_
-   * @type {!Names|undefined}
-   * @protected
-   * @deprecated 'variableDB_' was renamed to 'nameDB_' (May 2021).
-   * @suppress {checkTypes}
-   */
-=======
+  }
+
   /**
    * Common tasks for generating code from blocks.  This is called from
    * blockToCode and is called on every block, not just top level blocks.
@@ -901,7 +541,6 @@
    * @deprecated 'variableDB_' was renamed to 'nameDB_' (May 2021).
    * @suppress {checkTypes}
    */
->>>>>>> 61322294
   variableDB_: {
     /**
      * @this {Generator}
@@ -922,112 +561,4 @@
   },
 });
 
-<<<<<<< HEAD
-/**
- * Define a developer-defined function (not a user-defined procedure) to be
- * included in the generated code.  Used for creating private helper functions.
- * The first time this is called with a given desiredName, the code is
- * saved and an actual name is generated.  Subsequent calls with the
- * same desiredName have no effect but have the same return value.
- *
- * It is up to the caller to make sure the same desiredName is not
- * used for different helper functions (e.g. use "colourRandom" and
- * "listRandom", not "random").  There is no danger of colliding with reserved
- * words, or user-defined variable or procedure names.
- *
- * The code gets output when Generator.finish() is called.
- *
- * @param {string} desiredName The desired name of the function
- *     (e.g. mathIsPrime).
- * @param {!Array<string>} code A list of statements.  Use '  ' for indents.
- * @return {string} The actual name of the new function.  This may differ
- *     from desiredName if the former has already been taken by the user.
- * @protected
- */
-Generator.prototype.provideFunction_ = function(desiredName, code) {
-  if (!this.definitions_[desiredName]) {
-    const functionName =
-        this.nameDB_.getDistinctName(desiredName, NameType.PROCEDURE);
-    this.functionNames_[desiredName] = functionName;
-    let codeText = code.join('\n').replace(
-        this.FUNCTION_NAME_PLACEHOLDER_REGEXP_, functionName);
-    // Change all '  ' indents into the desired indent.
-    // To avoid an infinite loop of replacements, change all indents to '\0'
-    // character first, then replace them all with the indent.
-    // We are assuming that no provided functions contain a literal null char.
-    let oldCodeText;
-    while (oldCodeText !== codeText) {
-      oldCodeText = codeText;
-      codeText = codeText.replace(/^(( {2})*) {2}/gm, '$1\0');
-    }
-    codeText = codeText.replace(/\0/g, this.INDENT);
-    this.definitions_[desiredName] = codeText;
-  }
-  return this.functionNames_[desiredName];
-};
-
-/**
- * Hook for code to run before code generation starts.
- * Subclasses may override this, e.g. to initialise the database of variable
- * names.
- * @param {!Workspace} _workspace Workspace to generate code from.
- */
-Generator.prototype.init = function(_workspace) {
-  // Optionally override
-  // Create a dictionary of definitions to be printed before the code.
-  this.definitions_ = Object.create(null);
-  // Create a dictionary mapping desired developer-defined function names in
-  // definitions_ to actual function names (to avoid collisions with
-  // user-defined procedures).
-  this.functionNames_ = Object.create(null);
-};
-
-/**
- * Common tasks for generating code from blocks.  This is called from
- * blockToCode and is called on every block, not just top level blocks.
- * Subclasses may override this, e.g. to generate code for statements following
- * the block, or to handle comments for the specified block and any connected
- * value blocks.
- * @param {!Block} _block The current block.
- * @param {string} code The code created for this block.
- * @param {boolean=} _opt_thisOnly True to generate code for only this
- *     statement.
- * @return {string} Code with comments and subsequent blocks added.
- * @protected
- */
-Generator.prototype.scrub_ = function(_block, code, _opt_thisOnly) {
-  // Optionally override
-  return code;
-};
-
-/**
- * Hook for code to run at end of code generation.
- * Subclasses may override this, e.g. to prepend the generated code with import
- * statements or variable definitions.
- * @param {string} code Generated code.
- * @return {string} Completed code.
- */
-Generator.prototype.finish = function(code) {
-  // Optionally override
-  // Clean up temporary data.
-  delete this.definitions_;
-  delete this.functionNames_;
-  return code;
-};
-
-/**
- * Naked values are top-level blocks with outputs that aren't plugged into
- * anything.
- * Subclasses may override this, e.g. if their language does not allow
- * naked values.
- * @param {string} line Line of generated code.
- * @return {string} Legal line of code.
- */
-Generator.prototype.scrubNakedValue = function(line) {
-  // Optionally override
-  return line;
-};
-
-=======
->>>>>>> 61322294
 exports.Generator = Generator;