--- conflicted
+++ resolved
@@ -557,22 +557,6 @@
    * @this Blockly.Block
    */
   init: function() {
-<<<<<<< HEAD
-    var BOOLEANS =
-        [[Blockly.Msg.LOGIC_BOOLEAN_TRUE, 'TRUE'],
-         [Blockly.Msg.LOGIC_BOOLEAN_FALSE, 'FALSE']];
-    this.setHelpUrl(Blockly.Msg.LOGIC_BOOLEAN_HELPURL);
-    this.setColour(Blockly.Blocks.logic.HUE);
-    this.setOutput(true, 'Boolean');
-    this.appendDummyInput()
-        .appendField(new Blockly.FieldDropdown(BOOLEANS), 'BOOL');
-    this.setTooltip(Blockly.Msg.LOGIC_BOOLEAN_TOOLTIP);
-  },
-  typeblock: [{ entry: Blockly.Msg.LOGIC_BOOLEAN_TRUE_TYPEBLOCK,
-                fields: { 'BOOL': 'TRUE' }},
-              { entry: Blockly.Msg.LOGIC_BOOLEAN_FALSE_TYPEBLOCK,
-                fields: { 'BOOL': 'FALSE' }}]
-=======
     this.jsonInit({
       "message0": "%1",
       "args0": [
@@ -590,8 +574,11 @@
       "tooltip": Blockly.Msg.LOGIC_BOOLEAN_TOOLTIP,
       "helpUrl": Blockly.Msg.LOGIC_BOOLEAN_HELPURL
     });
-  }
->>>>>>> 218fdc66
+  },
+  typeblock: [{ entry: Blockly.Msg.LOGIC_BOOLEAN_TRUE_TYPEBLOCK,
+                fields: { 'BOOL': 'TRUE' }},
+              { entry: Blockly.Msg.LOGIC_BOOLEAN_FALSE_TYPEBLOCK,
+                fields: { 'BOOL': 'FALSE' }}]
 };
 
 Blockly.Blocks['logic_null'] = {
@@ -600,16 +587,6 @@
    * @this Blockly.Block
    */
   init: function() {
-<<<<<<< HEAD
-    this.setHelpUrl(Blockly.Msg.LOGIC_NULL_HELPURL);
-    this.setColour(Blockly.Blocks.logic.HUE);
-    this.setOutput(true);
-    this.appendDummyInput()
-        .appendField(Blockly.Msg.LOGIC_NULL);
-    this.setTooltip(Blockly.Msg.LOGIC_NULL_TOOLTIP);
-  },
-  typeblock: Blockly.Msg.LOGIC_NULL_TYPEBLOCK
-=======
     this.jsonInit({
       "message0": Blockly.Msg.LOGIC_NULL,
       "output": null,
@@ -617,8 +594,8 @@
       "tooltip": Blockly.Msg.LOGIC_NULL_TOOLTIP,
       "helpUrl": Blockly.Msg.LOGIC_NULL_HELPURL
     });
-  }
->>>>>>> 218fdc66
+  },
+  typeblock: Blockly.Msg.LOGIC_NULL_TYPEBLOCK
 };
 
 Blockly.Blocks['logic_ternary'] = {
