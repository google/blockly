/**
 * @license
 * Visual Blocks Editor
 *
 * Copyright 2014 Google Inc.
 * https://developers.google.com/blockly/
 *
 * Licensed under the Apache License, Version 2.0 (the "License");
 * you may not use this file except in compliance with the License.
 * You may obtain a copy of the License at
 *
 *   http://www.apache.org/licenses/LICENSE-2.0
 *
 * Unless required by applicable law or agreed to in writing, software
 * distributed under the License is distributed on an "AS IS" BASIS,
 * WITHOUT WARRANTIES OR CONDITIONS OF ANY KIND, either express or implied.
 * See the License for the specific language governing permissions and
 * limitations under the License.
 */

/**
 * @fileoverview Object representing a workspace rendered as SVG.
 * @author fraser@google.com (Neil Fraser)
 */
'use strict';

goog.provide('Blockly.WorkspaceSvg');

// TODO(scr): Fix circular dependencies
// goog.require('Blockly.Block');
goog.require('Blockly.ConnectionDB');
goog.require('Blockly.ScrollbarPair');
goog.require('Blockly.Trashcan');
goog.require('Blockly.Workspace');
goog.require('Blockly.Xml');
goog.require('Blockly.ZoomControls');

goog.require('goog.dom');
goog.require('goog.math.Coordinate');
goog.require('goog.userAgent');


/**
 * Class for a workspace.  This is an onscreen area with optional trashcan,
 * scrollbars, bubbles, and dragging.
 * @param {!Object} options Dictionary of options.
 * @extends {Blockly.Workspace}
 * @constructor
 */
Blockly.WorkspaceSvg = function(options) {
  Blockly.WorkspaceSvg.superClass_.constructor.call(this, options);
  this.getMetrics = options.getMetrics;
  this.setMetrics = options.setMetrics;

  Blockly.ConnectionDB.init(this);

  /**
   * Database of pre-loaded sounds.
   * @private
   * @const
   */
  this.SOUNDS_ = Object.create(null);
};
goog.inherits(Blockly.WorkspaceSvg, Blockly.Workspace);

/**
 * Svg workspaces are user-visible (as opposed to a headless workspace).
 * @type {boolean} True if visible.  False if headless.
 */
Blockly.WorkspaceSvg.prototype.rendered = true;

/**
 * Is this workspace the surface for a flyout?
 * @type {boolean}
 */
Blockly.WorkspaceSvg.prototype.isFlyout = false;

/**
 * Is this workspace currently being dragged around?
 * @type {boolean}
 */
Blockly.WorkspaceSvg.prototype.isScrolling = false;

/**
 * Current horizontal scrolling offset.
 * @type {number}
 */
Blockly.WorkspaceSvg.prototype.scrollX = 0;

/**
 * Current vertical scrolling offset.
 * @type {number}
 */
Blockly.WorkspaceSvg.prototype.scrollY = 0;

/**
 * Horizontal scroll value when scrolling started.
 * @type {number}
 */
Blockly.WorkspaceSvg.prototype.startScrollX = 0;

/**
 * Vertical scroll value when scrolling started.
 * @type {number}
 */
Blockly.WorkspaceSvg.prototype.startScrollY = 0;

/**
 * Horizontal distance from mouse to object being dragged.
 * @type {number}
 * @private
 */
Blockly.WorkspaceSvg.prototype.dragDeltaX_ = 0;

/**
 * Vertical distance from mouse to object being dragged.
 * @type {number}
 * @private
 */
Blockly.WorkspaceSvg.prototype.dragDeltaY_ = 0;

/**
 * Current scale.
 * @type {number}
 */
Blockly.WorkspaceSvg.prototype.scale = 1;

/**
 * The workspace's trashcan (if any).
 * @type {Blockly.Trashcan}
 */
Blockly.WorkspaceSvg.prototype.trashcan = null;

/**
 * This workspace's scrollbars, if they exist.
 * @type {Blockly.ScrollbarPair}
 */
Blockly.WorkspaceSvg.prototype.scrollbar = null;

/**
 * Create the workspace DOM elements.
 * @param {string=} opt_backgroundClass Either 'blocklyMainBackground' or
 *     'blocklyMutatorBackground'.
 * @return {!Element} The workspace's SVG group.
 */
Blockly.WorkspaceSvg.prototype.createDom = function(opt_backgroundClass) {
  /**
   * <g class="blocklyWorkspace">
   *   <rect class="blocklyMainBackground" height="100%" width="100%"></rect>
   *   [Trashcan and/or flyout may go here]
   *   <g class="blocklyBlockCanvas"></g>
   *   <g class="blocklyBubbleCanvas"></g>
   *   [Scrollbars may go here]
   * </g>
   * @type {SVGElement}
   */
  this.svgGroup_ = Blockly.createSvgElement('g',
      {'class': 'blocklyWorkspace'}, null);
  if (opt_backgroundClass) {
    /** @type {SVGElement} */
    this.svgBackground_ = Blockly.createSvgElement('rect',
        {'height': '100%', 'width': '100%', 'class': opt_backgroundClass},
        this.svgGroup_);
    if (opt_backgroundClass == 'blocklyMainBackground') {
      this.svgBackground_.style.fill =
          'url(#' + this.options.gridPattern.id + ')';
    }
  }
  /** @type {SVGElement} */
  this.svgBlockCanvas_ = Blockly.createSvgElement('g',
      {'class': 'blocklyBlockCanvas'}, this.svgGroup_, this);
  /** @type {SVGElement} */
  this.svgBubbleCanvas_ = Blockly.createSvgElement('g',
      {'class': 'blocklyBubbleCanvas'}, this.svgGroup_, this);
  var bottom = Blockly.Scrollbar.scrollbarThickness;
  if (this.options.hasTrashcan) {
    bottom = this.addTrashcan_(bottom);
  }
  if (this.options.zoomOptions && this.options.zoomOptions.controls) {
    bottom = this.addZoomControls_(bottom);
  }
  Blockly.bindEvent_(this.svgGroup_, 'mousedown', this, this.onMouseDown_);
  var thisWorkspace = this;
  Blockly.bindEvent_(this.svgGroup_, 'touchstart', null,
                     function(e) {Blockly.longStart_(e, thisWorkspace);});
  if (this.options.zoomOptions && this.options.zoomOptions.wheel) {
    // Mouse-wheel.
    Blockly.bindEvent_(this.svgGroup_, 'wheel', this, this.onMouseWheel_);
  }

  // Determine if there needs to be a category tree, or a simple list of
  // blocks.  This cannot be changed later, since the UI is very different.
  if (this.options.hasCategories) {
    this.toolbox_ = new Blockly.Toolbox(this);
  } else if (this.options.languageTree) {
    this.addFlyout_();
  }
  this.updateGridPattern_();
  return this.svgGroup_;
};

/**
 * Dispose of this workspace.
 * Unlink from all DOM elements to prevent memory leaks.
 */
Blockly.WorkspaceSvg.prototype.dispose = function() {
  // Stop rerendering.
  this.rendered = false;
  Blockly.WorkspaceSvg.superClass_.dispose.call(this);
  if (this.svgGroup_) {
    goog.dom.removeNode(this.svgGroup_);
    this.svgGroup_ = null;
  }
  this.svgBlockCanvas_ = null;
  this.svgBubbleCanvas_ = null;
  if (this.toolbox_) {
    this.toolbox_.dispose();
    this.toolbox_ = null;
  }
  if (this.flyout_) {
    this.flyout_.dispose();
    this.flyout_ = null;
  }
  if (this.trashcan) {
    this.trashcan.dispose();
    this.trashcan = null;
  }
  if (this.scrollbar) {
    this.scrollbar.dispose();
    this.scrollbar = null;
  }
  if (this.zoomControls_) {
    this.zoomControls_.dispose();
    this.zoomControls_ = null;
  }
  if (!this.options.parentWorkspace) {
    // Top-most workspace.  Dispose of the SVG too.
    goog.dom.removeNode(this.getParentSvg());
  }
};

/**
 * Obtain a newly created block.
 * @param {?string} prototypeName Name of the language object containing
 *     type-specific functions for this block.
 * @param {=string} opt_id Optional ID.  Use this ID if provided, otherwise
 *     create a new id.
 * @return {!Blockly.BlockSvg} The created block.
 */
Blockly.WorkspaceSvg.prototype.newBlock = function(prototypeName, opt_id) {
  return new Blockly.BlockSvg(this, prototypeName, opt_id);
};

/**
 * Add a trashcan.
 * @param {number} bottom Distance from workspace bottom to bottom of trashcan.
 * @return {number} Distance from workspace bottom to the top of trashcan.
 * @private
 */
Blockly.WorkspaceSvg.prototype.addTrashcan_ = function(bottom) {
  /** @type {Blockly.Trashcan} */
  this.trashcan = new Blockly.Trashcan(this);
  var svgTrashcan = this.trashcan.createDom();
  this.svgGroup_.insertBefore(svgTrashcan, this.svgBlockCanvas_);
  return this.trashcan.init(bottom);
};

/**
 * Add zoom controls.
 * @param {number} bottom Distance from workspace bottom to bottom of controls.
 * @return {number} Distance from workspace bottom to the top of controls.
 * @private
 */
Blockly.WorkspaceSvg.prototype.addZoomControls_ = function(bottom) {
  /** @type {Blockly.ZoomControls} */
  this.zoomControls_ = new Blockly.ZoomControls(this);
  var svgZoomControls = this.zoomControls_.createDom();
  this.svgGroup_.appendChild(svgZoomControls);
  return this.zoomControls_.init(bottom);
};

/**
 * Add a flyout.
 * @private
 */
Blockly.WorkspaceSvg.prototype.addFlyout_ = function() {
  var workspaceOptions = {
    disabledPatternId: this.options.disabledPatternId,
    parentWorkspace: this,
    RTL: this.RTL
  };
  /** @type {Blockly.Flyout} */
  this.flyout_ = new Blockly.Flyout(workspaceOptions);
  this.flyout_.autoClose = false;
  var svgFlyout = this.flyout_.createDom();
  this.svgGroup_.insertBefore(svgFlyout, this.svgBlockCanvas_);
};

/**
 * Resize this workspace and its containing objects.
 */
Blockly.WorkspaceSvg.prototype.resize = function() {
  if (this.toolbox_) {
    this.toolbox_.position();
  }
  if (this.flyout_) {
    this.flyout_.position();
  }
  if (this.trashcan) {
    this.trashcan.position();
  }
  if (this.zoomControls_) {
    this.zoomControls_.position();
  }
  if (this.scrollbar) {
    this.scrollbar.resize();
  }
};

/**
 * Get the SVG element that forms the drawing surface.
 * @return {!Element} SVG element.
 */
Blockly.WorkspaceSvg.prototype.getCanvas = function() {
  return this.svgBlockCanvas_;
};

/**
 * Get the SVG element that forms the bubble surface.
 * @return {!SVGGElement} SVG element.
 */
Blockly.WorkspaceSvg.prototype.getBubbleCanvas = function() {
  return this.svgBubbleCanvas_;
};

/**
 * Get the SVG element that contains this workspace.
 * @return {!Element} SVG element.
 */
Blockly.WorkspaceSvg.prototype.getParentSvg = function() {
  if (this.cachedParentSvg_) {
    return this.cachedParentSvg_;
  }
  var element = this.svgGroup_;
  while (element) {
    if (element.tagName == 'svg') {
      this.cachedParentSvg_ = element;
      return element;
    }
    element = element.parentNode;
  }
  return null;
};

/**
 * Translate this workspace to new coordinates.
 * @param {number} x Horizontal translation.
 * @param {number} y Vertical translation.
 */
Blockly.WorkspaceSvg.prototype.translate = function(x, y) {
  var translation = 'translate(' + x + ',' + y + ') ' +
      'scale(' + this.scale + ')';
  this.svgBlockCanvas_.setAttribute('transform', translation);
  this.svgBubbleCanvas_.setAttribute('transform', translation);
};

/**
 * Returns the horizontal offset of the workspace.
 * Intended for LTR/RTL compatibility in XML.
 * @return {number} Width.
 */
Blockly.WorkspaceSvg.prototype.getWidth = function() {
  var metrics = this.getMetrics();
  return metrics ? metrics.viewWidth / this.scale : 0;
};

/**
 * Toggles the visibility of the workspace.
 * Currently only intended for main workspace.
 * @param {boolean} isVisible True if workspace should be visible.
 */
Blockly.WorkspaceSvg.prototype.setVisible = function(isVisible) {
  this.getParentSvg().style.display = isVisible ? 'block' : 'none';
  if (this.toolbox_) {
    // Currently does not support toolboxes in mutators.
    this.toolbox_.HtmlDiv.style.display = isVisible ? 'block' : 'none';
  }
  if (isVisible) {
    this.render();
    if (this.toolbox_) {
      this.toolbox_.position();
    }
  } else {
    Blockly.hideChaff(true);
  }
};

/**
 * Render all blocks in workspace.
 */
Blockly.WorkspaceSvg.prototype.render = function() {
  // Generate list of all blocks.
  var blocks = this.getAllBlocks();
  // Render each block.
  for (var i = blocks.length - 1; i >= 0; i--) {
    blocks[i].render(false);
  }
};

/**
 * Turn the visual trace functionality on or off.
 * @param {boolean} armed True if the trace should be on.
 */
Blockly.WorkspaceSvg.prototype.traceOn = function(armed) {
  this.traceOn_ = armed;
  if (this.traceWrapper_) {
    Blockly.unbindEvent_(this.traceWrapper_);
    this.traceWrapper_ = null;
  }
  if (armed) {
    this.traceWrapper_ = Blockly.bindEvent_(this.svgBlockCanvas_,
        'blocklySelectChange', this, function() {this.traceOn_ = false});
  }
};

/**
 * Highlight a block in the workspace.
 * @param {?string} id ID of block to find.
 */
Blockly.WorkspaceSvg.prototype.highlightBlock = function(id) {
  if (this.traceOn_ && Blockly.dragMode_ != Blockly.DRAG_NONE) {
    // The blocklySelectChange event normally prevents this, but sometimes
    // there is a race condition on fast-executing apps.
    this.traceOn(false);
  }
  if (!this.traceOn_) {
    return;
  }
  var block = null;
  if (id) {
    block = Blockly.Block.getById(id);
    if (!block) {
      return;
    }
  }
  // Temporary turn off the listener for selection changes, so that we don't
  // trip the monitor for detecting user activity.
  this.traceOn(false);
  // Select the current block.
  if (block) {
    block.select();
  } else if (Blockly.selected) {
    Blockly.selected.unselect();
  }
  // Restore the monitor for user activity after the selection event has fired.
  var thisWorkspace = this;
  setTimeout(function() {thisWorkspace.traceOn(true);}, 1);
};

/**
 * Paste the provided block onto the workspace.
 * @param {!Element} xmlBlock XML block element.
 */
Blockly.WorkspaceSvg.prototype.paste = function(xmlBlock) {
  if (!this.rendered || xmlBlock.getElementsByTagName('block').length >=
      this.remainingCapacity()) {
    return;
  }
  Blockly.terminateDrag_();  // Dragging while pasting?  No.
  Blockly.Events.disable();
  var block = Blockly.Xml.domToBlock(this, xmlBlock);
  // Move the duplicate to original position.
  var blockX = parseInt(xmlBlock.getAttribute('x'), 10);
  var blockY = parseInt(xmlBlock.getAttribute('y'), 10);
  if (!isNaN(blockX) && !isNaN(blockY)) {
    if (this.RTL) {
      blockX = -blockX;
    }
    // Offset block until not clobbering another block and not in connection
    // distance with neighbouring blocks.
    do {
      var collide = false;
      var allBlocks = this.getAllBlocks();
      for (var i = 0, otherBlock; otherBlock = allBlocks[i]; i++) {
        var otherXY = otherBlock.getRelativeToSurfaceXY();
        if (Math.abs(blockX - otherXY.x) <= 1 &&
            Math.abs(blockY - otherXY.y) <= 1) {
          collide = true;
          break;
        }
      }
      if (!collide) {
        // Check for blocks in snap range to any of its connections.
        var connections = block.getConnections_(false);
        for (var i = 0, connection; connection = connections[i]; i++) {
          var neighbour =
              connection.closest(Blockly.SNAP_RADIUS, blockX, blockY);
          if (neighbour.connection) {
            collide = true;
            break;
          }
        }
      }
      if (collide) {
        if (this.RTL) {
          blockX -= Blockly.SNAP_RADIUS;
        } else {
          blockX += Blockly.SNAP_RADIUS;
        }
        blockY += Blockly.SNAP_RADIUS * 2;
      }
    } while (collide);
    block.moveBy(blockX, blockY);
  }
  Blockly.Events.enable();
  if (Blockly.Events.isEnabled() && !block.isShadow()) {
    Blockly.Events.fire(new Blockly.Events.Create(block));
  }
  block.select();
};

/**
 * Make a list of all the delete areas for this workspace.
 */
Blockly.WorkspaceSvg.prototype.recordDeleteAreas = function() {
  if (this.trashcan) {
    this.deleteAreaTrash_ = this.trashcan.getClientRect();
  } else {
    this.deleteAreaTrash_ = null;
  }
  if (this.flyout_) {
    this.deleteAreaToolbox_ = this.flyout_.getClientRect();
  } else if (this.toolbox_) {
    this.deleteAreaToolbox_ = this.toolbox_.getClientRect();
  } else {
    this.deleteAreaToolbox_ = null;
  }
};

/**
 * Is the mouse event over a delete area (toolbar or non-closing flyout)?
 * Opens or closes the trashcan and sets the cursor as a side effect.
 * @param {!Event} e Mouse move event.
 * @return {boolean} True if event is in a delete area.
 */
Blockly.WorkspaceSvg.prototype.isDeleteArea = function(e) {
  var isDelete = false;
  var xy = new goog.math.Coordinate(e.clientX, e.clientY);
  if (this.deleteAreaTrash_) {
    if (this.deleteAreaTrash_.contains(xy)) {
      this.trashcan.setOpen_(true);
      Blockly.Css.setCursor(Blockly.Css.Cursor.DELETE);
      return true;
    }
    this.trashcan.setOpen_(false);
  }
  if (this.deleteAreaToolbox_) {
    if (this.deleteAreaToolbox_.contains(xy)) {
      Blockly.Css.setCursor(Blockly.Css.Cursor.DELETE);
      return true;
    }
  }
  Blockly.Css.setCursor(Blockly.Css.Cursor.CLOSED);
  return false;
};

/**
 * Handle a mouse-down on SVG drawing surface.
 * @param {!Event} e Mouse down event.
 * @private
 */
Blockly.WorkspaceSvg.prototype.onMouseDown_ = function(e) {
  this.markFocused();
  Blockly.setPageSelectable(false);
  if (Blockly.isTargetInput_(e)) {
    return;
  }
  Blockly.svgResize(this);
  Blockly.terminateDrag_();  // In case mouse-up event was lost.
  Blockly.hideChaff();
  var isTargetWorkspace = e.target && e.target.nodeName &&
      (e.target.nodeName.toLowerCase() == 'svg' ||
       e.target == this.svgBackground_);
  if (isTargetWorkspace && Blockly.selected && !this.options.readOnly) {
    // Clicking on the document clears the selection.
    Blockly.selected.unselect();
  }
  if (Blockly.isRightButton(e)) {
    // Right-click.
    this.showContextMenu_(e);
  } else if (this.scrollbar) {
    // If the workspace is editable, only allow scrolling when gripping empty
    // space.  Otherwise, allow scrolling when gripping anywhere.
    this.isScrolling = true;
    // Record the current mouse position.
    this.startDragMouseX = e.clientX;
    this.startDragMouseY = e.clientY;
    this.startDragMetrics = this.getMetrics();
    this.startScrollX = this.scrollX;
    this.startScrollY = this.scrollY;

    // If this is a touch event then bind to the mouseup so workspace drag mode
    // is turned off and double move events are not performed on a block.
    // See comment in inject.js Blockly.init_ as to why mouseup events are
    // bound to the document instead of the SVG's surface.
    if ('mouseup' in Blockly.bindEvent_.TOUCH_MAP) {
      Blockly.onTouchUpWrapper_ = Blockly.onTouchUpWrapper_ || [];
      Blockly.onTouchUpWrapper_ = Blockly.onTouchUpWrapper_.concat(
          Blockly.bindEvent_(document, 'mouseup', null, Blockly.onMouseUp_));
    }
    Blockly.onMouseMoveWrapper_ = Blockly.onMouseMoveWrapper_ || [];
    Blockly.onMouseMoveWrapper_ = Blockly.onMouseMoveWrapper_.concat(
        Blockly.bindEvent_(document, 'mousemove', null, Blockly.onMouseMove_));
  }
  // This event has been handled.  No need to bubble up to the document.
  e.stopPropagation();
};

/**
 * Start tracking a drag of an object on this workspace.
 * @param {!Event} e Mouse down event.
 * @param {number} x Starting horizontal location of object.
 * @param {number} y Starting vertical location of object.
 */
Blockly.WorkspaceSvg.prototype.startDrag = function(e, x, y) {
  // Record the starting offset between the bubble's location and the mouse.
  var point = Blockly.mouseToSvg(e, this.getParentSvg());
  // Fix scale of mouse event.
  point.x /= this.scale;
  point.y /= this.scale;
  this.dragDeltaX_ = x - point.x;
  this.dragDeltaY_ = y - point.y;
};

/**
 * Track a drag of an object on this workspace.
 * @param {!Event} e Mouse move event.
 * @return {!goog.math.Coordinate} New location of object.
 */
Blockly.WorkspaceSvg.prototype.moveDrag = function(e) {
  var point = Blockly.mouseToSvg(e, this.getParentSvg());
  // Fix scale of mouse event.
  point.x /= this.scale;
  point.y /= this.scale;
  var x = this.dragDeltaX_ + point.x;
  var y = this.dragDeltaY_ + point.y;
  return new goog.math.Coordinate(x, y);
};

/**
 * Handle a mouse-wheel on SVG drawing surface.
 * @param {!Event} e Mouse wheel event.
 * @private
 */
Blockly.WorkspaceSvg.prototype.onMouseWheel_ = function(e) {
  // TODO: Remove terminateDrag and compensate for coordinate skew during zoom.
  Blockly.terminateDrag_();
  var delta = e.deltaY > 0 ? -1 : 1;
  var position = Blockly.mouseToSvg(e, this.getParentSvg());
  this.zoom(position.x, position.y, delta);
  e.preventDefault();
};

/**
 * Calculate the bounding box for the blocks on the workspace.
 *
 * @return {Object} Contains the position and size of the bounding box
 *   containing the blocks on the workspace.
 */
Blockly.WorkspaceSvg.prototype.getBlocksBoundingBox = function() {
  var topBlocks = this.getTopBlocks();
  // There are no blocks, return empty rectangle.
  if (!topBlocks.length) {
    return {x: 0, y: 0, width: 0, height: 0};
  }

  // Initialize boundary using the first block.
  var boundary = topBlocks[0].getBoundingRectangle();

  // Start at 1 since the 0th block was used for initialization
  for (var i = 1; i < topBlocks.length; i++) {
    var blockBoundary = topBlocks[i].getBoundingRectangle();
    if (blockBoundary.topLeft.x < boundary.topLeft.x) {
      boundary.topLeft.x = blockBoundary.topLeft.x;
    }
    if (blockBoundary.bottomRight.x > boundary.bottomRight.x) {
      boundary.bottomRight.x = blockBoundary.bottomRight.x;
    }
    if (blockBoundary.topLeft.y < boundary.topLeft.y) {
      boundary.topLeft.y = blockBoundary.topLeft.y;
    }
    if (blockBoundary.bottomRight.y > boundary.bottomRight.y) {
      boundary.bottomRight.y = blockBoundary.bottomRight.y;
    }
  }
  return {
    x: boundary.topLeft.x,
    y: boundary.topLeft.y,
    width: boundary.bottomRight.x - boundary.topLeft.x,
    height: boundary.bottomRight.y - boundary.topLeft.y
  };
};

/**
 * Clean up the workspace by ordering all the blocks in a column.
 * @private
 */
Blockly.WorkspaceSvg.prototype.cleanUp_ = function() {
  Blockly.Events.setGroup(true);
  var topBlocks = this.getTopBlocks(true);
  var cursorY = 0;
  for (var i = 0, block; block = topBlocks[i]; i++) {
    var xy = block.getRelativeToSurfaceXY();
    block.moveBy(-xy.x, cursorY - xy.y);
    block.snapToGrid();
    cursorY = block.getRelativeToSurfaceXY().y +
        block.getHeightWidth().height + Blockly.BlockSvg.MIN_BLOCK_Y;
  }
  Blockly.Events.setGroup(false);
  // Fire an event to allow scrollbars to resize.
  Blockly.fireUiEvent(window, 'resize');
};

/**
 * Show the context menu for the workspace.
 * @param {!Event} e Mouse event.
 * @private
 */
Blockly.WorkspaceSvg.prototype.showContextMenu_ = function(e) {
  if (this.options.readOnly || this.isFlyout) {
    return;
  }
  var menuOptions = [];
  var topBlocks = this.getTopBlocks(true);
  var eventGroup = Blockly.genUid();

  // Options to undo/redo previous action.
  var undoOption = {};
  undoOption.text = Blockly.Msg.UNDO;
  undoOption.enabled = this.undoStack_.length > 0;
  undoOption.callback = this.undo.bind(this, false);
  menuOptions.push(undoOption);
  var redoOption = {};
  redoOption.text = Blockly.Msg.REDO;
  redoOption.enabled = this.redoStack_.length > 0;
  redoOption.callback = this.undo.bind(this, true);
  menuOptions.push(redoOption);

  // Option to clean up blocks.
  if (this.scrollbar) {
    var cleanOption = {};
    cleanOption.text = Blockly.Msg.CLEAN_UP;
    cleanOption.enabled = topBlocks.length > 1;
    cleanOption.callback = this.cleanUp_.bind(this);
    menuOptions.push(cleanOption);
  }

  // Add a little animation to collapsing and expanding.
  var DELAY = 10;
  if (this.options.collapse) {
    var hasCollapsedBlocks = false;
    var hasExpandedBlocks = false;
    for (var i = 0; i < topBlocks.length; i++) {
      var block = topBlocks[i];
      while (block) {
        if (block.isCollapsed()) {
          hasCollapsedBlocks = true;
        } else {
          hasExpandedBlocks = true;
        }
        block = block.getNextBlock();
      }
    }

    /*
     * Option to collapse or expand top blocks
     * @param {boolean} shouldCollapse Whether a block should collapse.
     * @private
     */
    var toggleOption = function(shouldCollapse) {
      var ms = 0;
      for (var i = 0; i < topBlocks.length; i++) {
        var block = topBlocks[i];
        while (block) {
          setTimeout(block.setCollapsed.bind(block, shouldCollapse), ms);
          block = block.getNextBlock();
          ms += DELAY;
        }
      }
    };

    // Option to collapse top blocks.
    var collapseOption = {enabled: hasExpandedBlocks};
    collapseOption.text = Blockly.Msg.COLLAPSE_ALL;
    collapseOption.callback = function() {
      toggleOption(true);
    };
    menuOptions.push(collapseOption);

    // Option to expand top blocks.
    var expandOption = {enabled: hasCollapsedBlocks};
    expandOption.text = Blockly.Msg.EXPAND_ALL;
    expandOption.callback = function() {
      toggleOption(false);
    };
    menuOptions.push(expandOption);
  }

  // Option to delete all blocks.
  // Count the number of blocks that are deletable.
  var deleteList = [];
  function addDeletableBlocks(block) {
    if (block.isDeletable()) {
      deleteList = deleteList.concat(block.getDescendants());
    } else {
      var children = block.getChildren();
      for (var i = 0; i < children.length; i++) {
        addDeletableBlocks(children[i]);
      }
    }
  }
  for (var i = 0; i < topBlocks.length; i++) {
    addDeletableBlocks(topBlocks[i]);
  }
  var deleteOption = {
    text: deleteList.length == 1 ? Blockly.Msg.DELETE_BLOCK :
        Blockly.Msg.DELETE_X_BLOCKS.replace('%1', String(deleteList.length)),
    enabled: deleteList.length > 0,
    callback: function() {
      if (deleteList.length < 2 ||
          window.confirm(Blockly.Msg.DELETE_ALL_BLOCKS.replace('%1',
          String(deleteList.length)))) {
        deleteNext();
      }
    }
  };
  function deleteNext() {
    Blockly.Events.setGroup(eventGroup);
    var block = deleteList.shift();
    if (block) {
      if (block.workspace) {
        block.dispose(false, true);
        setTimeout(deleteNext, DELAY);
      } else {
        deleteNext();
      }
    }
    Blockly.Events.setGroup(false);
  }
  menuOptions.push(deleteOption);

  Blockly.ContextMenu.show(e, menuOptions, this.RTL);
};

/**
 * Load an audio file.  Cache it, ready for instantaneous playing.
 * @param {!Array.<string>} filenames List of file types in decreasing order of
 *   preference (i.e. increasing size).  E.g. ['media/go.mp3', 'media/go.wav']
 *   Filenames include path from Blockly's root.  File extensions matter.
 * @param {string} name Name of sound.
 * @private
 */
Blockly.WorkspaceSvg.prototype.loadAudio_ = function(filenames, name) {
  if (!filenames.length) {
    return;
  }
  try {
    var audioTest = new window['Audio']();
  } catch (e) {
    // No browser support for Audio.
    // IE can throw an error even if the Audio object exists.
    return;
  }
  var sound;
  for (var i = 0; i < filenames.length; i++) {
    var filename = filenames[i];
    var ext = filename.match(/\.(\w+)$/);
    if (ext && audioTest.canPlayType('audio/' + ext[1])) {
      // Found an audio format we can play.
      sound = new window['Audio'](filename);
      break;
    }
  }
  if (sound && sound.play) {
    this.SOUNDS_[name] = sound;
  }
};

/**
 * Preload all the audio files so that they play quickly when asked for.
 * @private
 */
Blockly.WorkspaceSvg.prototype.preloadAudio_ = function() {
  for (var name in this.SOUNDS_) {
    var sound = this.SOUNDS_[name];
    sound.volume = .01;
    sound.play();
    sound.pause();
    // iOS can only process one sound at a time.  Trying to load more than one
    // corrupts the earlier ones.  Just load one and leave the others uncached.
    if (goog.userAgent.IPAD || goog.userAgent.IPHONE) {
      break;
    }
  }
};

/**
 * Play an audio file at specified value.  If volume is not specified,
 * use full volume (1).
 * @param {string} name Name of sound.
 * @param {number=} opt_volume Volume of sound (0-1).
 */
Blockly.WorkspaceSvg.prototype.playAudio = function(name, opt_volume) {
  var sound = this.SOUNDS_[name];
  if (sound) {
    var mySound;
    var ie9 = goog.userAgent.DOCUMENT_MODE &&
              goog.userAgent.DOCUMENT_MODE === 9;
    if (ie9 || goog.userAgent.IPAD || goog.userAgent.ANDROID) {
      // Creating a new audio node causes lag in IE9, Android and iPad. Android
      // and IE9 refetch the file from the server, iPad uses a singleton audio
      // node which must be deleted and recreated for each new audio tag.
      mySound = sound;
    } else {
      mySound = sound.cloneNode();
    }
    mySound.volume = (opt_volume === undefined ? 1 : opt_volume);
    mySound.play();
  } else if (this.options.parentWorkspace) {
    // Maybe a workspace on a lower level knows about this sound.
    this.options.parentWorkspace.playAudio(name, opt_volume);
  }
};

/**
 * Modify the block tree on the existing toolbox.
 * @param {Node|string} tree DOM tree of blocks, or text representation of same.
 */
Blockly.WorkspaceSvg.prototype.updateToolbox = function(tree) {
  tree = Blockly.parseToolboxTree_(tree);
  if (!tree) {
    if (this.options.languageTree) {
      throw 'Can\'t nullify an existing toolbox.';
    }
    return;  // No change (null to null).
  }
  if (!this.options.languageTree) {
    throw 'Existing toolbox is null.  Can\'t create new toolbox.';
  }
  if (tree.getElementsByTagName('category').length) {
    if (!this.toolbox_) {
      throw 'Existing toolbox has no categories.  Can\'t change mode.';
    }
    this.options.languageTree = tree;
    this.toolbox_.populate_(tree);
    this.toolbox_.addColour_();
  } else {
    if (!this.flyout_) {
      throw 'Existing toolbox has categories.  Can\'t change mode.';
    }
    this.options.languageTree = tree;
    this.flyout_.show(tree.childNodes);
  }
};

/**
<<<<<<< HEAD
 * Set focus to the search field of the toolbox, if it exists.
 */
Blockly.WorkspaceSvg.prototype.focusToolboxSearch = function() {
  if (this.toolbox_) {
    this.toolbox_.focusSearchField();
  }
};

/**
 * When something in this workspace changes, call a function.
 * @param {!Function} func Function to call.
 * @return {!Array.<!Array>} Opaque data that can be passed to
 *     removeChangeListener.
 */
Blockly.WorkspaceSvg.prototype.addChangeListener = function(func) {
  var wrapper = Blockly.bindEvent_(this.getCanvas(),
      'blocklyWorkspaceChange', null, func);
  Array.prototype.push.apply(this.eventWrappers_, wrapper);
  return wrapper;
};

/**
 * Stop listening for this workspace's changes.
 * @param {!Array.<!Array>} bindData Opaque data from addChangeListener.
 */
Blockly.WorkspaceSvg.prototype.removeChangeListener = function(bindData) {
  Blockly.unbindEvent_(bindData);
  var i = this.eventWrappers_.indexOf(bindData);
  if (i != -1) {
    this.eventWrappers_.splice(i, 1);
  }
};

/**
=======
>>>>>>> 9323a01c
 * Mark this workspace as the currently focused main workspace.
 */
Blockly.WorkspaceSvg.prototype.markFocused = function() {
  if (this.options.parentWorkspace) {
    this.options.parentWorkspace.markFocused();
  } else {
    Blockly.mainWorkspace = this;
  }
};

/**
 * Zooming the blocks centered in (x, y) coordinate with zooming in or out.
 * @param {number} x X coordinate of center.
 * @param {number} y Y coordinate of center.
 * @param {number} type Type of zooming (-1 zooming out and 1 zooming in).
 */
Blockly.WorkspaceSvg.prototype.zoom = function(x, y, type) {
  var speed = this.options.zoomOptions.scaleSpeed;
  var metrics = this.getMetrics();
  var center = this.getParentSvg().createSVGPoint();
  center.x = x;
  center.y = y;
  center = center.matrixTransform(this.getCanvas().getCTM().inverse());
  x = center.x;
  y = center.y;
  var canvas = this.getCanvas();
  // Scale factor.
  var scaleChange = (type == 1) ? speed : 1 / speed;
  // Clamp scale within valid range.
  var newScale = this.scale * scaleChange;
  if (newScale > this.options.zoomOptions.maxScale) {
    scaleChange = this.options.zoomOptions.maxScale / this.scale;
  } else if (newScale < this.options.zoomOptions.minScale) {
    scaleChange = this.options.zoomOptions.minScale / this.scale;
  }
  var matrix = canvas.getCTM()
      .translate(x * (1 - scaleChange), y * (1 - scaleChange))
      .scale(scaleChange);
  // newScale and matrix.a should be identical (within a rounding error).
  if (this.scale == matrix.a) {
    return;  // No change in zoom.
  }
  this.scale = matrix.a;
  this.scrollX = matrix.e - metrics.absoluteLeft;
  this.scrollY = matrix.f - metrics.absoluteTop;
  this.updateGridPattern_();
  if (this.scrollbar) {
    this.scrollbar.resize();
  } else {
    this.translate(0, 0);
  }
  Blockly.hideChaff(false);
  if (this.flyout_) {
    // No toolbox, resize flyout.
    this.flyout_.reflow();
  }
};

/**
 * Zooming the blocks centered in the center of view with zooming in or out.
 * @param {number} type Type of zooming (-1 zooming out and 1 zooming in).
 */
Blockly.WorkspaceSvg.prototype.zoomCenter = function(type) {
  var metrics = this.getMetrics();
  var x = metrics.viewWidth / 2;
  var y = metrics.viewHeight / 2;
  this.zoom(x, y, type);
};

/**
 * Zoom the blocks to fit in the workspace if possible.
 */
Blockly.WorkspaceSvg.prototype.zoomToFit = function() {
  var workspaceBBox = this.svgBackground_.getBBox();
  var blocksBBox = this.svgBlockCanvas_.getBBox();
  var workspaceWidth = workspaceBBox.width - this.toolbox_.width -
      Blockly.Scrollbar.scrollbarThickness;
  var workspaceHeight = workspaceBBox.height -
      Blockly.Scrollbar.scrollbarThickness;
  var blocksWidth = blocksBBox.width;
  var blocksHeight = blocksBBox.height;
  if (blocksWidth == 0) {
    return;  // Prevents zooming to infinity.
  }
  var ratioX = workspaceWidth / blocksWidth;
  var ratioY = workspaceHeight / blocksHeight;
  var ratio = Math.min(ratioX, ratioY);
  var speed = this.options.zoomOptions.scaleSpeed;
  var numZooms = Math.floor(Math.log(ratio) / Math.log(speed));
  var newScale = Math.pow(speed, numZooms);
  if (newScale > this.options.zoomOptions.maxScale) {
    newScale = this.options.zoomOptions.maxScale;
  } else if (newScale < this.options.zoomOptions.minScale) {
    newScale = this.options.zoomOptions.minScale;
  }
  this.scale = newScale;
  this.updateGridPattern_();
  this.scrollbar.resize();
  Blockly.hideChaff(false);
  if (this.flyout_) {
    // No toolbox, resize flyout.
    this.flyout_.reflow();
  }
  // Center the workspace.
  var metrics = this.getMetrics();
  this.scrollbar.set((metrics.contentWidth - metrics.viewWidth) / 2,
      (metrics.contentHeight - metrics.viewHeight) / 2);
};

/**
 * Reset zooming and dragging.
 * @param {!Event} e Mouse down event.
 */
Blockly.WorkspaceSvg.prototype.zoomReset = function(e) {
  this.scale = 1;
  this.updateGridPattern_();
  Blockly.hideChaff(false);
  if (this.flyout_) {
    // No toolbox, resize flyout.
    this.flyout_.reflow();
  }
  // Zoom level has changed, update the scrollbars.
  if (this.scrollbar) {
    this.scrollbar.resize();
  }
  // Center the workspace.
  var metrics = this.getMetrics();
  if (this.scrollbar) {
    this.scrollbar.set((metrics.contentWidth - metrics.viewWidth) / 2,
        (metrics.contentHeight - metrics.viewHeight) / 2);
  } else {
    this.translate(0, 0);
  }
  // This event has been handled.  Don't start a workspace drag.
  e.stopPropagation();
};

/**
 * Updates the grid pattern.
 * @private
 */
Blockly.WorkspaceSvg.prototype.updateGridPattern_ = function() {
  if (!this.options.gridPattern) {
    return;  // No grid.
  }
  // MSIE freaks if it sees a 0x0 pattern, so set empty patterns to 100x100.
  var safeSpacing = (this.options.gridOptions['spacing'] * this.scale) || 100;
  this.options.gridPattern.setAttribute('width', safeSpacing);
  this.options.gridPattern.setAttribute('height', safeSpacing);
  var half = Math.floor(this.options.gridOptions['spacing'] / 2) + 0.5;
  var start = half - this.options.gridOptions['length'] / 2;
  var end = half + this.options.gridOptions['length'] / 2;
  var line1 = this.options.gridPattern.firstChild;
  var line2 = line1 && line1.nextSibling;
  half *= this.scale;
  start *= this.scale;
  end *= this.scale;
  if (line1) {
    line1.setAttribute('stroke-width', this.scale);
    line1.setAttribute('x1', start);
    line1.setAttribute('y1', half);
    line1.setAttribute('x2', end);
    line1.setAttribute('y2', half);
  }
  if (line2) {
    line2.setAttribute('stroke-width', this.scale);
    line2.setAttribute('x1', half);
    line2.setAttribute('y1', start);
    line2.setAttribute('x2', half);
    line2.setAttribute('y2', end);
  }
};

// Export symbols that would otherwise be renamed by Closure compiler.
Blockly.WorkspaceSvg.prototype['setVisible'] =
    Blockly.WorkspaceSvg.prototype.setVisible;<|MERGE_RESOLUTION|>--- conflicted
+++ resolved
@@ -964,7 +964,6 @@
 };
 
 /**
-<<<<<<< HEAD
  * Set focus to the search field of the toolbox, if it exists.
  */
 Blockly.WorkspaceSvg.prototype.focusToolboxSearch = function() {
@@ -974,33 +973,6 @@
 };
 
 /**
- * When something in this workspace changes, call a function.
- * @param {!Function} func Function to call.
- * @return {!Array.<!Array>} Opaque data that can be passed to
- *     removeChangeListener.
- */
-Blockly.WorkspaceSvg.prototype.addChangeListener = function(func) {
-  var wrapper = Blockly.bindEvent_(this.getCanvas(),
-      'blocklyWorkspaceChange', null, func);
-  Array.prototype.push.apply(this.eventWrappers_, wrapper);
-  return wrapper;
-};
-
-/**
- * Stop listening for this workspace's changes.
- * @param {!Array.<!Array>} bindData Opaque data from addChangeListener.
- */
-Blockly.WorkspaceSvg.prototype.removeChangeListener = function(bindData) {
-  Blockly.unbindEvent_(bindData);
-  var i = this.eventWrappers_.indexOf(bindData);
-  if (i != -1) {
-    this.eventWrappers_.splice(i, 1);
-  }
-};
-
-/**
-=======
->>>>>>> 9323a01c
  * Mark this workspace as the currently focused main workspace.
  */
 Blockly.WorkspaceSvg.prototype.markFocused = function() {
