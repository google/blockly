/**
 * @license
 * Copyright 2012 Google LLC
 * SPDX-License-Identifier: Apache-2.0
 */

/**
 * @fileoverview Checkbox field.  Checked or not checked.
 */
'use strict';

/**
 * Checkbox field.  Checked or not checked.
 * @class
 */
goog.module('Blockly.FieldCheckbox');

const dom = goog.require('Blockly.utils.dom');
const fieldRegistry = goog.require('Blockly.fieldRegistry');
<<<<<<< HEAD
const object = goog.require('Blockly.utils.object');
const {Field} = goog.require('Blockly.Field');
=======
const {Field} = goog.require('Blockly.Field');
/* eslint-disable-next-line no-unused-vars */
const {Sentinel} = goog.requireType('Blockly.utils.Sentinel');
>>>>>>> 61322294
/** @suppress {extraRequire} */
goog.require('Blockly.Events.BlockChange');


/**
 * Class for a checkbox field.
<<<<<<< HEAD
 * @param {string|boolean=} opt_value The initial value of the field. Should
 *    either be 'TRUE', 'FALSE' or a boolean. Defaults to 'FALSE'.
 * @param {Function=} opt_validator  A function that is called to validate
 *    changes to the field's value. Takes in a value ('TRUE' or 'FALSE') &
 *    returns a validated value ('TRUE' or 'FALSE'), or null to abort the
 *    change.
 * @param {Object=} opt_config A map of options used to configure the field.
 *    See the [field creation documentation]{@link
 *    https://developers.google.com/blockly/guides/create-custom-blocks/fields/built-in-fields/checkbox#creation}
 *    for a list of properties this parameter supports.
 * @extends {Field}
 * @constructor
 * @alias Blockly.FieldCheckbox
 */
const FieldCheckbox = function(opt_value, opt_validator, opt_config) {
=======
 * @extends {Field}
 * @alias Blockly.FieldCheckbox
 */
class FieldCheckbox extends Field {
>>>>>>> 61322294
  /**
   * @param {(string|boolean|!Sentinel)=} opt_value The initial value of
   *     the field. Should either be 'TRUE', 'FALSE' or a boolean. Defaults to
   *     'FALSE'.
   *     Also accepts Field.SKIP_SETUP if you wish to skip setup (only used by
   *     subclasses that want to handle configuration and setting the field
   *     value after their own constructors have run).
   * @param {Function=} opt_validator  A function that is called to validate
   *     changes to the field's value. Takes in a value ('TRUE' or 'FALSE') &
   *     returns a validated value ('TRUE' or 'FALSE'), or null to abort the
   *     change.
   * @param {Object=} opt_config A map of options used to configure the field.
   *     See the [field creation documentation]{@link
   *     https://developers.google.com/blockly/guides/create-custom-blocks/fields/built-in-fields/checkbox#creation}
   *     for a list of properties this parameter supports.
   */
<<<<<<< HEAD
  this.checkChar_ = null;

  FieldCheckbox.superClass_.constructor.call(
      this, opt_value, opt_validator, opt_config);
};
object.inherits(FieldCheckbox, Field);

/**
 * The default value for this field.
 * @type {*}
 * @protected
 */
FieldCheckbox.prototype.DEFAULT_VALUE = false;

/**
 * Construct a FieldCheckbox from a JSON arg object.
 * @param {!Object} options A JSON object with options (checked).
 * @return {!FieldCheckbox} The new field instance.
 * @package
 * @nocollapse
 */
FieldCheckbox.fromJson = function(options) {
  // `this` might be a subclass of FieldCheckbox if that class doesn't override
  // the static fromJson method.
  return new this(options['checked'], undefined, options);
};

/**
 * Default character for the checkmark.
 * @type {string}
 * @const
 */
FieldCheckbox.CHECK_CHAR = '\u2713';

/**
 * Serializable fields are saved by the XML renderer, non-serializable fields
 * are not. Editable fields should also be serializable.
 * @type {boolean}
 */
FieldCheckbox.prototype.SERIALIZABLE = true;

/**
 * Mouse cursor style when over the hotspot that initiates editability.
 */
FieldCheckbox.prototype.CURSOR = 'default';

/**
 * Configure the field based on the given map of options.
 * @param {!Object} config A map of options to configure the field based on.
 * @protected
 * @override
 */
FieldCheckbox.prototype.configure_ = function(config) {
  FieldCheckbox.superClass_.configure_.call(this, config);
  if (config['checkCharacter']) {
    this.checkChar_ = config['checkCharacter'];
=======
  constructor(opt_value, opt_validator, opt_config) {
    super(Field.SKIP_SETUP);

    /**
     * Character for the check mark. Used to apply a different check mark
     * character to individual fields.
     * @type {string}
     * @private
     */
    this.checkChar_ = FieldCheckbox.CHECK_CHAR;

    /**
     * Serializable fields are saved by the serializer, non-serializable fields
     * are not. Editable fields should also be serializable.
     * @type {boolean}
     */
    this.SERIALIZABLE = true;

    /**
     * Mouse cursor style when over the hotspot that initiates editability.
     * @type {string}
     */
    this.CURSOR = 'default';

    if (opt_value === Field.SKIP_SETUP) return;
    if (opt_config) this.configure_(opt_config);
    this.setValue(opt_value);
    if (opt_validator) this.setValidator(opt_validator);
  }

  /**
   * Configure the field based on the given map of options.
   * @param {!Object} config A map of options to configure the field based on.
   * @protected
   * @override
   */
  configure_(config) {
    super.configure_(config);
    if (config['checkCharacter']) {
      this.checkChar_ = config['checkCharacter'];
    }
  }

  /**
   * Saves this field's value.
   * @return {*} The boolean value held by this field.
   * @override
   * @package
   */
  saveState() {
    const legacyState = this.saveLegacyState(FieldCheckbox);
    if (legacyState !== null) {
      return legacyState;
    }
    return this.getValueBoolean();
  }

  /**
   * Create the block UI for this checkbox.
   * @package
   */
  initView() {
    super.initView();

    dom.addClass(
        /** @type {!SVGTextElement} **/ (this.textElement_), 'blocklyCheckbox');
    this.textElement_.style.display = this.value_ ? 'block' : 'none';
  }

  /**
   * @override
   */
  render_() {
    if (this.textContent_) {
      this.textContent_.nodeValue = this.getDisplayText_();
    }
    this.updateSize_(this.getConstants().FIELD_CHECKBOX_X_OFFSET);
>>>>>>> 61322294
  }

<<<<<<< HEAD
/**
 * Saves this field's value.
 * @return {*} The boolean value held by this field.
 * @override
 * @package
 */
FieldCheckbox.prototype.saveState = function() {
  const legacyState = this.saveLegacyState(FieldCheckbox);
  if (legacyState !== null) {
    return legacyState;
  }
  return this.getValueBoolean();
};

/**
 * Create the block UI for this checkbox.
 * @package
 */
FieldCheckbox.prototype.initView = function() {
  FieldCheckbox.superClass_.initView.call(this);

  dom.addClass(
      /** @type {!SVGTextElement} **/ (this.textElement_), 'blocklyCheckbox');
  this.textElement_.style.display = this.value_ ? 'block' : 'none';
};

/**
 * @override
 */
FieldCheckbox.prototype.render_ = function() {
  if (this.textContent_) {
    this.textContent_.nodeValue = this.getDisplayText_();
=======
  /**
   * @override
   */
  getDisplayText_() {
    return this.checkChar_;
  }

  /**
   * Set the character used for the check mark.
   * @param {?string} character The character to use for the check mark, or
   *    null to use the default.
   */
  setCheckCharacter(character) {
    this.checkChar_ = character || FieldCheckbox.CHECK_CHAR;
    this.forceRerender();
  }

  /**
   * Toggle the state of the checkbox on click.
   * @protected
   */
  showEditor_() {
    this.setValue(!this.value_);
>>>>>>> 61322294
  }

<<<<<<< HEAD
/**
 * @override
 */
FieldCheckbox.prototype.getDisplayText_ = function() {
  return this.checkChar_ || FieldCheckbox.CHECK_CHAR;
};

/**
 * Set the character used for the check mark.
 * @param {?string} character The character to use for the check mark, or
 *    null to use the default.
 */
FieldCheckbox.prototype.setCheckCharacter = function(character) {
  this.checkChar_ = character;
  this.forceRerender();
};

/**
 * Toggle the state of the checkbox on click.
 * @protected
 */
FieldCheckbox.prototype.showEditor_ = function() {
  this.setValue(!this.value_);
};

/**
 * Ensure that the input value is valid ('TRUE' or 'FALSE').
 * @param {*=} opt_newValue The input value.
 * @return {?string} A valid value ('TRUE' or 'FALSE), or null if invalid.
 * @protected
 */
FieldCheckbox.prototype.doClassValidation_ = function(opt_newValue) {
  if (opt_newValue === true || opt_newValue === 'TRUE') {
    return 'TRUE';
=======
  /**
   * Ensure that the input value is valid ('TRUE' or 'FALSE').
   * @param {*=} opt_newValue The input value.
   * @return {?string} A valid value ('TRUE' or 'FALSE), or null if invalid.
   * @protected
   */
  doClassValidation_(opt_newValue) {
    if (opt_newValue === true || opt_newValue === 'TRUE') {
      return 'TRUE';
    }
    if (opt_newValue === false || opt_newValue === 'FALSE') {
      return 'FALSE';
    }
    return null;
  }

  /**
   * Update the value of the field, and update the checkElement.
   * @param {*} newValue The value to be saved. The default validator guarantees
   * that this is a either 'TRUE' or 'FALSE'.
   * @protected
   */
  doValueUpdate_(newValue) {
    this.value_ = this.convertValueToBool_(newValue);
    // Update visual.
    if (this.textElement_) {
      this.textElement_.style.display = this.value_ ? 'block' : 'none';
    }
  }

  /**
   * Get the value of this field, either 'TRUE' or 'FALSE'.
   * @return {string} The value of this field.
   */
  getValue() {
    return this.value_ ? 'TRUE' : 'FALSE';
  }

  /**
   * Get the boolean value of this field.
   * @return {boolean} The boolean value of this field.
   */
  getValueBoolean() {
    return /** @type {boolean} */ (this.value_);
>>>>>>> 61322294
  }

  /**
   * Get the text of this field. Used when the block is collapsed.
   * @return {string} Text representing the value of this field
   *    ('true' or 'false').
   */
  getText() {
    return String(this.convertValueToBool_(this.value_));
  }

<<<<<<< HEAD
/**
 * Update the value of the field, and update the checkElement.
 * @param {*} newValue The value to be saved. The default validator guarantees
 * that this is a either 'TRUE' or 'FALSE'.
 * @protected
 */
FieldCheckbox.prototype.doValueUpdate_ = function(newValue) {
  this.value_ = this.convertValueToBool_(newValue);
  // Update visual.
  if (this.textElement_) {
    this.textElement_.style.display = this.value_ ? 'block' : 'none';
=======
  /**
   * Convert a value into a pure boolean.
   *
   * Converts 'TRUE' to true and 'FALSE' to false correctly, everything else
   * is cast to a boolean.
   * @param {*} value The value to convert.
   * @return {boolean} The converted value.
   * @private
   */
  convertValueToBool_(value) {
    if (typeof value === 'string') {
      return value === 'TRUE';
    } else {
      return !!value;
    }
>>>>>>> 61322294
  }

<<<<<<< HEAD
/**
 * Get the value of this field, either 'TRUE' or 'FALSE'.
 * @return {string} The value of this field.
 */
FieldCheckbox.prototype.getValue = function() {
  return this.value_ ? 'TRUE' : 'FALSE';
};
=======
  /**
   * Construct a FieldCheckbox from a JSON arg object.
   * @param {!Object} options A JSON object with options (checked).
   * @return {!FieldCheckbox} The new field instance.
   * @package
   * @nocollapse
   */
  static fromJson(options) {
    // `this` might be a subclass of FieldCheckbox if that class doesn't
    // 'override' the static fromJson method.
    return new this(options['checked'], undefined, options);
  }
}
>>>>>>> 61322294

/**
 * The default value for this field.
 * @type {*}
 * @protected
 */
<<<<<<< HEAD
FieldCheckbox.prototype.getValueBoolean = function() {
  return /** @type {boolean} */ (this.value_);
};
=======
FieldCheckbox.prototype.DEFAULT_VALUE = false;
>>>>>>> 61322294

/**
 * Default character for the checkmark.
 * @type {string}
 * @const
 */
<<<<<<< HEAD
FieldCheckbox.prototype.getText = function() {
  return String(this.convertValueToBool_(this.value_));
};

/**
 * Convert a value into a pure boolean.
 *
 * Converts 'TRUE' to true and 'FALSE' to false correctly, everything else
 * is cast to a boolean.
 * @param {*} value The value to convert.
 * @return {boolean} The converted value.
 * @private
 */
FieldCheckbox.prototype.convertValueToBool_ = function(value) {
  if (typeof value === 'string') {
    return value === 'TRUE';
  } else {
    return !!value;
  }
};

fieldRegistry.register('field_checkbox', FieldCheckbox);

=======
FieldCheckbox.CHECK_CHAR = '\u2713';

fieldRegistry.register('field_checkbox', FieldCheckbox);

>>>>>>> 61322294
exports.FieldCheckbox = FieldCheckbox;<|MERGE_RESOLUTION|>--- conflicted
+++ resolved
@@ -17,42 +17,19 @@
 
 const dom = goog.require('Blockly.utils.dom');
 const fieldRegistry = goog.require('Blockly.fieldRegistry');
-<<<<<<< HEAD
-const object = goog.require('Blockly.utils.object');
-const {Field} = goog.require('Blockly.Field');
-=======
 const {Field} = goog.require('Blockly.Field');
 /* eslint-disable-next-line no-unused-vars */
 const {Sentinel} = goog.requireType('Blockly.utils.Sentinel');
->>>>>>> 61322294
 /** @suppress {extraRequire} */
 goog.require('Blockly.Events.BlockChange');
 
 
 /**
  * Class for a checkbox field.
-<<<<<<< HEAD
- * @param {string|boolean=} opt_value The initial value of the field. Should
- *    either be 'TRUE', 'FALSE' or a boolean. Defaults to 'FALSE'.
- * @param {Function=} opt_validator  A function that is called to validate
- *    changes to the field's value. Takes in a value ('TRUE' or 'FALSE') &
- *    returns a validated value ('TRUE' or 'FALSE'), or null to abort the
- *    change.
- * @param {Object=} opt_config A map of options used to configure the field.
- *    See the [field creation documentation]{@link
- *    https://developers.google.com/blockly/guides/create-custom-blocks/fields/built-in-fields/checkbox#creation}
- *    for a list of properties this parameter supports.
- * @extends {Field}
- * @constructor
- * @alias Blockly.FieldCheckbox
- */
-const FieldCheckbox = function(opt_value, opt_validator, opt_config) {
-=======
  * @extends {Field}
  * @alias Blockly.FieldCheckbox
  */
 class FieldCheckbox extends Field {
->>>>>>> 61322294
   /**
    * @param {(string|boolean|!Sentinel)=} opt_value The initial value of
    *     the field. Should either be 'TRUE', 'FALSE' or a boolean. Defaults to
@@ -69,64 +46,6 @@
    *     https://developers.google.com/blockly/guides/create-custom-blocks/fields/built-in-fields/checkbox#creation}
    *     for a list of properties this parameter supports.
    */
-<<<<<<< HEAD
-  this.checkChar_ = null;
-
-  FieldCheckbox.superClass_.constructor.call(
-      this, opt_value, opt_validator, opt_config);
-};
-object.inherits(FieldCheckbox, Field);
-
-/**
- * The default value for this field.
- * @type {*}
- * @protected
- */
-FieldCheckbox.prototype.DEFAULT_VALUE = false;
-
-/**
- * Construct a FieldCheckbox from a JSON arg object.
- * @param {!Object} options A JSON object with options (checked).
- * @return {!FieldCheckbox} The new field instance.
- * @package
- * @nocollapse
- */
-FieldCheckbox.fromJson = function(options) {
-  // `this` might be a subclass of FieldCheckbox if that class doesn't override
-  // the static fromJson method.
-  return new this(options['checked'], undefined, options);
-};
-
-/**
- * Default character for the checkmark.
- * @type {string}
- * @const
- */
-FieldCheckbox.CHECK_CHAR = '\u2713';
-
-/**
- * Serializable fields are saved by the XML renderer, non-serializable fields
- * are not. Editable fields should also be serializable.
- * @type {boolean}
- */
-FieldCheckbox.prototype.SERIALIZABLE = true;
-
-/**
- * Mouse cursor style when over the hotspot that initiates editability.
- */
-FieldCheckbox.prototype.CURSOR = 'default';
-
-/**
- * Configure the field based on the given map of options.
- * @param {!Object} config A map of options to configure the field based on.
- * @protected
- * @override
- */
-FieldCheckbox.prototype.configure_ = function(config) {
-  FieldCheckbox.superClass_.configure_.call(this, config);
-  if (config['checkCharacter']) {
-    this.checkChar_ = config['checkCharacter'];
-=======
   constructor(opt_value, opt_validator, opt_config) {
     super(Field.SKIP_SETUP);
 
@@ -204,43 +123,8 @@
       this.textContent_.nodeValue = this.getDisplayText_();
     }
     this.updateSize_(this.getConstants().FIELD_CHECKBOX_X_OFFSET);
->>>>>>> 61322294
-  }
-
-<<<<<<< HEAD
-/**
- * Saves this field's value.
- * @return {*} The boolean value held by this field.
- * @override
- * @package
- */
-FieldCheckbox.prototype.saveState = function() {
-  const legacyState = this.saveLegacyState(FieldCheckbox);
-  if (legacyState !== null) {
-    return legacyState;
-  }
-  return this.getValueBoolean();
-};
-
-/**
- * Create the block UI for this checkbox.
- * @package
- */
-FieldCheckbox.prototype.initView = function() {
-  FieldCheckbox.superClass_.initView.call(this);
-
-  dom.addClass(
-      /** @type {!SVGTextElement} **/ (this.textElement_), 'blocklyCheckbox');
-  this.textElement_.style.display = this.value_ ? 'block' : 'none';
-};
-
-/**
- * @override
- */
-FieldCheckbox.prototype.render_ = function() {
-  if (this.textContent_) {
-    this.textContent_.nodeValue = this.getDisplayText_();
-=======
+  }
+
   /**
    * @override
    */
@@ -264,45 +148,8 @@
    */
   showEditor_() {
     this.setValue(!this.value_);
->>>>>>> 61322294
-  }
-
-<<<<<<< HEAD
-/**
- * @override
- */
-FieldCheckbox.prototype.getDisplayText_ = function() {
-  return this.checkChar_ || FieldCheckbox.CHECK_CHAR;
-};
-
-/**
- * Set the character used for the check mark.
- * @param {?string} character The character to use for the check mark, or
- *    null to use the default.
- */
-FieldCheckbox.prototype.setCheckCharacter = function(character) {
-  this.checkChar_ = character;
-  this.forceRerender();
-};
-
-/**
- * Toggle the state of the checkbox on click.
- * @protected
- */
-FieldCheckbox.prototype.showEditor_ = function() {
-  this.setValue(!this.value_);
-};
-
-/**
- * Ensure that the input value is valid ('TRUE' or 'FALSE').
- * @param {*=} opt_newValue The input value.
- * @return {?string} A valid value ('TRUE' or 'FALSE), or null if invalid.
- * @protected
- */
-FieldCheckbox.prototype.doClassValidation_ = function(opt_newValue) {
-  if (opt_newValue === true || opt_newValue === 'TRUE') {
-    return 'TRUE';
-=======
+  }
+
   /**
    * Ensure that the input value is valid ('TRUE' or 'FALSE').
    * @param {*=} opt_newValue The input value.
@@ -347,7 +194,6 @@
    */
   getValueBoolean() {
     return /** @type {boolean} */ (this.value_);
->>>>>>> 61322294
   }
 
   /**
@@ -359,19 +205,6 @@
     return String(this.convertValueToBool_(this.value_));
   }
 
-<<<<<<< HEAD
-/**
- * Update the value of the field, and update the checkElement.
- * @param {*} newValue The value to be saved. The default validator guarantees
- * that this is a either 'TRUE' or 'FALSE'.
- * @protected
- */
-FieldCheckbox.prototype.doValueUpdate_ = function(newValue) {
-  this.value_ = this.convertValueToBool_(newValue);
-  // Update visual.
-  if (this.textElement_) {
-    this.textElement_.style.display = this.value_ ? 'block' : 'none';
-=======
   /**
    * Convert a value into a pure boolean.
    *
@@ -387,18 +220,8 @@
     } else {
       return !!value;
     }
->>>>>>> 61322294
-  }
-
-<<<<<<< HEAD
-/**
- * Get the value of this field, either 'TRUE' or 'FALSE'.
- * @return {string} The value of this field.
- */
-FieldCheckbox.prototype.getValue = function() {
-  return this.value_ ? 'TRUE' : 'FALSE';
-};
-=======
+  }
+
   /**
    * Construct a FieldCheckbox from a JSON arg object.
    * @param {!Object} options A JSON object with options (checked).
@@ -412,54 +235,21 @@
     return new this(options['checked'], undefined, options);
   }
 }
->>>>>>> 61322294
 
 /**
  * The default value for this field.
  * @type {*}
  * @protected
  */
-<<<<<<< HEAD
-FieldCheckbox.prototype.getValueBoolean = function() {
-  return /** @type {boolean} */ (this.value_);
-};
-=======
 FieldCheckbox.prototype.DEFAULT_VALUE = false;
->>>>>>> 61322294
 
 /**
  * Default character for the checkmark.
  * @type {string}
  * @const
  */
-<<<<<<< HEAD
-FieldCheckbox.prototype.getText = function() {
-  return String(this.convertValueToBool_(this.value_));
-};
-
-/**
- * Convert a value into a pure boolean.
- *
- * Converts 'TRUE' to true and 'FALSE' to false correctly, everything else
- * is cast to a boolean.
- * @param {*} value The value to convert.
- * @return {boolean} The converted value.
- * @private
- */
-FieldCheckbox.prototype.convertValueToBool_ = function(value) {
-  if (typeof value === 'string') {
-    return value === 'TRUE';
-  } else {
-    return !!value;
-  }
-};
+FieldCheckbox.CHECK_CHAR = '\u2713';
 
 fieldRegistry.register('field_checkbox', FieldCheckbox);
 
-=======
-FieldCheckbox.CHECK_CHAR = '\u2713';
-
-fieldRegistry.register('field_checkbox', FieldCheckbox);
-
->>>>>>> 61322294
 exports.FieldCheckbox = FieldCheckbox;