/**
 * @license
 * Copyright 2018 Google LLC
 * SPDX-License-Identifier: Apache-2.0
 */

/**
 * @fileoverview Gulp tasks to package Blockly for distribution on NPM.
 */

var gulp = require('gulp');
gulp.concat = require('gulp-concat');
gulp.replace = require('gulp-replace');
gulp.rename = require('gulp-rename');
gulp.insert = require('gulp-insert');
gulp.umd = require('gulp-umd');

var path = require('path');
var fs = require('fs');
<<<<<<< HEAD
var { getPackageJson } = require('./helper_tasks');

const blocklyRoot = '../../';

// The destination path where all the NPM distribution files will go.
let packageDistribution = 'dist';

const outputArgIndex = process.argv.indexOf("--output");
if (outputArgIndex > -1 && process.argv[outputArgIndex + 1]) {
    packageDistribution = process.argv[outputArgIndex + 1];
}
=======
var rimraf = require('rimraf');
var {getPackageJson} = require('./helper_tasks');
var {BUILD_DIR, RELEASE_DIR, TYPINGS_BUILD_DIR} = require('./config');

// Path to template files for gulp-umd.
const TEMPLATE_DIR = 'scripts/package/templates';
>>>>>>> 4e87be70

/**
 * A helper method for wrapping a file into a Universal Module Definition.
 * @param {string} namespace The export namespace.
 * @param {Array<Object>} dependencies An array of dependencies to inject.
 */
function packageUMD(namespace, dependencies) {
  return gulp.umd({
    dependencies: function () { return dependencies; },
    namespace: function () { return namespace; },
    exports: function () { return namespace; },
    template: path.join(TEMPLATE_DIR, 'umd.template')
  });
};

/**
 * A helper method for wrapping a file into a CommonJS module for Node.js.
 * @param {string} namespace The export namespace.
 * @param {Array<Object>} dependencies An array of dependencies to inject.
 */
function packageCommonJS(namespace, dependencies) {
  return gulp.umd({
    dependencies: function () { return dependencies; },
    namespace: function () { return namespace; },
    exports: function () { return namespace; },
    template: path.join(TEMPLATE_DIR, 'node.template')
  });
};

// Sanity check that the BUILD_DIR directory exists, and that certain
// files are in it.
function checkBuildDir(done) {
  // Check that directory exists.
  if (!fs.existsSync(BUILD_DIR)) {
    done(new Error(`The ${BUILD_DIR} directory does not exist.  ` +
        'Has packageTasks.build been run?'));
    return;
  }
  // Check files built by buildTasks.build exist in BUILD_DIR.
  for (const fileName of [
    'blockly_compressed.js',  // buildTasks.buildCompressed
    'blocks_compressed.js',  // buildTasks.buildBlocks
    'javascript_compressed.js',  // buildTasks.buildGenerators
    'msg/js/en.js',  // buildTaks.buildLangfiles
  ]) {
    if (!fs.existsSync(`${BUILD_DIR}/${fileName}`)) {
      done(new Error(
          `Your ${BUILD_DIR} directory does not contain ${fileName}.  ` +
          'Has packageTasks.build been run?  Try "npm run build".'));
      return;
    }
  }
  done();
}

/**
 * This task copies source files into the release directory.
 */
function packageSources() {
  return gulp.src(['core/**/**.js', 'blocks/**.js', 'generators/**/**.js'],
      {base: '.'})
    .pipe(gulp.dest(RELEASE_DIR));
};

/**
 * This task copies the compressed files and their source maps into
 * the release directory.
 */
function packageCompressed() {
  return gulp.src('*_compressed.js?(.map)', {cwd: BUILD_DIR})
    .pipe(gulp.dest(RELEASE_DIR));
};

/**
 * This task wraps scripts/package/blockly.js into a UMD module.
 * @example import 'blockly/blockly';
 */
function packageBlockly() {
  return gulp.src('scripts/package/blockly.js')
    .pipe(packageUMD('Blockly', [{
        name: 'Blockly',
        amd: './blockly_compressed',
        cjs: './blockly_compressed',
      }]))
    .pipe(gulp.rename('blockly.js'))
    .pipe(gulp.dest(RELEASE_DIR));
};

/**
 * This task wraps scripts/package/blocks.js into a UMD module.
 * @example import 'blockly/blocks';
 */
function packageBlocks() {
  return gulp.src('scripts/package/blocks.js')
    .pipe(packageUMD('BlocklyBlocks', [{
        name: 'BlocklyBlocks',
        amd: './blocks_compressed',
        cjs: './blocks_compressed',
      }]))
    .pipe(gulp.rename('blocks.js'))
    .pipe(gulp.dest(RELEASE_DIR));
};

/**
 * This task wraps scripts/package/index.js into a UMD module.
 * We implicitly require the Node entry point in CommonJS environments,
 * and the Browser entry point for AMD environments.
 * @example import * as Blockly from 'blockly';
 */
function packageIndex() {
  return gulp.src('scripts/package/index.js')
    .pipe(packageUMD('Blockly', [{
        name: 'Blockly',
        amd: './browser',
        cjs: './node',
      }]))
    .pipe(gulp.rename('index.js'))
    .pipe(gulp.dest(RELEASE_DIR));
};

/**
 * This task wraps scripts/package/browser/index.js into a UMD module.
 * By default, the module includes Blockly core and built-in blocks,
 * as well as the JavaScript code generator and the English block
 * localization files.
 * This module is configured (in package.json) to replaces the module
 * built by package-node in browser environments.
 * @example import * as Blockly from 'blockly/browser';
 */
function packageBrowser() {
  return gulp.src('scripts/package/browser/index.js')
    .pipe(packageUMD('Blockly', [{
        name: 'Blockly',
        amd: './core-browser',
        cjs: './core-browser',
      },{
        name: 'En',
        amd: './msg/en',
        cjs: './msg/en',
      },{
        name: 'BlocklyBlocks',
        amd: './blocks',
        cjs: './blocks',
      },{
        name: 'BlocklyJS',
        amd: './javascript',
        cjs: './javascript',
      }]))
    .pipe(gulp.rename('browser.js'))
    .pipe(gulp.dest(RELEASE_DIR));
};

/**
 * This task wraps scripts/package/browser/core.js into a UMD module.
 * By default, the module includes the Blockly core package and a
 * helper method to set the locale.
 * This module is configured (in package.json) to replaces the module
 * built by package-node-core in browser environments.
 * @example import * as Blockly from 'blockly/core';
 */
function packageCore() {
  return gulp.src('scripts/package/browser/core.js')
    .pipe(packageUMD('Blockly', [{
        name: 'Blockly',
        amd: './blockly',
        cjs: './blockly',
      }]))
    .pipe(gulp.rename('core-browser.js'))
    .pipe(gulp.dest(RELEASE_DIR));
};

/**
 * This task wraps scripts/package/node/index.js into a CommonJS module for Node.js.
 * By default, the module includes Blockly core and built-in blocks,
 * as well as all the code generators and the English block localization files.
 * This module is configured (in package.json) to be replaced by the module
 * built by package-browser in browser environments.
 * @example import * as Blockly from 'blockly/node';
 */
function packageNode() {
  return gulp.src('scripts/package/node/index.js')
    .pipe(packageCommonJS('Blockly', [{
        name: 'Blockly',
        cjs: './core',
      },{
        name: 'En',
        cjs: './msg/en',
      },{
        name: 'BlocklyBlocks',
        cjs: './blocks',
      },{
        name: 'BlocklyJS',
        cjs: './javascript',
      },{
        name: 'BlocklyPython',
        cjs: './python',
      },{
        name: 'BlocklyPHP',
        cjs: './php',
      },{
        name: 'BlocklyLua',
        cjs: './lua',
      }, {
        name: 'BlocklyDart',
        cjs: './dart',
      }]))
    .pipe(gulp.rename('node.js'))
    .pipe(gulp.dest(RELEASE_DIR));
};

/**
 * This task wraps scripts/package/node/core.js into a CommonJS module for Node.js.
 * By default, the module includes the Blockly core package for Node.js
 * and a helper method to set the locale.
 * This module is configured (in package.json) to be replaced by the module
 * built by package-core in browser environments.
 * @example import * as Blockly from 'blockly/core';
 */
function packageNodeCore() {
  return gulp.src('scripts/package/node/core.js')
    .pipe(packageCommonJS('Blockly', [{
        name: 'Blockly',
        amd: './blockly',
        cjs: './blockly',
      }]))
    .pipe(gulp.rename('core.js'))
    .pipe(gulp.dest(RELEASE_DIR));
};

/**
 * A helper method for wrapping a generator file into a UMD module.
 * @param {string} file Source file name.
 * @param {string} rename Destination file name.
 * @param {string} namespace Export namespace.
 */
function packageGenerator(file, rename, namespace) {
  return gulp.src(`scripts/package/${rename}`)
    .pipe(packageUMD(`Blockly${namespace}`, [{
        name: 'Blockly',
        amd: './core',
        cjs: './core',
      }, {
        name: `Blockly${namespace}`,
        amd: `./${file}`,
        cjs: `./${file}`,
      }]))
    .pipe(gulp.rename(rename))
    .pipe(gulp.dest(RELEASE_DIR));
};

/**
 * This task wraps javascript_compressed.js into a UMD module.
 * @example import 'blockly/javascript';
 */
function packageJavascript() {
  return packageGenerator('javascript_compressed.js', 'javascript.js', 'JavaScript');
};

/**
 * This task wraps python_compressed.js into a UMD module.
 * @example import 'blockly/python';
 */
function packagePython() {
  return packageGenerator('python_compressed.js', 'python.js', 'Python');
};

/**
 * This task wraps lua_compressed.js into a UMD module.
 * @example import 'blockly/lua';
 */
function packageLua() {
  return packageGenerator('lua_compressed.js', 'lua.js', 'Lua');
};

/**
 * This task wraps dart_compressed.js into a UMD module.
 * @example import 'blockly/dart';
 */
function packageDart() {
  return packageGenerator('dart_compressed.js', 'dart.js', 'Dart');
};

/**
 * This task wraps php_compressed.js into a UMD module.
 * @example import 'blockly/php';
 */
function packagePHP() {
  return packageGenerator('php_compressed.js', 'php.js', 'PHP');
};

/**
 * This task wraps each of the ${BUILD_DIR}/msg/js/* files into a UMD module.
 * @example import * as En from 'blockly/msg/en';
 */
function packageLocales() {
  // Remove references to goog.provide and goog.require.
  return gulp.src(`${BUILD_DIR}/msg/js/*.js`)
      .pipe(gulp.replace(/goog\.[^\n]+/g, ''))
      .pipe(gulp.insert.prepend(`
      var Blockly = {};Blockly.Msg={};`))
      .pipe(packageUMD('Blockly.Msg', [{
          name: 'Blockly',
          amd: '../core',
          cjs: '../core',
        }]))
      .pipe(gulp.dest(`${RELEASE_DIR}/msg`));
};

/**
 * This task creates a UMD bundle of Blockly which includes the Blockly
 * core files, the built-in blocks, the JavaScript code generator and the
 * English localization files.
 * @example <script src="https://unpkg.com/blockly/blockly.min.js"></script>
 */
function packageUMDBundle() {
  var srcs = [
    `${BUILD_DIR}/blockly_compressed.js`,
    `${BUILD_DIR}/msg/js/en.js`,
    `${BUILD_DIR}/blocks_compressed.js`,
    `${BUILD_DIR}/javascript_compressed.js`,
  ];
  return gulp.src(srcs)
      .pipe(gulp.concat('blockly.min.js'))
      .pipe(gulp.dest(`${RELEASE_DIR}`));
};

/**
 * This task copies all the media/* files into the release directory.
 */
function packageMedia() {
  return gulp.src('media/*')
    .pipe(gulp.dest(`${RELEASE_DIR}/media`));
};

/**
 * This task copies the package.json file into the release directory.
 */
function packageJSON(cb) {
  const packageJson = getPackageJson();
  const json = Object.assign({}, packageJson);
  delete json['scripts'];
  if (!fs.existsSync(RELEASE_DIR)) {
    fs.mkdirSync(RELEASE_DIR, {recursive: true});
  }
  fs.writeFileSync(`${RELEASE_DIR}/package.json`,
      JSON.stringify(json, null, 2));
  cb();
};

/**
 * This task copies the scripts/package/README.md file into the
 * release directory.  This file is what developers will see at
 * https://www.npmjs.com/package/blockly .
 */
function packageReadme() {
  return gulp.src('scripts/package/README.md')
    .pipe(gulp.dest(RELEASE_DIR));
};

/**
 * This task copies the typings/blockly.d.ts TypeScript definition
 * file into the release directory.  The bundled declaration file is
 * referenced in package.json in the types property.
 * As of Q4 2021 this simply copies the existing ts definition files, since
 * generation through typescript-closure-tools does not work with goog.module.
 * TODO(5621): Regenerate definition files and copy them into the release dir as
 * needed.
 */
function packageDTS() {
  const handwrittenSrcs = [
    'typings/*.d.ts',
    'typings/msg/msg.d.ts',
  ];
  return gulp.src(handwrittenSrcs, {base: 'typings'})
      .pipe(gulp.dest(RELEASE_DIR));
};

/**
 * This task cleans the release directory (by deleting it).
 */
function cleanReleaseDir(done) {
  // Sanity check.
  if (RELEASE_DIR === '.' || RELEASE_DIR === '/') {
    throw new Error(`Refusing to rm -rf ${RELEASE_DIR}`);
  }
  rimraf(RELEASE_DIR, done);
}

/**
 * This task prepares the files to be included in the NPM by copying
 * them into the release directory.
 */
const package = gulp.series(
    checkBuildDir,
    cleanReleaseDir,
    gulp.parallel(
        packageIndex,
        packageSources,
        packageCompressed,
        packageBrowser,
        packageNode,
        packageCore,
        packageNodeCore,
        packageBlockly,
        packageBlocks,
        packageJavascript,
        packagePython,
        packageLua,
        packageDart,
        packagePHP,
        packageLocales,
        packageMedia,
        packageUMDBundle,
        packageJSON,
        packageReadme,
        packageDTS)
    );

module.exports = {
  cleanReleaseDir: cleanReleaseDir,
  package: package,
};<|MERGE_RESOLUTION|>--- conflicted
+++ resolved
@@ -17,26 +17,20 @@
 
 var path = require('path');
 var fs = require('fs');
-<<<<<<< HEAD
-var { getPackageJson } = require('./helper_tasks');
-
-const blocklyRoot = '../../';
-
-// The destination path where all the NPM distribution files will go.
-let packageDistribution = 'dist';
-
-const outputArgIndex = process.argv.indexOf("--output");
-if (outputArgIndex > -1 && process.argv[outputArgIndex + 1]) {
-    packageDistribution = process.argv[outputArgIndex + 1];
-}
-=======
 var rimraf = require('rimraf');
 var {getPackageJson} = require('./helper_tasks');
 var {BUILD_DIR, RELEASE_DIR, TYPINGS_BUILD_DIR} = require('./config');
 
+// The destination path where all the NPM distribution files will go.
+let releaseDir = RELEASE_DIR;
+
+const outputArgIndex = process.argv.indexOf("--output");
+if (outputArgIndex > -1 && process.argv[outputArgIndex + 1]) {
+  releaseDir = process.argv[outputArgIndex + 1];
+}
+
 // Path to template files for gulp-umd.
 const TEMPLATE_DIR = 'scripts/package/templates';
->>>>>>> 4e87be70
 
 /**
  * A helper method for wrapping a file into a Universal Module Definition.
@@ -98,7 +92,7 @@
 function packageSources() {
   return gulp.src(['core/**/**.js', 'blocks/**.js', 'generators/**/**.js'],
       {base: '.'})
-    .pipe(gulp.dest(RELEASE_DIR));
+    .pipe(gulp.dest(releaseDir));
 };
 
 /**
@@ -107,7 +101,7 @@
  */
 function packageCompressed() {
   return gulp.src('*_compressed.js?(.map)', {cwd: BUILD_DIR})
-    .pipe(gulp.dest(RELEASE_DIR));
+    .pipe(gulp.dest(releaseDir));
 };
 
 /**
@@ -122,7 +116,7 @@
         cjs: './blockly_compressed',
       }]))
     .pipe(gulp.rename('blockly.js'))
-    .pipe(gulp.dest(RELEASE_DIR));
+    .pipe(gulp.dest(releaseDir));
 };
 
 /**
@@ -137,7 +131,7 @@
         cjs: './blocks_compressed',
       }]))
     .pipe(gulp.rename('blocks.js'))
-    .pipe(gulp.dest(RELEASE_DIR));
+    .pipe(gulp.dest(releaseDir));
 };
 
 /**
@@ -154,7 +148,7 @@
         cjs: './node',
       }]))
     .pipe(gulp.rename('index.js'))
-    .pipe(gulp.dest(RELEASE_DIR));
+    .pipe(gulp.dest(releaseDir));
 };
 
 /**
@@ -186,7 +180,7 @@
         cjs: './javascript',
       }]))
     .pipe(gulp.rename('browser.js'))
-    .pipe(gulp.dest(RELEASE_DIR));
+    .pipe(gulp.dest(releaseDir));
 };
 
 /**
@@ -205,7 +199,7 @@
         cjs: './blockly',
       }]))
     .pipe(gulp.rename('core-browser.js'))
-    .pipe(gulp.dest(RELEASE_DIR));
+    .pipe(gulp.dest(releaseDir));
 };
 
 /**
@@ -244,7 +238,7 @@
         cjs: './dart',
       }]))
     .pipe(gulp.rename('node.js'))
-    .pipe(gulp.dest(RELEASE_DIR));
+    .pipe(gulp.dest(releaseDir));
 };
 
 /**
@@ -263,7 +257,7 @@
         cjs: './blockly',
       }]))
     .pipe(gulp.rename('core.js'))
-    .pipe(gulp.dest(RELEASE_DIR));
+    .pipe(gulp.dest(releaseDir));
 };
 
 /**
@@ -284,7 +278,7 @@
         cjs: `./${file}`,
       }]))
     .pipe(gulp.rename(rename))
-    .pipe(gulp.dest(RELEASE_DIR));
+    .pipe(gulp.dest(releaseDir));
 };
 
 /**
@@ -342,7 +336,7 @@
           amd: '../core',
           cjs: '../core',
         }]))
-      .pipe(gulp.dest(`${RELEASE_DIR}/msg`));
+      .pipe(gulp.dest(`${releaseDir}/msg`));
 };
 
 /**
@@ -360,7 +354,7 @@
   ];
   return gulp.src(srcs)
       .pipe(gulp.concat('blockly.min.js'))
-      .pipe(gulp.dest(`${RELEASE_DIR}`));
+      .pipe(gulp.dest(`${releaseDir}`));
 };
 
 /**
@@ -368,7 +362,7 @@
  */
 function packageMedia() {
   return gulp.src('media/*')
-    .pipe(gulp.dest(`${RELEASE_DIR}/media`));
+    .pipe(gulp.dest(`${releaseDir}/media`));
 };
 
 /**
@@ -378,10 +372,10 @@
   const packageJson = getPackageJson();
   const json = Object.assign({}, packageJson);
   delete json['scripts'];
-  if (!fs.existsSync(RELEASE_DIR)) {
-    fs.mkdirSync(RELEASE_DIR, {recursive: true});
+  if (!fs.existsSync(releaseDir)) {
+    fs.mkdirSync(releaseDir, {recursive: true});
   }
-  fs.writeFileSync(`${RELEASE_DIR}/package.json`,
+  fs.writeFileSync(`${releaseDir}/package.json`,
       JSON.stringify(json, null, 2));
   cb();
 };
@@ -393,7 +387,7 @@
  */
 function packageReadme() {
   return gulp.src('scripts/package/README.md')
-    .pipe(gulp.dest(RELEASE_DIR));
+    .pipe(gulp.dest(releaseDir));
 };
 
 /**
@@ -411,7 +405,7 @@
     'typings/msg/msg.d.ts',
   ];
   return gulp.src(handwrittenSrcs, {base: 'typings'})
-      .pipe(gulp.dest(RELEASE_DIR));
+      .pipe(gulp.dest(releaseDir));
 };
 
 /**
@@ -419,10 +413,10 @@
  */
 function cleanReleaseDir(done) {
   // Sanity check.
-  if (RELEASE_DIR === '.' || RELEASE_DIR === '/') {
-    throw new Error(`Refusing to rm -rf ${RELEASE_DIR}`);
+  if (releaseDir === '.' || releaseDir === '/') {
+    throw new Error(`Refusing to rm -rf ${releaseDir}`);
   }
-  rimraf(RELEASE_DIR, done);
+  rimraf(releaseDir, done);
 }
 
 /**
