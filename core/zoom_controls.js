--- conflicted
+++ resolved
@@ -20,11 +20,7 @@
 const browserEvents = goog.require('Blockly.browserEvents');
 const dom = goog.require('Blockly.utils.dom');
 const eventUtils = goog.require('Blockly.Events.utils');
-<<<<<<< HEAD
-const internalConstants = goog.require('Blockly.internalConstants');
-=======
 const {SPRITE} = goog.require('Blockly.sprite');
->>>>>>> 61322294
 const uiPosition = goog.require('Blockly.uiPosition');
 const {ComponentManager} = goog.require('Blockly.ComponentManager');
 /* eslint-disable-next-line no-unused-vars */
@@ -42,24 +38,12 @@
 
 /**
  * Class for a zoom controls.
-<<<<<<< HEAD
- * @param {!WorkspaceSvg} workspace The workspace to sit in.
- * @constructor
- * @implements {IPositionable}
- * @alias Blockly.ZoomControls
- */
-const ZoomControls = function(workspace) {
-  /**
-   * @type {!WorkspaceSvg}
-   * @private
-=======
  * @implements {IPositionable}
  * @alias Blockly.ZoomControls
  */
 class ZoomControls {
   /**
    * @param {!WorkspaceSvg} workspace The workspace to sit in.
->>>>>>> 61322294
    */
   constructor(workspace) {
     /**
@@ -216,14 +200,7 @@
     return this.svgGroup_;
   }
   /**
-<<<<<<< HEAD
-   * A handle to use to unbind the mouse down event handler for zoom reset
-   *    button. Opaque data returned from browserEvents.conditionalBind.
-   * @type {?browserEvents.Data}
-   * @private
-=======
    * Initializes the zoom controls.
->>>>>>> 61322294
    */
   init() {
     this.workspace_.getComponentManager().addComponent({
@@ -234,15 +211,8 @@
     this.initialized_ = true;
   }
   /**
-<<<<<<< HEAD
-   * A handle to use to unbind the mouse down event handler for zoom in button.
-   * Opaque data returned from browserEvents.conditionalBind.
-   * @type {?browserEvents.Data}
-   * @private
-=======
    * Disposes of this zoom controls.
    * Unlink from all DOM elements to prevent memory leaks.
->>>>>>> 61322294
    */
   dispose() {
     this.workspace_.getComponentManager().removeComponent('zoomControls');
@@ -260,17 +230,10 @@
     }
   }
   /**
-<<<<<<< HEAD
-   * A handle to use to unbind the mouse down event handler for zoom out button.
-   * Opaque data returned from browserEvents.conditionalBind.
-   * @type {?browserEvents.Data}
-   * @private
-=======
    * Returns the bounding rectangle of the UI element in pixel units relative to
    * the Blockly injection div.
    * @return {?Rect} The UI elements's bounding box. Null if
    *   bounding box should be ignored by other UI elements.
->>>>>>> 61322294
    */
   getBoundingRectangle() {
     let height = this.SMALL_SPACING_ + 2 * this.HEIGHT_;
@@ -391,420 +354,6 @@
    *     instances on the same page.
    * @private
    */
-<<<<<<< HEAD
-  this.zoomResetGroup_ = null;
-};
-
-/**
- * Width of the zoom controls.
- * @type {number}
- * @const
- * @private
- */
-ZoomControls.prototype.WIDTH_ = 32;
-
-/**
- * Height of each zoom control.
- * @type {number}
- * @const
- * @private
- */
-ZoomControls.prototype.HEIGHT_ = 32;
-
-/**
- * Small spacing used between the zoom in and out control, in pixels.
- * @type {number}
- * @const
- * @private
- */
-ZoomControls.prototype.SMALL_SPACING_ = 2;
-
-/**
- * Large spacing used between the zoom in and reset control, in pixels.
- * @type {number}
- * @const
- * @private
- */
-ZoomControls.prototype.LARGE_SPACING_ = 11;
-
-/**
- * Distance between zoom controls and bottom or top edge of workspace.
- * @type {number}
- * @const
- * @private
- */
-ZoomControls.prototype.MARGIN_VERTICAL_ = 20;
-
-/**
- * Distance between zoom controls and right or left edge of workspace.
- * @type {number}
- * @private
- */
-ZoomControls.prototype.MARGIN_HORIZONTAL_ = 20;
-
-/**
- * The SVG group containing the zoom controls.
- * @type {SVGElement}
- * @private
- */
-ZoomControls.prototype.svgGroup_ = null;
-
-/**
- * Left coordinate of the zoom controls.
- * @type {number}
- * @private
- */
-ZoomControls.prototype.left_ = 0;
-
-/**
- * Top coordinate of the zoom controls.
- * @type {number}
- * @private
- */
-ZoomControls.prototype.top_ = 0;
-
-/**
- * Whether this has been initialized.
- * @type {boolean}
- * @private
- */
-ZoomControls.prototype.initialized_ = false;
-
-/**
- * Create the zoom controls.
- * @return {!SVGElement} The zoom controls SVG group.
- */
-ZoomControls.prototype.createDom = function() {
-  this.svgGroup_ = dom.createSvgElement(Svg.G, {}, null);
-
-  // Each filter/pattern needs a unique ID for the case of multiple Blockly
-  // instances on a page.  Browser behaviour becomes undefined otherwise.
-  // https://neil.fraser.name/news/2015/11/01/
-  const rnd = String(Math.random()).substring(2);
-  this.createZoomOutSvg_(rnd);
-  this.createZoomInSvg_(rnd);
-  if (this.workspace_.isMovable()) {
-    // If we zoom to the center and the workspace isn't movable we could
-    // loose blocks at the edges of the workspace.
-    this.createZoomResetSvg_(rnd);
-  }
-  return this.svgGroup_;
-};
-
-/**
- * Initializes the zoom controls.
- */
-ZoomControls.prototype.init = function() {
-  this.workspace_.getComponentManager().addComponent({
-    component: this,
-    weight: 2,
-    capabilities: [ComponentManager.Capability.POSITIONABLE],
-  });
-  this.initialized_ = true;
-};
-
-/**
- * Disposes of this zoom controls.
- * Unlink from all DOM elements to prevent memory leaks.
- */
-ZoomControls.prototype.dispose = function() {
-  this.workspace_.getComponentManager().removeComponent('zoomControls');
-  if (this.svgGroup_) {
-    dom.removeNode(this.svgGroup_);
-  }
-  if (this.onZoomResetWrapper_) {
-    browserEvents.unbind(this.onZoomResetWrapper_);
-  }
-  if (this.onZoomInWrapper_) {
-    browserEvents.unbind(this.onZoomInWrapper_);
-  }
-  if (this.onZoomOutWrapper_) {
-    browserEvents.unbind(this.onZoomOutWrapper_);
-  }
-};
-
-/**
- * Returns the bounding rectangle of the UI element in pixel units relative to
- * the Blockly injection div.
- * @return {?Rect} The UI elements's bounding box. Null if
- *   bounding box should be ignored by other UI elements.
- */
-ZoomControls.prototype.getBoundingRectangle = function() {
-  let height = this.SMALL_SPACING_ + 2 * this.HEIGHT_;
-  if (this.zoomResetGroup_) {
-    height += this.LARGE_SPACING_ + this.HEIGHT_;
-  }
-  const bottom = this.top_ + height;
-  const right = this.left_ + this.WIDTH_;
-  return new Rect(this.top_, bottom, this.left_, right);
-};
-
-
-/**
- * Positions the zoom controls.
- * It is positioned in the opposite corner to the corner the
- * categories/toolbox starts at.
- * @param {!MetricsManager.UiMetrics} metrics The workspace metrics.
- * @param {!Array<!Rect>} savedPositions List of rectangles that
- *     are already on the workspace.
- */
-ZoomControls.prototype.position = function(metrics, savedPositions) {
-  // Not yet initialized.
-  if (!this.initialized_) {
-    return;
-  }
-
-  const cornerPosition =
-      uiPosition.getCornerOppositeToolbox(this.workspace_, metrics);
-  let height = this.SMALL_SPACING_ + 2 * this.HEIGHT_;
-  if (this.zoomResetGroup_) {
-    height += this.LARGE_SPACING_ + this.HEIGHT_;
-  }
-  const startRect = uiPosition.getStartPositionRect(
-      cornerPosition, new Size(this.WIDTH_, height), this.MARGIN_HORIZONTAL_,
-      this.MARGIN_VERTICAL_, metrics, this.workspace_);
-
-  const verticalPosition = cornerPosition.vertical;
-  const bumpDirection = verticalPosition === uiPosition.verticalPosition.TOP ?
-      uiPosition.bumpDirection.DOWN :
-      uiPosition.bumpDirection.UP;
-  const positionRect = uiPosition.bumpPositionRect(
-      startRect, this.MARGIN_VERTICAL_, bumpDirection, savedPositions);
-
-  if (verticalPosition === uiPosition.verticalPosition.TOP) {
-    const zoomInTranslateY = this.SMALL_SPACING_ + this.HEIGHT_;
-    this.zoomInGroup_.setAttribute(
-        'transform', 'translate(0, ' + zoomInTranslateY + ')');
-    if (this.zoomResetGroup_) {
-      const zoomResetTranslateY =
-          zoomInTranslateY + this.LARGE_SPACING_ + this.HEIGHT_;
-      this.zoomResetGroup_.setAttribute(
-          'transform', 'translate(0, ' + zoomResetTranslateY + ')');
-    }
-  } else {
-    const zoomInTranslateY =
-        this.zoomResetGroup_ ? this.LARGE_SPACING_ + this.HEIGHT_ : 0;
-    this.zoomInGroup_.setAttribute(
-        'transform', 'translate(0, ' + zoomInTranslateY + ')');
-    const zoomOutTranslateY =
-        zoomInTranslateY + this.SMALL_SPACING_ + this.HEIGHT_;
-    this.zoomOutGroup_.setAttribute(
-        'transform', 'translate(0, ' + zoomOutTranslateY + ')');
-  }
-
-  this.top_ = positionRect.top;
-  this.left_ = positionRect.left;
-  this.svgGroup_.setAttribute(
-      'transform', 'translate(' + this.left_ + ',' + this.top_ + ')');
-};
-
-/**
- * Create the zoom in icon and its event handler.
- * @param {string} rnd The random string to use as a suffix in the clip path's
- *     ID.  These IDs must be unique in case there are multiple Blockly
- *     instances on the same page.
- * @private
- */
-ZoomControls.prototype.createZoomOutSvg_ = function(rnd) {
-  /* This markup will be generated and added to the .svgGroup_:
-  <g class="blocklyZoom">
-    <clipPath id="blocklyZoomoutClipPath837493">
-      <rect width="32" height="32></rect>
-    </clipPath>
-    <image width="96" height="124" x="-64" y="-92"
-  xlink:href="media/sprites.png"
-        clip-path="url(#blocklyZoomoutClipPath837493)"></image>
-  </g>
-  */
-  this.zoomOutGroup_ =
-      dom.createSvgElement(Svg.G, {'class': 'blocklyZoom'}, this.svgGroup_);
-  const clip = dom.createSvgElement(
-      Svg.CLIPPATH, {'id': 'blocklyZoomoutClipPath' + rnd}, this.zoomOutGroup_);
-  dom.createSvgElement(
-      Svg.RECT, {
-        'width': 32,
-        'height': 32,
-      },
-      clip);
-  const zoomoutSvg = dom.createSvgElement(
-      Svg.IMAGE, {
-        'width': internalConstants.SPRITE.width,
-        'height': internalConstants.SPRITE.height,
-        'x': -64,
-        'y': -92,
-        'clip-path': 'url(#blocklyZoomoutClipPath' + rnd + ')',
-      },
-      this.zoomOutGroup_);
-  zoomoutSvg.setAttributeNS(
-      dom.XLINK_NS, 'xlink:href',
-      this.workspace_.options.pathToMedia + internalConstants.SPRITE.url);
-
-  // Attach listener.
-  this.onZoomOutWrapper_ = browserEvents.conditionalBind(
-      this.zoomOutGroup_, 'mousedown', null, this.zoom_.bind(this, -1));
-};
-
-/**
- * Create the zoom out icon and its event handler.
- * @param {string} rnd The random string to use as a suffix in the clip path's
- *     ID.  These IDs must be unique in case there are multiple Blockly
- *     instances on the same page.
- * @private
- */
-ZoomControls.prototype.createZoomInSvg_ = function(rnd) {
-  /* This markup will be generated and added to the .svgGroup_:
-  <g class="blocklyZoom">
-    <clipPath id="blocklyZoominClipPath837493">
-      <rect width="32" height="32"></rect>
-    </clipPath>
-    <image width="96" height="124" x="-32" y="-92"
-  xlink:href="media/sprites.png"
-        clip-path="url(#blocklyZoominClipPath837493)"></image>
-  </g>
-  */
-  this.zoomInGroup_ =
-      dom.createSvgElement(Svg.G, {'class': 'blocklyZoom'}, this.svgGroup_);
-  const clip = dom.createSvgElement(
-      Svg.CLIPPATH, {'id': 'blocklyZoominClipPath' + rnd}, this.zoomInGroup_);
-  dom.createSvgElement(
-      Svg.RECT, {
-        'width': 32,
-        'height': 32,
-      },
-      clip);
-  const zoominSvg = dom.createSvgElement(
-      Svg.IMAGE, {
-        'width': internalConstants.SPRITE.width,
-        'height': internalConstants.SPRITE.height,
-        'x': -32,
-        'y': -92,
-        'clip-path': 'url(#blocklyZoominClipPath' + rnd + ')',
-      },
-      this.zoomInGroup_);
-  zoominSvg.setAttributeNS(
-      dom.XLINK_NS, 'xlink:href',
-      this.workspace_.options.pathToMedia + internalConstants.SPRITE.url);
-
-  // Attach listener.
-  this.onZoomInWrapper_ = browserEvents.conditionalBind(
-      this.zoomInGroup_, 'mousedown', null, this.zoom_.bind(this, 1));
-};
-
-/**
- * Handles a mouse down event on the zoom in or zoom out buttons on the
- *    workspace.
- * @param {number} amount Amount of zooming. Negative amount values zoom out,
- *    and positive amount values zoom in.
- * @param {!Event} e A mouse down event.
- * @private
- */
-ZoomControls.prototype.zoom_ = function(amount, e) {
-  this.workspace_.markFocused();
-  this.workspace_.zoomCenter(amount);
-  this.fireZoomEvent_();
-  Touch.clearTouchIdentifier();  // Don't block future drags.
-  e.stopPropagation();           // Don't start a workspace scroll.
-  e.preventDefault();            // Stop double-clicking from selecting text.
-};
-
-/**
- * Create the zoom reset icon and its event handler.
- * @param {string} rnd The random string to use as a suffix in the clip path's
- *     ID.  These IDs must be unique in case there are multiple Blockly
- *     instances on the same page.
- * @private
- */
-ZoomControls.prototype.createZoomResetSvg_ = function(rnd) {
-  /* This markup will be generated and added to the .svgGroup_:
-  <g class="blocklyZoom">
-    <clipPath id="blocklyZoomresetClipPath837493">
-      <rect width="32" height="32"></rect>
-    </clipPath>
-    <image width="96" height="124" x="-32" y="-92"
-  xlink:href="media/sprites.png"
-        clip-path="url(#blocklyZoomresetClipPath837493)"></image>
-  </g>
-  */
-  this.zoomResetGroup_ =
-      dom.createSvgElement(Svg.G, {'class': 'blocklyZoom'}, this.svgGroup_);
-  const clip = dom.createSvgElement(
-      Svg.CLIPPATH, {'id': 'blocklyZoomresetClipPath' + rnd},
-      this.zoomResetGroup_);
-  dom.createSvgElement(Svg.RECT, {'width': 32, 'height': 32}, clip);
-  const zoomresetSvg = dom.createSvgElement(
-      Svg.IMAGE, {
-        'width': internalConstants.SPRITE.width,
-        'height': internalConstants.SPRITE.height,
-        'y': -92,
-        'clip-path': 'url(#blocklyZoomresetClipPath' + rnd + ')',
-      },
-      this.zoomResetGroup_);
-  zoomresetSvg.setAttributeNS(
-      dom.XLINK_NS, 'xlink:href',
-      this.workspace_.options.pathToMedia + internalConstants.SPRITE.url);
-
-  // Attach event listeners.
-  this.onZoomResetWrapper_ = browserEvents.conditionalBind(
-      this.zoomResetGroup_, 'mousedown', null, this.resetZoom_.bind(this));
-};
-
-/**
- * Handles a mouse down event on the reset zoom button on the workspace.
- * @param {!Event} e A mouse down event.
- * @private
- */
-ZoomControls.prototype.resetZoom_ = function(e) {
-  this.workspace_.markFocused();
-
-  // zoom is passed amount and computes the new scale using the formula:
-  // targetScale = currentScale * Math.pow(speed, amount)
-  const targetScale = this.workspace_.options.zoomOptions.startScale;
-  const currentScale = this.workspace_.scale;
-  const speed = this.workspace_.options.zoomOptions.scaleSpeed;
-  // To compute amount:
-  // amount = log(speed, (targetScale / currentScale))
-  // Math.log computes natural logarithm (ln), to change the base, use formula:
-  // log(base, value) = ln(value) / ln(base)
-  const amount = Math.log(targetScale / currentScale) / Math.log(speed);
-  this.workspace_.beginCanvasTransition();
-  this.workspace_.zoomCenter(amount);
-  this.workspace_.zoomToFit();
-
-  setTimeout(this.workspace_.endCanvasTransition.bind(this.workspace_), 500);
-  this.fireZoomEvent_();
-  Touch.clearTouchIdentifier();  // Don't block future drags.
-  e.stopPropagation();           // Don't start a workspace scroll.
-  e.preventDefault();            // Stop double-clicking from selecting text.
-};
-
-/**
- * Fires a zoom control UI event.
- * @private
- */
-ZoomControls.prototype.fireZoomEvent_ = function() {
-  const uiEvent = new (eventUtils.get(eventUtils.CLICK))(
-      null, this.workspace_.id, 'zoom_controls');
-  eventUtils.fire(uiEvent);
-};
-
-/**
- * CSS for zoom controls.  See css.js for use.
- */
-Css.register(`
-  .blocklyZoom>image, .blocklyZoom>svg>image {
-    opacity: .4;
-  }
-
-  .blocklyZoom>image:hover, .blocklyZoom>svg>image:hover {
-    opacity: .6;
-  }
-
-  .blocklyZoom>image:active, .blocklyZoom>svg>image:active {
-    opacity: .8;
-  }
-`);
-
-=======
   createZoomInSvg_(rnd) {
     /* This markup will be generated and added to the .svgGroup_:
     <g class="blocklyZoom">
@@ -955,5 +504,4 @@
 }
 `);
 
->>>>>>> 61322294
 exports.ZoomControls = ZoomControls;