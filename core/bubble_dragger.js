--- conflicted
+++ resolved
@@ -143,16 +143,12 @@
     // Prevent unnecessary add/remove class calls.
     this.updateCursorDuringBubbleDrag_();
   }
-<<<<<<< HEAD
-  this.wouldDeleteBubble_ = wouldDeleteBubble;
 
   if (this.dragTarget_ !== oldDragTarget) {
     oldDragTarget && oldDragTarget.onDragExit();
     this.dragTarget_ && this.dragTarget_.onDragEnter();
   }
   this.dragTarget_ && this.dragTarget_.onDragOver();
-=======
->>>>>>> 77dddca0
 };
 
 /**
