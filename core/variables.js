--- conflicted
+++ resolved
@@ -23,11 +23,8 @@
 const {VariableModel} = goog.require('Blockly.VariableModel');
 /* eslint-disable-next-line no-unused-vars */
 const {Workspace} = goog.requireType('Blockly.Workspace');
-<<<<<<< HEAD
-=======
 /* eslint-disable-next-line no-unused-vars */
 const {WorkspaceSvg} = goog.requireType('Blockly.WorkspaceSvg');
->>>>>>> 61322294
 
 /**
  * String for use in the "custom" attribute of a category in toolbox XML.
@@ -123,11 +120,7 @@
 /**
  * Construct the elements (blocks and button) required by the flyout for the
  * variable category.
-<<<<<<< HEAD
- * @param {!Workspace} workspace The workspace containing variables.
-=======
  * @param {!WorkspaceSvg} workspace The workspace containing variables.
->>>>>>> 61322294
  * @return {!Array<!Element>} Array of XML elements.
  * @alias Blockly.Variables.flyoutCategory
  */
@@ -535,16 +528,12 @@
   const potentialVariableMap = workspace.getPotentialVariableMap();
   // Variables without names get uniquely named for this workspace.
   if (!opt_name) {
-<<<<<<< HEAD
-    const ws = workspace.isFlyout ? workspace.targetWorkspace : workspace;
-=======
     const ws =
         /** @type {!Workspace} */ (
             workspace.isFlyout ?
                 /** @type {!WorkspaceSvg} */ (workspace).targetWorkspace :
                 workspace);
     // Must call version on exports to allow for mocking in tests. See #5321
->>>>>>> 61322294
     opt_name = exports.generateUniqueName(ws);
   }
 
