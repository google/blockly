--- conflicted
+++ resolved
@@ -4,38 +4,6 @@
  * SPDX-License-Identifier: Apache-2.0
  */
 
-<<<<<<< HEAD
-goog.module('Blockly.test.workspaceSvg');
-
-const {assertEventFired, assertEventNotFired, createFireChangeListenerSpy} = goog.require('Blockly.test.helpers.events');
-const {assertVariableValues} = goog.require('Blockly.test.helpers.variables');
-const {defineStackBlock} = goog.require('Blockly.test.helpers.blockDefinitions');
-const eventUtils = goog.require('Blockly.Events.utils');
-const {sharedTestSetup, sharedTestTeardown, workspaceTeardown} = goog.require('Blockly.test.helpers.setupTeardown');
-const {testAWorkspace} = goog.require('Blockly.test.helpers.workspace');
-
-
-suite('WorkspaceSvg', function() {
-  setup(function() {
-    sharedTestSetup.call(this);
-    const toolbox = document.getElementById('toolbox-categories');
-    this.workspace = Blockly.inject('blocklyDiv', {toolbox: toolbox});
-    Blockly.defineBlocksWithJsonArray([{
-      'type': 'simple_test_block',
-      'message0': 'simple test block',
-      'output': null,
-    },
-    {
-      'type': 'test_val_in',
-      'message0': 'test in %1',
-      'args0': [
-        {
-          'type': 'input_value',
-          'name': 'NAME',
-        },
-      ],
-    }]);
-=======
 import {
   assertEventFired,
   assertEventNotFired,
@@ -73,31 +41,20 @@
         ],
       },
     ]);
->>>>>>> 0e22a798
   });
 
   teardown(function () {
     sharedTestTeardown.call(this);
   });
 
-<<<<<<< HEAD
-  test('dispose of WorkspaceSvg without dom throws no error', function() {
-=======
   test('dispose of WorkspaceSvg without dom throws no error', function () {
->>>>>>> 0e22a798
     const ws = new Blockly.WorkspaceSvg(new Blockly.Options({}));
     ws.dispose();
   });
 
-<<<<<<< HEAD
-  test('appendDomToWorkspace alignment', function() {
-    const dom = Blockly.Xml.textToDom(
-        '<xml xmlns="https://developers.google.com/blockly/xml">' +
-=======
   test('appendDomToWorkspace alignment', function () {
     const dom = Blockly.utils.xml.textToDom(
       '<xml xmlns="https://developers.google.com/blockly/xml">' +
->>>>>>> 0e22a798
         '  <block type="math_random_float" inline="true" x="21" y="23">' +
         '  </block>' +
         '</xml>',
@@ -109,17 +66,6 @@
       'Block count',
     );
     Blockly.Xml.appendDomToWorkspace(dom, this.workspace);
-<<<<<<< HEAD
-    chai.assert.equal(this.workspace.getAllBlocks(false).length, 2,
-        'Block count');
-    const blocks = this.workspace.getAllBlocks(false);
-    chai.assert.equal(blocks[0].getRelativeToSurfaceXY().x, 21,
-        'Block 1 position x');
-    chai.assert.equal(blocks[0].getRelativeToSurfaceXY().y, 23,
-        'Block 1 position y');
-    chai.assert.equal(blocks[1].getRelativeToSurfaceXY().x, 21,
-        'Block 2 position x');
-=======
     chai.assert.equal(
       this.workspace.getAllBlocks(false).length,
       2,
@@ -141,7 +87,6 @@
       21,
       'Block 2 position x',
     );
->>>>>>> 0e22a798
     // Y separation value defined in appendDomToWorkspace as 10
     chai.assert.equal(
       blocks[1].getRelativeToSurfaceXY().y,
@@ -150,15 +95,9 @@
     );
   });
 
-<<<<<<< HEAD
-  test('Replacing shadow disposes svg', function() {
-    const dom = Blockly.Xml.textToDom(
-        '<xml xmlns="https://developers.google.com/blockly/xml">' +
-=======
   test('Replacing shadow disposes of old shadow', function () {
     const dom = Blockly.utils.xml.textToDom(
       '<xml xmlns="https://developers.google.com/blockly/xml">' +
->>>>>>> 0e22a798
         '<block type="test_val_in">' +
         '<value name="NAME">' +
         '<shadow type="simple_test_block"></shadow>' +
@@ -171,23 +110,14 @@
     const blocks = this.workspace.getAllBlocks(false);
     chai.assert.equal(blocks.length, 2, 'Block count');
     const shadowBlock = blocks[1];
-<<<<<<< HEAD
-    chai.assert.exists(shadowBlock.getSvgRoot());
-=======
     chai.assert.equal(false, shadowBlock.isDeadOrDying());
->>>>>>> 0e22a798
 
     const block = this.workspace.newBlock('simple_test_block');
     block.initSvg();
 
-<<<<<<< HEAD
-    const inputConnection =
-        this.workspace.getTopBlocks()[0].getInput('NAME').connection;
-=======
     const inputConnection = this.workspace
       .getTopBlocks()[0]
       .getInput('NAME').connection;
->>>>>>> 0e22a798
     inputConnection.connect(block.outputConnection);
     chai.assert.equal(false, block.isDeadOrDying());
     chai.assert.equal(true, shadowBlock.isDeadOrDying());
@@ -228,57 +158,6 @@
         .stub(Blockly.utils.toolbox.TEST_ONLY, 'hasCategoriesInternal')
         .returns(false);
       this.workspace.flyout_ = null;
-<<<<<<< HEAD
-      chai.assert.throws(function() {
-        this.workspace.updateToolbox({'contents': []});
-      }.bind(this), 'Existing toolbox has categories.  Can\'t change mode.');
-    });
-  });
-
-  suite('addTopBlock', function() {
-    setup(function() {
-      this.targetWorkspace = new Blockly.Workspace();
-      this.workspace.isFlyout = true;
-      this.workspace.targetWorkspace = this.targetWorkspace;
-      Blockly.defineBlocksWithJsonArray([{
-        "type": "get_var_block",
-        "message0": "%1",
-        "args0": [
-          {
-            "type": "field_variable",
-            "name": "VAR",
-            "variableTypes": ["", "type1", "type2"],
-          },
-        ],
-      }]);
-    });
-
-    teardown(function() {
-      // Have to dispose of the main workspace after the flyout workspace
-      // because it holds the variable map.
-      // Normally the main workspace disposes of the flyout workspace.
-      workspaceTeardown.call(this, this.targetWorkspace);
-    });
-
-    test('Trivial Flyout is True', function() {
-      this.targetWorkspace.createVariable('name1', '', '1');
-
-      // Flyout.init usually does this binding.
-      this.workspace.variableMap_ = this.targetWorkspace.getVariableMap();
-
-      Blockly.Events.disable();
-      const block = new Blockly.Block(this.workspace, 'get_var_block');
-      block.inputList[0].fieldRow[0].setValue('1');
-      Blockly.Events.enable();
-
-      this.workspace.removeTopBlock(block);
-      this.workspace.addTopBlock(block);
-      assertVariableValues(this.workspace, 'name1', '', '1');
-    });
-  });
-
-  suite('Viewport change events', function() {
-=======
       chai.assert.throws(
         function () {
           this.workspace.updateToolbox({'contents': []});
@@ -289,7 +168,6 @@
   });
 
   suite('Viewport change events', function () {
->>>>>>> 0e22a798
     function resetEventHistory(eventsFireStub, changeListenerSpy) {
       eventsFireStub.resetHistory();
       changeListenerSpy.resetHistory();
@@ -308,17 +186,12 @@
         workspace.id,
       );
     }
-<<<<<<< HEAD
-    function assertViewportEventFired(eventsFireStub, changeListenerSpy,
-        workspace, expectedEventCount = 1) {
-=======
     function assertViewportEventFired(
       eventsFireStub,
       changeListenerSpy,
       workspace,
       expectedEventCount = 1,
     ) {
->>>>>>> 0e22a798
       const metrics = workspace.getMetrics();
       const expectedProperties = {
         scale: workspace.scale,
@@ -333,14 +206,10 @@
         expectedProperties,
       );
       assertSpyFiredViewportEvent(
-<<<<<<< HEAD
-          changeListenerSpy, workspace, expectedProperties);
-=======
         changeListenerSpy,
         workspace,
         expectedProperties,
       );
->>>>>>> 0e22a798
       sinon.assert.callCount(changeListenerSpy, expectedEventCount);
       sinon.assert.callCount(eventsFireStub, expectedEventCount);
     }
@@ -416,11 +285,7 @@
           this.clock,
         );
       });
-<<<<<<< HEAD
-      test('zoomToFit', function() {
-=======
       test('zoomToFit', function () {
->>>>>>> 0e22a798
         const block = this.workspace.newBlock('stack_block');
         block.initSvg();
         block.render();
@@ -433,13 +298,8 @@
         );
       });
     });
-<<<<<<< HEAD
-    suite('scroll', function() {
-      test('centerOnBlock', function() {
-=======
     suite('scroll', function () {
       test('centerOnBlock', function () {
->>>>>>> 0e22a798
         const block = this.workspace.newBlock('stack_block');
         block.initSvg();
         block.render();
@@ -470,13 +330,8 @@
         );
       });
     });
-<<<<<<< HEAD
-    suite('Blocks triggering viewport changes', function() {
-      test('block move that triggers scroll', function() {
-=======
     suite('Blocks triggering viewport changes', function () {
       test('block move that triggers scroll', function () {
->>>>>>> 0e22a798
         const block = this.workspace.newBlock('stack_block');
         block.initSvg();
         block.render();
@@ -494,21 +349,6 @@
           2,
         );
       });
-<<<<<<< HEAD
-      test('domToWorkspace that doesn\'t trigger scroll', function() {
-        // 4 blocks with space in center.
-        Blockly.Xml.domToWorkspace(
-            Blockly.Xml.textToDom(
-                '<xml xmlns="https://developers.google.com/blockly/xml">' +
-                '<block type="controls_if" x="88" y="88"></block>' +
-                '<block type="controls_if" x="288" y="88"></block>' +
-                '<block type="controls_if" x="88" y="238"></block>' +
-                '<block type="controls_if" x="288" y="238"></block>' +
-                '</xml>'),
-            this.workspace);
-        const xmlDom = Blockly.Xml.textToDom(
-            '<block type="controls_if" x="188" y="163"></block>');
-=======
       test("domToWorkspace that doesn't trigger scroll", function () {
         // 4 blocks with space in center.
         Blockly.Xml.domToWorkspace(
@@ -525,7 +365,6 @@
         const xmlDom = Blockly.utils.xml.textToDom(
           '<block type="controls_if" x="188" y="163"></block>',
         );
->>>>>>> 0e22a798
         this.clock.runAll();
         resetEventHistory(this.eventsFireStub, this.changeListenerSpy);
         // Add block in center of other blocks, not triggering scroll.
@@ -537,26 +376,6 @@
         );
         this.clock.runAll();
         assertEventNotFired(
-<<<<<<< HEAD
-            this.eventsFireStub, Blockly.Events.ViewportChange, {type: eventUtils.VIEWPORT_CHANGE});
-        assertEventNotFired(
-            this.changeListenerSpy, Blockly.Events.ViewportChange,
-            {type: eventUtils.VIEWPORT_CHANGE});
-      });
-      test('domToWorkspace at 0,0 that doesn\'t trigger scroll', function() {
-        // 4 blocks with space in center.
-        Blockly.Xml.domToWorkspace(
-            Blockly.Xml.textToDom(
-                '<xml xmlns="https://developers.google.com/blockly/xml">' +
-                '<block type="controls_if" x="-75" y="-72"></block>' +
-                '<block type="controls_if" x="75" y="-72"></block>' +
-                '<block type="controls_if" x="-75" y="75"></block>' +
-                '<block type="controls_if" x="75" y="75"></block>' +
-                '</xml>'),
-            this.workspace);
-        const xmlDom = Blockly.Xml.textToDom(
-            '<block type="controls_if" x="0" y="0"></block>');
-=======
           this.eventsFireStub,
           Blockly.Events.ViewportChange,
           {type: eventUtils.VIEWPORT_CHANGE},
@@ -583,20 +402,12 @@
         const xmlDom = Blockly.utils.xml.textToDom(
           '<block type="controls_if" x="0" y="0"></block>',
         );
->>>>>>> 0e22a798
         this.clock.runAll();
         resetEventHistory(this.eventsFireStub, this.changeListenerSpy);
         // Add block in center of other blocks, not triggering scroll.
         Blockly.Xml.domToWorkspace(xmlDom, this.workspace);
         this.clock.runAll();
         assertEventNotFired(
-<<<<<<< HEAD
-            this.eventsFireStub, Blockly.Events.ViewportChange,
-            {type: eventUtils.VIEWPORT_CHANGE});
-        assertEventNotFired(
-            this.changeListenerSpy, Blockly.Events.ViewportChange,
-            {type: eventUtils.VIEWPORT_CHANGE});
-=======
           this.eventsFireStub,
           Blockly.Events.ViewportChange,
           {type: eventUtils.VIEWPORT_CHANGE},
@@ -606,7 +417,6 @@
           Blockly.Events.ViewportChange,
           {type: eventUtils.VIEWPORT_CHANGE},
         );
->>>>>>> 0e22a798
       });
       test.skip('domToWorkspace multiple blocks triggers one viewport event', function () {
         // TODO: Un-skip after adding filtering for consecutive viewport events.
@@ -635,11 +445,7 @@
       });
     });
   });
-<<<<<<< HEAD
-  suite('Workspace Base class', function() {
-=======
   suite('Workspace Base class', function () {
->>>>>>> 0e22a798
     testAWorkspace();
   });
 });