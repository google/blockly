--- conflicted
+++ resolved
@@ -4,18 +4,6 @@
  * SPDX-License-Identifier: Apache-2.0
  */
 
-<<<<<<< HEAD
-goog.module('Blockly.test.zoomControls');
-
-const {assertEventFired, assertEventNotFired} = goog.require('Blockly.test.helpers.events');
-const eventUtils = goog.require('Blockly.Events.utils');
-const {sharedTestSetup, sharedTestTeardown} = goog.require('Blockly.test.helpers.setupTeardown');
-const {simulateClick} = goog.require('Blockly.test.helpers.userInput');
-
-
-suite("Zoom Controls", function() {
-  setup(function() {
-=======
 import {assertEventFired, assertEventNotFired} from './test_helpers/events.js';
 import * as eventUtils from '../../build/src/core/events/utils.js';
 import {
@@ -26,7 +14,6 @@
 
 suite('Zoom Controls', function () {
   setup(function () {
->>>>>>> 0e22a798
     sharedTestSetup.call(this);
     this.workspace = Blockly.inject('blocklyDiv', {'zoom': {'controls': true}});
     this.zoomControls = this.workspace.zoomControls_;
@@ -45,13 +32,6 @@
       simulateClick(this.zoomControls.zoomInGroup);
 
       assertEventFired(
-<<<<<<< HEAD
-          this.eventsFireStub, Blockly.Events.Click,
-          {targetType: 'zoom_controls', type: eventUtils.CLICK}, this.workspace.id, null);
-      assertEventNotFired(
-          this.eventsFireStub, Blockly.Events.Click,
-          {targetType: 'workspace', type: eventUtils.CLICK});
-=======
         this.eventsFireStub,
         Blockly.Events.Click,
         {targetType: 'zoom_controls', type: eventUtils.CLICK},
@@ -62,20 +42,12 @@
         targetType: 'workspace',
         type: eventUtils.CLICK,
       });
->>>>>>> 0e22a798
       chai.assert.closeTo(this.workspace.getScale(), 1.2, 0.05);
     });
     test('Zoom out', function () {
       simulateClick(this.zoomControls.zoomOutGroup);
 
       assertEventFired(
-<<<<<<< HEAD
-          this.eventsFireStub, Blockly.Events.Click,
-          {targetType: 'zoom_controls', type: eventUtils.CLICK}, this.workspace.id, null);
-      assertEventNotFired(
-          this.eventsFireStub, Blockly.Events.Click,
-          {targetType: 'workspace', type: eventUtils.CLICK});
-=======
         this.eventsFireStub,
         Blockly.Events.Click,
         {targetType: 'zoom_controls', type: eventUtils.CLICK},
@@ -86,20 +58,12 @@
         targetType: 'workspace',
         type: eventUtils.CLICK,
       });
->>>>>>> 0e22a798
       chai.assert.closeTo(this.workspace.getScale(), 0.8, 0.05);
     });
     test('Reset zoom', function () {
       simulateClick(this.zoomControls.zoomResetGroup);
 
       assertEventFired(
-<<<<<<< HEAD
-          this.eventsFireStub, Blockly.Events.Click,
-          {targetType: 'zoom_controls', type: eventUtils.CLICK}, this.workspace.id, null);
-      assertEventNotFired(
-          this.eventsFireStub, Blockly.Events.Click,
-          {targetType: 'workspace', type: eventUtils.CLICK});
-=======
         this.eventsFireStub,
         Blockly.Events.Click,
         {targetType: 'zoom_controls', type: eventUtils.CLICK},
@@ -110,7 +74,6 @@
         targetType: 'workspace',
         type: eventUtils.CLICK,
       });
->>>>>>> 0e22a798
       chai.assert.equal(this.workspace.getScale(), 1);
     });
   });
