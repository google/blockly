/**
 * @license
 * Copyright 2020 Google LLC
 * SPDX-License-Identifier: Apache-2.0
 */

<<<<<<< HEAD
/**
 * @fileoverview Type definitions for Blockly.
 * @author samelh@google.com (Sam El-Husseini)
 */

/// <reference path="core.d.ts" />
/// <reference path="blocks.d.ts" />
/// <reference path="javascript.d.ts" />
/// <reference path="msg/msg.d.ts" />

export * from './core';
export * as libraryBlocks from './blocks';
export const JavaScript: any;
import './msg/msg';
=======
import * as libraryBlocks from './blocks';  // Handcrafted file.
export * from './core/blockly';
export {libraryBlocks};
export const JavaScript: any;
>>>>>>> 0e22a798
<|MERGE_RESOLUTION|>--- conflicted
+++ resolved
@@ -4,24 +4,7 @@
  * SPDX-License-Identifier: Apache-2.0
  */
 
-<<<<<<< HEAD
-/**
- * @fileoverview Type definitions for Blockly.
- * @author samelh@google.com (Sam El-Husseini)
- */
-
-/// <reference path="core.d.ts" />
-/// <reference path="blocks.d.ts" />
-/// <reference path="javascript.d.ts" />
-/// <reference path="msg/msg.d.ts" />
-
-export * from './core';
-export * as libraryBlocks from './blocks';
-export const JavaScript: any;
-import './msg/msg';
-=======
 import * as libraryBlocks from './blocks';  // Handcrafted file.
 export * from './core/blockly';
 export {libraryBlocks};
-export const JavaScript: any;
->>>>>>> 0e22a798
+export const JavaScript: any;