--- conflicted
+++ resolved
@@ -15,15 +15,11 @@
 const Connection = goog.require('Blockly.Connection');
 /* eslint-disable-next-line no-unused-vars */
 const ConnectionDB = goog.requireType('Blockly.ConnectionDB');
+const ConnectionType = goog.require('Blockly.ConnectionType');
 const Coordinate = goog.require('Blockly.utils.Coordinate');
 const Events = goog.require('Blockly.Events');
 const Svg = goog.require('Blockly.utils.Svg');
-<<<<<<< HEAD
-const ConnectionType = goog.require('Blockly.ConnectionType');
-=======
 const common = goog.require('Blockly.common');
-const connectionTypes = goog.require('Blockly.connectionTypes');
->>>>>>> de330c88
 const deprecation = goog.require('Blockly.utils.deprecation');
 const dom = goog.require('Blockly.utils.dom');
 const internalConstants = goog.require('Blockly.internalConstants');
@@ -402,7 +398,7 @@
   // of lower blocks. Also, since rendering a block renders all its parents,
   // we only need to render the leaf nodes.
   const renderList = [];
-  if (this.type !=ConnectionType.INPUT_VALUE &&
+  if (this.type != ConnectionType.INPUT_VALUE &&
       this.type != ConnectionType.NEXT_STATEMENT) {
     // Only spider down.
     return renderList;
