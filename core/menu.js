/**
 * @license
 * Copyright 2019 Google LLC
 * SPDX-License-Identifier: Apache-2.0
 */

/**
 * @fileoverview Blockly menu similar to Closure's goog.ui.Menu
 */
'use strict';

/**
 * Blockly menu similar to Closure's goog.ui.Menu
 * @class
 */
goog.module('Blockly.Menu');

const aria = goog.require('Blockly.utils.aria');
const browserEvents = goog.require('Blockly.browserEvents');
const dom = goog.require('Blockly.utils.dom');
const style = goog.require('Blockly.utils.style');
const {Coordinate} = goog.require('Blockly.utils.Coordinate');
const {KeyCodes} = goog.require('Blockly.utils.KeyCodes');
/* eslint-disable-next-line no-unused-vars */
const {MenuItem} = goog.requireType('Blockly.MenuItem');
/* eslint-disable-next-line no-unused-vars */
const {Size} = goog.requireType('Blockly.utils.Size');


/**
 * A basic menu class.
<<<<<<< HEAD
 * @constructor
 * @alias Blockly.Menu
 */
const Menu = function() {
  /**
   * Array of menu items.
   * (Nulls are never in the array, but typing the array as nullable prevents
   * the compiler from objecting to .indexOf(null))
   * @type {!Array<MenuItem>}
   * @private
=======
 * @alias Blockly.Menu
 */
const Menu = class {
  /**
   * Constructs a new Menu instance.
>>>>>>> 61322294
   */
  constructor() {
    /**
     * Array of menu items.
     * (Nulls are never in the array, but typing the array as nullable prevents
     * the compiler from objecting to .indexOf(null))
     * @type {!Array<MenuItem>}
     * @private
     */
    this.menuItems_ = [];

    /**
     * Coordinates of the mousedown event that caused this menu to open. Used to
     * prevent the consequent mouseup event due to a simple click from
     * activating a menu item immediately.
     * @type {?Coordinate}
     * @package
     */
    this.openingCoords = null;

    /**
     * This is the element that we will listen to the real focus events on.
     * A value of null means no menu item is highlighted.
     * @type {?MenuItem}
     * @private
     */
    this.highlightedItem_ = null;

<<<<<<< HEAD
  /**
   * Coordinates of the mousedown event that caused this menu to open. Used to
   * prevent the consequent mouseup event due to a simple click from activating
   * a menu item immediately.
   * @type {?Coordinate}
   * @package
   */
  this.openingCoords = null;

  /**
   * This is the element that we will listen to the real focus events on.
   * A value of null means no menu item is highlighted.
   * @type {?MenuItem}
   * @private
   */
  this.highlightedItem_ = null;

  /**
   * Mouse over event data.
   * @type {?browserEvents.Data}
   * @private
=======
    /**
     * Mouse over event data.
     * @type {?browserEvents.Data}
     * @private
     */
    this.mouseOverHandler_ = null;

    /**
     * Click event data.
     * @type {?browserEvents.Data}
     * @private
     */
    this.clickHandler_ = null;

    /**
     * Mouse enter event data.
     * @type {?browserEvents.Data}
     * @private
     */
    this.mouseEnterHandler_ = null;

    /**
     * Mouse leave event data.
     * @type {?browserEvents.Data}
     * @private
     */
    this.mouseLeaveHandler_ = null;

    /**
     * Key down event data.
     * @type {?browserEvents.Data}
     * @private
     */
    this.onKeyDownHandler_ = null;

    /**
     * The menu's root DOM element.
     * @type {?HTMLDivElement}
     * @private
     */
    this.element_ = null;

    /**
     * ARIA name for this menu.
     * @type {?aria.Role}
     * @private
     */
    this.roleName_ = null;
  }

  /**
   * Add a new menu item to the bottom of this menu.
   * @param {!MenuItem} menuItem Menu item to append.
>>>>>>> 61322294
   */
  addChild(menuItem) {
    this.menuItems_.push(menuItem);
  }

  /**
<<<<<<< HEAD
   * Click event data.
   * @type {?browserEvents.Data}
   * @private
=======
   * Creates the menu DOM.
   * @param {!Element} container Element upon which to append this menu.
>>>>>>> 61322294
   */
  render(container) {
    const element =
        /** @type {!HTMLDivElement} */ (document.createElement('div'));
    // goog-menu is deprecated, use blocklyMenu.  May 2020.
    element.className = 'blocklyMenu goog-menu blocklyNonSelectable';
    element.tabIndex = 0;
    if (this.roleName_) {
      aria.setRole(element, this.roleName_);
    }
    this.element_ = element;

    // Add menu items.
    for (let i = 0, menuItem; (menuItem = this.menuItems_[i]); i++) {
      element.appendChild(menuItem.createDom());
    }

    // Add event handlers.
    this.mouseOverHandler_ = browserEvents.conditionalBind(
        element, 'mouseover', this, this.handleMouseOver_, true);
    this.clickHandler_ = browserEvents.conditionalBind(
        element, 'click', this, this.handleClick_, true);
    this.mouseEnterHandler_ = browserEvents.conditionalBind(
        element, 'mouseenter', this, this.handleMouseEnter_, true);
    this.mouseLeaveHandler_ = browserEvents.conditionalBind(
        element, 'mouseleave', this, this.handleMouseLeave_, true);
    this.onKeyDownHandler_ = browserEvents.conditionalBind(
        element, 'keydown', this, this.handleKeyEvent_);

    container.appendChild(element);
  }

  /**
<<<<<<< HEAD
   * Mouse enter event data.
   * @type {?browserEvents.Data}
   * @private
=======
   * Gets the menu's element.
   * @return {?Element} The DOM element.
   * @package
>>>>>>> 61322294
   */
  getElement() {
    return this.element_;
  }

  /**
<<<<<<< HEAD
   * Mouse leave event data.
   * @type {?browserEvents.Data}
   * @private
=======
   * Focus the menu element.
   * @package
>>>>>>> 61322294
   */
  focus() {
    const el = this.getElement();
    if (el) {
      el.focus({preventScroll: true});
      dom.addClass(el, 'blocklyFocused');
    }
  }

  /**
<<<<<<< HEAD
   * Key down event data.
   * @type {?browserEvents.Data}
=======
   * Blur the menu element.
>>>>>>> 61322294
   * @private
   */
  blur_() {
    const el = this.getElement();
    if (el) {
      el.blur();
      dom.removeClass(el, 'blocklyFocused');
    }
  }

  /**
   * Set the menu accessibility role.
   * @param {!aria.Role} roleName role name.
   * @package
   */
  setRole(roleName) {
    this.roleName_ = roleName;
  }

  /**
<<<<<<< HEAD
   * ARIA name for this menu.
   * @type {?aria.Role}
   * @private
   */
  this.roleName_ = null;

  /**
   * Text for searching in menu items.
   * @type {String}
   * @private
   */
  this.searchText_ = '';
};


/**
 * Add a new menu item to the bottom of this menu.
 * @param {!MenuItem} menuItem Menu item to append.
 */
Menu.prototype.addChild = function(menuItem) {
  this.menuItems_.push(menuItem);
};

/**
 * Creates the menu DOM.
 * @param {!Element} container Element upon which to append this menu.
 */
Menu.prototype.render = function(container) {
  const element =
      /** @type {!HTMLDivElement} */ (document.createElement('div'));
  // goog-menu is deprecated, use blocklyMenu.  May 2020.
  element.className = 'blocklyMenu goog-menu blocklyNonSelectable';
  element.tabIndex = 0;
  if (this.roleName_) {
    aria.setRole(element, this.roleName_);
=======
   * Dispose of this menu.
   */
  dispose() {
    // Remove event handlers.
    if (this.mouseOverHandler_) {
      browserEvents.unbind(this.mouseOverHandler_);
      this.mouseOverHandler_ = null;
    }
    if (this.clickHandler_) {
      browserEvents.unbind(this.clickHandler_);
      this.clickHandler_ = null;
    }
    if (this.mouseEnterHandler_) {
      browserEvents.unbind(this.mouseEnterHandler_);
      this.mouseEnterHandler_ = null;
    }
    if (this.mouseLeaveHandler_) {
      browserEvents.unbind(this.mouseLeaveHandler_);
      this.mouseLeaveHandler_ = null;
    }
    if (this.onKeyDownHandler_) {
      browserEvents.unbind(this.onKeyDownHandler_);
      this.onKeyDownHandler_ = null;
    }

    // Remove menu items.
    for (let i = 0, menuItem; (menuItem = this.menuItems_[i]); i++) {
      menuItem.dispose();
    }
    this.element_ = null;
>>>>>>> 61322294
  }

<<<<<<< HEAD
  // Add menu items.
  for (let i = 0, menuItem; (menuItem = this.menuItems_[i]); i++) {
    element.appendChild(menuItem.createDom());
  }

  // Add event handlers.
  this.mouseOverHandler_ = browserEvents.conditionalBind(
      element, 'mouseover', this, this.handleMouseOver_, true);
  this.clickHandler_ = browserEvents.conditionalBind(
      element, 'click', this, this.handleClick_, true);
  this.mouseEnterHandler_ = browserEvents.conditionalBind(
      element, 'mouseenter', this, this.handleMouseEnter_, true);
  this.mouseLeaveHandler_ = browserEvents.conditionalBind(
      element, 'mouseleave', this, this.handleMouseLeave_, true);
  this.onKeyDownHandler_ = browserEvents.conditionalBind(
      element, 'keydown', this, this.handleKeyEvent_);

  container.appendChild(element);
};

/**
 * Gets the menu's element.
 * @return {?Element} The DOM element.
 * @package
 */
Menu.prototype.getElement = function() {
  return this.element_;
};

/**
 * Focus the menu element.
 * @package
 */
Menu.prototype.focus = function() {
  const el = this.getElement();
  if (el) {
    el.focus({preventScroll: true});
    dom.addClass(el, 'blocklyFocused');
=======
  // Child component management.

  /**
   * Returns the child menu item that owns the given DOM element,
   * or null if no such menu item is found.
   * @param {Element} elem DOM element whose owner is to be returned.
   * @return {?MenuItem} Menu item for which the DOM element belongs to.
   * @private
   */
  getMenuItem_(elem) {
    const menuElem = this.getElement();
    // Node might be the menu border (resulting in no associated menu item), or
    // a menu item's div, or some element within the menu item.
    // Walk up parents until one meets either the menu's root element, or
    // a menu item's div.
    while (elem && elem !== menuElem) {
      if (dom.hasClass(elem, 'blocklyMenuItem')) {
        // Having found a menu item's div, locate that menu item in this menu.
        for (let i = 0, menuItem; (menuItem = this.menuItems_[i]); i++) {
          if (menuItem.getElement() === elem) {
            return menuItem;
          }
        }
      }
      elem = elem.parentElement;
    }
    return null;
  }

  // Highlight management.

  /**
   * Highlights the given menu item, or clears highlighting if null.
   * @param {?MenuItem} item Item to highlight, or null.
   * @package
   */
  setHighlighted(item) {
    const currentHighlighted = this.highlightedItem_;
    if (currentHighlighted) {
      currentHighlighted.setHighlighted(false);
      this.highlightedItem_ = null;
    }
    if (item) {
      item.setHighlighted(true);
      this.highlightedItem_ = item;
      // Bring the highlighted item into view. This has no effect if the menu is
      // not scrollable.
      const el = /** @type {!Element} */ (this.getElement());
      style.scrollIntoContainerView(
          /** @type {!Element} */ (item.getElement()), el);

      aria.setState(el, aria.State.ACTIVEDESCENDANT, item.getId());
    }
>>>>>>> 61322294
  }

<<<<<<< HEAD
/**
 * Blur the menu element.
 * @private
 */
Menu.prototype.blur_ = function() {
  const el = this.getElement();
  if (el) {
    el.blur();
    dom.removeClass(el, 'blocklyFocused');
  }
};

/**
 * Set the menu accessibility role.
 * @param {!aria.Role} roleName role name.
 * @package
 */
Menu.prototype.setRole = function(roleName) {
  this.roleName_ = roleName;
};

/**
 * Dispose of this menu.
 */
Menu.prototype.dispose = function() {
  // Remove event handlers.
  if (this.mouseOverHandler_) {
    browserEvents.unbind(this.mouseOverHandler_);
    this.mouseOverHandler_ = null;
  }
  if (this.clickHandler_) {
    browserEvents.unbind(this.clickHandler_);
    this.clickHandler_ = null;
  }
  if (this.mouseEnterHandler_) {
    browserEvents.unbind(this.mouseEnterHandler_);
    this.mouseEnterHandler_ = null;
  }
  if (this.mouseLeaveHandler_) {
    browserEvents.unbind(this.mouseLeaveHandler_);
    this.mouseLeaveHandler_ = null;
  }
  if (this.onKeyDownHandler_) {
    browserEvents.unbind(this.onKeyDownHandler_);
    this.onKeyDownHandler_ = null;
  }

  // Remove menu items.
  for (let i = 0, menuItem; (menuItem = this.menuItems_[i]); i++) {
    menuItem.dispose();
  }
  this.element_.remove();
  this.element_ = null;
};
=======
  /**
   * Highlights the next highlightable item (or the first if nothing is
   * currently highlighted).
   * @package
   */
  highlightNext() {
    const index = this.menuItems_.indexOf(this.highlightedItem_);
    this.highlightHelper_(index, 1);
  }

  /**
   * Highlights the previous highlightable item (or the last if nothing is
   * currently highlighted).
   * @package
   */
  highlightPrevious() {
    const index = this.menuItems_.indexOf(this.highlightedItem_);
    this.highlightHelper_(index < 0 ? this.menuItems_.length : index, -1);
  }

  /**
   * Highlights the first highlightable item.
   * @private
   */
  highlightFirst_() {
    this.highlightHelper_(-1, 1);
  }
>>>>>>> 61322294

  /**
   * Highlights the last highlightable item.
   * @private
   */
  highlightLast_() {
    this.highlightHelper_(this.menuItems_.length, -1);
  }

<<<<<<< HEAD
/**
 * Returns the child menu item that owns the given DOM element,
 * or null if no such menu item is found.
 * @param {Element} elem DOM element whose owner is to be returned.
 * @return {?MenuItem} Menu item for which the DOM element belongs to.
 * @private
 */
Menu.prototype.getMenuItem_ = function(elem) {
  const menuElem = this.getElement();
  // Node might be the menu border (resulting in no associated menu item), or
  // a menu item's div, or some element within the menu item.
  // Walk up parents until one meets either the menu's root element, or
  // a menu item's div.
  while (elem && elem !== menuElem) {
    if (dom.hasClass(elem, 'blocklyMenuItem')) {
      // Having found a menu item's div, locate that menu item in this menu.
      for (let i = 0, menuItem; (menuItem = this.menuItems_[i]); i++) {
        if (menuItem.getElement() === elem) {
          return menuItem;
        }
=======
  /**
   * Helper function that manages the details of moving the highlight among
   * child menuitems in response to keyboard events.
   * @param {number} startIndex Start index.
   * @param {number} delta Step direction: 1 to go down, -1 to go up.
   * @private
   */
  highlightHelper_(startIndex, delta) {
    let index = startIndex + delta;
    let menuItem;
    while ((menuItem = this.menuItems_[index])) {
      if (menuItem.isEnabled()) {
        this.setHighlighted(menuItem);
        break;
>>>>>>> 61322294
      }
      index += delta;
    }
<<<<<<< HEAD
    elem = elem.parentElement;
  }
  return null;
};

// Highlight management.

/**
 * Highlights the given menu item, or clears highlighting if null.
 * @param {?MenuItem} item Item to highlight, or null.
 * @package
 */
Menu.prototype.setHighlighted = function(item) {
  const currentHighlighted = this.highlightedItem_;
  if (currentHighlighted) {
    currentHighlighted.setHighlighted(false);
    this.highlightedItem_ = null;
  }
  if (item) {
    item.setHighlighted(true);
    this.highlightedItem_ = item;
    // Bring the highlighted item into view. This has no effect if the menu is
    // not scrollable.
    const el = /** @type {!Element} */ (this.getElement());
    style.scrollIntoContainerView(
        /** @type {!Element} */ (item.getElement()), el);

    aria.setState(el, aria.State.ACTIVEDESCENDANT, item.getId());
=======
>>>>>>> 61322294
  }

<<<<<<< HEAD
/**
 * Highlights the next highlightable item (or the first if nothing is currently
 * highlighted).
 * @package
 */
Menu.prototype.highlightNext = function() {
  const index = this.menuItems_.indexOf(this.highlightedItem_);
  this.highlightHelper_(index, 1);
};

/**
 * Highlights the previous highlightable item (or the last if nothing is
 * currently highlighted).
 * @package
 */
Menu.prototype.highlightPrevious = function() {
  const index = this.menuItems_.indexOf(this.highlightedItem_);
  this.highlightHelper_(index < 0 ? this.menuItems_.length : index, -1);
};

/**
 * Highlights the first highlightable item.
 * @private
 */
Menu.prototype.highlightFirst_ = function() {
  this.highlightHelper_(-1, 1);
};

/**
 * Highlights the last highlightable item.
 * @private
 */
Menu.prototype.highlightLast_ = function() {
  this.highlightHelper_(this.menuItems_.length, -1);
};

/**
 * Helper function that manages the details of moving the highlight among
 * child menuitems in response to keyboard events.
 * @param {number} startIndex Start index.
 * @param {number} delta Step direction: 1 to go down, -1 to go up.
 * @private
 */
Menu.prototype.highlightHelper_ = function(startIndex, delta) {
  let index = startIndex + delta;
  let menuItem;
  while ((menuItem = this.menuItems_[index])) {
    if (menuItem.isEnabled()) {
      this.setHighlighted(menuItem);
      break;
=======
  // Mouse events.

  /**
   * Handles mouseover events. Highlight menuitems as the user hovers over them.
   * @param {!Event} e Mouse event to handle.
   * @private
   */
  handleMouseOver_(e) {
    const menuItem = this.getMenuItem_(/** @type {Element} */ (e.target));

    if (menuItem) {
      if (menuItem.isEnabled()) {
        if (this.highlightedItem_ !== menuItem) {
          this.setHighlighted(menuItem);
        }
      } else {
        this.setHighlighted(null);
      }
>>>>>>> 61322294
    }
  }

<<<<<<< HEAD
// Mouse events.

/**
 * Handles mouseover events. Highlight menuitems as the user hovers over them.
 * @param {!Event} e Mouse event to handle.
 * @private
 */
Menu.prototype.handleMouseOver_ = function(e) {
  const menuItem = this.getMenuItem_(/** @type {Element} */ (e.target));

  if (menuItem) {
    if (menuItem.isEnabled()) {
      if (this.highlightedItem_ !== menuItem) {
        this.setHighlighted(menuItem);
=======
  /**
   * Handles click events. Pass the event onto the child menuitem to handle.
   * @param {!Event} e Click event to handle.
   * @private
   */
  handleClick_(e) {
    const oldCoords = this.openingCoords;
    // Clear out the saved opening coords immediately so they're not used twice.
    this.openingCoords = null;
    if (oldCoords && typeof e.clientX === 'number') {
      const newCoords = new Coordinate(e.clientX, e.clientY);
      if (Coordinate.distance(oldCoords, newCoords) < 1) {
        // This menu was opened by a mousedown and we're handling the consequent
        // click event. The coords haven't changed, meaning this was the same
        // opening event. Don't do the usual behavior because the menu just
        // popped up under the mouse and the user didn't mean to activate this
        // item.
        return;
>>>>>>> 61322294
      }
    }

<<<<<<< HEAD
/**
 * Handles click events. Pass the event onto the child menuitem to handle.
 * @param {!Event} e Click event to handle.
 * @private
 */
Menu.prototype.handleClick_ = function(e) {
  const oldCoords = this.openingCoords;
  // Clear out the saved opening coords immediately so they're not used twice.
  this.openingCoords = null;
  if (oldCoords && typeof e.clientX === 'number') {
    const newCoords = new Coordinate(e.clientX, e.clientY);
    if (Coordinate.distance(oldCoords, newCoords) < 1) {
      // This menu was opened by a mousedown and we're handling the consequent
      // click event. The coords haven't changed, meaning this was the same
      // opening event. Don't do the usual behavior because the menu just popped
      // up under the mouse and the user didn't mean to activate this item.
      return;
    }
  }

  const menuItem = this.getMenuItem_(/** @type {Element} */ (e.target));
  if (menuItem) {
    menuItem.performAction();
  }
};

/**
 * Handles mouse enter events. Focus the element.
 * @param {!Event} _e Mouse event to handle.
 * @private
 */
Menu.prototype.handleMouseEnter_ = function(_e) {
  this.focus();
};

/**
 * Handles mouse leave events. Blur and clear highlight.
 * @param {!Event} _e Mouse event to handle.
 * @private
 */
Menu.prototype.handleMouseLeave_ = function(_e) {
  if (this.getElement()) {
    this.blur_();
    this.setHighlighted(null);
=======
    const menuItem = this.getMenuItem_(/** @type {Element} */ (e.target));
    if (menuItem) {
      menuItem.performAction();
    }
  }

  /**
   * Handles mouse enter events. Focus the element.
   * @param {!Event} _e Mouse event to handle.
   * @private
   */
  handleMouseEnter_(_e) {
    this.focus();
  }

  /**
   * Handles mouse leave events. Blur and clear highlight.
   * @param {!Event} _e Mouse event to handle.
   * @private
   */
  handleMouseLeave_(_e) {
    if (this.getElement()) {
      this.blur_();
      this.setHighlighted(null);
    }
>>>>>>> 61322294
  }

  // Keyboard events.

<<<<<<< HEAD
/**
 * Attempts to handle a keyboard event, if the menu item is enabled, by calling
 * {@link handleKeyEventInternal_}.
 * @param {!Event} e Key event to handle.
 * @private
 */
Menu.prototype.handleKeyEvent_ = function(e) {
  if (!this.menuItems_.length) {
    // Empty menu.
    return;
  }
  if (e.shiftKey || e.ctrlKey || e.metaKey || e.altKey) {
    // Do not handle the key event if any modifier key is pressed.
    return;
  }

  const highlighted = this.highlightedItem_;
  switch (e.keyCode) {
    case KeyCodes.ENTER:
    case KeyCodes.SPACE:
      if (highlighted) {
        highlighted.performAction();
      }
      break;

    case KeyCodes.UP:
      this.highlightPrevious();
      break;

    case KeyCodes.DOWN:
      this.highlightNext();
      break;

    case KeyCodes.PAGE_UP:
    case KeyCodes.HOME:
      this.highlightFirst_();
      break;

    case KeyCodes.PAGE_DOWN:
    case KeyCodes.END:
      this.highlightLast_();
      break;

    default:
        return;
  }
};

/**
 * Get the size of a rendered menu.
 * @return {!Size} Object with width and height properties.
 * @package
 */
Menu.prototype.getSize = function() {
  const menuDom = this.getElement();
  const menuSize = style.getSize(/** @type {!Element} */
                                 (menuDom));
  // Recalculate height for the total content, not only box height.
  menuSize.height = menuDom.scrollHeight;
  return menuSize;
};

=======
  /**
   * Attempts to handle a keyboard event, if the menu item is enabled, by
   * calling
   * {@link handleKeyEventInternal_}.
   * @param {!Event} e Key event to handle.
   * @private
   */
  handleKeyEvent_(e) {
    if (!this.menuItems_.length) {
      // Empty menu.
      return;
    }
    if (e.shiftKey || e.ctrlKey || e.metaKey || e.altKey) {
      // Do not handle the key event if any modifier key is pressed.
      return;
    }

    const highlighted = this.highlightedItem_;
    switch (e.keyCode) {
      case KeyCodes.ENTER:
      case KeyCodes.SPACE:
        if (highlighted) {
          highlighted.performAction();
        }
        break;

      case KeyCodes.UP:
        this.highlightPrevious();
        break;

      case KeyCodes.DOWN:
        this.highlightNext();
        break;

      case KeyCodes.PAGE_UP:
      case KeyCodes.HOME:
        this.highlightFirst_();
        break;

      case KeyCodes.PAGE_DOWN:
      case KeyCodes.END:
        this.highlightLast_();
        break;

      default:
        // Not a key the menu is interested in.
        return;
    }
    // The menu used this key, don't let it have secondary effects.
    e.preventDefault();
    e.stopPropagation();
  }

  /**
   * Get the size of a rendered menu.
   * @return {!Size} Object with width and height properties.
   * @package
   */
  getSize() {
    const menuDom = this.getElement();
    const menuSize = style.getSize(/** @type {!Element} */
                                   (menuDom));
    // Recalculate height for the total content, not only box height.
    menuSize.height = menuDom.scrollHeight;
    return menuSize;
  }
};

>>>>>>> 61322294
exports.Menu = Menu;<|MERGE_RESOLUTION|>--- conflicted
+++ resolved
@@ -29,24 +29,11 @@
 
 /**
  * A basic menu class.
-<<<<<<< HEAD
- * @constructor
- * @alias Blockly.Menu
- */
-const Menu = function() {
-  /**
-   * Array of menu items.
-   * (Nulls are never in the array, but typing the array as nullable prevents
-   * the compiler from objecting to .indexOf(null))
-   * @type {!Array<MenuItem>}
-   * @private
-=======
  * @alias Blockly.Menu
  */
 const Menu = class {
   /**
    * Constructs a new Menu instance.
->>>>>>> 61322294
    */
   constructor() {
     /**
@@ -75,29 +62,6 @@
      */
     this.highlightedItem_ = null;
 
-<<<<<<< HEAD
-  /**
-   * Coordinates of the mousedown event that caused this menu to open. Used to
-   * prevent the consequent mouseup event due to a simple click from activating
-   * a menu item immediately.
-   * @type {?Coordinate}
-   * @package
-   */
-  this.openingCoords = null;
-
-  /**
-   * This is the element that we will listen to the real focus events on.
-   * A value of null means no menu item is highlighted.
-   * @type {?MenuItem}
-   * @private
-   */
-  this.highlightedItem_ = null;
-
-  /**
-   * Mouse over event data.
-   * @type {?browserEvents.Data}
-   * @private
-=======
     /**
      * Mouse over event data.
      * @type {?browserEvents.Data}
@@ -146,26 +110,26 @@
      * @private
      */
     this.roleName_ = null;
+
+    /**
+     * Text for searching in menu items.
+     * @type {String}
+     * @private
+     */
+    this.searchText_ = '';
   }
 
   /**
    * Add a new menu item to the bottom of this menu.
    * @param {!MenuItem} menuItem Menu item to append.
->>>>>>> 61322294
    */
   addChild(menuItem) {
     this.menuItems_.push(menuItem);
   }
 
   /**
-<<<<<<< HEAD
-   * Click event data.
-   * @type {?browserEvents.Data}
-   * @private
-=======
    * Creates the menu DOM.
    * @param {!Element} container Element upon which to append this menu.
->>>>>>> 61322294
    */
   render(container) {
     const element =
@@ -199,29 +163,17 @@
   }
 
   /**
-<<<<<<< HEAD
-   * Mouse enter event data.
-   * @type {?browserEvents.Data}
-   * @private
-=======
    * Gets the menu's element.
    * @return {?Element} The DOM element.
    * @package
->>>>>>> 61322294
    */
   getElement() {
     return this.element_;
   }
 
   /**
-<<<<<<< HEAD
-   * Mouse leave event data.
-   * @type {?browserEvents.Data}
-   * @private
-=======
    * Focus the menu element.
    * @package
->>>>>>> 61322294
    */
   focus() {
     const el = this.getElement();
@@ -232,12 +184,7 @@
   }
 
   /**
-<<<<<<< HEAD
-   * Key down event data.
-   * @type {?browserEvents.Data}
-=======
    * Blur the menu element.
->>>>>>> 61322294
    * @private
    */
   blur_() {
@@ -258,43 +205,6 @@
   }
 
   /**
-<<<<<<< HEAD
-   * ARIA name for this menu.
-   * @type {?aria.Role}
-   * @private
-   */
-  this.roleName_ = null;
-
-  /**
-   * Text for searching in menu items.
-   * @type {String}
-   * @private
-   */
-  this.searchText_ = '';
-};
-
-
-/**
- * Add a new menu item to the bottom of this menu.
- * @param {!MenuItem} menuItem Menu item to append.
- */
-Menu.prototype.addChild = function(menuItem) {
-  this.menuItems_.push(menuItem);
-};
-
-/**
- * Creates the menu DOM.
- * @param {!Element} container Element upon which to append this menu.
- */
-Menu.prototype.render = function(container) {
-  const element =
-      /** @type {!HTMLDivElement} */ (document.createElement('div'));
-  // goog-menu is deprecated, use blocklyMenu.  May 2020.
-  element.className = 'blocklyMenu goog-menu blocklyNonSelectable';
-  element.tabIndex = 0;
-  if (this.roleName_) {
-    aria.setRole(element, this.roleName_);
-=======
    * Dispose of this menu.
    */
   dispose() {
@@ -324,50 +234,11 @@
     for (let i = 0, menuItem; (menuItem = this.menuItems_[i]); i++) {
       menuItem.dispose();
     }
+
+    this.element_.remove();
     this.element_ = null;
->>>>>>> 61322294
-  }
-
-<<<<<<< HEAD
-  // Add menu items.
-  for (let i = 0, menuItem; (menuItem = this.menuItems_[i]); i++) {
-    element.appendChild(menuItem.createDom());
-  }
-
-  // Add event handlers.
-  this.mouseOverHandler_ = browserEvents.conditionalBind(
-      element, 'mouseover', this, this.handleMouseOver_, true);
-  this.clickHandler_ = browserEvents.conditionalBind(
-      element, 'click', this, this.handleClick_, true);
-  this.mouseEnterHandler_ = browserEvents.conditionalBind(
-      element, 'mouseenter', this, this.handleMouseEnter_, true);
-  this.mouseLeaveHandler_ = browserEvents.conditionalBind(
-      element, 'mouseleave', this, this.handleMouseLeave_, true);
-  this.onKeyDownHandler_ = browserEvents.conditionalBind(
-      element, 'keydown', this, this.handleKeyEvent_);
-
-  container.appendChild(element);
-};
-
-/**
- * Gets the menu's element.
- * @return {?Element} The DOM element.
- * @package
- */
-Menu.prototype.getElement = function() {
-  return this.element_;
-};
-
-/**
- * Focus the menu element.
- * @package
- */
-Menu.prototype.focus = function() {
-  const el = this.getElement();
-  if (el) {
-    el.focus({preventScroll: true});
-    dom.addClass(el, 'blocklyFocused');
-=======
+  }
+
   // Child component management.
 
   /**
@@ -421,65 +292,8 @@
 
       aria.setState(el, aria.State.ACTIVEDESCENDANT, item.getId());
     }
->>>>>>> 61322294
-  }
-
-<<<<<<< HEAD
-/**
- * Blur the menu element.
- * @private
- */
-Menu.prototype.blur_ = function() {
-  const el = this.getElement();
-  if (el) {
-    el.blur();
-    dom.removeClass(el, 'blocklyFocused');
-  }
-};
-
-/**
- * Set the menu accessibility role.
- * @param {!aria.Role} roleName role name.
- * @package
- */
-Menu.prototype.setRole = function(roleName) {
-  this.roleName_ = roleName;
-};
-
-/**
- * Dispose of this menu.
- */
-Menu.prototype.dispose = function() {
-  // Remove event handlers.
-  if (this.mouseOverHandler_) {
-    browserEvents.unbind(this.mouseOverHandler_);
-    this.mouseOverHandler_ = null;
-  }
-  if (this.clickHandler_) {
-    browserEvents.unbind(this.clickHandler_);
-    this.clickHandler_ = null;
-  }
-  if (this.mouseEnterHandler_) {
-    browserEvents.unbind(this.mouseEnterHandler_);
-    this.mouseEnterHandler_ = null;
-  }
-  if (this.mouseLeaveHandler_) {
-    browserEvents.unbind(this.mouseLeaveHandler_);
-    this.mouseLeaveHandler_ = null;
-  }
-  if (this.onKeyDownHandler_) {
-    browserEvents.unbind(this.onKeyDownHandler_);
-    this.onKeyDownHandler_ = null;
-  }
-
-  // Remove menu items.
-  for (let i = 0, menuItem; (menuItem = this.menuItems_[i]); i++) {
-    menuItem.dispose();
-  }
-  this.element_.remove();
-  this.element_ = null;
-};
-=======
+  }
+
   /**
    * Highlights the next highlightable item (or the first if nothing is
    * currently highlighted).
@@ -507,7 +321,6 @@
   highlightFirst_() {
     this.highlightHelper_(-1, 1);
   }
->>>>>>> 61322294
 
   /**
    * Highlights the last highlightable item.
@@ -517,28 +330,6 @@
     this.highlightHelper_(this.menuItems_.length, -1);
   }
 
-<<<<<<< HEAD
-/**
- * Returns the child menu item that owns the given DOM element,
- * or null if no such menu item is found.
- * @param {Element} elem DOM element whose owner is to be returned.
- * @return {?MenuItem} Menu item for which the DOM element belongs to.
- * @private
- */
-Menu.prototype.getMenuItem_ = function(elem) {
-  const menuElem = this.getElement();
-  // Node might be the menu border (resulting in no associated menu item), or
-  // a menu item's div, or some element within the menu item.
-  // Walk up parents until one meets either the menu's root element, or
-  // a menu item's div.
-  while (elem && elem !== menuElem) {
-    if (dom.hasClass(elem, 'blocklyMenuItem')) {
-      // Having found a menu item's div, locate that menu item in this menu.
-      for (let i = 0, menuItem; (menuItem = this.menuItems_[i]); i++) {
-        if (menuItem.getElement() === elem) {
-          return menuItem;
-        }
-=======
   /**
    * Helper function that manages the details of moving the highlight among
    * child menuitems in response to keyboard events.
@@ -553,95 +344,11 @@
       if (menuItem.isEnabled()) {
         this.setHighlighted(menuItem);
         break;
->>>>>>> 61322294
       }
       index += delta;
     }
-<<<<<<< HEAD
-    elem = elem.parentElement;
-  }
-  return null;
-};
-
-// Highlight management.
-
-/**
- * Highlights the given menu item, or clears highlighting if null.
- * @param {?MenuItem} item Item to highlight, or null.
- * @package
- */
-Menu.prototype.setHighlighted = function(item) {
-  const currentHighlighted = this.highlightedItem_;
-  if (currentHighlighted) {
-    currentHighlighted.setHighlighted(false);
-    this.highlightedItem_ = null;
-  }
-  if (item) {
-    item.setHighlighted(true);
-    this.highlightedItem_ = item;
-    // Bring the highlighted item into view. This has no effect if the menu is
-    // not scrollable.
-    const el = /** @type {!Element} */ (this.getElement());
-    style.scrollIntoContainerView(
-        /** @type {!Element} */ (item.getElement()), el);
-
-    aria.setState(el, aria.State.ACTIVEDESCENDANT, item.getId());
-=======
->>>>>>> 61322294
-  }
-
-<<<<<<< HEAD
-/**
- * Highlights the next highlightable item (or the first if nothing is currently
- * highlighted).
- * @package
- */
-Menu.prototype.highlightNext = function() {
-  const index = this.menuItems_.indexOf(this.highlightedItem_);
-  this.highlightHelper_(index, 1);
-};
-
-/**
- * Highlights the previous highlightable item (or the last if nothing is
- * currently highlighted).
- * @package
- */
-Menu.prototype.highlightPrevious = function() {
-  const index = this.menuItems_.indexOf(this.highlightedItem_);
-  this.highlightHelper_(index < 0 ? this.menuItems_.length : index, -1);
-};
-
-/**
- * Highlights the first highlightable item.
- * @private
- */
-Menu.prototype.highlightFirst_ = function() {
-  this.highlightHelper_(-1, 1);
-};
-
-/**
- * Highlights the last highlightable item.
- * @private
- */
-Menu.prototype.highlightLast_ = function() {
-  this.highlightHelper_(this.menuItems_.length, -1);
-};
-
-/**
- * Helper function that manages the details of moving the highlight among
- * child menuitems in response to keyboard events.
- * @param {number} startIndex Start index.
- * @param {number} delta Step direction: 1 to go down, -1 to go up.
- * @private
- */
-Menu.prototype.highlightHelper_ = function(startIndex, delta) {
-  let index = startIndex + delta;
-  let menuItem;
-  while ((menuItem = this.menuItems_[index])) {
-    if (menuItem.isEnabled()) {
-      this.setHighlighted(menuItem);
-      break;
-=======
+  }
+
   // Mouse events.
 
   /**
@@ -660,26 +367,9 @@
       } else {
         this.setHighlighted(null);
       }
->>>>>>> 61322294
-    }
-  }
-
-<<<<<<< HEAD
-// Mouse events.
-
-/**
- * Handles mouseover events. Highlight menuitems as the user hovers over them.
- * @param {!Event} e Mouse event to handle.
- * @private
- */
-Menu.prototype.handleMouseOver_ = function(e) {
-  const menuItem = this.getMenuItem_(/** @type {Element} */ (e.target));
-
-  if (menuItem) {
-    if (menuItem.isEnabled()) {
-      if (this.highlightedItem_ !== menuItem) {
-        this.setHighlighted(menuItem);
-=======
+    }
+  }
+
   /**
    * Handles click events. Pass the event onto the child menuitem to handle.
    * @param {!Event} e Click event to handle.
@@ -698,56 +388,9 @@
         // popped up under the mouse and the user didn't mean to activate this
         // item.
         return;
->>>>>>> 61322294
       }
     }
 
-<<<<<<< HEAD
-/**
- * Handles click events. Pass the event onto the child menuitem to handle.
- * @param {!Event} e Click event to handle.
- * @private
- */
-Menu.prototype.handleClick_ = function(e) {
-  const oldCoords = this.openingCoords;
-  // Clear out the saved opening coords immediately so they're not used twice.
-  this.openingCoords = null;
-  if (oldCoords && typeof e.clientX === 'number') {
-    const newCoords = new Coordinate(e.clientX, e.clientY);
-    if (Coordinate.distance(oldCoords, newCoords) < 1) {
-      // This menu was opened by a mousedown and we're handling the consequent
-      // click event. The coords haven't changed, meaning this was the same
-      // opening event. Don't do the usual behavior because the menu just popped
-      // up under the mouse and the user didn't mean to activate this item.
-      return;
-    }
-  }
-
-  const menuItem = this.getMenuItem_(/** @type {Element} */ (e.target));
-  if (menuItem) {
-    menuItem.performAction();
-  }
-};
-
-/**
- * Handles mouse enter events. Focus the element.
- * @param {!Event} _e Mouse event to handle.
- * @private
- */
-Menu.prototype.handleMouseEnter_ = function(_e) {
-  this.focus();
-};
-
-/**
- * Handles mouse leave events. Blur and clear highlight.
- * @param {!Event} _e Mouse event to handle.
- * @private
- */
-Menu.prototype.handleMouseLeave_ = function(_e) {
-  if (this.getElement()) {
-    this.blur_();
-    this.setHighlighted(null);
-=======
     const menuItem = this.getMenuItem_(/** @type {Element} */ (e.target));
     if (menuItem) {
       menuItem.performAction();
@@ -773,75 +416,10 @@
       this.blur_();
       this.setHighlighted(null);
     }
->>>>>>> 61322294
   }
 
   // Keyboard events.
 
-<<<<<<< HEAD
-/**
- * Attempts to handle a keyboard event, if the menu item is enabled, by calling
- * {@link handleKeyEventInternal_}.
- * @param {!Event} e Key event to handle.
- * @private
- */
-Menu.prototype.handleKeyEvent_ = function(e) {
-  if (!this.menuItems_.length) {
-    // Empty menu.
-    return;
-  }
-  if (e.shiftKey || e.ctrlKey || e.metaKey || e.altKey) {
-    // Do not handle the key event if any modifier key is pressed.
-    return;
-  }
-
-  const highlighted = this.highlightedItem_;
-  switch (e.keyCode) {
-    case KeyCodes.ENTER:
-    case KeyCodes.SPACE:
-      if (highlighted) {
-        highlighted.performAction();
-      }
-      break;
-
-    case KeyCodes.UP:
-      this.highlightPrevious();
-      break;
-
-    case KeyCodes.DOWN:
-      this.highlightNext();
-      break;
-
-    case KeyCodes.PAGE_UP:
-    case KeyCodes.HOME:
-      this.highlightFirst_();
-      break;
-
-    case KeyCodes.PAGE_DOWN:
-    case KeyCodes.END:
-      this.highlightLast_();
-      break;
-
-    default:
-        return;
-  }
-};
-
-/**
- * Get the size of a rendered menu.
- * @return {!Size} Object with width and height properties.
- * @package
- */
-Menu.prototype.getSize = function() {
-  const menuDom = this.getElement();
-  const menuSize = style.getSize(/** @type {!Element} */
-                                 (menuDom));
-  // Recalculate height for the total content, not only box height.
-  menuSize.height = menuDom.scrollHeight;
-  return menuSize;
-};
-
-=======
   /**
    * Attempts to handle a keyboard event, if the menu item is enabled, by
    * calling
@@ -910,5 +488,4 @@
   }
 };
 
->>>>>>> 61322294
 exports.Menu = Menu;