--- conflicted
+++ resolved
@@ -412,49 +412,38 @@
       continue;
     }
 
-<<<<<<< HEAD
+    //SHAPE: Calculate how much the element should be pushed down. This will ensure vertical alignment.
+    //Basic logic - instead of using the "top" of the line (aka cursorY), use it only as a "starting" point.
+    //Then, based on the height of the line and the line of the element (either element.height_ or element.size.height_ depending on the type of field),
+    //calculate how much that element needs to be pushed down from the "starting" point. This is saved in yPos.
+
+
+    var yPos = cursorY;
+
+    //Use the height_ element, if available (ex. available in FieldImage)
+    if (field.height_) {
+        if (field.height_ < rowHeight) {
+            yPos += ((rowHeight - field.height_) / 2);
+        }
+    }
+    //If not, use size_.height, if available (ex. most other field types)
+    else if (field.size_.height) {
+        if (field.size_.height < rowHeight) {
+            yPos += ((rowHeight - field.size_.height) / 2);
+        }
+    }
+
     var translateX;
     var scale = '';
     if (this.RTL) {
       cursorX -= field.renderSep + field.renderWidth;
       translateX = cursorX;
-=======
-    //SHAPE: Calculate how much the element should be pushed down. This will ensure vertical alignment.
-    //Basic logic - instead of using the "top" of the line (aka cursorY), use it only as a "starting" point.
-    //Then, based on the height of the line and the line of the element (either element.height_ or element.size.height_ depending on the type of field),
-    //calculate how much that element needs to be pushed down from the "starting" point. This is saved in yPos.
-
-
-    var yPos = cursorY;
-
-    //Use the height_ element, if available (ex. available in FieldImage)
-    if (field.height_) {
-        if (field.height_ < rowHeight) {
-            yPos += ((rowHeight - field.height_) / 2);
-        }
-    }
-    //If not, use size_.height, if available (ex. most other field types)
-    else if (field.size_.height) {
-        if (field.size_.height < rowHeight) {
-            yPos += ((rowHeight - field.size_.height) / 2);
-        }
-    }
-
-    if (this.RTL) {
-      cursorX -= field.renderSep + field.renderWidth;
-      root.setAttribute('transform',
-          'translate(' + cursorX + ',' + yPos + ')');
->>>>>>> c5346f04
+
       if (field.renderWidth) {
         cursorX -= Blockly.BlockSvg.SEP_SPACE_X;
       }
     } else {
-<<<<<<< HEAD
       translateX = cursorX + field.renderSep;
-=======
-      root.setAttribute('transform',
-          'translate(' + (cursorX + field.renderSep) + ',' + yPos + ')');
->>>>>>> c5346f04
       if (field.renderWidth) {
         cursorX += field.renderSep + field.renderWidth +
             Blockly.BlockSvg.SEP_SPACE_X;
@@ -467,7 +456,7 @@
       translateX += field.renderWidth;
     }
     root.setAttribute('transform',
-        'translate(' + translateX + ',' + cursorY + ')' + scale);
+        'translate(' + translateX + ',' + yPos + ')' + scale);
 
     // Fields are invisible on insertion marker.  They still have to be rendered
     // so that the block can be sized correctly.
