--- conflicted
+++ resolved
@@ -29,28 +29,6 @@
 /**
  * Class for a toolbox separator. This is the thin visual line that appears on
  * the toolbox. This item is not interactable.
-<<<<<<< HEAD
- * @param {!toolbox.SeparatorInfo} separatorDef The information
- *     needed to create a separator.
- * @param {!IToolbox} toolbox The parent toolbox for the separator.
- * @constructor
- * @extends {ToolboxItem}
- * @alias Blockly.ToolboxSeparator
- */
-const ToolboxSeparator = function(separatorDef, toolbox) {
-  ToolboxSeparator.superClass_.constructor.call(this, separatorDef, toolbox);
-  /**
-   * All the CSS class names that are used to create a separator.
-   * @type {!ToolboxSeparator.CssConfig}
-   * @protected
-   */
-  this.cssConfig_ = {'container': 'blocklyTreeSeparator'};
-
-  const cssConfig = separatorDef['cssconfig'] || separatorDef['cssConfig'];
-  object.mixin(this.cssConfig_, cssConfig);
-};
-object.inherits(ToolboxSeparator, ToolboxItem);
-=======
  * @extends {ToolboxItem}
  * @alias Blockly.ToolboxSeparator
  */
@@ -113,7 +91,6 @@
     dom.removeNode(/** @type {!HTMLDivElement} */ (this.htmlDiv_));
   }
 }
->>>>>>> 61322294
 
 /**
  * All the CSS class names that are used to create a separator.
@@ -125,69 +102,14 @@
 
 /**
  * Name used for registering a toolbox separator.
-<<<<<<< HEAD
- * @const {string}
- */
-ToolboxSeparator.registrationName = 'sep';
-
-/**
- * @override
- */
-ToolboxSeparator.prototype.init = function() {
-  this.createDom_();
-};
-
-/**
- * Creates the DOM for a separator.
- * @return {!Element} The parent element for the separator.
- * @protected
- */
-ToolboxSeparator.prototype.createDom_ = function() {
-  const container = document.createElement('div');
-  dom.addClass(container, this.cssConfig_['container']);
-  this.htmlDiv_ = container;
-  return container;
-};
-
-/**
- * @override
- */
-ToolboxSeparator.prototype.getDiv = function() {
-  return this.htmlDiv_;
-};
-
-/**
- * @override
- */
-ToolboxSeparator.prototype.dispose = function() {
-  dom.removeNode(this.htmlDiv_);
-};
-=======
  * @type {string}
  */
 ToolboxSeparator.registrationName = 'sep';
->>>>>>> 61322294
 
 /**
  * CSS for Toolbox.  See css.js for use.
  */
 Css.register(`
-<<<<<<< HEAD
-  .blocklyTreeSeparator {
-    border-bottom: solid #e5e5e5 1px;
-    height: 0;
-    margin: 5px 0;
-  }
-
-  .blocklyToolboxDiv[layout="h"] .blocklyTreeSeparator {
-    border-right: solid #e5e5e5 1px;
-    border-bottom: none;
-    height: auto;
-    margin: 0 5px 0 5px;
-    padding: 5px 0;
-    width: 0;
-  }
-=======
 .blocklyTreeSeparator {
   border-bottom: solid #e5e5e5 1px;
   height: 0;
@@ -202,7 +124,6 @@
   padding: 5px 0;
   width: 0;
 }
->>>>>>> 61322294
 `);
 
 registry.register(
