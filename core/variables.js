--- conflicted
+++ resolved
@@ -167,26 +167,6 @@
   var xmlList = [];
   if (variableModelList.length > 0) {
     // New variables are added to the end of the variableModelList.
-<<<<<<< HEAD
-    var mostRecentVariableFieldXmlString =
-      Blockly.Variables.generateVariableFieldXmlString(
-          variableModelList[variableModelList.length - 1]);
-    if (Blockly.Blocks['variables_set']) {
-      var gap = Blockly.Blocks['math_change'] ? 8 : 24;
-      var blockText = '<xml>' +
-          '<block type="variables_set" gap="' + gap + '">' +
-          mostRecentVariableFieldXmlString +
-          '</block>' +
-          '</xml>';
-      var block = Blockly.Xml.textToDom(blockText).firstChild;
-      xmlList.push(block);
-    }
-    if (Blockly.Blocks['math_change']) {
-      var gap = Blockly.Blocks['variables_get'] ? 20 : 8;
-      var blockText = '<xml>' +
-          '<block type="math_change" gap="' + gap + '">' +
-          mostRecentVariableFieldXmlString +
-=======
     var mostRecentVariable = variableModelList[variableModelList.length - 1];
     if (Blockly.Blocks['variables_set']) {
       var block = Blockly.utils.xml.createElement('block');
@@ -203,7 +183,6 @@
       block.appendChild(
           Blockly.Variables.generateVariableFieldDom(mostRecentVariable));
       var value = Blockly.Xml.textToDom(
->>>>>>> ba6dfd81
           '<value name="DELTA">' +
           '<shadow type="math_number">' +
           '<field name="NUM">1</field>' +
@@ -216,19 +195,10 @@
     if (Blockly.Blocks['variables_get']) {
       variableModelList.sort(Blockly.VariableModel.compareByName);
       for (var i = 0, variable; variable = variableModelList[i]; i++) {
-<<<<<<< HEAD
-        var blockText = '<xml>' +
-            '<block type="variables_get" gap="8">' +
-            Blockly.Variables.generateVariableFieldXmlString(variable) +
-            '</block>' +
-            '</xml>';
-        var block = Blockly.Xml.textToDom(blockText).firstChild;
-=======
         var block = Blockly.utils.xml.createElement('block');
         block.setAttribute('type', 'variables_get');
         block.setAttribute('gap', 8);
         block.appendChild(Blockly.Variables.generateVariableFieldDom(variable));
->>>>>>> ba6dfd81
         xmlList.push(block);
       }
     }
