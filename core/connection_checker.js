--- conflicted
+++ resolved
@@ -10,126 +10,6 @@
  */
 'use strict';
 
-<<<<<<< HEAD
-/**
- * An object that encapsulates logic for checking whether a
- * potential connection is safe and valid.
- * @class
- */
-goog.module('Blockly.ConnectionChecker');
-
-const common = goog.require('Blockly.common');
-const internalConstants = goog.require('Blockly.internalConstants');
-const registry = goog.require('Blockly.registry');
-const {ConnectionType} = goog.require('Blockly.ConnectionType');
-const {Connection} = goog.require('Blockly.Connection');
-const {isShadowArgumentLocal} = goog.require('Blockly.utils.argumentLocal');
-/* eslint-disable-next-line no-unused-vars */
-const {IConnectionChecker} = goog.require('Blockly.IConnectionChecker');
-/* eslint-disable-next-line no-unused-vars */
-const {RenderedConnection} = goog.requireType('Blockly.RenderedConnection');
-
-
-/**
- * Class for connection type checking logic.
- * @implements {IConnectionChecker}
- * @constructor
- * @alias Blockly.ConnectionChecker
- */
-const ConnectionChecker = function() {};
-
-/**
- * Check whether the current connection can connect with the target
- * connection.
- * @param {Connection} a Connection to check compatibility with.
- * @param {Connection} b Connection to check compatibility with.
- * @param {boolean} isDragging True if the connection is being made by dragging
- *     a block.
- * @param {number=} opt_distance The max allowable distance between the
- *     connections for drag checks.
- * @return {boolean} Whether the connection is legal.
- * @public
- */
-ConnectionChecker.prototype.canConnect = function(
-    a, b, isDragging, opt_distance) {
-  return this.canConnectWithReason(a, b, isDragging, opt_distance) ===
-      Connection.CAN_CONNECT;
-};
-
-/**
- * Checks whether the current connection can connect with the target
- * connection, and return an error code if there are problems.
- * @param {Connection} a Connection to check compatibility with.
- * @param {Connection} b Connection to check compatibility with.
- * @param {boolean} isDragging True if the connection is being made by dragging
- *     a block.
- * @param {number=} opt_distance The max allowable distance between the
- *     connections for drag checks.
- * @return {number} Connection.CAN_CONNECT if the connection is legal,
- *    an error code otherwise.
- * @public
- */
-ConnectionChecker.prototype.canConnectWithReason = function(
-    a, b, isDragging, opt_distance) {
-  const safety = this.doSafetyChecks(a, b);
-  if (safety !== Connection.CAN_CONNECT) {
-    return safety;
-  }
-
-  // If the safety checks passed, both connections are non-null.
-  const connOne = /** @type {!Connection} **/ (a);
-  const connTwo = /** @type {!Connection} **/ (b);
-  if (!this.doTypeChecks(connOne, connTwo)) {
-    return Connection.REASON_CHECKS_FAILED;
-  }
-
-  if (isDragging &&
-      !this.doDragChecks(
-          /** @type {!RenderedConnection} **/ (a),
-          /** @type {!RenderedConnection} **/ (b), opt_distance || 0)) {
-    return Connection.REASON_DRAG_CHECKS_FAILED;
-  }
-
-  return Connection.CAN_CONNECT;
-};
-
-/**
- * Helper method that translates a connection error code into a string.
- * @param {number} errorCode The error code.
- * @param {Connection} a One of the two connections being checked.
- * @param {Connection} b The second of the two connections being
- *     checked.
- * @return {string} A developer-readable error string.
- * @public
- */
-ConnectionChecker.prototype.getErrorMessage = function(errorCode, a, b) {
-  switch (errorCode) {
-    case Connection.REASON_SELF_CONNECTION:
-      return 'Attempted to connect a block to itself.';
-    case Connection.REASON_DIFFERENT_WORKSPACES:
-      // Usually this means one block has been deleted.
-      return 'Blocks not on same workspace.';
-    case Connection.REASON_WRONG_TYPE:
-      return 'Attempt to connect incompatible types.';
-    case Connection.REASON_TARGET_NULL:
-      return 'Target connection is null.';
-    case Connection.REASON_CHECKS_FAILED: {
-      const connOne = /** @type {!Connection} **/ (a);
-      const connTwo = /** @type {!Connection} **/ (b);
-      let msg = 'Connection checks failed. ';
-      msg += connOne + ' expected ' + connOne.getCheck() + ', found ' +
-          connTwo.getCheck();
-      return msg;
-    }
-    case Connection.REASON_SHADOW_PARENT:
-      return 'Connecting non-shadow to shadow block.';
-    case Connection.REASON_DRAG_CHECKS_FAILED:
-      return 'Drag checks failed.';
-    case Connection.REASON_PREVIOUS_AND_OUTPUT:
-      return 'Block would have an output and a previous connection.';
-    default:
-      return 'Unknown connection failure: this should never happen!';
-=======
 /**
  * An object that encapsulates logic for checking whether a
  * potential connection is safe and valid.
@@ -205,99 +85,8 @@
     }
 
     return Connection.CAN_CONNECT;
->>>>>>> 61322294
-  }
-
-<<<<<<< HEAD
-/**
- * Check that connecting the given connections is safe, meaning that it would
- * not break any of Blockly's basic assumptions (e.g. no self connections).
- * @param {Connection} a The first of the connections to check.
- * @param {Connection} b The second of the connections to check.
- * @return {number} An enum with the reason this connection is safe or unsafe.
- * @public
- */
-ConnectionChecker.prototype.doSafetyChecks = function(a, b) {
-  if (!a || !b) {
-    return Connection.REASON_TARGET_NULL;
-  }
-  let superiorBlock;
-  let inferiorBlock;
-  let superiorConnection;
-  let inferiorConnection;
-  if (a.isSuperior()) {
-    superiorBlock = a.getSourceBlock();
-    inferiorBlock = b.getSourceBlock();
-    superiorConnection = a;
-    inferiorConnection = b;
-  } else {
-    inferiorBlock = a.getSourceBlock();
-    superiorBlock = b.getSourceBlock();
-    inferiorConnection = a;
-    superiorConnection = b;
-  }
-  if (superiorBlock === inferiorBlock) {
-    return Connection.REASON_SELF_CONNECTION;
-  } else if (
-      inferiorConnection.type !==
-      internalConstants.OPPOSITE_TYPE[superiorConnection.type]) {
-    return Connection.REASON_WRONG_TYPE;
-  } else if (superiorBlock.workspace !== inferiorBlock.workspace) {
-    return Connection.REASON_DIFFERENT_WORKSPACES;
-  } else if (superiorBlock.isShadow() && !inferiorBlock.isShadow()) {
-    return Connection.REASON_SHADOW_PARENT;
-  } else if (
-      inferiorConnection.type === ConnectionType.OUTPUT_VALUE &&
-      inferiorBlock.previousConnection &&
-      inferiorBlock.previousConnection.isConnected()) {
-    return Connection.REASON_PREVIOUS_AND_OUTPUT;
-  } else if (
-      inferiorConnection.type === ConnectionType.PREVIOUS_STATEMENT &&
-      inferiorBlock.outputConnection &&
-      inferiorBlock.outputConnection.isConnected()) {
-    return Connection.REASON_PREVIOUS_AND_OUTPUT;
-  }
-  return Connection.CAN_CONNECT;
-};
-
-/**
- * Check whether this connection is compatible with another connection with
- * respect to the value type system.  E.g. square_root("Hello") is not
- * compatible.
- * @param {!Connection} a Connection to compare.
- * @param {!Connection} b Connection to compare against.
- * @return {boolean} True if the connections share a type.
- * @public
- */
-ConnectionChecker.prototype.doTypeChecks = function(a, b) {
-  const checkArrayOne = a.getCheck();
-  const checkArrayTwo = b.getCheck();
-
-  if (!checkArrayOne || !checkArrayTwo) {
-    // One or both sides are promiscuous enough that anything will fit.
-    return true;
-  }
-  // Find any intersection in the check lists.
-  for (let i = 0; i < checkArrayOne.length; i++) {
-    if (checkArrayTwo.indexOf(checkArrayOne[i]) !== -1) {
-      return true;
-    }
-  }
-  // No intersection.
-  return false;
-};
-
-/**
- * Check whether this connection can be made by dragging.
- * @param {!RenderedConnection} a Connection to compare.
- * @param {!RenderedConnection} b Connection to compare against.
- * @param {number} distance The maximum allowable distance between connections.
- * @return {boolean} True if the connection is allowed during a drag.
- * @public
- */
-ConnectionChecker.prototype.doDragChecks = function(a, b, distance) {
-  if (a.distanceFrom(b) > distance) {
-=======
+  }
+
   /**
    * Helper method that translates a connection error code into a string.
    * @param {number} errorCode The error code.
@@ -412,7 +201,6 @@
       }
     }
     // No intersection.
->>>>>>> 61322294
     return false;
   }
 
@@ -430,11 +218,15 @@
       return false;
     }
 
-<<<<<<< HEAD
-  switch (b.type) {
-    case ConnectionType.PREVIOUS_STATEMENT:
-      return this.canConnectToPrevious_(a, b);
-    case ConnectionType.OUTPUT_VALUE: {
+    // Don't consider insertion markers.
+    if (b.getSourceBlock().isInsertionMarker()) {
+      return false;
+    }
+
+    switch (b.type) {
+      case ConnectionType.PREVIOUS_STATEMENT:
+        return this.canConnectToPrevious_(a, b);
+      case ConnectionType.OUTPUT_VALUE: {
       // Don't offer to connect an already connected left (male) value plug to
       // an available right (female) value plug.
       if ((b.isConnected() && !b.targetBlock().isInsertionMarker()) ||
@@ -463,70 +255,27 @@
       break;
     }
     case ConnectionType.NEXT_STATEMENT: {
-      // Don't let a block with no next connection bump other blocks out of the
-      // stack.  But covering up a shadow block or stack of shadow blocks is
-      // fine.  Similarly, replacing a terminal statement with another terminal
-      // statement is allowed.
-      if (b.isConnected() && !a.getSourceBlock().nextConnection &&
-          !b.targetBlock().isShadow() && b.targetBlock().nextConnection) {
-        return false;
-=======
-    // Don't consider insertion markers.
-    if (b.getSourceBlock().isInsertionMarker()) {
-      return false;
-    }
-
-    switch (b.type) {
-      case ConnectionType.PREVIOUS_STATEMENT:
-        return this.canConnectToPrevious_(a, b);
-      case ConnectionType.OUTPUT_VALUE: {
-        // Don't offer to connect an already connected left (male) value plug to
-        // an available right (female) value plug.
-        if ((b.isConnected() && !b.targetBlock().isInsertionMarker()) ||
-            a.isConnected()) {
-          return false;
-        }
-        break;
-      }
-      case ConnectionType.INPUT_VALUE: {
-        // Offering to connect the left (male) of a value block to an already
-        // connected value pair is ok, we'll splice it in.
-        // However, don't offer to splice into an immovable block.
-        if (b.isConnected() && !b.targetBlock().isMovable() &&
-            !b.targetBlock().isShadow()) {
-          return false;
-        }
-        break;
-      }
-      case ConnectionType.NEXT_STATEMENT: {
         // Don't let a block with no next connection bump other blocks out of
         // the stack.  But covering up a shadow block or stack of shadow blocks
         // is fine.  Similarly, replacing a terminal statement with another
         // terminal statement is allowed.
-        if (b.isConnected() && !a.getSourceBlock().nextConnection &&
-            !b.targetBlock().isShadow() && b.targetBlock().nextConnection) {
-          return false;
-        }
-        break;
->>>>>>> 61322294
-      }
-      default:
-        // Unexpected connection type.
+      if (b.isConnected() && !a.getSourceBlock().nextConnection &&
+          !b.targetBlock().isShadow() && b.targetBlock().nextConnection) {
         return false;
-    }
+      }
+      break;
+    }
+    default:
+      // Unexpected connection type.
+      return false;
+  }
 
     // Don't let blocks try to connect to themselves or ones they nest.
     if (common.draggingConnections.indexOf(b) !== -1) {
       return false;
     }
 
-<<<<<<< HEAD
-  // Don't let blocks try to connect to themselves or ones they nest.
-  if (common.draggingConnections.indexOf(b) !== -1) {
-    return false;
-=======
     return true;
->>>>>>> 61322294
   }
 
   /**
@@ -545,28 +294,6 @@
       return false;
     }
 
-<<<<<<< HEAD
-/**
- * Helper function for drag checking.
- * @param {!Connection} a The connection to check, which must be a
- *     statement input or next connection.
- * @param {!Connection} b A nearby connection to check, which
- *     must be a previous connection.
- * @return {boolean} True if the connection is allowed, false otherwise.
- * @protected
- */
-ConnectionChecker.prototype.canConnectToPrevious_ = function(a, b) {
-  if (a.targetConnection) {
-    // This connection is already occupied.
-    // A next connection will never disconnect itself mid-drag.
-    return false;
-  }
-
-  // Don't let blocks try to connect to themselves or ones they nest.
-  if (common.draggingConnections.indexOf(b) !== -1) {
-    return false;
-  }
-=======
     // Don't let blocks try to connect to themselves or ones they nest.
     if (common.draggingConnections.indexOf(b) !== -1) {
       return false;
@@ -575,7 +302,6 @@
     if (!b.targetConnection) {
       return true;
     }
->>>>>>> 61322294
 
     const targetBlock = b.targetBlock();
     // If it is connected to a real block, game over.
@@ -589,24 +315,7 @@
   }
 }
 
-<<<<<<< HEAD
-  const targetBlock = b.targetBlock();
-  // If it is connected to a real block, game over.
-  if (!targetBlock.isInsertionMarker()) {
-    return false;
-  }
-  // If it's connected to an insertion marker but that insertion marker
-  // is the first block in a stack, it's still fine.  If that insertion
-  // marker is in the middle of a stack, it won't work.
-  return !targetBlock.getPreviousBlock();
-};
-
 registry.register(
     registry.Type.CONNECTION_CHECKER, registry.DEFAULT, ConnectionChecker);
 
-=======
-registry.register(
-    registry.Type.CONNECTION_CHECKER, registry.DEFAULT, ConnectionChecker);
-
->>>>>>> 61322294
 exports.ConnectionChecker = ConnectionChecker;