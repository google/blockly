--- conflicted
+++ resolved
@@ -124,53 +124,4 @@
   return false;
 };
 
-<<<<<<< HEAD
-/**
- * @override
- */
-Blockly.zelos.Renderer.prototype.getCSS_ = function() {
-  var selector = '.' + this.name + '-renderer';
-  var constants = this.getConstants();
-  return [
-    /* eslint-disable indent */
-    // Fields.
-    selector + ' .blocklyText {',
-      'cursor: default;',
-      'fill: #fff;',
-      'font-family: ' + constants.FIELD_TEXT_FONTFAMILY + ';',
-      'font-size: ' + constants.FIELD_TEXT_FONTSIZE + 'pt;',
-      'font-weight: ' + constants.FIELD_TEXT_FONTWEIGHT + ';',
-    '}',
-
-    // Editable field hover.
-    selector + ' .blocklyEditableText:not(.editing):hover>rect ,',
-    selector + ' .blocklyEditableText:not(.editing):hover>.blocklyPath {',
-      'stroke: #fff;',
-      'stroke-width: 2;',
-    '}',
-
-    // Text field input.
-    selector + ' .blocklyHtmlInput {',
-      'font-family: ' + constants.FIELD_TEXT_FONTFAMILY + ';',
-      'font-weight: ' + constants.FIELD_TEXT_FONTWEIGHT + ';',
-    '}',
-  
-    // Dropdown field.
-    selector + ' .blocklyDropdownText {',
-      'fill: #fff !important;',
-    '}',
-    selector + ' .blocklyDisabled .blocklyFieldBorderRect {',
-      'fill-opacity: 0.1 !important;',
-    '}',
-
-    // Connection highlight.
-    selector + ' .blocklyHighlightedConnectionPath {',
-      'stroke: #fff200;',
-    '}',
-    /* eslint-enable indent */
-  ];
-};
-
-=======
->>>>>>> 5852bef9
 Blockly.blockRendering.register('zelos', Blockly.zelos.Renderer);