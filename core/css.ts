/**
 * @license
 * Copyright 2013 Google LLC
 * SPDX-License-Identifier: Apache-2.0
 */

// Former goog.module ID: Blockly.Css
/** Has CSS already been injected? */
let injected = false;

/**
 * Add some CSS to the blob that will be injected later.  Allows optional
 * components such as fields and the toolbox to store separate CSS.
 *
 * @param cssContent Multiline CSS string or an array of single lines of CSS.
 */
export function register(cssContent: string) {
  if (injected) {
    throw Error('CSS already injected');
  }
  content += '\n' + cssContent;
}

/**
 * Inject the CSS into the DOM.  This is preferable over using a regular CSS
 * file since:
 * a) It loads synchronously and doesn't force a redraw later.
 * b) It speeds up loading by not blocking on a separate HTTP transfer.
 * c) The CSS content may be made dynamic depending on init options.
 *
 * @param hasCss If false, don't inject CSS (providing CSS becomes the
 *     document's responsibility).
 * @param pathToMedia Path from page to the Blockly media directory.
 */
export function inject(hasCss: boolean, pathToMedia: string) {
  // Only inject the CSS once.
  if (injected) {
    return;
  }
  injected = true;
  if (!hasCss) {
    return;
  }
  // Strip off any trailing slash (either Unix or Windows).
  const mediaPath = pathToMedia.replace(/[\\/]$/, '');
  const cssContent = content.replace(/<<<PATH>>>/g, mediaPath);
  // Cleanup the collected css content after injecting it to the DOM.
  content = '';

  // Inject CSS tag at start of head.
  const cssNode = document.createElement('style');
  cssNode.id = 'blockly-common-style';
  const cssTextNode = document.createTextNode(cssContent);
  cssNode.appendChild(cssTextNode);
  document.head.insertBefore(cssNode, document.head.firstChild);
}

/**
 * The CSS content for Blockly.
 */
let content = `
.blocklySvg {
  background-color: #fff;
  outline: none;
  overflow: hidden;  /* IE overflows by default. */
  position: absolute;
  display: block;
}

.blocklyWidgetDiv {
  display: none;
  position: absolute;
  z-index: 99999;  /* big value for bootstrap3 compatibility */
}

.injectionDiv {
  height: 100%;
  position: relative;
  overflow: hidden;  /* So blocks in drag surface disappear at edges */
  touch-action: none;
  user-select: none;
  -webkit-user-select: none;
}

.blocklyBlockCanvas.blocklyCanvasTransitioning,
.blocklyBubbleCanvas.blocklyCanvasTransitioning {
  transition: transform .5s;
}

.blocklyEmboss {
  filter: var(--blocklyEmbossFilter);
}

.blocklyTooltipDiv {
  background-color: #ffffc7;
  border: 1px solid #ddc;
  box-shadow: 4px 4px 20px 1px rgba(0,0,0,.15);
  color: #000;
  display: none;
  font: 9pt sans-serif;
  opacity: .9;
  padding: 2px;
  position: absolute;
  z-index: 100000;  /* big value for bootstrap3 compatibility */
}

.blocklyDropDownDiv {
  position: absolute;
  left: 0;
  top: 0;
  z-index: 1000;
  display: none;
  border: 1px solid;
  border-color: #dadce0;
  background-color: #fff;
  border-radius: 2px;
  padding: 4px;
  box-shadow: 0 0 3px 1px rgba(0,0,0,.3);
}

.blocklyDropDownDiv:focus {
  box-shadow: 0 0 6px 1px rgba(0,0,0,.3);
}

.blocklyDropDownContent {
  max-height: 300px;  /* @todo: spec for maximum height. */
}

.blocklyDropDownArrow {
  position: absolute;
  left: 0;
  top: 0;
  width: 16px;
  height: 16px;
  z-index: -1;
  background-color: inherit;
  border-color: inherit;
  border-top: 1px solid;
  border-left: 1px solid;
  border-top-left-radius: 4px;
  border-color: inherit;
}

.blocklyHighlighted>.blocklyPath {
  filter: var(--blocklyEmbossFilter);
}

.blocklyHighlightedConnectionPath {
  fill: none;
  // stroke: #fc3;
  // stroke-width: 4px;
}

.blocklyPathLight {
  fill: none;
  stroke-linecap: round;
  stroke-width: 1;
}

.blocklyDraggable {
  cursor: grab;
  cursor: -webkit-grab;
}

.blocklyDragging {
  cursor: grabbing;
  cursor: -webkit-grabbing;
  /* Drag surface disables events to not block the toolbox, so we have to
   * reenable them here for the cursor values to work. */
  pointer-events: auto;
}

  /* Changes cursor on mouse down. Not effective in Firefox because of
     https://bugzilla.mozilla.org/show_bug.cgi?id=771241 */
.blocklyDraggable:active {
  cursor: grabbing;
  cursor: -webkit-grabbing;
}

.blocklyDragging.blocklyDraggingDelete {
  cursor: url("<<<PATH>>>/handdelete.cur"), auto;
}

.blocklyDragging>.blocklyPath,
.blocklyDragging>.blocklyPathLight {
  fill-opacity: .8;
  stroke-opacity: .8;
}

.blocklyDragging>.blocklyPathDark {
  display: none;
}

.blocklyDisabledPattern>.blocklyPath {
  fill: var(--blocklyDisabledPattern);
  fill-opacity: .5;
  stroke-opacity: .5;
}

.blocklyDisabled>.blocklyPathLight,
.blocklyDisabled>.blocklyPathDark {
  display: none;
}

.blocklyInsertionMarker>.blocklyPath,
.blocklyInsertionMarker>.blocklyPathLight,
.blocklyInsertionMarker>.blocklyPathDark {
  fill-opacity: .2;
  stroke: none;
}

.blocklyNonEditableField>text {
  pointer-events: none;
}

.blocklyFlyout {
  position: absolute;
  z-index: 20;
}

.blocklyText text {
  cursor: default;
}

/*
  Don't allow users to select text.  It gets annoying when trying to
  drag a block and selected text moves instead.
*/
.blocklySvg text {
  user-select: none;
  -ms-user-select: none;
  -webkit-user-select: none;
  cursor: inherit;
}

.blocklyIconGroup {
  cursor: default;
}

.blocklyIconGroup:not(:hover),
.blocklyIconGroupReadonly {
  opacity: .6;
}

.blocklyIconShape {
  fill: #00f;
  stroke: #fff;
  stroke-width: 1px;
}

.blocklyIconSymbol {
  fill: #fff;
}

.blocklyMinimalBody {
  margin: 0;
  padding: 0;
  height: 100%;
}

.blocklyHtmlInput {
  border: none;
  border-radius: 4px;
  height: 100%;
  margin: 0;
  outline: none;
  padding: 0;
  width: 100%;
  text-align: center;
  display: block;
  box-sizing: border-box;
}

/* Remove the increase and decrease arrows on the field number editor */
input.blocklyHtmlInput[type=number]::-webkit-inner-spin-button,
input.blocklyHtmlInput[type=number]::-webkit-outer-spin-button {
  -webkit-appearance: none;
  margin: 0;
}

input[type=number] {
  -moz-appearance: textfield;
}

.blocklyMainBackground {
  stroke-width: 1;
  stroke: #c6c6c6;  /* Equates to #ddd due to border being off-pixel. */
}

.blocklyMutatorBackground {
  fill: #fff;
  stroke: #ddd;
  stroke-width: 1;
}

.blocklyFlyoutBackground {
  fill: #ddd;
  fill-opacity: .8;
}

.blocklyMainWorkspaceScrollbar {
  z-index: 20;
}

.blocklyFlyoutScrollbar {
  z-index: 30;
}

.blocklyScrollbarHorizontal,
.blocklyScrollbarVertical {
  position: absolute;
  outline: none;
}

.blocklyScrollbarBackground {
  opacity: 0;
  pointer-events: none;
}

.blocklyScrollbarHandle {
  fill: #ccc;
}

.blocklyScrollbarBackground:hover+.blocklyScrollbarHandle,
.blocklyScrollbarHandle:hover {
  fill: #bbb;
}

/* Darken flyout scrollbars due to being on a grey background. */
/* By contrast, workspace scrollbars are on a white background. */
.blocklyFlyout .blocklyScrollbarHandle {
  fill: #bbb;
}

.blocklyFlyout .blocklyScrollbarBackground:hover+.blocklyScrollbarHandle,
.blocklyFlyout .blocklyScrollbarHandle:hover {
  fill: #aaa;
}

.blocklyInvalidInput {
  background: #faa;
}

.blocklyVerticalMarker {
  stroke-width: 3px;
  fill: rgba(255,255,255,.5);
  pointer-events: none;
}

.blocklyComputeCanvas {
  position: absolute;
  width: 0;
  height: 0;
}

.blocklyNoPointerEvents {
  pointer-events: none;
}

.blocklyContextMenu {
  border-radius: 4px;
  max-height: 100%;
}

.blocklyDropdownMenu {
  border-radius: 2px;
  padding: 0 !important;
}

.blocklyDropdownMenu .blocklyMenuItem {
  /* 28px on the left for icon or checkbox. */
  padding-left: 28px;
}

/* BiDi override for the resting state. */
.blocklyDropdownMenu .blocklyMenuItemRtl {
  /* Flip left/right padding for BiDi. */
  padding-left: 5px;
  padding-right: 28px;
}

.blocklyWidgetDiv .blocklyMenu {
  user-select: none;
  -ms-user-select: none;
  -webkit-user-select: none;
  background: #fff;
  border: 1px solid transparent;
  box-shadow: 0 0 3px 1px rgba(0,0,0,.3);
  font: normal 13px Arial, sans-serif;
  margin: 0;
  outline: none;
  padding: 4px 0;
  position: absolute;
  overflow-y: auto;
  overflow-x: hidden;
  max-height: 100%;
  z-index: 20000;  /* Arbitrary, but some apps depend on it... */
}

.blocklyWidgetDiv .blocklyMenu:focus {
  box-shadow: 0 0 6px 1px rgba(0,0,0,.3);
}

.blocklyDropDownDiv .blocklyMenu {
  user-select: none;
  -ms-user-select: none;
  -webkit-user-select: none;
  background: inherit;  /* Compatibility with gapi, reset from goog-menu */
  border: inherit;  /* Compatibility with gapi, reset from goog-menu */
  font: normal 13px "Helvetica Neue", Helvetica, sans-serif;
  outline: none;
  overflow-y: auto;
  overflow-x: hidden;
  max-height: 100%;
  z-index: 20000;  /* Arbitrary, but some apps depend on it... */
}

/* State: resting. */
.blocklyMenuItem {
  border: none;
  color: #000;
  cursor: pointer;
  list-style: none;
  margin: 0;
  /* 7em on the right for shortcut. */
  min-width: 7em;
  padding: 6px 15px;
  white-space: nowrap;
}

/* State: disabled. */
.blocklyMenuItemDisabled {
  color: #ccc;
  cursor: inherit;
}

/* State: hover. */
.blocklyMenuItemHighlight {
  background-color: rgba(0,0,0,.1);
}

/* State: selected/checked. */
.blocklyMenuItemCheckbox {
  height: 16px;
  position: absolute;
  width: 16px;
}

.blocklyMenuItemSelected .blocklyMenuItemCheckbox {
  background: url(<<<PATH>>>/sprites.png) no-repeat -48px -16px;
  float: left;
  margin-left: -24px;
  position: static;  /* Scroll with the menu. */
}

.blocklyMenuItemRtl .blocklyMenuItemCheckbox {
  float: right;
  margin-right: -24px;
}

.blocklyMenuSeparator {
  background-color: #ccc;
  height: 1px;
  border: 0;
  margin-left: 4px;
  margin-right: 4px;
}

.blocklyBlockDragSurface, .blocklyAnimationLayer {
  position: absolute;
  top: 0;
  left: 0;
  right: 0;
  bottom: 0;
  overflow: visible !important;
  z-index: 80;
  pointer-events: none;
}

.blocklyField {
  cursor: default;
}

.blocklyInputField {
  cursor: text;
}

.blocklyDragging .blocklyField,
.blocklyDragging .blocklyIconGroup {
  cursor: grabbing;
}

<<<<<<< HEAD
.blocklyActiveFocus:is(.blocklyField,.blocklyPath,.blocklyHighlightedConnectionPath) {
  stroke: #ffa200;
  stroke-width: 3px;
  outline-width: 0px;
}
.blocklyActiveFocus > .blocklyFlyoutBackground, .blocklyActiveFocus > .blocklyMainBackground {
  stroke: #ffa200;
  stroke-width: 3px;
}
.blocklyActiveFocus:is(.blocklyFlyout,.blocklyWorkspace) {
  outline-width: 0px;
}
.blocklyActiveFocus:is(.blocklyToolbox,.blocklyToolboxCategoryContainer) {
  outline: 3px solid #ffa200;
}

.blocklyPassiveFocus:is(.blocklyField,.blocklyPath,.blocklyHighlightedConnectionPath) {
  stroke: #ffa200;
  stroke-dasharray: 5px 3px;
  stroke-width: 3px;
}
.blocklyPassiveFocus > .blocklyFlyoutBackground, .blocklyPassiveFocus > .blocklyMainBackground {
  stroke: #ffa200;
  stroke-dasharray: 5px 3px;
  stroke-width: 3px;
}
.blocklyPassiveFocus:is(.blocklyToolbox,.blocklyToolboxCategoryContainer) {
  border: 3px dashed #ffa200;
}

.blocklySelected:is(.blocklyPath) {
  stroke: #ffa200;
  stroke-width: 5;
}
.blocklySelected>.blocklyPathLight {
  display: none;
=======
.blocklyActiveFocus:is(
  .blocklyFlyout,
  .blocklyWorkspace,
  .blocklyField,
  .blocklyPath,
  .blocklyHighlightedConnectionPath,
  .blocklyComment,
  .blocklyBubble,
  .blocklyIconGroup,
  .blocklyTextarea
) {
  outline-width: 0px;
>>>>>>> e5de9701
}
`;<|MERGE_RESOLUTION|>--- conflicted
+++ resolved
@@ -490,44 +490,6 @@
   cursor: grabbing;
 }
 
-<<<<<<< HEAD
-.blocklyActiveFocus:is(.blocklyField,.blocklyPath,.blocklyHighlightedConnectionPath) {
-  stroke: #ffa200;
-  stroke-width: 3px;
-  outline-width: 0px;
-}
-.blocklyActiveFocus > .blocklyFlyoutBackground, .blocklyActiveFocus > .blocklyMainBackground {
-  stroke: #ffa200;
-  stroke-width: 3px;
-}
-.blocklyActiveFocus:is(.blocklyFlyout,.blocklyWorkspace) {
-  outline-width: 0px;
-}
-.blocklyActiveFocus:is(.blocklyToolbox,.blocklyToolboxCategoryContainer) {
-  outline: 3px solid #ffa200;
-}
-
-.blocklyPassiveFocus:is(.blocklyField,.blocklyPath,.blocklyHighlightedConnectionPath) {
-  stroke: #ffa200;
-  stroke-dasharray: 5px 3px;
-  stroke-width: 3px;
-}
-.blocklyPassiveFocus > .blocklyFlyoutBackground, .blocklyPassiveFocus > .blocklyMainBackground {
-  stroke: #ffa200;
-  stroke-dasharray: 5px 3px;
-  stroke-width: 3px;
-}
-.blocklyPassiveFocus:is(.blocklyToolbox,.blocklyToolboxCategoryContainer) {
-  border: 3px dashed #ffa200;
-}
-
-.blocklySelected:is(.blocklyPath) {
-  stroke: #ffa200;
-  stroke-width: 5;
-}
-.blocklySelected>.blocklyPathLight {
-  display: none;
-=======
 .blocklyActiveFocus:is(
   .blocklyFlyout,
   .blocklyWorkspace,
@@ -540,6 +502,5 @@
   .blocklyTextarea
 ) {
   outline-width: 0px;
->>>>>>> e5de9701
 }
 `;