--- conflicted
+++ resolved
@@ -108,7 +108,7 @@
       this.value = null;
     });
 
-  // Handle resizing of elements.
+  // Handle resizing of Block Factory elements.
   var expandList = [
     document.getElementById('blockly'),
     document.getElementById('blocklyMask'),
@@ -127,7 +127,7 @@
   onresize();
   window.addEventListener('resize', onresize);
 
-  // Inject Block Factory Main Workspace
+  // Inject Block Factory Main Workspace.
   var toolbox = document.getElementById('toolbox');
   BlockFactory.mainWorkspace = Blockly.inject('blockly',
       {collapse: false,
@@ -138,7 +138,6 @@
    * Add tab handlers to allow switching between the Block Factory
    * tab and the Block Exporter tab.
    *
-<<<<<<< HEAD
    * @param {string} blockFactoryTabID - ID of element containing Block Factory
    * @param {string} blockExporterTabID - ID of element containing Block Exporter
    */
@@ -174,44 +173,11 @@
             window.dispatchEvent(new Event('resize'));
           });
       };
-=======
-   * @param {string} blockFactoryTabID - ID of element containing BlockFactory
-   * @param {string} blockExporterTabID - ID of element containing BlockExporter
+  addTabHandlers("blockfactory_tab", "blocklibraryExporter_tab");
+
+  /**
+   * Add change listeners to the exporter's selector workspace.
    */
-  var addTabHandlers = function(blockFactoryTabID, blockExporterTabID) {
-    var blockFactoryTab = goog.dom.getElement(blockFactoryTabID);
-    var blockExporterTab = goog.dom.getElement(blockExporterTabID);
-
-    blockFactoryTab.addEventListener('click',
-      function() {
-        goog.dom.classlist.addRemove(blockFactoryTab, 'taboff', 'tabon');
-        goog.dom.classlist.addRemove(blockExporterTab, 'tabon', 'taboff');
-
-        // Hide container of exporter.
-        BlockFactory.hide('blockLibraryExporter');
-
-        // Resize to render workspaces' toolboxes correctly.
-        window.dispatchEvent(new Event('resize'));
-      });
-
-    blockExporterTab.addEventListener('click',
-      function() {
-        goog.dom.classlist.addRemove(blockFactoryTab, 'tabon', 'taboff');
-        goog.dom.classlist.addRemove(blockExporterTab, 'taboff', 'tabon');
-
-        // Update toolbox to reflect current block library.
-        BlockFactoryExpansion.exporter.updateToolbox();
-
-        // Show container of exporter.
-        BlockFactory.show('blockLibraryExporter');
-
-        // Resize to render workspaces' toolboxes correctly.
-        window.dispatchEvent(new Event('resize'));
-      });
-  };
->>>>>>> 621b4185
-  addTabHandlers("blockfactory_tab", "blocklibraryExporter_tab");
-
   var addChangeListenersToSelectorWorkspace = function() {
     var selector = BlockFactoryExpansion.exporter.view.selectorWorkspace;
     selector.addChangeListener(
