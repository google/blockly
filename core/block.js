/**
 * @license
 * Visual Blocks Editor
 *
 * Copyright 2011 Google Inc.
 * https://developers.google.com/blockly/
 *
 * Licensed under the Apache License, Version 2.0 (the "License");
 * you may not use this file except in compliance with the License.
 * You may obtain a copy of the License at
 *
 *   http://www.apache.org/licenses/LICENSE-2.0
 *
 * Unless required by applicable law or agreed to in writing, software
 * distributed under the License is distributed on an "AS IS" BASIS,
 * WITHOUT WARRANTIES OR CONDITIONS OF ANY KIND, either express or implied.
 * See the License for the specific language governing permissions and
 * limitations under the License.
 */

/**
 * @fileoverview The class representing one block.
 * @author fraser@google.com (Neil Fraser)
 */
'use strict';

goog.provide('Blockly.Block');

goog.require('Blockly.Blocks');
goog.require('Blockly.Comment');
goog.require('Blockly.Connection');
goog.require('Blockly.Input');
goog.require('Blockly.Mutator');
goog.require('Blockly.Warning');
goog.require('Blockly.Workspace');
goog.require('Blockly.Xml');
goog.require('Blockly.FieldClickImage');
goog.require('Blockly.FieldScopeVariable');
goog.require('goog.array');
goog.require('goog.asserts');
goog.require('goog.math.Coordinate');
goog.require('goog.string');


/**
* Class for one block.
* @constructor
*/
Blockly.Block = function() {
  // We assert this here because there may be users of the previous form of
  // this constructor, which took arguments.
  goog.asserts.assert(arguments.length == 0,
      'Please use Blockly.Block.obtain.');
};

/**
 * Obtain a newly created block.
 * @param {!Blockly.Workspace} workspace The block's workspace.
 * @param {?string} prototypeName Name of the language object containing
 *     type-specific functions for this block.
 * @return {!Blockly.Block} The created block
 */
Blockly.Block.obtain = function(workspace, prototypeName) {
  if (Blockly.Realtime.isEnabled()) {
    return Blockly.Realtime.obtainBlock(workspace, prototypeName);
  } else {
    if (workspace.rendered) {
      var newBlock = new Blockly.BlockSvg();
    } else {
      var newBlock = new Blockly.Block();
    }
    newBlock.initialize(workspace, prototypeName);
    return newBlock;
  }
};

/**
 * Initialization for one block.
 * @param {!Blockly.Workspace} workspace The new block's workspace.
 * @param {?string} prototypeName Name of the language object containing
 *     type-specific functions for this block.
 */
Blockly.Block.prototype.initialize = function(workspace, prototypeName) {
  /** @type {string} */
  this.id = Blockly.Blocks.genUid();
  workspace.addTopBlock(this);
  this.fill(workspace, prototypeName);
};

/**
 * Fill a block with initial values.
 * @param {!Blockly.Workspace} workspace The workspace to use.
 * @param {string} prototypeName The typename of the block.
 */
Blockly.Block.prototype.fill = function(workspace, prototypeName) {
  /** @type {Blockly.Connection} */
  this.outputConnection = null;
  /** @type {Blockly.Connection} */
  this.nextConnection = null;
  /** @type {Blockly.Connection} */
  this.previousConnection = null;
  /** @type {!Array.<!Blockly.Input>} */
  this.inputList = [];
  /** @type {boolean|undefined} */
  this.inputsInline = undefined;
  /** @type {boolean} */
  this.rendered = false;
  /** @type {boolean} */
  this.disabled = false;
  /** @type {string|!Function} */
  this.tooltip = '';
  /** @type {boolean} */
  this.contextMenu = true;

  /** @type {Blockly.Block} */
  this.parentBlock_ = null;
  /** @type {!Array.<!Blockly.Block>} */
  this.childBlocks_ = [];
  /** @type {boolean} */
  this.deletable_ = true;
  /** @type {boolean} */
  this.movable_ = true;
  /** @type {boolean} */
  this.editable_ = true;
  /** @type {boolean} */
  this.collapsed_ = false;

  /** @type {string|Blockly.Comment} */
  this.comment = null;

  /** @type {!goog.math.Coordinate} */
  this.xy_ = new goog.math.Coordinate(0, 0);

  /** @type {!Blockly.Workspace} */
  this.workspace = workspace;
  /** @type {boolean} */
  this.isInFlyout = workspace.isFlyout;
  /** @type {boolean} */
  this.RTL = workspace.RTL;

  // Copy the type-specific functions and data from the prototype.
  if (prototypeName) {
    /** @type {string} */
    this.type = prototypeName;
    var prototype = Blockly.Blocks[prototypeName];
    goog.asserts.assertObject(prototype,
        'Error: "%s" is an unknown language block.', prototypeName);
    goog.mixin(this, prototype);
  }
  // Call an initialization function, if it exists.
  if (goog.isFunction(this.init)) {
    this.init();
  }
  // Record initial inline state.
  /** @type {boolean|undefined} */
  this.inputsInlineDefault = this.inputsInline;
};

/**
 * Get an existing block.
 * @param {string} id The block's id.
 * @param {!Blockly.Workspace} workspace The block's workspace.
 * @return {Blockly.Block} The found block, or null if not found.
 */
Blockly.Block.getById = function(id, workspace) {
  if (Blockly.Realtime.isEnabled()) {
    return Blockly.Realtime.getBlockById(id);
  } else {
    return workspace.getBlockById(id);
  }
};

/**
 * Dispose of this block.
 * @param {boolean} healStack If true, then try to heal any gap by connecting
 *     the next statement with the previous statement.  Otherwise, dispose of
 *     all children of this block.
 * @param {boolean} animate If true, show a disposal animation and sound.
 * @param {boolean=} opt_dontRemoveFromWorkspace If true, don't remove this
 *     block from the workspace's list of top blocks.
 */
Blockly.Block.prototype.dispose = function(healStack, animate,
                                           opt_dontRemoveFromWorkspace) {
  this.unplug(healStack, false);

  // This block is now at the top of the workspace.
  // Remove this block from the workspace's list of top-most blocks.
  if (this.workspace && !opt_dontRemoveFromWorkspace) {
    this.workspace.removeTopBlock(this);
    this.workspace = null;
  }

  // Just deleting this block from the DOM would result in a memory leak as
  // well as corruption of the connection database.  Therefore we must
  // methodically step through the blocks and carefully disassemble them.

  if (Blockly.selected == this) {
    Blockly.selected = null;
  }

  // First, dispose of all my children.
  for (var i = this.childBlocks_.length - 1; i >= 0; i--) {
    this.childBlocks_[i].dispose(false);
  }
  // Then dispose of myself.
  // Dispose of all inputs and their fields.
  for (var i = 0, input; input = this.inputList[i]; i++) {
    input.dispose();
  }
  this.inputList.length = 0;
  // Dispose of any remaining connections (next/previous/output).
  var connections = this.getConnections_(true);
  for (var i = 0; i < connections.length; i++) {
    var connection = connections[i];
    if (connection.targetConnection) {
      connection.disconnect();
    }
    connections[i].dispose();
  }
  // Remove from Realtime set of blocks.
  if (Blockly.Realtime.isEnabled() && !Blockly.Realtime.withinSync) {
    Blockly.Realtime.removeBlock(this);
  }
};

/**
 * Unplug this block from its superior block.  If this block is a statement,
 * optionally reconnect the block underneath with the block on top.
 * @param {boolean} healStack Disconnect child statement and reconnect stack.
 * @param {boolean} bump Move the unplugged block sideways a short distance.
 */
Blockly.Block.prototype.unplug = function(healStack, bump) {
  bump = bump && !!this.getParent();
  if (this.outputConnection) {
    if (this.outputConnection.targetConnection) {
      // Disconnect from any superior block.
      this.setParent(null);
    }
  } else {
    var previousTarget = null;
    if (this.previousConnection && this.previousConnection.targetConnection) {
      // Remember the connection that any next statements need to connect to.
      previousTarget = this.previousConnection.targetConnection;
      // Detach this block from the parent's tree.
      this.setParent(null);
    }
    var nextBlock = this.getNextBlock();
    if (healStack && nextBlock) {
      // Disconnect the next statement.
      var nextTarget = this.nextConnection.targetConnection;
      nextBlock.setParent(null);
      if (previousTarget && previousTarget.checkType_(nextTarget)) {
        // Attach the next statement to the previous statement.
        previousTarget.connect(nextTarget);
      }
    }
  }
  if (bump) {
    // Bump the block sideways.
    var dx = Blockly.SNAP_RADIUS * (this.RTL ? -1 : 1);
    var dy = Blockly.SNAP_RADIUS * 2;
    this.moveBy(dx, dy);
  }
};

/**
 * Returns all connections originating from this block.
 * @param {boolean} all If true, return all connections even hidden ones.
 *     Otherwise return those that are visible.
 * @return {!Array.<!Blockly.Connection>} Array of connections.
 * @private
 */
Blockly.Block.prototype.getConnections_ = function(all) {
  var myConnections = [];
  if (all || this.rendered) {
    if (this.outputConnection) {
      myConnections.push(this.outputConnection);
    }
    if (this.previousConnection) {
      myConnections.push(this.previousConnection);
    }
    if (this.nextConnection) {
      myConnections.push(this.nextConnection);
    }
    if (all || !this.collapsed_) {
      for (var i = 0, input; input = this.inputList[i]; i++) {
        if (input.connection) {
          myConnections.push(input.connection);
        }
      }
    }
  }
  return myConnections;
};

/**
 * Bump unconnected blocks out of alignment.  Two blocks which aren't actually
 * connected should not coincidentally line up on screen.
 * @private
 */
Blockly.Block.prototype.bumpNeighbours_ = function() {
  if (!this.workspace) {
    return;  // Deleted block.
  }
  if (Blockly.dragMode_ != 0) {
    return;  // Don't bump blocks during a drag.
  }
  var rootBlock = this.getRootBlock();
  if (rootBlock.isInFlyout) {
    return;  // Don't move blocks around in a flyout.
  }
  // Loop though every connection on this block.
  var myConnections = this.getConnections_(false);
  for (var i = 0, connection; connection = myConnections[i]; i++) {
    // Spider down from this block bumping all sub-blocks.
    if (connection.targetConnection && connection.isSuperior()) {
      connection.targetBlock().bumpNeighbours_();
    }

    var neighbours = connection.neighbours_(Blockly.SNAP_RADIUS);
    for (var j = 0, otherConnection; otherConnection = neighbours[j]; j++) {
      // If both connections are connected, that's probably fine.  But if
      // either one of them is unconnected, then there could be confusion.
      if (!connection.targetConnection || !otherConnection.targetConnection) {
        // Only bump blocks if they are from different tree structures.
        if (otherConnection.sourceBlock_.getRootBlock() != rootBlock) {
          // Always bump the inferior block.
          if (connection.isSuperior()) {
            otherConnection.bumpAwayFrom_(connection);
          } else {
            connection.bumpAwayFrom_(otherConnection);
          }
        }
      }
    }
  }
};

/**
 * Return the parent block or null if this block is at the top level.
 * @return {Blockly.Block} The block that holds the current block.
 */
Blockly.Block.prototype.getParent = function() {
  // Look at the DOM to see if we are nested in another block.
  return this.parentBlock_;
};

/**
 * Return the parent block that surrounds the current block, or null if this
 * block has no surrounding block.  A parent block might just be the previous
 * statement, whereas the surrounding block is an if statement, while loop, etc.
 * @return {Blockly.Block} The block that surrounds the current block.
 */
Blockly.Block.prototype.getSurroundParent = function() {
  var block = this;
  while (true) {
    do {
      var prevBlock = block;
      block = block.getParent();
      if (!block) {
        // Ran off the top.
        return null;
      }
    } while (block.getNextBlock() == prevBlock);
    // This block is an enclosing parent, not just a statement in a stack.
    return block;
  }
};

/**
 * Return the next statement block directly connected to this block.
 * @return {Blockly.Block} The next statement block or null.
 */
Blockly.Block.prototype.getNextBlock = function() {
  return this.nextConnection && this.nextConnection.targetBlock();
};

/**
 * Return the top-most block in this block's tree.
 * This will return itself if this block is at the top level.
 * @return {!Blockly.Block} The root block.
 */
Blockly.Block.prototype.getRootBlock = function() {
  var rootBlock;
  var block = this;
  do {
    rootBlock = block;
    block = rootBlock.parentBlock_;
  } while (block);
  return rootBlock;
};

/**
 * Find all the blocks that are directly nested inside this one.
 * Includes value and block inputs, as well as any following statement.
 * Excludes any connection on an output tab or any preceding statement.
 * @return {!Array.<!Blockly.Block>} Array of blocks.
 */
Blockly.Block.prototype.getChildren = function() {
  return this.childBlocks_;
};

/**
 * Find all the blocks that are directly nested inside this one in order.
 * Includes value and block inputs, as well as any following statement.
 * Excludes any connection on an output tab or any preceding statement.
 * @return {!Array.<!Blockly.Block>} Array of blocks.
 */
Blockly.Block.prototype.getOrderedChildren = function() {
  var children = this.getChildren();
  var result = [];
  for (var i = 0, input; input = this.inputList[i]; i++) {
    if (input && input.connection) {
      var block = input.connection.targetBlock();
      if (block) {
        var spot = goog.array.indexOf(children, block);
        goog.asserts.assert(spot >= 0, 'Input not in children list.');
        result.push(block);
      }
    }
  }

  return result;
};

/**
 * Set parent of this block to be a new block or null.
 * @param {Blockly.Block} newParent New parent block.
 */
Blockly.Block.prototype.setParent = function(newParent) {
  if (this.parentBlock_) {
    // Remove this block from the old parent's child list.
    var children = this.parentBlock_.childBlocks_;
    for (var child, x = 0; child = children[x]; x++) {
      if (child == this) {
        children.splice(x, 1);
        break;
      }
    }

    // Disconnect from superior blocks.
    this.parentBlock_ = null;
    if (this.previousConnection && this.previousConnection.targetConnection) {
      this.previousConnection.disconnect();
    }
    if (this.outputConnection && this.outputConnection.targetConnection) {
      this.outputConnection.disconnect();
    }
    // This block hasn't actually moved on-screen, so there's no need to update
    // its connection locations.
  } else {
    // Remove this block from the workspace's list of top-most blocks.
    // Note that during realtime sync we sometimes create child blocks that are
    // not top level so we check first before removing.
    if (goog.array.contains(this.workspace.getTopBlocks(false), this)) {
      this.workspace.removeTopBlock(this);
    }
  }

  this.parentBlock_ = newParent;
  if (newParent) {
    // Add this block to the new parent's child list.
    newParent.childBlocks_.push(this);
  } else {
    this.workspace.addTopBlock(this);
  }
};

/**
 * Find all the blocks that are directly or indirectly nested inside this one.
 * Includes this block in the list.
 * Includes value and block inputs, as well as any following statements.
 * Excludes any connection on an output tab or any preceding statements.
 * @return {!Array.<!Blockly.Block>} Flattened array of blocks.
 */
Blockly.Block.prototype.getDescendants = function() {
  var blocks = [this];
  for (var child, x = 0; child = this.childBlocks_[x]; x++) {
    blocks.push.apply(blocks, child.getDescendants());
  }
  return blocks;
};

/**
 * Get whether this block is deletable or not.
 * @return {boolean} True if deletable.
 */
Blockly.Block.prototype.isDeletable = function() {
  return this.deletable_ &&
      !(this.workspace && this.workspace.options.readOnly);
};

/**
 * Set whether this block is deletable or not.
 * @param {boolean} deletable True if deletable.
 */
Blockly.Block.prototype.setDeletable = function(deletable) {
  this.deletable_ = deletable;
};

/**
 * Get whether this block is movable or not.
 * @return {boolean} True if movable.
 */
Blockly.Block.prototype.isMovable = function() {
  return this.movable_ && !(this.workspace && this.workspace.options.readOnly);
};

/**
 * Set whether this block is movable or not.
 * @param {boolean} movable True if movable.
 */
Blockly.Block.prototype.setMovable = function(movable) {
  this.movable_ = movable;
};

/**
 * Get whether this block is editable or not.
 * @return {boolean} True if editable.
 */
Blockly.Block.prototype.isEditable = function() {
  return this.editable_ && !(this.workspace && this.workspace.options.readOnly);
};

/**
 * Set whether this block is editable or not.
 * @param {boolean} editable True if editable.
 */
Blockly.Block.prototype.setEditable = function(editable) {
  this.editable_ = editable;
  for (var i = 0, input; input = this.inputList[i]; i++) {
    for (var j = 0, field; field = input.fieldRow[j]; j++) {
      field.updateEditable();
    }
  }
<<<<<<< HEAD
  if (this.rendered) {
    var icons = this.getIcons(true);
    for (var i = 0; i < icons.length; i++) {
      icons[i].updateEditable();
    }
  }
=======
>>>>>>> 2d11522c
};

/**
 * Set whether the connections are hidden (not tracked in a database) or not.
 * Recursively walk down all child blocks (except collapsed blocks).
 * @param {boolean} hidden True if connections are hidden.
 */
Blockly.Block.prototype.setConnectionsHidden = function(hidden) {
  if (!hidden && this.isCollapsed()) {
    if (this.outputConnection) {
      this.outputConnection.setHidden(hidden);
    }
    if (this.previousConnection) {
      this.previousConnection.setHidden(hidden);
    }
    if (this.nextConnection) {
      this.nextConnection.setHidden(hidden);
      var child = this.nextConnection.targetBlock();
      if (child) {
        child.setConnectionsHidden(hidden);
      }
    }
  } else {
    var myConnections = this.getConnections_(true);
    for (var i = 0, connection; connection = myConnections[i]; i++) {
      connection.setHidden(hidden);
      if (connection.isSuperior()) {
        var child = connection.targetBlock();
        if (child) {
          child.setConnectionsHidden(hidden);
        }
      }
    }
  }
};

/**
 * Set the URL of this block's help page.
 * @param {string|Function} url URL string for block help, or function that
 *     returns a URL.  Null for no help.
 */
Blockly.Block.prototype.setHelpUrl = function(url) {
  this.helpUrl = url;
};

/**
 * Set the typeblock autocompletion for this block.
 * @param {string|object} typeblock Typeblock information.  If only a string
 * then this is used to build the typeblock information
 */
Blockly.Block.prototype.setTypeblock = function(typeblock) {
  if (typeof typeblock === 'string') {
    this.typeblock = { entry: typeblock };
  } else {
    this.typeblock = typeblock;
  }
};

/**
 * Change the tooltip text for a block.
 * @param {string|!Function} newTip Text for tooltip or a parent element to
 *     link to for its tooltip.  May be a function that returns a string.
 */
Blockly.Block.prototype.setTooltip = function(newTip) {
  this.tooltip = newTip;
};

/**
 * Get the colour of a block.
 * @return {number} HSV hue value.
 */
Blockly.Block.prototype.getColour = function() {
  return this.colourHue_;
};

/**
 * Change the colour of a block.
 * @param {number} colourHue HSV hue value.
 */
Blockly.Block.prototype.setColour = function(colourHue) {
  this.colourHue_ = colourHue;
  if (this.rendered) {
    this.updateColour();
  }
};

/**
 * Returns the named field from a block.
 * @param {string} name The name of the field.
 * @return {Blockly.Field} Named field, or null if field does not exist.
 */
Blockly.Block.prototype.getField = function(name) {
  for (var i = 0, input; input = this.inputList[i]; i++) {
    for (var j = 0, field; field = input.fieldRow[j]; j++) {
      if (field.name === name) {
        return field;
      }
    }
  }
  return null;
};

/**
 * Returns an array of all editable fields in a block
 * @return {Array<Blockly.Field>} Array of fields (which can be empty)
 */
 Blockly.Block.prototype.getEditableFields = function() {
  var fields = [];
  if (!this.isCollapsed()) {
    for (var i = 0, input; input = this.inputList[i]; i++) {
      for (var j = 0, field; field = input.fieldRow[j]; j++) {
        if (field.EDITABLE && field.SERIALIZABLE) {
          fields.push(field);
        }
      }
    }
  }
  return fields;
}

/**
 * Returns the language-neutral value from the field of a block.
 * @param {string} name The name of the field.
 * @return {?string} Value from the field or null if field does not exist.
 */
Blockly.Block.prototype.getFieldValue = function(name) {
  var field = this.getField(name);
  if (field) {
    return field.getValue();
  }
  return null;
};

/**
 * Returns the language-neutral value from the field of a block.
 * @param {string} name The name of the field.
 * @return {?string} Value from the field or null if field does not exist.
 * @deprecated December 2013
 */
Blockly.Block.prototype.getTitleValue = function(name) {
  console.warn('Deprecated call to getTitleValue, use getFieldValue instead.');
  return this.getFieldValue(name);
};

/**
 * Change the field value for a block (e.g. 'CHOOSE' or 'REMOVE').
 * @param {string} newValue Value to be the new field.
 * @param {string} name The name of the field.
 */
Blockly.Block.prototype.setFieldValue = function(newValue, name) {
  var field = this.getField(name);
  goog.asserts.assertObject(field, 'Field "%s" not found.', name);
  field.setValue(newValue);
};

/**
 * Change the field value for a block (e.g. 'CHOOSE' or 'REMOVE').
 * @param {string} newValue Value to be the new field.
 * @param {string} name The name of the field.
 * @deprecated December 2013
 */
Blockly.Block.prototype.setTitleValue = function(newValue, name) {
  console.warn('Deprecated call to setTitleValue, use setFieldValue instead.');
  this.setFieldValue(newValue, name);
};

/**
 * Set whether this block can chain onto the bottom of another block.
 * @param {boolean} newBoolean True if there can be a previous statement.
 * @param {string|Array.<string>|null|undefined} opt_check Statement type or
 *     list of statement types.  Null/undefined if any type could be connected.
 */
Blockly.Block.prototype.setPreviousStatement = function(newBoolean, opt_check) {
  if (this.previousConnection) {
    goog.asserts.assert(!this.previousConnection.targetConnection,
        'Must disconnect previous statement before removing connection.');
    this.previousConnection.dispose();
    this.previousConnection = null;
  }
  if (newBoolean) {
    goog.asserts.assert(!this.outputConnection,
        'Remove output connection prior to adding previous connection.');
    if (opt_check === undefined) {
      opt_check = null;
    }
    this.previousConnection =
        new Blockly.Connection(this, Blockly.PREVIOUS_STATEMENT);
    this.previousConnection.setCheck(opt_check);
  }
  if (this.rendered) {
    this.render();
    this.bumpNeighbours_();
  }
};

/**
 * Set whether another block can chain onto the bottom of this block.
 * @param {boolean} newBoolean True if there can be a next statement.
 * @param {string|Array.<string>|null|undefined} opt_check Statement type or
 *     list of statement types.  Null/undefined if any type could be connected.
 */
Blockly.Block.prototype.setNextStatement = function(newBoolean, opt_check) {
  if (this.nextConnection) {
    goog.asserts.assert(!this.nextConnection.targetConnection,
        'Must disconnect next statement before removing connection.');
    this.nextConnection.dispose();
    this.nextConnection = null;
  }
  if (newBoolean) {
    if (opt_check === undefined) {
      opt_check = null;
    }
    this.nextConnection =
        new Blockly.Connection(this, Blockly.NEXT_STATEMENT);
    this.nextConnection.setCheck(opt_check);
  }
  if (this.rendered) {
    this.render();
    this.bumpNeighbours_();
  }
};

/**
 * Set whether this block returns a value.
 * @param {boolean} newBoolean True if there is an output.
 * @param {string|Array.<string>|null|undefined} opt_check Returned type or list
 *     of returned types.  Null or undefined if any type could be returned
 *     (e.g. variable get).
 */
Blockly.Block.prototype.setOutput = function(newBoolean, opt_check) {
  if (this.outputConnection) {
    goog.asserts.assert(!this.outputConnection.targetConnection,
        'Must disconnect output value before removing connection.');
    this.outputConnection.dispose();
    this.outputConnection = null;
  }
  if (newBoolean) {
    goog.asserts.assert(!this.previousConnection,
        'Remove previous connection prior to adding output connection.');
    if (opt_check === undefined) {
      opt_check = null;
    }
    this.outputConnection =
        new Blockly.Connection(this, Blockly.OUTPUT_VALUE);
    this.outputConnection.setCheck(opt_check);
  }
  if (this.rendered) {
    this.render();
    this.bumpNeighbours_();
  }
};

/**
 * Set whether value inputs are arranged horizontally or vertically.
 * @param {boolean} newBoolean True if inputs are horizontal.
 */
Blockly.Block.prototype.setInputsInline = function(newBoolean) {
  this.inputsInline = newBoolean;
  if (this.rendered) {
    this.render();
    this.bumpNeighbours_();
    this.workspace.fireChangeEvent();
  }
};

/**
 * Get whether value inputs are arranged horizontally or vertically.
 * @return {boolean} True if inputs are horizontal.
 */
Blockly.Block.prototype.getInputsInline = function() {
  if (this.inputsInline != undefined) {
    // Set explicitly.
    return this.inputsInline;
  }
  // Not defined explicitly.  Figure out what would look best.
  for (var i = 1; i < this.inputList.length; i++) {
    if (this.inputList[i - 1].type == Blockly.DUMMY_INPUT &&
        this.inputList[i].type == Blockly.DUMMY_INPUT) {
      // Two dummy inputs in a row.  Don't inline them.
      return false;
    }
  }
  for (var i = 1; i < this.inputList.length; i++) {
    if (this.inputList[i - 1].type == Blockly.INPUT_VALUE &&
        this.inputList[i].type == Blockly.DUMMY_INPUT) {
      // Dummy input after a value input.  Inline them.
      return true;
    }
  }
  return false;
};

/**
 * Set whether the block is disabled or not.
 * @param {boolean} disabled True if disabled.
 */
Blockly.Block.prototype.setDisabled = function(disabled) {
  this.disabled = disabled;
};

/**
 * Get whether the block is disabled or not due to parents.
 * The block's own disabled property is not considered.
 * @return {boolean} True if disabled.
 */
Blockly.Block.prototype.getInheritedDisabled = function() {
  var block = this;
  while (true) {
    var lastBlock = block;
    block = block.getSurroundParent();
    if (!block) {
      // Ran off the top.
      if (!this.workspace.options.disableDisconnected) {
        return false;
      }
      // We need to check the block at the top of the stack
      while(lastBlock.previousConnection != null &&
            lastBlock.previousConnection.targetConnection != null) {
        lastBlock = lastBlock.previousConnection.targetConnection.sourceBlock_;
      }
      return !(lastBlock.isTopLevel || lastBlock.isInFlyout);
    } else if (block.disabled) {
      return true;
    }
  }
};

/**
 * Get whether the block is collapsed or not.
 * @return {boolean} True if collapsed.
 */
Blockly.Block.prototype.isCollapsed = function() {
  return this.collapsed_;
};

/**
 * Set whether the block is collapsed or not.
 * @param {boolean} collapsed True if collapsed.
 */
Blockly.Block.prototype.setCollapsed = function(collapsed) {
  this.collapsed_ = collapsed;
};

/**
 * Create a human-readable text representation of this block and any children.
 * @param {number=} opt_maxLength Truncate the string to this length.
 * @return {string} Text of block.
 */
Blockly.Block.prototype.toString = function(opt_maxLength) {
  var text = [];
  if (this.collapsed_) {
    text.push(this.getInput('_TEMP_COLLAPSED_INPUT').fieldRow[0].text_);
  } else {
    for (var i = 0, input; input = this.inputList[i]; i++) {
      for (var j = 0, field; field = input.fieldRow[j]; j++) {
        text.push(field.getText());
      }
      if (input.connection) {
        var child = input.connection.targetBlock();
        if (child) {
          text.push(child.toString());
        } else {
          text.push('?');
        }
      }
    }
  }
  text = goog.string.trim(text.join(' ')) || '???';
  if (opt_maxLength) {
    // TODO: Improve truncation so that text from this block is given priority.
    // TODO: Handle FieldImage better.
    text = goog.string.truncate(text, opt_maxLength);
  }
  return text;
};

/**
 * Shortcut for appending a value input row.
 * @param {string} name Language-neutral identifier which may used to find this
 *     input again.  Should be unique to this block.
 * @return {!Blockly.Input} The input object created.
 */
Blockly.Block.prototype.appendValueInput = function(name) {
  return this.appendInput_(Blockly.INPUT_VALUE, name);
};

/**
 * Shortcut for appending a statement input row.
 * @param {string} name Language-neutral identifier which may used to find this
 *     input again.  Should be unique to this block.
 * @return {!Blockly.Input} The input object created.
 */
Blockly.Block.prototype.appendStatementInput = function(name) {
  return this.appendInput_(Blockly.NEXT_STATEMENT, name);
};

/**
 * Shortcut for appending a dummy input row.
 * @param {string=} opt_name Language-neutral identifier which may used to find
 *     this input again.  Should be unique to this block.
 * @return {!Blockly.Input} The input object created.
 */
Blockly.Block.prototype.appendDummyInput = function(opt_name) {
  return this.appendInput_(Blockly.DUMMY_INPUT, opt_name || '');
};

/**
 * Initialize this block using a cross-platform, internationalization-friendly
 * JSON description.
 * @param {!Object} json Structured data describing the block.
 */
Blockly.Block.prototype.jsonInit = function(json) {
  // Validate inputs.
  goog.asserts.assert(json['output'] == undefined ||
      json['previousStatement'] == undefined,
      'Must not have both an output and a previousStatement.');

  // Set basic properties of block.
  this.setColour(json['colour']);

  // Interpolate the message blocks.
  var i = 0;
  while (json['message' + i] !== undefined) {
    this.interpolate_(json['message' + i], json['args' + i] || [],
        json['lastDummyAlign' + i]);
    i++;
  }

  if (json['inputsInline'] !== undefined) {
    this.setInputsInline(json['inputsInline']);
  }
  // Set output and previous/next connections.
  if (json['output'] !== undefined) {
    this.setOutput(true, json['output']);
  }
  if (json['previousStatement'] !== undefined) {
    this.setPreviousStatement(true, json['previousStatement']);
  }
  if (json['nextStatement'] !== undefined) {
    this.setNextStatement(true, json['nextStatement']);
  }
  if (json['tooltip'] !== undefined) {
    this.setTooltip(json['tooltip']);
  }
  if (json['helpUrl'] !== undefined) {
    this.setHelpUrl(json['helpUrl']);
  }
};

/**
 * Interpolate a message description onto the block.
 * @param {string} message Text contains interpolation tokens (%1, %2, ...)
 *     that match with fields or inputs defined in the args array.
 * @param {!Array} args Array of arguments to be interpolated.
 * @param {=string} lastDummyAlign If a dummy input is added at the end,
 *     how should it be aligned?
 * @private
 */
Blockly.Block.prototype.interpolate_ = function(message, args, lastDummyAlign) {
  var tokens = Blockly.tokenizeInterpolation(message);
  // Interpolate the arguments.  Build a list of elements.
  var indexDup = [];
  var indexCount = 0;
  var elements = [];
  for (var i = 0; i < tokens.length; i++) {
    var token = tokens[i];
    if (typeof token == 'number') {
      goog.asserts.assert(token > 0 && token <= args.length,
          'Message index "%s" out of range.', token);
      goog.asserts.assert(!indexDup[token],
          'Message index "%s" duplicated.', token);
      indexDup[token] = true;
      indexCount++;
      elements.push(args[token - 1]);
    } else {
      token = token.trim();
      if (token) {
        elements.push(token);
      }
    }
  }
  goog.asserts.assert(indexCount == args.length,
      'Message does not reference all %s arg(s).', args.length);
  // Add last dummy input if needed.
  if (elements.length && (typeof elements[elements.length - 1] == 'string' ||
      elements[elements.length - 1]['type'].indexOf('field_') == 0)) {
    var input = {type: 'input_dummy'};
    if (lastDummyAlign) {
      input['align'] = lastDummyAlign;
    }
    elements.push(input);
  }
  // Lookup of alignment constants.
  var alignmentLookup = {
    'LEFT': Blockly.ALIGN_LEFT,
    'RIGHT': Blockly.ALIGN_RIGHT,
    'CENTRE': Blockly.ALIGN_CENTRE
  };
  // Populate block with inputs and fields.
  var fieldStack = [];
  for (var i = 0; i < elements.length; i++) {
    var element = elements[i];
    if (typeof element == 'string') {
      fieldStack.push([element, undefined]);
    } else {
      var field = null;
      var input = null;
      do {
        var altRepeat = false;
        switch (element['type']) {
          case 'input_value':
            input = this.appendValueInput(element['name']);
            break;
          case 'input_statement':
            input = this.appendStatementInput(element['name']);
            break;
          case 'input_dummy':
            input = this.appendDummyInput(element['name']);
            break;
          case 'input_addsub':
            this.appendAddSubGroup(element['title'],
                                   element['name'],
                                   element['checks']);
          case 'input_addsubmulti':
            this.appendAddSubMulti(element['title'],
                                   element['name'],
                                   element['checks']);
          case 'field_label':
            field = new Blockly.FieldLabel(element['text']);
            break;
          case 'field_input':
            field = new Blockly.FieldTextInput(element['text']);
            if (typeof element['spellcheck'] == 'boolean') {
              field.setSpellcheck(element['spellcheck']);
            }
            break;
          case 'field_angle':
            field = new Blockly.FieldAngle(element['angle']);
            break;
          case 'field_checkbox':
            field = new Blockly.FieldCheckbox(
                element['checked'] ? 'TRUE' : 'FALSE');
            break;
          case 'field_colour':
            field = new Blockly.FieldColour(element['colour']);
            break;
          case 'field_variable':
            field = new Blockly.FieldVariable(element['variable']);
            break;
          case 'field_scopevariable':
            field = new Blockly.FieldScopeVariable(element['scope']);
            break;
          case 'field_dropdown':
            field = new Blockly.FieldDropdown(element['options']);
            break;
          case 'field_clickimage':
            field = new Blockly.FieldClickImage(element['src'],
                element['width'], element['height'], element['alt']);
            break;
          case 'field_description':
            field = new Blockly.FieldDescription();
            break;
          case 'field_image':
            field = new Blockly.FieldImage(element['src'],
                element['width'], element['height'], element['alt']);
            break;
          case 'field_date':
            if (Blockly.FieldDate) {
              field = new Blockly.FieldDate(element['date']);
              break;
            }
            // Fall through if FieldDate is not compiled in.
          default:
            // Unknown field.
            if (element['alt']) {
              element = element['alt'];
              altRepeat = true;
            }
        }
      } while (altRepeat);
      if (field) {
        fieldStack.push([field, element['name']]);
      } else if (input) {
        if (element['check']) {
          input.setCheck(element['check']);
        }
        if (element['align']) {
          input.setAlign(alignmentLookup[element['align']]);
        }
        for (var j = 0; j < fieldStack.length; j++) {
          input.appendField(fieldStack[j][0], fieldStack[j][1]);
        }
        fieldStack.length = 0;
      }
    }
  }
};

/**
 * Add a value input, statement input or local variable to this block.
 * @param {number} type Either Blockly.INPUT_VALUE or Blockly.NEXT_STATEMENT or
 *     Blockly.DUMMY_INPUT.
 * @param {string} name Language-neutral identifier which may used to find this
 *     input again.  Should be unique to this block.
 * @return {!Blockly.Input} The input object created.
 * @private
 */
Blockly.Block.prototype.appendInput_ = function(type, name) {
  var connection = null;
  if (type == Blockly.INPUT_VALUE || type == Blockly.NEXT_STATEMENT) {
    connection = new Blockly.Connection(this, type);
  }
  var input = new Blockly.Input(type, name, this, connection);
  // Append input to list.
  this.inputList.push(input);
  if (this.rendered) {
    this.render();
    // Adding an input will cause the block to change shape.
    this.bumpNeighbours_();
  }
  return input;
};

/**
 * Move a named input to a different location on this block.
 * @param {string} name The name of the input to move.
 * @param {?string} refName Name of input that should be after the moved input,
 *   or null to be the input at the end.
 */
Blockly.Block.prototype.moveInputBefore = function(name, refName) {
  if (name == refName) {
    return;
  }
  // Find both inputs.
  var inputIndex = -1;
  var refIndex = refName ? -1 : this.inputList.length;
  for (var i = 0, input; input = this.inputList[i]; i++) {
    if (input.name == name) {
      inputIndex = i;
      if (refIndex != -1) {
        break;
      }
    } else if (refName && input.name == refName) {
      refIndex = i;
      if (inputIndex != -1) {
        break;
      }
    }
  }
  goog.asserts.assert(inputIndex != -1, 'Named input "%s" not found.', name);
  goog.asserts.assert(refIndex != -1, 'Reference input "%s" not found.',
                      refName);
  this.moveNumberedInputBefore(inputIndex, refIndex);
};

/**
 * Move a numbered input to a different location on this block.
 * @param {number} inputIndex Index of the input to move.
 * @param {number} refIndex Index of input that should be after the moved input.
 */
Blockly.Block.prototype.moveNumberedInputBefore = function(
    inputIndex, refIndex) {
  // Validate arguments.
  goog.asserts.assert(inputIndex != refIndex, 'Can\'t move input to itself.');
  goog.asserts.assert(inputIndex < this.inputList.length,
                      'Input index ' + inputIndex + ' out of bounds.');
  goog.asserts.assert(refIndex <= this.inputList.length,
                      'Reference input ' + refIndex + ' out of bounds.');
  // Remove input.
  var input = this.inputList[inputIndex];
  this.inputList.splice(inputIndex, 1);
  if (inputIndex < refIndex) {
    refIndex--;
  }
  // Reinsert input.
  this.inputList.splice(refIndex, 0, input);
  if (this.rendered) {
    this.render();
    // Moving an input will cause the block to change shape.
    this.bumpNeighbours_();
  }
};

/**
 * Remove an input from this block.
 * @param {string} name The name of the input.
 * @param {boolean=} opt_quiet True to prevent error if input is not present.
 * @throws {goog.asserts.AssertionError} if the input is not present and
 *     opt_quiet is not true.
 */
Blockly.Block.prototype.removeInput = function(name, opt_quiet) {
  for (var i = 0, input; input = this.inputList[i]; i++) {
    if (input.name == name) {
      if (input.connection && input.connection.targetConnection) {
        // Disconnect any attached block.
        input.connection.targetBlock().setParent(null);
      }
      input.dispose();
      this.inputList.splice(i, 1);
      if (this.rendered) {
        this.render();
        // Removing an input will cause the block to change shape.
        this.bumpNeighbours_();
      }
      return;
    }
  }
  if (!opt_quiet) {
    goog.asserts.fail('Input "%s" not found.', name);
  }
};

/**
 * Fetches the named input object.
 * @param {string} name The name of the input.
 * @return {Blockly.Input} The input object, or null of the input does not exist.
 */
Blockly.Block.prototype.getInput = function(name) {
  for (var i = 0, input; input = this.inputList[i]; i++) {
    if (input.name == name) {
      return input;
    }
  }
  // This input does not exist.
  return null;
};

/**
 * Returns the index of an input in a block.
 * @param {string} name The name of the input to find.
 * @return {number} inputIndex Index of the input (or -1 if not found).
 */
Blockly.Block.prototype.getInputIndex = function(name) {
  var inputIndex = -1;
  for (var i = 0, input; input = this.inputList[i]; i++) {
    if (input.name == name) {
      inputIndex = i;
      break;
    }
  }
  return inputIndex;
};

/**
 * Fetches the block attached to the named input.
 * @param {string} name The name of the input.
 * @return {Blockly.Block} The attached value block, or null if the input is
 *     either disconnected or if the input does not exist.
 */
Blockly.Block.prototype.getInputTargetBlock = function(name) {
  var input = this.getInput(name);
  return input && input.connection && input.connection.targetBlock();
};

/**
 * Returns the comment on this block (or '' if none).
 * @return {string} Block's comment.
 */
Blockly.Block.prototype.getCommentText = function() {
  return this.comment || '';
};

/**
 * Set this block's comment text.
 * @param {?string} text The text, or null to delete.
 */
Blockly.Block.prototype.setCommentText = function(text) {
  this.comment = text;
};

/**
 * Set this block's warning text.
 * @param {?string} text The text, or null to delete.
 */
Blockly.Block.prototype.setWarningText = function(text) {
  // NOP.
};

/**
 * Give this block a mutator dialog.
 * @param {Blockly.Mutator} mutator A mutator dialog instance or null to remove.
 */
Blockly.Block.prototype.setMutator = function(mutator) {
  // NOP.
};

/**
 * Return the coordinates of the top-left corner of this block relative to the
 * drawing surface's origin (0,0).
 * @return {!goog.math.Coordinate} Object with .x and .y properties.
 */
Blockly.Block.prototype.getRelativeToSurfaceXY = function() {
  return this.xy_;
};

/**
 * Move a block by a relative offset.
 * @param {number} dx Horizontal offset.
 * @param {number} dy Vertical offset.
 */
Blockly.Block.prototype.moveBy = function(dx, dy) {
  this.xy_.translate(dx, dy);
};
/**
 * Images for adding/removing elements
 */
Blockly.Block.prototype.addPng = 'data:image/png;base64,iVBORw0KGgoAAAANSUhEUgAAABEAAAARCAMAAAAMs7fIAAAAGXRFWHRTb2Z0d2FyZQBBZG9iZSBJbWFnZVJlYWR5ccllPAAAAyJpVFh0WE1MOmNvbS5hZG9iZS54bXAAAAAAADw/eHBhY2tldCBiZWdpbj0i77u/IiBpZD0iVzVNME1wQ2VoaUh6cmVTek5UY3prYzlkIj8+IDx4OnhtcG1ldGEgeG1sbnM6eD0iYWRvYmU6bnM6bWV0YS8iIHg6eG1wdGs9IkFkb2JlIFhNUCBDb3JlIDUuMC1jMDYxIDY0LjE0MDk0OSwgMjAxMC8xMi8wNy0xMDo1NzowMSAgICAgICAgIj4gPHJkZjpSREYgeG1sbnM6cmRmPSJodHRwOi8vd3d3LnczLm9yZy8xOTk5LzAyLzIyLXJkZi1zeW50YXgtbnMjIj4gPHJkZjpEZXNjcmlwdGlvbiByZGY6YWJvdXQ9IiIgeG1sbnM6eG1wPSJodHRwOi8vbnMuYWRvYmUuY29tL3hhcC8xLjAvIiB4bWxuczp4bXBNTT0iaHR0cDovL25zLmFkb2JlLmNvbS94YXAvMS4wL21tLyIgeG1sbnM6c3RSZWY9Imh0dHA6Ly9ucy5hZG9iZS5jb20veGFwLzEuMC9zVHlwZS9SZXNvdXJjZVJlZiMiIHhtcDpDcmVhdG9yVG9vbD0iQWRvYmUgUGhvdG9zaG9wIENTNS4xIFdpbmRvd3MiIHhtcE1NOkluc3RhbmNlSUQ9InhtcC5paWQ6Mzg5MzA1MkQwMjc5MTFFNUEyMEJEOEM2QTBCNDI2RjciIHhtcE1NOkRvY3VtZW50SUQ9InhtcC5kaWQ6Mzg5MzA1MkUwMjc5MTFFNUEyMEJEOEM2QTBCNDI2RjciPiA8eG1wTU06RGVyaXZlZEZyb20gc3RSZWY6aW5zdGFuY2VJRD0ieG1wLmlpZDozODkzMDUyQjAyNzkxMUU1QTIwQkQ4QzZBMEI0MjZGNyIgc3RSZWY6ZG9jdW1lbnRJRD0ieG1wLmRpZDozODkzMDUyQzAyNzkxMUU1QTIwQkQ4QzZBMEI0MjZGNyIvPiA8L3JkZjpEZXNjcmlwdGlvbj4gPC9yZGY6UkRGPiA8L3g6eG1wbWV0YT4gPD94cGFja2V0IGVuZD0iciI/Pptr84cAAACHUExURfPz/xoa/+/v//X1/xcX//v7//b2//Hx//z8/1NT//Dw/9jY/0RE/7u7/+np//T0/zs7/62t/wgI/yMj/w0N/x0d/y8v/19f/ykp//Ly/woK/93d/7S0/+zs/56e/xQU/+fn/9ra/yYm/6am//f3/xAQ/yAg/5qa//r6//7+/////wAA/////19oit8AAAAtdFJOU///////////////////////////////////////////////////////////AKXvC/0AAACcSURBVHjabNDZEoIwDAXQW8omyL65465N+P/vk1J06Iz3pcl56CTBoEOABGiqofso6SpRdUlERsJjyyZt6mmh9MHf1GcaJdjomoj0c90OoAMvhAuFYGXJ2kHWTK0Jc5MhLC0pQ0hhSX//8w8VltwUBjwX4vrjhGpf/2beXZTey4vdGdz4bXZX/ikXLPKXr+ZrjPdwpCcdmg70EWAAstQnpKfUzLwAAAAASUVORK5CYII=';
Blockly.Block.prototype.subPng = 'data:image/png;base64,iVBORw0KGgoAAAANSUhEUgAAABEAAAARCAMAAAAMs7fIAAAAGXRFWHRTb2Z0d2FyZQBBZG9iZSBJbWFnZVJlYWR5ccllPAAAAyJpVFh0WE1MOmNvbS5hZG9iZS54bXAAAAAAADw/eHBhY2tldCBiZWdpbj0i77u/IiBpZD0iVzVNME1wQ2VoaUh6cmVTek5UY3prYzlkIj8+IDx4OnhtcG1ldGEgeG1sbnM6eD0iYWRvYmU6bnM6bWV0YS8iIHg6eG1wdGs9IkFkb2JlIFhNUCBDb3JlIDUuMC1jMDYxIDY0LjE0MDk0OSwgMjAxMC8xMi8wNy0xMDo1NzowMSAgICAgICAgIj4gPHJkZjpSREYgeG1sbnM6cmRmPSJodHRwOi8vd3d3LnczLm9yZy8xOTk5LzAyLzIyLXJkZi1zeW50YXgtbnMjIj4gPHJkZjpEZXNjcmlwdGlvbiByZGY6YWJvdXQ9IiIgeG1sbnM6eG1wPSJodHRwOi8vbnMuYWRvYmUuY29tL3hhcC8xLjAvIiB4bWxuczp4bXBNTT0iaHR0cDovL25zLmFkb2JlLmNvbS94YXAvMS4wL21tLyIgeG1sbnM6c3RSZWY9Imh0dHA6Ly9ucy5hZG9iZS5jb20veGFwLzEuMC9zVHlwZS9SZXNvdXJjZVJlZiMiIHhtcDpDcmVhdG9yVG9vbD0iQWRvYmUgUGhvdG9zaG9wIENTNS4xIFdpbmRvd3MiIHhtcE1NOkluc3RhbmNlSUQ9InhtcC5paWQ6MkU5MkMxMTAwMjc5MTFFNTgxRDJFMTA3OTA2NTkxNDEiIHhtcE1NOkRvY3VtZW50SUQ9InhtcC5kaWQ6MkU5MkMxMTEwMjc5MTFFNTgxRDJFMTA3OTA2NTkxNDEiPiA8eG1wTU06RGVyaXZlZEZyb20gc3RSZWY6aW5zdGFuY2VJRD0ieG1wLmlpZDoyRTkyQzEwRTAyNzkxMUU1ODFEMkUxMDc5MDY1OTE0MSIgc3RSZWY6ZG9jdW1lbnRJRD0ieG1wLmRpZDoyRTkyQzEwRjAyNzkxMUU1ODFEMkUxMDc5MDY1OTE0MSIvPiA8L3JkZjpEZXNjcmlwdGlvbj4gPC9yZGY6UkRGPiA8L3g6eG1wbWV0YT4gPD94cGFja2V0IGVuZD0iciI/PlxGqBwAAACHUExURfPz/xoa/+/v//X1/xcX//v7//b2//Hx//z8/1NT//Dw/9jY/0RE/7u7/+np//T0/zs7/62t/wgI/yMj/w0N/x0d/y8v/19f/ykp//Ly/woK/93d/7S0/+zs/56e/xQU/+fn/9ra/yYm/6am//f3/xAQ/yAg/5qa//r6//7+/////wAA/////19oit8AAAAtdFJOU///////////////////////////////////////////////////////////AKXvC/0AAACXSURBVHjabJDXDoMwDEVvCKtQ9ureKzb//31NoLRE6nmyjyzLvugNBEiAhhqmj5KuElWXRDSacN/ySJt6xlB654n6RNoEK/5xWfegHc8pFIKFZZYOsoaZJpibDGFpmTKEFJY53v7socIyV4Uej5lwfX2h2tZfsTkr85cXu9NE/Bp/V/4hFyzyp68+aeg8HOlJh4aA3gIMAL2WJ7aPWKm3AAAAAElFTkSuQmCC';

/**
 * Adds a named field to a mutable block.
 * @param {!Blockly.FieldClickImage} field Field which was clicked on
 */
Blockly.Block.prototype.doAddField = function(field) {
  var privateData = field.getPrivate();
  var name = privateData.name;
  var pos = privateData.pos;
  var itemCount = this.getItemCount();
  itemCount[name]++;

  this.setItemCount(name, itemCount[name]);
  if (itemCount[name] == 1) {
    //
    // If we went from 0 to 1 then we need to change the title back.
    // Just remove the input and let updateAddSubShape clean it up for us
    this.removeInput(this.getAddSubName(name,0),true);
  }
  this.updateAddSubShape();
}

/**
 * Removes a named field from a mutable block.
 * @param {!Blockly.FieldClickImage} field Field which was clicked on
 */
Blockly.Block.prototype.doRemoveField = function(field) {
  var privateData = field.getPrivate();
  var name = privateData.name;
  var pos = privateData.pos;
  var itemCount = this.getItemCount();
  var limit = itemCount[name];
  var minitems = 1;
  if (this.titles_[name]) {
    minitems = 0;
  }
  if (itemCount[name] > minitems) {
    itemCount[name]--;
    this.setItemCount(name, itemCount[name]);
  }
  if (itemCount[name] == 0) {
    // If we drop down to 0 then we remove the block and let redraw
    // give us back one with the right name on it
    this.removeInput(this.getAddSubName(name,0),true);
  }

  var input = this.getInput(this.getAddSubName(name,pos));
  if (input && input.connection && input.connection.targetConnection) {
    input.connection.targetConnection.sourceBlock_.unplug(true,true);
  }
  // Now we need to go through and move up all the lower ones to the previous
  // one.
  for (var slot = pos+1; slot < limit; slot++) {
    var nextInput = this.getInput(this.getAddSubName(name,slot));
    if (nextInput != null) {
      if (nextInput.connection && nextInput.connection.targetConnection) {
        var toMove = nextInput.connection.targetConnection;
        toMove.sourceBlock_.unplug(false,false);
        input.connection.connect(toMove);
      }
    input = nextInput;
    }
  }
  this.updateAddSubShape();
}

/**
 * Sets the information for an Add Sub field click item
 * @param {string} fieldname Name of the click field to set info on
 * @param {string} name Name of the field to pass to the callback function
 * @param {number} pos Position of the field in the input
 */
Blockly.Block.prototype.setAddSubInfo = function(fieldName,handler,name,pos) {
  var field = this.getField(fieldName);
  if (field) {
    field.setChangeHandler(handler);
    field.setPrivate({name: name, pos: pos});
  }
}

/**
 * Gets the name for an inputfield on an AddSub item.
 * @param {string} name The name of the input type field.
 * @param {number} pos position of the field
 * @return {string} Computed name.
 */
Blockly.Block.prototype.getAddSubName = function(name,pos) {
  return name+pos;
}

/**
 * Gets the itemCount array for an AddSub item.
 * @return {Object} Data for the items and itemcount.
 */
Blockly.Block.prototype.getItemCount = function() {
  return {'items': this.itemCount_};
}

/**
 * Sets the itemCount value for an AddSub item
 * @param {string} name The name of the input type field.
 * @param {number} val the new value for the field
 */
Blockly.Block.prototype.setItemCount = function(name, val) {
  if (name === 'items') {
    this.itemCount_ = val;
  }
}

/**
 * Creates the empty item for an addsub block
 * @param {string} name The name of the input type field.
 * @return {array Element} array of added elements.
 */
Blockly.Block.prototype.appendAddSubEmptyInput = function(name,title) {
  var inputItem = this.appendDummyInput(name);
  if (title) {
    inputItem.appendField(title);
  }
  return inputItem;
}

/**
 * Updates the shape of a mutable block.
 * @param {string} name The name of the input type field.
 * @param {number} pos position of the field
 * @return {array Element} array of added elements.
 */
Blockly.Block.prototype.appendAddSubInput = function(name,pos,title) {
  var newName = this.getAddSubName(name,pos);
  var inputItem = null;
  var field = null;
  var itemCount = this.getItemCount();

  if (itemCount[name]) {
    inputItem = this.appendValueInput(newName)
                    .setCheck(this.checks_[name])
                    .setAlign(Blockly.ALIGN_RIGHT);
    if (title) {
      inputItem.appendField(title);
    }
  } else {
    var title = '';
    if (this.titles_[name]) {
      title = this.titles_[name].empty;
    }
    inputItem = this.appendAddSubEmptyInput(newName, title);
  }
  if (pos === 0) {
    field = new Blockly.FieldClickImage(this.addPng, 17, 17,
                                        Blockly.Msg.CLICK_ADD_TOOLTIP);
    field.setChangeHandler(this.doAddField);
  } else {
    field = new Blockly.FieldClickImage(this.subPng, 17, 17,
                                        Blockly.Msg.CLICK_REMOVE_TOOLTIP);
    field.setChangeHandler(this.doRemoveField);
  }
  field.setPrivate({name: name, pos: pos});
  inputItem.appendField(field);
  return [inputItem];
}

/**
 * Updates the shape of a mutable block.
 * @param {string} name The name of the input type field.
 * @param {number} pos position of the field to be removed
 * @throws {goog.asserts.AssertionError} if the field is not present.
 */
Blockly.Block.prototype.updateAddSubShape = function() {
  var itemCount = this.getItemCount();
  for (var name in itemCount) {
    if (itemCount.hasOwnProperty(name)) {
      // First get rid of anything which is beyond our count
      var pos = itemCount[name];
      var elemName = this.getAddSubName(name,pos);
      while(this.getInput(elemName) != null) {
        this.removeInput(elemName);
        pos++;
        elemName = this.getAddSubName(name,pos);
      }
      if (itemCount[name]) {
        // Now add in the ones which we are missing.  Note that
        // we need to make sure that they get put AFTER the one of
        // the same number
        var name0 = this.getAddSubName(name,0);
        var inputIndex = this.getInputIndex(name0);
        if (inputIndex == -1) {
          // This is the case where we don't have any blocks at all, not even
          // the initial one, so we just add to the end
          var title = '';
          if (this.titles_[name]) {
            title = this.titles_[name].normal;
          }
          this.appendAddSubInput(name, 0, title);
          var inputIndex = this.getInputIndex(name0);
          goog.asserts.assert(inputIndex != -1,
                              'Named input "%s" not found.', name0);
        }
        if (inputIndex !== -1) {
          inputIndex++;
          for (pos = 1; pos < itemCount[name];pos++,inputIndex++) {
            var newName = this.getAddSubName(name,pos);
            var inputItem = this.getInput(newName);
            if (inputItem == null) {
              // We have to add one
              var inputItems = this.appendAddSubInput(name,pos);
              // Now see if we need to move them.
              if (inputIndex < this.inputList.length-1) {
                // We move them from the bottom to the top.
                // Because they start at the bottom, we move them to the same
                // place and they will stay in the same order.
                for (var nItem = 0; nItem < inputItems.length; nItem++) {
                  this.moveNumberedInputBefore(this.inputList.length-1,
                                               inputIndex);
                }
              }
            }
          }
        }

        inputItem = this.getInput(name0);
        var subFieldName0 = name0+'_sub';
        var hasSubField0 = this.getField(subFieldName0);
        // Now see what the main one has for fields
        if (itemCount[name] === 1) {
          // Shouldn't have a sub field if this is the only entry
          if (hasSubField0) {
            inputItem.removeField(subFieldName0);
          }
        } else {
          if (!hasSubField0) {
            var field = new Blockly.FieldClickImage(this.subPng, 17, 17,
                                              Blockly.Msg.CLICK_REMOVE_TOOLTIP);
            field.setPrivate({name: name, pos: 0});
            field.setChangeHandler(this.doRemoveField);
            inputItem.appendField(field, subFieldName0);
          }
        }
      } else {
        var name0 = this.getAddSubName(name,0);
        var title = '';
        if (this.titles_[name]) {
          title = this.titles_[name].empty;
        }
        this.removeInput(name0,true);
        this.appendAddSubInput(name, 0, title);
      }
    }
  }
  //
  // Make sure that we don't have anything which might be showing up
  // as a false connection
  //
  if (this.rendered) {
    this.render();
    this.bumpNeighbours_();
    this.workspace.fireChangeEvent();
  }
}

/**
  * Parse XML to restore the list inputs.
  * @param {!Element} xmlElement XML storage element.
  * @this Blockly.Block
  */
Blockly.Block.prototype.domToMutationAddSub = function(xmlElement) {
  var itemCount = this.getItemCount();
  for (var name in itemCount) {
    if (itemCount.hasOwnProperty(name)) {
      this.setItemCount(name, parseInt(xmlElement.getAttribute(name),10));
    }
  }
  this.updateAddSubShape();
}

/**
 * Create XML to represent list inputs.
 * @return {Element} XML storage element.
 * @this Blockly.Block
 */
Blockly.Block.prototype.mutationToDomAddSub = function() {
  var container = document.createElement('mutation');
  var itemCount = this.getItemCount();
  for (var name in itemCount) {
    if (itemCount.hasOwnProperty(name)) {
      container.setAttribute(name, itemCount[name]);
    }
  }
  return container;
}

/**
 * Creates an add/subtract mutable field.
 * @param {string} title Any title input fields for the line.
 * @param {string} name The name of the input type field.
 * @param {string} checks input check parameter for the fields
 * @param {string} emptytitle Optional string for when a group is empty
 */
Blockly.Block.prototype.appendAddSubGroup = function(title,name,checks,
                                                     emptytitle) {
  //
  // Specify the override functions
  //
  this.domToMutation   = this.domToMutationAddSub;
  this.mutationToDom   = this.mutationToDomAddSub;
  this.updateShape_    = this.updateAddSubShape;

  var root = this;
  if (typeof this.titles_ === 'undefined') {
    this.checks_ = {};
    this.titles_ = {};
  }

  if (emptytitle) {
    this.titles_[name] = {normal: title, empty: emptytitle};
  }
  this.setItemCount(name, 1);
  this.checks_[name] = checks;
  this.appendAddSubInput(name, 0, title);
}

/**
 * Gets the itemCount array for an AddSub item with multiple elements
 * @return {Object} Data for the items and itemcount.
 */
Blockly.Block.prototype.getMultiItemCount = function() {
  return this.itemCount_;
}
/**
 * Sets the itemCount value for an AddSub item with multiple elements
 * @param {string} name The name of the input type field.
 * @param {number} val the new value for the field
 */
Blockly.Block.prototype.setMultiItemCount = function(name, val) {
  this.itemCount_[name] = val;
}

Blockly.Block.prototype.appendAddSubMulti = function(title,name,checks,
                                                     emptytitle) {
  if (typeof this.itemCount_ === 'undefined') {
    this.itemCount_ = {};
  }
  //
  // Because we have multiple items on our blocks, we override the method
  // of storing the item count value
  //
  this.getItemCount = this.getMultiItemCount;
  this.setItemCount = this.setMultiItemCount;

  this.appendAddSubGroup(title,name,checks,emptytitle);
}<|MERGE_RESOLUTION|>--- conflicted
+++ resolved
@@ -533,15 +533,6 @@
       field.updateEditable();
     }
   }
-<<<<<<< HEAD
-  if (this.rendered) {
-    var icons = this.getIcons(true);
-    for (var i = 0; i < icons.length; i++) {
-      icons[i].updateEditable();
-    }
-  }
-=======
->>>>>>> 2d11522c
 };
 
 /**
