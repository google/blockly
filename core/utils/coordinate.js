/**
 * @license
 * Copyright 2019 Google LLC
 * SPDX-License-Identifier: Apache-2.0
 */

/**
 * @fileoverview Utility methods for coordinate manipulation.
 * These methods are not specific to Blockly, and could be factored out into
 * a JavaScript framework such as Closure.
 */
'use strict';

/**
 * Utility methods for coordinate manipulation.
 * These methods are not specific to Blockly, and could be factored out into
 * a JavaScript framework such as Closure.
 * @class
 */
goog.module('Blockly.utils.Coordinate');

/**
 * Class for representing coordinates and positions.
<<<<<<< HEAD
 * @param {number} x Left.
 * @param {number} y Top.
 * @struct
 * @constructor
 * @alias Blockly.utils.Coordinate
 */
const Coordinate = function(x, y) {
=======
 * @alias Blockly.utils.Coordinate
 */
const Coordinate = class {
>>>>>>> 61322294
  /**
   * @param {number} x Left.
   * @param {number} y Top.
   */
  constructor(x, y) {
    /**
     * X-value
     * @type {number}
     */
    this.x = x;

    /**
     * Y-value
     * @type {number}
     */
    this.y = y;
  }

  /**
   * Creates a new copy of this coordinate.
   * @return {!Coordinate} A copy of this coordinate.
   */
<<<<<<< HEAD
  this.y = y;
};

/**
 * Compares coordinates for equality.
 * @param {?Coordinate} a A Coordinate.
 * @param {?Coordinate} b A Coordinate.
 * @return {boolean} True iff the coordinates are equal, or if both are null.
 */
Coordinate.equals = function(a, b) {
  if (a === b) {
    return true;
=======
  clone() {
    return new Coordinate(this.x, this.y);
>>>>>>> 61322294
  }

  /**
   * Scales this coordinate by the given scale factor.
   * @param {number} s The scale factor to use for both x and y dimensions.
   * @return {!Coordinate} This coordinate after scaling.
   */
  scale(s) {
    this.x *= s;
    this.y *= s;
    return this;
  }
<<<<<<< HEAD
  return a.x === b.x && a.y === b.y;
};

/**
 * Returns the distance between two coordinates.
 * @param {!Coordinate} a A Coordinate.
 * @param {!Coordinate} b A Coordinate.
 * @return {number} The distance between `a` and `b`.
 */
Coordinate.distance = function(a, b) {
  const dx = a.x - b.x;
  const dy = a.y - b.y;
  return Math.sqrt(dx * dx + dy * dy);
};

/**
 * Returns the magnitude of a coordinate.
 * @param {!Coordinate} a A Coordinate.
 * @return {number} The distance between the origin and `a`.
 */
Coordinate.magnitude = function(a) {
  return Math.sqrt(a.x * a.x + a.y * a.y);
};

/**
 * Returns the difference between two coordinates as a new
 * Coordinate.
 * @param {!Coordinate|!SVGPoint} a An x/y coordinate.
 * @param {!Coordinate|!SVGPoint} b An x/y coordinate.
 * @return {!Coordinate} A Coordinate representing the difference
 *     between `a` and `b`.
 */
Coordinate.difference = function(a, b) {
  return new Coordinate(a.x - b.x, a.y - b.y);
};

/**
 * Returns the sum of two coordinates as a new Coordinate.
 * @param {!Coordinate|!SVGPoint} a An x/y coordinate.
 * @param {!Coordinate|!SVGPoint} b An x/y coordinate.
 * @return {!Coordinate} A Coordinate representing the sum of
 *     the two coordinates.
 */
Coordinate.sum = function(a, b) {
  return new Coordinate(a.x + b.x, a.y + b.y);
};

/**
 * Creates a new copy of this coordinate.
 * @return {!Coordinate} A copy of this coordinate.
 */
Coordinate.prototype.clone = function() {
  return new Coordinate(this.x, this.y);
};

/**
 * Scales this coordinate by the given scale factor.
 * @param {number} s The scale factor to use for both x and y dimensions.
 * @return {!Coordinate} This coordinate after scaling.
 */
Coordinate.prototype.scale = function(s) {
  this.x *= s;
  this.y *= s;
  return this;
};

/**
 * Translates this coordinate by the given offsets.
 * respectively.
 * @param {number} tx The value to translate x by.
 * @param {number} ty The value to translate y by.
 * @return {!Coordinate} This coordinate after translating.
 */
Coordinate.prototype.translate = function(tx, ty) {
  this.x += tx;
  this.y += ty;
  return this;
};

=======

  /**
   * Translates this coordinate by the given offsets.
   * respectively.
   * @param {number} tx The value to translate x by.
   * @param {number} ty The value to translate y by.
   * @return {!Coordinate} This coordinate after translating.
   */
  translate(tx, ty) {
    this.x += tx;
    this.y += ty;
    return this;
  }

  /**
   * Compares coordinates for equality.
   * @param {?Coordinate} a A Coordinate.
   * @param {?Coordinate} b A Coordinate.
   * @return {boolean} True iff the coordinates are equal, or if both are null.
   */
  static equals(a, b) {
    if (a === b) {
      return true;
    }
    if (!a || !b) {
      return false;
    }
    return a.x === b.x && a.y === b.y;
  }

  /**
   * Returns the distance between two coordinates.
   * @param {!Coordinate} a A Coordinate.
   * @param {!Coordinate} b A Coordinate.
   * @return {number} The distance between `a` and `b`.
   */
  static distance(a, b) {
    const dx = a.x - b.x;
    const dy = a.y - b.y;
    return Math.sqrt(dx * dx + dy * dy);
  }

  /**
   * Returns the magnitude of a coordinate.
   * @param {!Coordinate} a A Coordinate.
   * @return {number} The distance between the origin and `a`.
   */
  static magnitude(a) {
    return Math.sqrt(a.x * a.x + a.y * a.y);
  }

  /**
   * Returns the difference between two coordinates as a new
   * Coordinate.
   * @param {!Coordinate|!SVGPoint} a An x/y coordinate.
   * @param {!Coordinate|!SVGPoint} b An x/y coordinate.
   * @return {!Coordinate} A Coordinate representing the difference
   *     between `a` and `b`.
   */
  static difference(a, b) {
    return new Coordinate(a.x - b.x, a.y - b.y);
  }

  /**
   * Returns the sum of two coordinates as a new Coordinate.
   * @param {!Coordinate|!SVGPoint} a An x/y coordinate.
   * @param {!Coordinate|!SVGPoint} b An x/y coordinate.
   * @return {!Coordinate} A Coordinate representing the sum of
   *     the two coordinates.
   */
  static sum(a, b) {
    return new Coordinate(a.x + b.x, a.y + b.y);
  }
};

>>>>>>> 61322294
exports.Coordinate = Coordinate;<|MERGE_RESOLUTION|>--- conflicted
+++ resolved
@@ -21,19 +21,9 @@
 
 /**
  * Class for representing coordinates and positions.
-<<<<<<< HEAD
- * @param {number} x Left.
- * @param {number} y Top.
- * @struct
- * @constructor
- * @alias Blockly.utils.Coordinate
- */
-const Coordinate = function(x, y) {
-=======
  * @alias Blockly.utils.Coordinate
  */
 const Coordinate = class {
->>>>>>> 61322294
   /**
    * @param {number} x Left.
    * @param {number} y Top.
@@ -56,23 +46,8 @@
    * Creates a new copy of this coordinate.
    * @return {!Coordinate} A copy of this coordinate.
    */
-<<<<<<< HEAD
-  this.y = y;
-};
-
-/**
- * Compares coordinates for equality.
- * @param {?Coordinate} a A Coordinate.
- * @param {?Coordinate} b A Coordinate.
- * @return {boolean} True iff the coordinates are equal, or if both are null.
- */
-Coordinate.equals = function(a, b) {
-  if (a === b) {
-    return true;
-=======
   clone() {
     return new Coordinate(this.x, this.y);
->>>>>>> 61322294
   }
 
   /**
@@ -85,87 +60,6 @@
     this.y *= s;
     return this;
   }
-<<<<<<< HEAD
-  return a.x === b.x && a.y === b.y;
-};
-
-/**
- * Returns the distance between two coordinates.
- * @param {!Coordinate} a A Coordinate.
- * @param {!Coordinate} b A Coordinate.
- * @return {number} The distance between `a` and `b`.
- */
-Coordinate.distance = function(a, b) {
-  const dx = a.x - b.x;
-  const dy = a.y - b.y;
-  return Math.sqrt(dx * dx + dy * dy);
-};
-
-/**
- * Returns the magnitude of a coordinate.
- * @param {!Coordinate} a A Coordinate.
- * @return {number} The distance between the origin and `a`.
- */
-Coordinate.magnitude = function(a) {
-  return Math.sqrt(a.x * a.x + a.y * a.y);
-};
-
-/**
- * Returns the difference between two coordinates as a new
- * Coordinate.
- * @param {!Coordinate|!SVGPoint} a An x/y coordinate.
- * @param {!Coordinate|!SVGPoint} b An x/y coordinate.
- * @return {!Coordinate} A Coordinate representing the difference
- *     between `a` and `b`.
- */
-Coordinate.difference = function(a, b) {
-  return new Coordinate(a.x - b.x, a.y - b.y);
-};
-
-/**
- * Returns the sum of two coordinates as a new Coordinate.
- * @param {!Coordinate|!SVGPoint} a An x/y coordinate.
- * @param {!Coordinate|!SVGPoint} b An x/y coordinate.
- * @return {!Coordinate} A Coordinate representing the sum of
- *     the two coordinates.
- */
-Coordinate.sum = function(a, b) {
-  return new Coordinate(a.x + b.x, a.y + b.y);
-};
-
-/**
- * Creates a new copy of this coordinate.
- * @return {!Coordinate} A copy of this coordinate.
- */
-Coordinate.prototype.clone = function() {
-  return new Coordinate(this.x, this.y);
-};
-
-/**
- * Scales this coordinate by the given scale factor.
- * @param {number} s The scale factor to use for both x and y dimensions.
- * @return {!Coordinate} This coordinate after scaling.
- */
-Coordinate.prototype.scale = function(s) {
-  this.x *= s;
-  this.y *= s;
-  return this;
-};
-
-/**
- * Translates this coordinate by the given offsets.
- * respectively.
- * @param {number} tx The value to translate x by.
- * @param {number} ty The value to translate y by.
- * @return {!Coordinate} This coordinate after translating.
- */
-Coordinate.prototype.translate = function(tx, ty) {
-  this.x += tx;
-  this.y += ty;
-  return this;
-};
-
-=======
 
   /**
    * Translates this coordinate by the given offsets.
@@ -241,5 +135,4 @@
   }
 };
 
->>>>>>> 61322294
 exports.Coordinate = Coordinate;