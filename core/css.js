--- conflicted
+++ resolved
@@ -147,15 +147,12 @@
     'height: 100%;',
     'position: relative;',
   '}',
-<<<<<<< HEAD
   '.blocklyNonSelectable {',
     'user-select: none;',
     '-moz-user-select: none;',
     '-webkit-user-select: none;',
     '-ms-user-select: none;',
   '}',
-=======
->>>>>>> 383dd5d9
 
   '.blocklyTooltipDiv {',
     'background-color: #ffffc7;',
