/**
 * @fileoverview Javascript for the BlockExporter Tools class, which generates
 * block definitions and generator stubs for given block types. Also generates
 * toolbox xml for the exporter's workspace. Depends on the BlockFactory for
 * its code generation functions.
 *
 * @author quachtina96 (Tina Quach)
 */
'use strict';

goog.provide('BlockExporterTools');

goog.require('BlockFactory');
goog.require('goog.dom');
goog.require('goog.dom.xml');

/**
* Block Exporter Tools Class
* @constructor
*/
BlockExporterTools = function() {
<<<<<<< HEAD
  // Create container for hidden workspace.
  this.container = goog.dom.createDom('div', {
    'id': 'blockExporterTools_hiddenWorkspace',
    'display': 'none'
  }, ''); // Empty quotes for empty div.

  goog.dom.appendChild(document.body, this.container);
=======
  // Create container for hidden workspace
  this.container = goog.dom.createDom('div',
    {
      'id': 'blockExporterTools_hiddenWorkspace'
    },
    '' // Empty div
    );
  // Hide the container.
  this.container.style.display = 'none';
  goog.dom.appendChild(
      document.getElementsByTagName('body')[0], this.container);
>>>>>>> 621b4185
  /**
   * Hidden workspace for the Block Exporter that holds pieces that make
   * up the block
   * @type {Blockly.Workspace}
   */
  this.hiddenWorkspace = Blockly.inject(this.container.id,
      {collapse: false,
       media: '../../media/'});
};

/**
 * Get Blockly Block object from the xml saved in block library.
 *
 * @param {!Element} xml - Xml element saved in block library for that block.
 * @return {!Blockly.Block} - Root block (factory_base block).
 */
BlockExporterTools.prototype.getRootBlockFromXml = function(xml) {
  // Render xml in hidden workspace.
  this.hiddenWorkspace.clear();
  Blockly.Xml.domToWorkspace(xml, this.hiddenWorkspace);
  // Get root block.
  return this.hiddenWorkspace.getTopBlocks()[0];
};

/**
 * Get Blockly Block by rendering pre-defined block in workspace.
 * @private
 *
 * @param {!Element} blockType - Type of block.
 * @return {!Blockly.Block} the Blockly.Block of desired type.
 */
BlockExporterTools.prototype.getDefinedBlock_ = function(blockType) {
  this.hiddenWorkspace.clear();
  return this.hiddenWorkspace.newBlock(blockType);
};

/**
 * Return the given language code of each block type in an array.
 *
 * @param {!Object} blockXmlMap - Map of block type to xml.
 * @param {string} definitionFormat - 'JSON' or 'JavaScript'
 * @return {string} The concatenation of each block's language code in the
 *    desired format.
 */
BlockExporterTools.prototype.getBlockDefs =
    function(blockXmlMap, definitionFormat) {
      var blockCode = [];
      for (var blockType in blockXmlMap) {
        var xml = blockXmlMap[blockType];
        if (xml) {
          // Render and get block from hidden workspace.
          var rootBlock = this.getRootBlockFromXml(xml);
          // Generate the block's definition.
          var code = BlockFactory.getBlockDefinition(blockType, rootBlock,
              definitionFormat);
          // Add block's definition to the definitions to return.
        } else {
          // Append warning comment and write to console.
          var code = '// No block definition generated for ' + blockType +
            '. Block was not found in Block Library Storage.';
          console.log('No block definition generated for ' + blockType +
            '. Block was not found in Block Library Storage.');
        }
        blockCode.push(code);
      }
      return blockCode.join("\n\n");
    };

/**
 * Return the generator code of each block type in an array in a given language.
 *
 * @param {!Object} blockXmlMap - Map of block type to xml.
 * @param {string} generatorLanguage - e.g.'JavaScript', 'Python', 'PHP', 'Lua',
 *     'Dart'
 * @return {string} The concatenation of each block's generator code in the
 * desired format.
 */
BlockExporterTools.prototype.getGeneratorCode =
    function(blockXmlMap, generatorLanguage) {
      var multiblockCode = [];
      // Define the custom blocks in order to be able to create instances of
      // them in the exporter workspace.
      var blockDefs = this.getBlockDefs(blockXmlMap, 'JavaScript');
      eval(blockDefs);

      for (var blockType in blockXmlMap) {
        var xml = blockXmlMap[blockType];
        if (xml) {
          // Render the preview block in the hidden workspace.
          var tempBlock = this.getDefinedBlock_(blockType);
          // Get generator stub for the given block and add to  generator code.
          var blockGenCode =
              BlockFactory.getGeneratorStub(tempBlock, generatorLanguage);
        } else {
          // Append warning comment and write to console.
          var blockGenCode = '// No generator stub generated for ' + blockType +
            '. Block was not found in Block Library Storage.';
          console.log('No block generator stub generated for ' + blockType +
            '. Block was not found in Block Library Storage.');
        }
        multiblockCode.push(blockGenCode);
      }
      return multiblockCode.join("\n\n");
    };

/**
 * Evaluates block definition code of each block in given object mapping
 * block type to xml. Called in order to be able to create instances of the
 * blocks in the exporter workspace.
 * @private
 *
 * @param {!Object} blockXmlMap - Map of block type to xml.
 */
BlockExporterTools.prototype.addBlockDefinitions_ = function(blockXmlMap) {
      var blockDefs =
          this.getBlockDefs(blockXmlMap, 'JavaScript');
      eval(blockDefs);
    };

/**
 * Pulls information about all blocks in the block library to generate xml
 * for the selector workpace's toolbox.
 *
 * @return {!Element} Xml representation of the toolbox.
 */
BlockExporterTools.prototype.generateToolboxFromLibrary
    = function(blockLibStorage) {
      // Create DOM for XML.
      var xmlDom = goog.dom.createDom('xml', {
        'id' : 'blockExporterTools_toolbox',
        'style' : 'display:none'
      });

      var allBlockTypes = blockLibStorage.getBlockTypes();
      // Object mapping block type to XML.
      var blockXmlMap = blockLibStorage.getBlockXmlMap(allBlockTypes);

      // Define the custom blocks in order to be able to create instances of
      // them in the exporter workspace.
      this.addBlockDefinitions_(blockXmlMap);

      for (var blockType in blockXmlMap) {
        // Create category DOM element.
        var categoryElement = goog.dom.createDom('category');
        categoryElement.setAttribute('name',blockType);

        // Get block.
        var block = this.getDefinedBlock_(blockType);

        // Get preview block XML.
        var blockChild = Blockly.Xml.blockToDom(block);
        blockChild.removeAttribute('id');

        // Add block to category and category to XML.
        categoryElement.appendChild(blockChild);
        xmlDom.appendChild(categoryElement);
      }

      // If there are no blocks in library, append dummy category.
      var categoryElement = goog.dom.createDom('category');
      categoryElement.setAttribute('name','Next Saved Block');
      xmlDom.appendChild(categoryElement);
      return xmlDom;
    };<|MERGE_RESOLUTION|>--- conflicted
+++ resolved
@@ -19,27 +19,13 @@
 * @constructor
 */
 BlockExporterTools = function() {
-<<<<<<< HEAD
   // Create container for hidden workspace.
   this.container = goog.dom.createDom('div', {
     'id': 'blockExporterTools_hiddenWorkspace',
-    'display': 'none'
   }, ''); // Empty quotes for empty div.
-
-  goog.dom.appendChild(document.body, this.container);
-=======
-  // Create container for hidden workspace
-  this.container = goog.dom.createDom('div',
-    {
-      'id': 'blockExporterTools_hiddenWorkspace'
-    },
-    '' // Empty div
-    );
   // Hide the container.
   this.container.style.display = 'none';
-  goog.dom.appendChild(
-      document.getElementsByTagName('body')[0], this.container);
->>>>>>> 621b4185
+  goog.dom.appendChild(document.body, this.container);
   /**
    * Hidden workspace for the Block Exporter that holds pieces that make
    * up the block
