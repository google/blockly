--- conflicted
+++ resolved
@@ -1,61 +1,5 @@
 <!doctype html>
 <html>
-<<<<<<< HEAD
-<head>
-<meta charset="utf-8">
-<title>Advanced Blockly Playground</title>
-<script src="prepare.js"></script>
-<script src="./screenshot.js"></script>
-<script src="../themes/test_themes.js"></script>
-<script src="../../node_modules/@blockly/dev-tools/dist/index.js"></script>
-<script src="../../node_modules/@blockly/theme-modern/dist/index.js"></script>
-
-<script type="module">
-import Blockly from './blockly.mjs';
-'use strict';
-
-function start() {
-  setBackgroundColour();
-  initPlayground();
-}
-
-function createWorkspace(blocklyDiv, options) {
-  var workspace = Blockly.inject(blocklyDiv, options);
-  workspace.configureContextMenu = configureContextMenu.bind(workspace);
-  return workspace;
-}
-
-function configurePlayground(playground) {
-  // Rendering options.
-  var gui = playground.getGUI();
-  var renderingFolder = gui.addFolder('Rendering');
-  var renderingOptions = {
-    'font Size': 10,
-  };
-  renderingFolder.add(renderingOptions, 'font Size', 0, 50)
-    .onChange(function(value) {
-      var ws = playground.getWorkspace();
-      var fontStyle = {
-        'size': value
-      };
-      ws.getTheme().setFontStyle(fontStyle);
-      // Refresh theme.
-      ws.setTheme(ws.getTheme());
-    });
-}
-
-function initPlayground() {
-  if (typeof window.createPlayground === 'undefined') {
-    alert('You need to run \'npm install\' in order to use this playground.');
-    return;
-  }
-  var defaultOptions = {
-        comments: true,
-        collapse: true,
-        disable: true,
-        grid:
-          {
-=======
   <head>
     <meta charset="utf-8" />
     <title>Advanced Blockly Playground</title>
@@ -118,7 +62,6 @@
           collapse: true,
           disable: true,
           grid: {
->>>>>>> 0e22a798
             spacing: 25,
             length: 3,
             colour: '#ccc',
@@ -146,83 +89,6 @@
             startScale: 1.0,
             maxScale: 4,
             minScale: 0.25,
-<<<<<<< HEAD
-            scaleSpeed: 1.1
-          }
-  };
-
-  const playgroundConfig = {
-    toolboxes: {
-      'categories': toolboxCategories,
-      'simple': toolboxSimple,
-      'test blocks': toolboxTestBlocks,
-    }
-  }
-
-  createPlayground(document.getElementById('root'), createWorkspace,
-      defaultOptions, playgroundConfig,
-      'https://cdnjs.cloudflare.com/ajax/libs/monaco-editor/0.19.2/min/vs')
-      .then(function(playground) {
-        configurePlayground(playground);
-      });
-}
-
-function setBackgroundColour() {
-  // Set background colour to differentiate file: vs. localhost
-  // vs. server copy.
-  if (location.protocol == 'file:') {
-    document.body.style.backgroundColor = '#89A203';  // Unpleasant green.
-  } else if (location.hostname  === 'localhost' ||
-      location.hostname === '127.0.0.1' ||
-      location.hostname === '[::1]') {
-    document.body.style.backgroundColor = '#d6d6ff';  // Familliar lilac.
-  }
-}
-
-
-function configureContextMenu(menuOptions, e) {
-  var workspace = this;
-  var screenshotOption = {
-    text: 'Download Screenshot',
-    enabled: workspace.getTopBlocks().length,
-    callback: function() {
-      downloadScreenshot(workspace);
-    }
-  };
-  menuOptions.push(screenshotOption);
-
-  // Adds a default-sized workspace comment to the workspace.
-  menuOptions.push(Blockly.ContextMenu.workspaceCommentOption(workspace, e));
-}
-start();
-</script>
-
-<style>
-  html, body {
-    margin: 0;
-  }
-
-  .ioLabel>.blocklyFlyoutLabelText {
-    font-style: italic;
-  }
-
-  .playgroundToggleOptions {
-    list-style: none;
-    padding: 0;
-  }
-  .playgroundToggleOptions li {
-    margin-top: 1em;
-  }
-
-  .zelos-renderer .blocklyFlyoutButton .blocklyText {
-    font-size: 1.5rem;
-  }
-</style>
-</head>
-<body>
-  <div id="root"></div>
-</body>
-=======
             scaleSpeed: 1.1,
           },
         };
@@ -305,5 +171,4 @@
   <body>
     <div id="root"></div>
   </body>
->>>>>>> 0e22a798
 </html>