--- conflicted
+++ resolved
@@ -1558,11 +1558,7 @@
       renderedConn.targetBlock().bumpNeighbours();
     }
 
-<<<<<<< HEAD
     const neighbours = connection.neighbours(config.snapRadius);
-=======
-    const neighbours = renderedConn.neighbours(internalConstants.SNAP_RADIUS);
->>>>>>> e3f40a6a
     for (let j = 0, otherConnection; (otherConnection = neighbours[j]); j++) {
       const renderedOther =
           /** @type {!RenderedConnection} */ (otherConnection);
