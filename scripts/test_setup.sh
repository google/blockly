--- conflicted
+++ resolved
@@ -16,13 +16,8 @@
 check_command scripts/get_selenium.sh 
 sleep 5
 check_command scripts/get_chromedriver.sh 
-<<<<<<< HEAD
 sleep 10
 check_command scripts/selenium_connect.sh 
 sleep 10
-=======
-sleep 6
-check_command scripts/selenium_connect.sh 
-sleep 5
->>>>>>> 65e374e3
+
 exit $EXIT_STATUS