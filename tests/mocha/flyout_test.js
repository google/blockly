--- conflicted
+++ resolved
@@ -4,33 +4,6 @@
  * SPDX-License-Identifier: Apache-2.0
  */
 
-<<<<<<< HEAD
-goog.module('Blockly.test.flyout');
-
-const {defineStackBlock, sharedTestSetup, sharedTestTeardown, workspaceTeardown} = goog.require('Blockly.test.helpers.setupTeardown');
-const {getBasicToolbox, getChildItem, getCollapsibleItem, getDeeplyNestedJSON, getInjectedToolbox, getNonCollapsibleItem, getProperSimpleJson, getSeparator, getSimpleJson, getXmlArray} = goog.require('Blockly.test.helpers.toolboxDefinitions');
-
-
-suite('Flyout', function() {
-  setup(function() {
-    sharedTestSetup.call(this);
-    Blockly.defineBlocksWithJsonArray([{
-      "type": "basic_block",
-      "message0": "%1",
-      "args0": [
-        {
-          "type": "field_input",
-          "name": "TEXT",
-          "text": "default",
-        },
-      ],
-    }]);
-    this.toolboxXml = document.getElementById('toolbox-simple');
-    this.workspace = Blockly.inject('blocklyDiv',
-        {
-          toolbox: this.toolboxXml,
-        });
-=======
 import {
   sharedTestSetup,
   sharedTestTeardown,
@@ -70,7 +43,6 @@
     this.workspace = Blockly.inject('blocklyDiv', {
       toolbox: this.toolboxXml,
     });
->>>>>>> 0e22a798
   });
 
   teardown(function () {
@@ -117,22 +89,12 @@
           );
         });
       });
-<<<<<<< HEAD
-      suite('toolbox flyout', function() {
-        setup(function() {
-          const toolbox = document.getElementById('toolbox-categories');
-          this.workspace = Blockly.inject('blocklyDiv',
-              {
-                toolbox: toolbox,
-              });
-=======
       suite('toolbox flyout', function () {
         setup(function () {
           const toolbox = document.getElementById('toolbox-categories');
           this.workspace = Blockly.inject('blocklyDiv', {
             toolbox: toolbox,
           });
->>>>>>> 0e22a798
           this.flyout = this.workspace.getToolbox().getFlyout();
           this.targetMetricsManager =
             this.flyout.targetWorkspace.getMetricsManager();
@@ -166,15 +128,11 @@
           this.flyout.targetWorkspace.toolboxPosition =
             Blockly.utils.toolbox.Position.RIGHT;
           this.flyout.toolboxPosition_ = Blockly.utils.toolbox.Position.RIGHT;
-<<<<<<< HEAD
-          chai.assert.equal(this.flyout.getX(), 90, 'x + width should be aligned with toolbox');
-=======
           chai.assert.equal(
             this.flyout.getX(),
             90,
             'x + width should be aligned with toolbox',
           );
->>>>>>> 0e22a798
         });
       });
       // These tests simulate a trashcan flyout, i.e. the flyout under test is on the
@@ -267,16 +225,6 @@
           );
         });
       });
-<<<<<<< HEAD
-      suite('toolbox flyout', function() {
-        setup(function() {
-          const toolbox = document.getElementById('toolbox-categories');
-          this.workspace = Blockly.inject('blocklyDiv',
-              {
-                toolbox: toolbox,
-                horizontalLayout: true,
-              });
-=======
       suite('toolbox flyout', function () {
         setup(function () {
           const toolbox = document.getElementById('toolbox-categories');
@@ -284,7 +232,6 @@
             toolbox: toolbox,
             horizontalLayout: true,
           });
->>>>>>> 0e22a798
           this.flyout = this.workspace.getToolbox().getFlyout();
           this.targetMetricsManager =
             this.flyout.targetWorkspace.getMetricsManager();
@@ -365,17 +312,10 @@
     });
   });
 
-<<<<<<< HEAD
-  suite('createFlyoutInfo_', function() {
-    setup(function() {
-      this.flyout = this.workspace.getFlyout();
-      this.createFlyoutSpy = sinon.spy(this.flyout, 'createFlyoutInfo_');
-=======
   suite('createFlyoutInfo', function () {
     setup(function () {
       this.flyout = this.workspace.getFlyout();
       this.createFlyoutSpy = sinon.spy(this.flyout, 'createFlyoutInfo');
->>>>>>> 0e22a798
     });
 
     function checkFlyoutInfo(flyoutSpy) {
@@ -406,64 +346,34 @@
       chai.assert.instanceOf(contents[2]['button'], Blockly.FlyoutButton);
     }
 
-<<<<<<< HEAD
-    suite('Direct show', function() {
-      test('Node', function() {
-=======
     suite('Direct show', function () {
       test('Node', function () {
->>>>>>> 0e22a798
         this.flyout.show(this.toolboxXml);
         checkFlyoutInfo(this.createFlyoutSpy);
       });
 
-<<<<<<< HEAD
-      test('NodeList', function() {
-=======
       test('NodeList', function () {
->>>>>>> 0e22a798
         const nodeList = document.getElementById('toolbox-simple').childNodes;
         this.flyout.show(nodeList);
         checkFlyoutInfo(this.createFlyoutSpy);
       });
 
-<<<<<<< HEAD
-      test('Array of JSON', function() {
-=======
       test('Array of JSON', function () {
->>>>>>> 0e22a798
         this.flyout.show(getSimpleJson());
         checkFlyoutInfo(this.createFlyoutSpy);
       });
 
-<<<<<<< HEAD
-      test('Array of Proper JSON', function() {
-=======
       test('Array of Proper JSON', function () {
->>>>>>> 0e22a798
         this.flyout.show(getProperSimpleJson());
         checkFlyoutInfo(this.createFlyoutSpy);
       });
 
-<<<<<<< HEAD
-      test('Array of XML', function() {
-=======
       test('Array of XML', function () {
->>>>>>> 0e22a798
         this.flyout.show(getXmlArray());
         checkFlyoutInfo(this.createFlyoutSpy);
       });
     });
 
-<<<<<<< HEAD
-    suite('Dynamic category', function() {
-      setup(function() {
-        this.stubAndAssert = function(val) {
-          sinon.stub(
-              this.flyout.workspace_.targetWorkspace,
-              'getToolboxCategoryCallback')
-              .returns(function() {return val;});
-=======
     suite('Dynamic category', function () {
       setup(function () {
         this.stubAndAssert = function (val) {
@@ -475,41 +385,11 @@
             .returns(function () {
               return val;
             });
->>>>>>> 0e22a798
           this.flyout.show('someString');
           checkFlyoutInfo(this.createFlyoutSpy);
         };
       });
 
-<<<<<<< HEAD
-      test('No category available', function() {
-        chai.assert.throws(
-            function() {
-              this.flyout.show('someString');
-            }.bind(this),
-            'Couldn\'t find a callback function when opening ' +
-            'a toolbox category.');
-      });
-
-      test('Node', function() {
-        this.stubAndAssert(this.toolboxXml);
-      });
-
-      test('NodeList', function() {
-        this.stubAndAssert(
-            document.getElementById('toolbox-simple').childNodes);
-      });
-
-      test('Array of JSON', function() {
-        this.stubAndAssert(getSimpleJson());
-      });
-
-      test('Array of Proper JSON', function() {
-        this.stubAndAssert(getProperSimpleJson());
-      });
-
-      test('Array of XML', function() {
-=======
       test('No category available', function () {
         chai.assert.throws(
           function () {
@@ -539,131 +419,78 @@
       });
 
       test('Array of XML', function () {
->>>>>>> 0e22a798
         this.stubAndAssert(getXmlArray());
       });
     });
   });
 
-<<<<<<< HEAD
-  suite('Creating blocks', function() {
-    suite('Enabled/Disabled', function() {
-      setup(function() {
-        this.flyout = this.workspace.getFlyout();
-
-        this.assertDisabled = function(disabled) {
-=======
   suite('Creating blocks', function () {
     suite('Enabled/Disabled', function () {
       setup(function () {
         this.flyout = this.workspace.getFlyout();
 
         this.assertDisabled = function (disabled) {
->>>>>>> 0e22a798
           const block = this.flyout.getWorkspace().getTopBlocks(false)[0];
           chai.assert.equal(!block.isEnabled(), disabled);
         };
       });
 
-<<<<<<< HEAD
-      suite('XML', function() {
-        test('True string', function() {
-          const xml = Blockly.Xml.textToDom(
-              '<xml>' +
-              '<block type="text_print" disabled="true"></block>' +
-              '</xml>'
-=======
       suite('XML', function () {
         test('True string', function () {
           const xml = Blockly.utils.xml.textToDom(
             '<xml>' +
               '<block type="text_print" disabled="true"></block>' +
               '</xml>',
->>>>>>> 0e22a798
           );
           this.flyout.show(xml);
           this.assertDisabled(true);
         });
 
-<<<<<<< HEAD
-        test('False string', function() {
-          const xml = Blockly.Xml.textToDom(
-              '<xml>' +
-              '<block type="text_print" disabled="false"></block>' +
-              '</xml>'
-=======
         test('False string', function () {
           const xml = Blockly.utils.xml.textToDom(
             '<xml>' +
               '<block type="text_print" disabled="false"></block>' +
               '</xml>',
->>>>>>> 0e22a798
           );
           this.flyout.show(xml);
           this.assertDisabled(false);
         });
 
-<<<<<<< HEAD
-        test('Disabled string', function() {
-          // The XML system supports this for some reason!?
-          const xml = Blockly.Xml.textToDom(
-              '<xml>' +
-              '<block type="text_print" disabled="disabled"></block>' +
-              '</xml>'
-=======
         test('Disabled string', function () {
           // The XML system supports this for some reason!?
           const xml = Blockly.utils.xml.textToDom(
             '<xml>' +
               '<block type="text_print" disabled="disabled"></block>' +
               '</xml>',
->>>>>>> 0e22a798
           );
           this.flyout.show(xml);
           this.assertDisabled(true);
         });
 
-<<<<<<< HEAD
-        test('Different string', function() {
-          const xml = Blockly.Xml.textToDom(
-              '<xml>' +
-              '<block type="text_print" disabled="random"></block>' +
-              '</xml>'
-=======
         test('Different string', function () {
           const xml = Blockly.utils.xml.textToDom(
             '<xml>' +
               '<block type="text_print" disabled="random"></block>' +
               '</xml>',
->>>>>>> 0e22a798
           );
           this.flyout.show(xml);
           this.assertDisabled(false);
         });
       });
 
-<<<<<<< HEAD
-      suite('JSON', function() {
-        test('All undefined', function() {
-=======
       suite('JSON', function () {
         test('All undefined', function () {
->>>>>>> 0e22a798
-          const json = [
-            {
-              'kind': 'block',
-              'type': 'text_print',
-            },
-          ];
-          this.flyout.show(json);
-          this.assertDisabled(false);
-        });
-
-<<<<<<< HEAD
-        test('Enabled true', function() {
-=======
+          const json = [
+            {
+              'kind': 'block',
+              'type': 'text_print',
+            },
+          ];
+          this.flyout.show(json);
+          this.assertDisabled(false);
+        });
+
         test('Enabled true', function () {
->>>>>>> 0e22a798
           const json = [
             {
               'kind': 'block',
@@ -675,11 +502,7 @@
           this.assertDisabled(false);
         });
 
-<<<<<<< HEAD
-        test('Enabled false', function() {
-=======
         test('Enabled false', function () {
->>>>>>> 0e22a798
           const json = [
             {
               'kind': 'block',
@@ -691,11 +514,7 @@
           this.assertDisabled(true);
         });
 
-<<<<<<< HEAD
-        test('Disabled true string', function() {
-=======
         test('Disabled true string', function () {
->>>>>>> 0e22a798
           const json = [
             {
               'kind': 'block',
@@ -707,11 +526,7 @@
           this.assertDisabled(true);
         });
 
-<<<<<<< HEAD
-        test('Disabled false string', function() {
-=======
         test('Disabled false string', function () {
->>>>>>> 0e22a798
           const json = [
             {
               'kind': 'block',
@@ -723,31 +538,19 @@
           this.assertDisabled(false);
         });
 
-<<<<<<< HEAD
-        test('Disabled string', function() {
-=======
         test('Disabled string', function () {
->>>>>>> 0e22a798
-          const json = [
-            {
-              'kind': 'block',
-              'type': 'text_print',
-<<<<<<< HEAD
-              'disabled': 'disabled',  // This is not respected by the JSON!
-=======
+          const json = [
+            {
+              'kind': 'block',
+              'type': 'text_print',
               'disabled': 'disabled', // This is not respected by the JSON!
->>>>>>> 0e22a798
-            },
-          ];
-          this.flyout.show(json);
-          this.assertDisabled(false);
-        });
-
-<<<<<<< HEAD
-        test('Disabled true value', function() {
-=======
+            },
+          ];
+          this.flyout.show(json);
+          this.assertDisabled(false);
+        });
+
         test('Disabled true value', function () {
->>>>>>> 0e22a798
           const json = [
             {
               'kind': 'block',
@@ -759,11 +562,7 @@
           this.assertDisabled(true);
         });
 
-<<<<<<< HEAD
-        test('Disabled false value', function() {
-=======
         test('Disabled false value', function () {
->>>>>>> 0e22a798
           const json = [
             {
               'kind': 'block',
@@ -775,11 +574,7 @@
           this.assertDisabled(false);
         });
 
-<<<<<<< HEAD
-        test('Disabled different string', function() {
-=======
         test('Disabled different string', function () {
->>>>>>> 0e22a798
           const json = [
             {
               'kind': 'block',
@@ -791,11 +586,7 @@
           this.assertDisabled(false);
         });
 
-<<<<<<< HEAD
-        test('Disabled empty string', function() {
-=======
         test('Disabled empty string', function () {
->>>>>>> 0e22a798
           const json = [
             {
               'kind': 'block',
@@ -810,21 +601,12 @@
     });
   });
 
-<<<<<<< HEAD
-  suite('Recycling', function() {
-    setup(function() {
-      this.flyout = this.workspace.getFlyout();
-    });
-
-    test('Recycling disabled', function() {
-=======
   suite('Recycling', function () {
     setup(function () {
       this.flyout = this.workspace.getFlyout();
     });
 
     test('Recycling disabled', function () {
->>>>>>> 0e22a798
       this.flyout.show({
         'contents': [
           {
@@ -851,15 +633,10 @@
       chai.assert.equal(block.getFieldValue('NUM'), 321);
     });
 
-<<<<<<< HEAD
-    test('Recycling enabled', function() {
-      this.flyout.blockIsRecyclable_ = function() {return true;};
-=======
     test('Recycling enabled', function () {
       this.flyout.blockIsRecyclable_ = function () {
         return true;
       };
->>>>>>> 0e22a798
       this.flyout.show({
         'contents': [
           {
