--- conflicted
+++ resolved
@@ -11,11 +11,7 @@
 Blockly has an active [developer forum](https://groups.google.com/forum/#!forum/blockly). Please drop by and say hello. Show us your prototypes early; collectively we have a lot of experience and can offer hints which will save you time.
 
 Help us focus our development efforts by telling us [what you are doing with
-<<<<<<< HEAD
-Blockly](https://goo.gl/forms/kZTsO9wGLmpoPXC02). The questionnaire only takes
-=======
 Blockly](https://developers.google.com/blockly/registration). The questionnaire only takes
->>>>>>> 15399414
 a few minutes and will help us better support the Blockly community.
 
 Want to contribute? Great! First, read [our guidelines for contributors](https://developers.google.com/blockly/guides/modify/contributing).