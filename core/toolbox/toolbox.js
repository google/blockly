--- conflicted
+++ resolved
@@ -314,13 +314,8 @@
  * @param {!Event} e Click event to handle.
  * @protected
  */
-<<<<<<< HEAD
-Blockly.Toolbox.prototype.onClick_ = function(e) {
-  if (Blockly.utils.isRightButton(e) || e.target == this.htmlContainer_) {
-=======
 Toolbox.prototype.onClick_ = function(e) {
   if (browserEvents.isRightButton(e) || e.target === this.HtmlDiv) {
->>>>>>> 4e87be70
     // Close flyout.
     common.getMainWorkspace().hideChaff(false);
   } else {
