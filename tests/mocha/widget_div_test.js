/**
 * @license
 * Copyright 2020 Google LLC
 * SPDX-License-Identifier: Apache-2.0
 */

import {assert} from '../../node_modules/chai/chai.js';
import {
  sharedTestSetup,
  sharedTestTeardown,
} from './test_helpers/setup_teardown.js';

suite('WidgetDiv', function () {
  setup(function () {
    sharedTestSetup.call(this);
<<<<<<< HEAD
    this.workspace = Blockly.inject('blocklyDiv', {});
=======
    this.workspace = Blockly.inject('blocklyDiv');
    this.setUpBlockWithField = function () {
      const blockJson = {
        'type': 'text',
        'id': 'block_id',
        'x': 10,
        'y': 20,
        'fields': {
          'TEXT': '',
        },
      };
      Blockly.serialization.blocks.append(blockJson, this.workspace);
      return this.workspace.getBlockById('block_id');
    };
    // The workspace needs to be visible for focus-specific tests.
    document.getElementById('blocklyDiv').style.visibility = 'visible';
>>>>>>> cc9384ae
  });
  teardown(function () {
    sharedTestTeardown.call(this);
    document.getElementById('blocklyDiv').style.visibility = 'hidden';
  });

  suite('positionWithAnchor', function () {
    function makeBBox(left, top, width, height) {
      return {
        left: left,
        right: left + width,
        top: top,
        bottom: top + height,
        width: width,
        height: height,
      };
    }

    setup(function () {
      Blockly.WidgetDiv.createDom();
      this.viewportBBox = makeBBox(0, 0, 1000, 1003);
      this.widgetSize = {
        width: 100,
        height: 102,
      };
      this.anchorSize = {
        width: 90,
        height: 91,
      };

      this.testWidgetPosition = function (
        anchorBBox,
        rtl,
        expectedX,
        expectedY,
        expectedHeight,
      ) {
        Blockly.WidgetDiv.positionWithAnchor(
          this.viewportBBox,
          anchorBBox,
          this.widgetSize,
          rtl,
        );
        const style = Blockly.WidgetDiv.getDiv().style;
        assert.equal(style.left, expectedX + 'px', 'Left');
        assert.equal(style.top, expectedY + 'px', 'Top');
        assert.equal(style.height, expectedHeight + 'px', 'Height');
      };
    });

    suite('LTR', function () {
      test('noConflict', function () {
        // Anchor placed in the middle.
        const anchorBBox = makeBBox(
          500,
          500,
          this.anchorSize.width,
          this.anchorSize.height,
        );
        // The widget div should be placed just below at the left side of the
        // anchor.
        const expectedX = anchorBBox.left;
        const expectedY = anchorBBox.top + this.anchorSize.height;
        this.testWidgetPosition(
          anchorBBox,
          false,
          expectedX,
          expectedY,
          this.widgetSize.height,
        );
      });

      test('topConflict', function () {
        // Anchor close to the top.
        const anchorBBox = makeBBox(
          500,
          50,
          this.anchorSize.width,
          this.anchorSize.height,
        );
        // The widget div should be placed just below the anchor.
        const expectedX = anchorBBox.left;
        const expectedY = anchorBBox.top + this.anchorSize.height;
        this.testWidgetPosition(
          anchorBBox,
          false,
          expectedX,
          expectedY,
          this.widgetSize.height,
        );
      });

      test('bottomConflict', function () {
        // Anchor placed close to the bottom.
        const anchorBBox = makeBBox(
          500,
          900,
          this.anchorSize.width,
          this.anchorSize.height,
        );
        // The widget div should be placed just above the anchor.
        const expectedX = anchorBBox.left;
        const expectedY = anchorBBox.top - this.widgetSize.height;
        this.testWidgetPosition(
          anchorBBox,
          false,
          expectedX,
          expectedY,
          this.widgetSize.height,
        );
      });

      test('leftConflict', function () {
        // Anchor placed close to the left side.
        const anchorBBox = makeBBox(
          50,
          500,
          this.anchorSize.width,
          this.anchorSize.height,
        );
        // The widget div should be placed at the anchor.
        const expectedX = anchorBBox.left;
        const expectedY = anchorBBox.top + this.anchorSize.height;
        this.testWidgetPosition(
          anchorBBox,
          false,
          expectedX,
          expectedY,
          this.widgetSize.height,
        );
      });

      test('rightConflict', function () {
        // Anchor placed close to the right side.
        const anchorBBox = makeBBox(
          950,
          500,
          this.anchorSize.width,
          this.anchorSize.height,
        );
        // The widget div should be placed as far right as possible--at the edge of
        // the screen.
        const expectedX = this.viewportBBox.width - this.widgetSize.width;
        const expectedY = anchorBBox.top + this.anchorSize.height;
        this.testWidgetPosition(
          anchorBBox,
          false,
          expectedX,
          expectedY,
          this.widgetSize.height,
        );
      });
    });
    suite('RTL', function () {
      test('noConflict', function () {
        // Anchor placed in the middle
        const anchorBBox = makeBBox(
          500,
          500,
          this.anchorSize.width,
          this.anchorSize.height,
        );
        // The widget div should be placed at the right side of the anchor.
        const expectedX = anchorBBox.right - this.widgetSize.width;
        const expectedY = anchorBBox.top + this.anchorSize.height;
        this.testWidgetPosition(
          anchorBBox,
          true,
          expectedX,
          expectedY,
          this.widgetSize.height,
        );
      });

      test('topConflict', function () {
        // Anchor close to the top.
        const anchorBBox = makeBBox(
          500,
          50,
          this.anchorSize.width,
          this.anchorSize.height,
        );
        // The widget div should be placed just below the anchor.
        const expectedX = anchorBBox.right - this.widgetSize.width;
        const expectedY = anchorBBox.top + this.anchorSize.height;
        this.testWidgetPosition(
          anchorBBox,
          true,
          expectedX,
          expectedY,
          this.widgetSize.height,
        );
      });

      test('bottomConflict', function () {
        // Anchor placed close to the bottom.
        const anchorBBox = makeBBox(
          500,
          900,
          this.anchorSize.width,
          this.anchorSize.height,
        );
        // The widget div should be placed just above the anchor.
        const expectedX = anchorBBox.right - this.widgetSize.width;
        const expectedY = anchorBBox.top - this.widgetSize.height;
        this.testWidgetPosition(
          anchorBBox,
          true,
          expectedX,
          expectedY,
          this.widgetSize.height,
        );
      });

      test('leftConflict', function () {
        // Anchor placed close to the left side.
        const anchorBBox = makeBBox(
          10,
          500,
          this.anchorSize.width,
          this.anchorSize.height,
        );
        // The widget div should be placed as far left as possible--at the edge of
        // the screen.
        const expectedX = 0;
        const expectedY = anchorBBox.top + this.anchorSize.height;
        this.testWidgetPosition(
          anchorBBox,
          true,
          expectedX,
          expectedY,
          this.widgetSize.height,
        );
      });

      test('rightConflict', function () {
        // Anchor placed close to the right side.
        const anchorBBox = makeBBox(
          950,
          500,
          this.anchorSize.width,
          this.anchorSize.height,
        );
        // The widget div should be placed as far right as possible--at the edge of
        // the screen.
        const expectedX = this.viewportBBox.width - this.widgetSize.width;
        const expectedY = anchorBBox.top + this.anchorSize.height;
        this.testWidgetPosition(
          anchorBBox,
          true,
          expectedX,
          expectedY,
          this.widgetSize.height,
        );
      });
    });
  });
<<<<<<< HEAD
  suite('Keyboard Shortcuts', function () {
    test('Escape dismisses WidgetDiv', function () {
      let hidden = false;
      Blockly.WidgetDiv.show(
        this,
        false,
        () => {
          hidden = true;
        },
        this.workspace,
        false,
      );
      assert.isFalse(hidden);
      Blockly.WidgetDiv.getDiv().dispatchEvent(
        new KeyboardEvent('keydown', {
          key: 'Escape',
          keyCode: 27, // example values.
        }),
      );
      assert.isTrue(hidden);
=======

  suite('show()', function () {
    test('shows nowhere', function () {
      const block = this.setUpBlockWithField();
      const field = Array.from(block.getFields())[0];

      Blockly.WidgetDiv.show(field, false, () => {});

      // By default the div will not have a position.
      const widgetDivElem = document.querySelector('.blocklyWidgetDiv');
      assert.strictEqual(widgetDivElem.style.display, 'block');
      assert.strictEqual(widgetDivElem.style.left, '');
      assert.strictEqual(widgetDivElem.style.top, '');
    });

    test('with hide callback does not call callback', function () {
      const block = this.setUpBlockWithField();
      const field = Array.from(block.getFields())[0];
      const onHideCallback = sinon.stub();

      Blockly.WidgetDiv.show(field, false, () => {});

      // Simply showing the div should never call the hide callback.
      assert.strictEqual(onHideCallback.callCount, 0);
    });

    test('without managed ephemeral focus does not change focused node', function () {
      const block = this.setUpBlockWithField();
      const field = Array.from(block.getFields())[0];
      Blockly.getFocusManager().focusNode(block);

      Blockly.WidgetDiv.show(field, false, () => {}, null, false);

      // Since managing ephemeral focus is disabled the current focused node shouldn't be changed.
      const blockFocusableElem = block.getFocusableElement();
      assert.strictEqual(Blockly.getFocusManager().getFocusedNode(), block);
      assert.strictEqual(document.activeElement, blockFocusableElem);
    });

    test('with managed ephemeral focus focuses widget div', function () {
      const block = this.setUpBlockWithField();
      const field = Array.from(block.getFields())[0];
      Blockly.getFocusManager().focusNode(block);

      Blockly.WidgetDiv.show(field, false, () => {}, null, true);

      // Managing ephemeral focus won't change getFocusedNode() but will change the actual element
      // with DOM focus.
      const widgetDivElem = document.querySelector('.blocklyWidgetDiv');
      assert.strictEqual(Blockly.getFocusManager().getFocusedNode(), block);
      assert.strictEqual(document.activeElement, widgetDivElem);
    });
  });

  suite('hide()', function () {
    test('initially keeps display empty', function () {
      Blockly.WidgetDiv.hide();

      // The display property starts as empty and stays that way until an owner is attached.
      const widgetDivElem = document.querySelector('.blocklyWidgetDiv');
      assert.strictEqual(widgetDivElem.style.display, '');
    });

    test('for showing div hides div', function () {
      const block = this.setUpBlockWithField();
      const field = Array.from(block.getFields())[0];
      Blockly.WidgetDiv.show(field, false, () => {});

      Blockly.WidgetDiv.hide();

      // Technically this will trigger a CSS animation, but the property is still set to 0.
      const widgetDivElem = document.querySelector('.blocklyWidgetDiv');
      assert.strictEqual(widgetDivElem.style.display, 'none');
    });

    test('for showing div and hide callback calls callback', function () {
      const block = this.setUpBlockWithField();
      const field = Array.from(block.getFields())[0];
      const onHideCallback = sinon.stub();
      Blockly.WidgetDiv.show(field, false, onHideCallback);

      Blockly.WidgetDiv.hide();

      // Hiding the div should trigger the hide callback.
      assert.strictEqual(onHideCallback.callCount, 1);
    });

    test('for showing div without ephemeral focus does not change focus', function () {
      const block = this.setUpBlockWithField();
      const field = Array.from(block.getFields())[0];
      Blockly.getFocusManager().focusNode(block);
      Blockly.WidgetDiv.show(field, false, () => {}, null, false);

      Blockly.WidgetDiv.hide();

      // Hiding the div shouldn't change what would have already been focused.
      const blockFocusableElem = block.getFocusableElement();
      assert.strictEqual(Blockly.getFocusManager().getFocusedNode(), block);
      assert.strictEqual(document.activeElement, blockFocusableElem);
    });

    test('for showing div with ephemeral focus restores DOM focus', function () {
      const block = this.setUpBlockWithField();
      const field = Array.from(block.getFields())[0];
      Blockly.getFocusManager().focusNode(block);
      Blockly.WidgetDiv.show(field, false, () => {}, null, true);

      Blockly.WidgetDiv.hide();

      // Hiding the div should restore focus back to the block.
      const blockFocusableElem = block.getFocusableElement();
      assert.strictEqual(Blockly.getFocusManager().getFocusedNode(), block);
      assert.strictEqual(document.activeElement, blockFocusableElem);
>>>>>>> cc9384ae
    });
  });
});<|MERGE_RESOLUTION|>--- conflicted
+++ resolved
@@ -13,9 +13,6 @@
 suite('WidgetDiv', function () {
   setup(function () {
     sharedTestSetup.call(this);
-<<<<<<< HEAD
-    this.workspace = Blockly.inject('blocklyDiv', {});
-=======
     this.workspace = Blockly.inject('blocklyDiv');
     this.setUpBlockWithField = function () {
       const blockJson = {
@@ -32,7 +29,6 @@
     };
     // The workspace needs to be visible for focus-specific tests.
     document.getElementById('blocklyDiv').style.visibility = 'visible';
->>>>>>> cc9384ae
   });
   teardown(function () {
     sharedTestTeardown.call(this);
@@ -290,7 +286,7 @@
       });
     });
   });
-<<<<<<< HEAD
+
   suite('Keyboard Shortcuts', function () {
     test('Escape dismisses WidgetDiv', function () {
       let hidden = false;
@@ -311,7 +307,8 @@
         }),
       );
       assert.isTrue(hidden);
-=======
+    });
+  });
 
   suite('show()', function () {
     test('shows nowhere', function () {
@@ -425,7 +422,6 @@
       const blockFocusableElem = block.getFocusableElement();
       assert.strictEqual(Blockly.getFocusManager().getFocusedNode(), block);
       assert.strictEqual(document.activeElement, blockFocusableElem);
->>>>>>> cc9384ae
     });
   });
 });