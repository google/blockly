--- conflicted
+++ resolved
@@ -15,11 +15,6 @@
  */
 goog.module('Blockly.Workspace');
 
-<<<<<<< HEAD
-/* eslint-disable-next-line no-unused-vars */
-const Abstract = goog.requireType('Blockly.Events.Abstract');
-=======
->>>>>>> 61322294
 const arrayUtils = goog.require('Blockly.utils.array');
 const eventUtils = goog.require('Blockly.Events.utils');
 const idGenerator = goog.require('Blockly.utils.idGenerator');
@@ -28,11 +23,8 @@
 /* eslint-disable-next-line no-unused-vars */
 const toolbox = goog.requireType('Blockly.utils.toolbox');
 /* eslint-disable-next-line no-unused-vars */
-<<<<<<< HEAD
-=======
 const {Abstract} = goog.requireType('Blockly.Events.Abstract');
 /* eslint-disable-next-line no-unused-vars */
->>>>>>> 61322294
 const {BlocklyOptions} = goog.requireType('Blockly.BlocklyOptions');
 /* eslint-disable-next-line no-unused-vars */
 const {Block} = goog.requireType('Blockly.Block');
@@ -48,15 +40,9 @@
 const {VariableModel} = goog.requireType('Blockly.VariableModel');
 /* eslint-disable-next-line no-unused-vars */
 const {WorkspaceComment} = goog.requireType('Blockly.WorkspaceComment');
-<<<<<<< HEAD
-const {ModuleManager} = goog.require('Blockly.ModuleManager');
 /** @suppress {extraRequire} */
 goog.require('Blockly.ConnectionChecker');
 
-=======
-/** @suppress {extraRequire} */
-goog.require('Blockly.ConnectionChecker');
->>>>>>> 61322294
 
 /**
  * Database of all workspaces.
@@ -65,58 +51,14 @@
 const WorkspaceDB_ = Object.create(null);
 
 /**
- * Database of all workspaces.
- * @private
- */
-const WorkspaceDB_ = Object.create(null);
-
-/**
  * Class for a workspace.  This is a data structure that contains blocks.
  * There is no UI, and can be created headlessly.
-<<<<<<< HEAD
- * @param {!Options=} opt_options Dictionary of options.
- * @constructor
- * @implements {IASTNodeLocation}
- * @alias Blockly.Workspace
- */
-const Workspace = function(opt_options) {
-  /** @type {string} */
-  this.id = idGenerator.genUid();
-  WorkspaceDB_[this.id] = this;
-  /** @type {!Options} */
-  this.options =
-      opt_options || new Options(/** @type {!BlocklyOptions} */ ({}));
-  /** @type {boolean} */
-  this.RTL = !!this.options.RTL;
-  /** @type {boolean} */
-  this.horizontalLayout = !!this.options.horizontalLayout;
-  /** @type {toolbox.Position} */
-  this.toolboxPosition = this.options.toolboxPosition;
-
-  const connectionCheckerClass = registry.getClassFromOptions(
-      registry.Type.CONNECTION_CHECKER, this.options, true);
-  /**
-   * An object that encapsulates logic for safety, type, and dragging checks.
-   * @type {!IConnectionChecker}
-   */
-  this.connectionChecker = new connectionCheckerClass(this);
-
-  /**
-   * @type {!Array<!Block>}
-   * @private
-   */
-  this.topBlocks_ = [];
-  /**
-   * @type {!Array<!WorkspaceComment>}
-   * @private
-=======
  * @implements {IASTNodeLocation}
  * @alias Blockly.Workspace
  */
 class Workspace {
   /**
    * @param {!Options=} opt_options Dictionary of options.
->>>>>>> 61322294
    */
   constructor(opt_options) {
     /** @type {string} */
@@ -231,6 +173,14 @@
     this.variableMap_ = new VariableMap(this);
 
     /**
+     * A map from module type to list of module names.  The lists contain all
+     * of the named modules in the workspace.
+     * @type {!ModuleManager}
+     * @private
+     */
+    this.moduleManager_ = new ModuleManager(this);
+
+    /**
      * Blocks in the flyout can refer to variables that don't exist in the main
      * workspace.  For instance, the "get item in list" block refers to an
      * "item" variable regardless of whether the variable has been created yet.
@@ -266,27 +216,23 @@
    *    change object a's index.
    * @private
    */
-<<<<<<< HEAD
-  this.listeners_ = [];
-  /**
-   * @type {!Array<!Abstract>}
-   * @protected
-   */
-  this.undoStack_ = [];
-  /**
-   * @type {!Array<!Abstract>}
-   * @protected
-   */
-  this.redoStack_ = [];
-=======
   sortObjects_(a, b) {
+    // Order by module
+    if (a.getModuleOrder && b.getModuleOrder) {
+      const aOrder = a.getModuleOrder();
+      const bOrder = b.getModuleOrder();
+
+      if (aOrder !== bOrder) {
+        return aOrder - bOrder;
+      }
+    }
+
     const aXY = a.getRelativeToSurfaceXY();
     const bXY = b.getRelativeToSurfaceXY();
     return (aXY.y + Workspace.prototype.sortObjects_.offset * aXY.x) -
         (bXY.y + Workspace.prototype.sortObjects_.offset * bXY.x);
   }
 
->>>>>>> 61322294
   /**
    * Adds a block to the list of top blocks.
    * @param {!Block} block Block to add.
@@ -306,135 +252,25 @@
   }
 
   /**
-<<<<<<< HEAD
-   * A map from variable type to list of variable names.  The lists contain all
-   * of the named variables in the workspace, including variables
-   * that are not currently in use.
-   * @type {!VariableMap}
-   * @private
-   */
-  this.variableMap_ = new VariableMap(this);
-
-
-  /**
-   * A map from module type to list of module names.  The lists contain all
-   * of the named modules in the workspace.
-   * @type {!ModuleManager}
-   * @private
-   */
-  this.moduleManager_ = new ModuleManager(this);
-
-  /**
-   * Blocks in the flyout can refer to variables that don't exist in the main
-   * workspace.  For instance, the "get item in list" block refers to an "item"
-   * variable regardless of whether the variable has been created yet.
-   * A FieldVariable must always refer to a VariableModel.  We reconcile
-   * these by tracking "potential" variables in the flyout.  These variables
-   * become real when references to them are dragged into the main workspace.
-   * @type {?VariableMap}
-   * @private
-   */
-  this.potentialVariableMap_ = null;
-};
-
-/**
- * Returns `true` if the workspace is visible and `false` if it's headless.
- * @type {boolean}
- */
-Workspace.prototype.rendered = false;
-
-/**
- * Returns `true` if the workspace is currently in the process of a bulk clear.
- * @type {boolean}
- * @package
- */
-Workspace.prototype.isClearing = false;
-
-/**
- * Maximum number of undo events in stack. `0` turns off undo, `Infinity` sets
- * it to unlimited.
- * @type {number}
- */
-Workspace.prototype.MAX_UNDO = 1024;
-
-/**
- * Set of databases for rapid lookup of connection locations.
- * @type {Array<!ConnectionDB>}
- */
-Workspace.prototype.connectionDBList = null;
-
-/**
- * Dispose of this workspace.
- * Unlink from all DOM elements to prevent memory leaks.
- * @suppress {checkTypes}
- */
-Workspace.prototype.dispose = function() {
-  this.listeners_.length = 0;
-  this.clear();
-  // Remove from workspace database.
-  delete WorkspaceDB_[this.id];
-};
-
-/**
- * Angle away from the horizontal to sweep for blocks.  Order of execution is
- * generally top to bottom, but a small angle changes the scan to give a bit of
- * a left to right bias (reversed in RTL).  Units are in degrees.
- * See: https://tvtropes.org/pmwiki/pmwiki.php/Main/DiagonalBilling
- */
-Workspace.SCAN_ANGLE = 3;
-
-/**
- * Compare function for sorting objects (blocks, comments, etc) by position;
- *    top to bottom (with slight LTR or RTL bias).
- * @param {!Block | !WorkspaceComment} a The first object to
- *    compare.
- * @param {!Block | !WorkspaceComment} b The second object to
- *    compare.
- * @return {number} The comparison value. This tells Array.sort() how to change
- *    object a's index.
- * @private
- */
-Workspace.prototype.sortObjects_ = function(a, b) {
-  // Order by module
-  if (a.getModuleOrder && b.getModuleOrder) {
-    const aOrder = a.getModuleOrder();
-    const bOrder = b.getModuleOrder();
-
-    if (aOrder !== bOrder) {
-      return aOrder - bOrder;
-    }
-  }
-
-  const aXY = a.getRelativeToSurfaceXY();
-  const bXY = b.getRelativeToSurfaceXY();
-  return (aXY.y + Workspace.prototype.sortObjects_.offset * aXY.x) -
-      (bXY.y + Workspace.prototype.sortObjects_.offset * bXY.x);
-};
-
-/**
- * Adds a block to the list of top blocks.
- * @param {!Block} block Block to add.
- */
-Workspace.prototype.addTopBlock = function(block) {
-  this.topBlocks_.push(block);
-};
-
-/**
- * Removes a block from the list of top blocks.
- * @param {!Block} block Block to remove.
- */
-Workspace.prototype.removeTopBlock = function(block) {
-  if (!arrayUtils.removeElem(this.topBlocks_, block)) {
-    throw Error('Block not present in workspace\'s list of top-most blocks.');
-=======
    * Finds the top-level blocks and returns them.  Blocks are optionally sorted
    * by position; top to bottom (with slight LTR or RTL bias).
    * @param {boolean} ordered Sort the list if true.
+   * @param {boolean} [inActiveModule] filter blocks by active module if true.
    * @return {!Array<!Block>} The top-level block objects.
    */
-  getTopBlocks(ordered) {
-    // Copy the topBlocks_ list.
-    const blocks = [].concat(this.topBlocks_);
+  getTopBlocks(ordered, inActiveModule) {
+    let blocks = [];
+
+    if (inActiveModule) {
+      for (var i = 0, block; (block = this.topBlocks_[i]); i++) {
+        if (block.inActiveModule()) {
+          blocks.push(block);
+        }
+      }
+    } else {
+      blocks = [].concat(this.topBlocks_);
+    }
+
     if (ordered && blocks.length > 1) {
       this.sortObjects_.offset = Math.sin(math.toRadians(Workspace.SCAN_ANGLE));
       if (this.RTL) {
@@ -454,35 +290,8 @@
       this.typedBlocksDB_[block.type] = [];
     }
     this.typedBlocksDB_[block.type].push(block);
->>>>>>> 61322294
-  }
-
-<<<<<<< HEAD
-/**
- * Finds the top-level blocks and returns them.  Blocks are optionally sorted
- * by position; top to bottom (with slight LTR or RTL bias).
- * @param {boolean} ordered Sort the list if true.
- * @param {boolean} [inActiveModule] filter blocks by active module if true.
- * @return {!Array<!Block>} The top-level block objects.
- */
-Workspace.prototype.getTopBlocks = function(ordered, inActiveModule) {
-  let blocks = [];
-
-  if (inActiveModule) {
-    for (var i = 0, block; (block = this.topBlocks_[i]); i++) {
-      if (block.inActiveModule()) {
-        blocks.push(block);
-      }
-    }
-  } else {
-    blocks = [].concat(this.topBlocks_);
-  }
-
-  if (ordered && blocks.length > 1) {
-    this.sortObjects_.offset = Math.sin(math.toRadians(Workspace.SCAN_ANGLE));
-    if (this.RTL) {
-      this.sortObjects_.offset *= -1;
-=======
+  }
+
   /**
    * Remove a block from the list of blocks keyed by type.
    * @param {!Block} block Block to remove.
@@ -491,31 +300,9 @@
     arrayUtils.removeElem(this.typedBlocksDB_[block.type], block);
     if (!this.typedBlocksDB_[block.type].length) {
       delete this.typedBlocksDB_[block.type];
->>>>>>> 61322294
-    }
-  }
-
-<<<<<<< HEAD
-/**
- * Add a block to the list of blocks keyed by type.
- * @param {!Block} block Block to add.
- */
-Workspace.prototype.addTypedBlock = function(block) {
-  if (!this.typedBlocksDB_[block.type]) {
-    this.typedBlocksDB_[block.type] = [];
-  }
-  this.typedBlocksDB_[block.type].push(block);
-};
-
-/**
- * Remove a block from the list of blocks keyed by type.
- * @param {!Block} block Block to remove.
- */
-Workspace.prototype.removeTypedBlock = function(block) {
-  arrayUtils.removeElem(this.typedBlocksDB_[block.type], block);
-  if (!this.typedBlocksDB_[block.type].length) {
-    delete this.typedBlocksDB_[block.type];
-=======
+    }
+  }
+
   /**
    * Finds the blocks with the associated type and returns them. Blocks are
    * optionally sorted by position; top to bottom (with slight LTR or RTL bias).
@@ -539,27 +326,8 @@
     return blocks.filter(function(block) {
       return !block.isInsertionMarker();
     });
->>>>>>> 61322294
-  }
-
-<<<<<<< HEAD
-/**
- * Finds the blocks with the associated type and returns them. Blocks are
- * optionally sorted by position; top to bottom (with slight LTR or RTL bias).
- * @param {string} type The type of block to search for.
- * @param {boolean} ordered Sort the list if true.
- * @return {!Array<!Block>} The blocks of the given type.
- */
-Workspace.prototype.getBlocksByType = function(type, ordered) {
-  if (!this.typedBlocksDB_[type]) {
-    return [];
-  }
-  const blocks = this.typedBlocksDB_[type].slice(0);
-  if (ordered && blocks.length > 1) {
-    this.sortObjects_.offset = Math.sin(math.toRadians(Workspace.SCAN_ANGLE));
-    if (this.RTL) {
-      this.sortObjects_.offset *= -1;
-=======
+  }
+
   /**
    * Adds a comment to the list of top comments.
    * @param {!WorkspaceComment} comment comment to add.
@@ -574,46 +342,9 @@
       console.warn(
           'Overriding an existing comment on this workspace, with id "' +
           comment.id + '"');
->>>>>>> 61322294
     }
     this.commentDB_[comment.id] = comment;
   }
-<<<<<<< HEAD
-
-  return blocks.filter(function(block) {
-    return !block.isInsertionMarker();
-  });
-};
-
-/**
- * Adds a comment to the list of top comments.
- * @param {!WorkspaceComment} comment comment to add.
- * @package
- */
-Workspace.prototype.addTopComment = function(comment) {
-  this.topComments_.push(comment);
-
-  // Note: If the comment database starts to hold block comments, this may need
-  // to move to a separate function.
-  if (this.commentDB_[comment.id]) {
-    console.warn(
-        'Overriding an existing comment on this workspace, with id "' +
-        comment.id + '"');
-  }
-  this.commentDB_[comment.id] = comment;
-};
-
-/**
- * Removes a comment from the list of top comments.
- * @param {!WorkspaceComment} comment comment to remove.
- * @package
- */
-Workspace.prototype.removeTopComment = function(comment) {
-  if (!arrayUtils.removeElem(this.topComments_, comment)) {
-    throw Error(
-        'Comment not present in workspace\'s list of top-most ' +
-        'comments.');
-=======
 
   /**
    * Removes a comment from the list of top comments.
@@ -629,25 +360,8 @@
     // Note: If the comment database starts to hold block comments, this may
     // need to move to a separate function.
     delete this.commentDB_[comment.id];
->>>>>>> 61322294
-  }
-
-<<<<<<< HEAD
-/**
- * Finds the top-level comments and returns them.  Comments are optionally
- * sorted by position; top to bottom (with slight LTR or RTL bias).
- * @param {boolean} ordered Sort the list if true.
- * @return {!Array<!WorkspaceComment>} The top-level comment objects.
- * @package
- */
-Workspace.prototype.getTopComments = function(ordered) {
-  // Copy the topComments_ list.
-  const comments = [].concat(this.topComments_);
-  if (ordered && comments.length > 1) {
-    this.sortObjects_.offset = Math.sin(math.toRadians(Workspace.SCAN_ANGLE));
-    if (this.RTL) {
-      this.sortObjects_.offset *= -1;
-=======
+  }
+
   /**
    * Finds the top-level comments and returns them.  Comments are optionally
    * sorted by position; top to bottom (with slight LTR or RTL bias).
@@ -664,109 +378,44 @@
         this.sortObjects_.offset *= -1;
       }
       comments.sort(this.sortObjects_);
->>>>>>> 61322294
     }
     return comments;
   }
 
-<<<<<<< HEAD
-/**
- * Find all blocks in workspace.  Blocks are optionally sorted
- * by position; top to bottom (with slight LTR or RTL bias).
- * @param {boolean} ordered Sort the list if true.
- * @param {boolean} [inActiveModule] filter blocks by active module if true.
- * @return {!Array<!Block>} Array of blocks.
- */
-Workspace.prototype.getAllBlocks = function(ordered, inActiveModule) {
-  let blocks;
-
-  if (ordered) {
-    // Slow, but ordered.
-    const topBlocks = this.getTopBlocks(true, inActiveModule);
-    blocks = [];
-
-    for (let i = 0; i < topBlocks.length; i++) {
-      blocks.push.apply(blocks, topBlocks[i].getDescendants(true));
-    }
-  } else {
-    // Fast, but in no particular order.
-    blocks = this.getTopBlocks(false, inActiveModule);
-
-    for (let i = 0; i < blocks.length; i++) {
-      blocks.push.apply(blocks, blocks[i].getChildren(false));
-=======
   /**
    * Find all blocks in workspace.  Blocks are optionally sorted
    * by position; top to bottom (with slight LTR or RTL bias).
    * @param {boolean} ordered Sort the list if true.
+   * @param {boolean} [inActiveModule] filter blocks by active module if true.
    * @return {!Array<!Block>} Array of blocks.
    */
-  getAllBlocks(ordered) {
+  getAllBlocks(ordered, inActiveModule) {
     let blocks;
     if (ordered) {
       // Slow, but ordered.
-      const topBlocks = this.getTopBlocks(true);
+      const topBlocks = this.getTopBlocks(true, inActiveModule);
       blocks = [];
       for (let i = 0; i < topBlocks.length; i++) {
         blocks.push.apply(blocks, topBlocks[i].getDescendants(true));
       }
     } else {
       // Fast, but in no particular order.
-      blocks = this.getTopBlocks(false);
+      blocks = this.getTopBlocks(false, inActiveModule);
+
       for (let i = 0; i < blocks.length; i++) {
         blocks.push.apply(blocks, blocks[i].getChildren(false));
       }
->>>>>>> 61322294
-    }
-
-<<<<<<< HEAD
-  // Insertion markers exist on the workspace for rendering reasons, but aren't
-  // "real" blocks from a developer perspective.
-  const filtered = blocks.filter(function(block) {
-    return !block.isInsertionMarker();
-  });
-=======
+    }
+
     // Insertion markers exist on the workspace for rendering reasons, but
     // aren't "real" blocks from a developer perspective.
     const filtered = blocks.filter(function(block) {
       return !block.isInsertionMarker();
     });
->>>>>>> 61322294
 
     return filtered;
   }
 
-<<<<<<< HEAD
-/**
- * Dispose of all modules, blocks and comments in workspace.
- */
-Workspace.prototype.clear = function() {
-  this.isClearing = true;
-  try {
-    const existingGroup = eventUtils.getGroup();
-    if (!existingGroup) {
-      eventUtils.setGroup(true);
-    }
-
-    while (this.topBlocks_.length) {
-      this.topBlocks_[0].dispose(false);
-    }
-    while (this.topComments_.length) {
-      this.topComments_[this.topComments_.length - 1].dispose();
-    }
-    if (!existingGroup) {
-      eventUtils.setGroup(false);
-    }
-    this.variableMap_.clear();
-    if (this.potentialVariableMap_) {
-      this.potentialVariableMap_.clear();
-    }
-
-
-    this.getModuleManager().clear();
-  } finally {
-    this.isClearing = false;
-=======
   /**
    * Dispose of all blocks and comments in workspace.
    */
@@ -777,171 +426,30 @@
       if (!existingGroup) {
         eventUtils.setGroup(true);
       }
+
       while (this.topBlocks_.length) {
         this.topBlocks_[0].dispose(false);
       }
+
       while (this.topComments_.length) {
         this.topComments_[this.topComments_.length - 1].dispose();
       }
+
       if (!existingGroup) {
         eventUtils.setGroup(false);
       }
+
       this.variableMap_.clear();
       if (this.potentialVariableMap_) {
         this.potentialVariableMap_.clear();
       }
+
+      this.getModuleManager().clear();
     } finally {
       this.isClearing = false;
     }
->>>>>>> 61322294
-  }
-
-<<<<<<< HEAD
-/* Begin functions that are just pass-throughs to the variable map. */
-/**
- * Rename a variable by updating its name in the variable map. Identify the
- * variable to rename with the given ID.
- * @param {string} id ID of the variable to rename.
- * @param {string} newName New variable name.
- */
-Workspace.prototype.renameVariableById = function(id, newName) {
-  this.variableMap_.renameVariableById(id, newName);
-};
-
-/**
- * Create a variable with a given name, optional type, and optional ID.
- * @param {string} name The name of the variable. This must be unique across
- *     variables and procedures.
- * @param {?string=} opt_type The type of the variable like 'int' or 'string'.
- *     Does not need to be unique. Field_variable can filter variables based on
- *     their type. This will default to '' which is a specific type.
- * @param {?string=} opt_id The unique ID of the variable. This will default to
- *     a UUID.
- * @return {!VariableModel} The newly created variable.
- */
-Workspace.prototype.createVariable = function(name, opt_type, opt_id) {
-  return this.variableMap_.createVariable(name, opt_type, opt_id);
-};
-
-/**
- * Find all the uses of the given variable, which is identified by ID.
- * @param {string} id ID of the variable to find.
- * @return {!Array<!Block>} Array of block usages.
- */
-Workspace.prototype.getVariableUsesById = function(id) {
-  return this.variableMap_.getVariableUsesById(id);
-};
-
-/**
- * Delete a variables by the passed in ID and all of its uses from this
- * workspace. May prompt the user for confirmation.
- * @param {string} id ID of variable to delete.
- */
-Workspace.prototype.deleteVariableById = function(id) {
-  this.variableMap_.deleteVariableById(id);
-};
-
-/**
- * Find the variable by the given name and return it. Return null if not found.
- * @param {string} name The name to check for.
- * @param {string=} opt_type The type of the variable.  If not provided it
- *     defaults to the empty string, which is a specific type.
- * @return {?VariableModel} The variable with the given name.
- */
-// TODO (#1559): Possibly delete this function after resolving #1559.
-Workspace.prototype.getVariable = function(name, opt_type) {
-  return this.variableMap_.getVariable(name, opt_type);
-};
-
-/**
- * Find the variable by the given ID and return it. Return null if not found.
- * @param {string} id The ID to check for.
- * @return {?VariableModel} The variable with the given ID.
- */
-Workspace.prototype.getVariableById = function(id) {
-  return this.variableMap_.getVariableById(id);
-};
-
-/**
- * Find the variable with the specified type. If type is null, return list of
- *     variables with empty string type.
- * @param {?string} type Type of the variables to find.
- * @return {!Array<!VariableModel>} The sought after variables of the
- *     passed in type. An empty array if none are found.
- */
-Workspace.prototype.getVariablesOfType = function(type) {
-  return this.variableMap_.getVariablesOfType(type);
-};
-
-/**
- * Return all variable types.
- * @return {!Array<string>} List of variable types.
- * @package
- */
-Workspace.prototype.getVariableTypes = function() {
-  return this.variableMap_.getVariableTypes(this);
-};
-
-/**
- * Return all variables of all types.
- * @return {!Array<!VariableModel>} List of variable models.
- */
-Workspace.prototype.getAllVariables = function() {
-  return this.variableMap_.getAllVariables();
-};
-
-/**
- * Returns all variable names of all types.
- * @return {!Array<string>} List of all variable names of all types.
- */
-Workspace.prototype.getAllVariableNames = function() {
-  return this.variableMap_.getAllVariableNames();
-};
-
-/**
- * Return module manager.
- * @return {Blockly.ModuleManager} The module manager.
- */
-Workspace.prototype.getModuleManager = function() {
-  return this.moduleManager_;
-};
-
-/* End functions that are just pass-throughs to the module map. */
-
-/**
- * Returns the horizontal offset of the workspace.
- * Intended for LTR/RTL compatibility in XML.
- * Not relevant for a headless workspace.
- * @return {number} Width.
- */
-Workspace.prototype.getWidth = function() {
-  return 0;
-};
-
-/**
- * Obtain a newly created block.
- * @param {!string} prototypeName Name of the language object containing
- *     type-specific functions for this block.
- * @param {string=} opt_id Optional ID.  Use this ID if provided, otherwise
- *     create a new ID.
- * @param {string=} moduleId Optional module ID.  Use this ID if provided, otherwise use active module.
- * @return {!Block} The created block.
- */
-Workspace.prototype.newBlock = function(prototypeName, opt_id, moduleId) {
-  const {Block} = goog.module.get('Blockly.Block');
-
-  return new Block(this, prototypeName, opt_id, moduleId);
-};
-
-/**
- * The number of blocks that may be added to the workspace before reaching
- *     the maxBlocks.
- * @return {number} Number of blocks left.
- */
-Workspace.prototype.remainingCapacity = function() {
-  if (isNaN(this.options.maxBlocks)) {
-    return Infinity;
-=======
+  }
+
   /* Begin functions that are just pass-throughs to the variable map. */
 
   /**
@@ -1045,6 +553,14 @@
     return this.variableMap_.getAllVariableNames();
   }
 
+  /**
+   * Return module manager.
+   * @return {Blockly.ModuleManager} The module manager.
+   */
+  getModuleManager() {
+    return this.moduleManager_;
+  };
+
   /* End functions that are just pass-throughs to the variable map. */
 
   /**
@@ -1063,12 +579,13 @@
    *     type-specific functions for this block.
    * @param {string=} opt_id Optional ID.  Use this ID if provided, otherwise
    *     create a new ID.
+   * @param {string=} moduleId Optional module ID.  Use this ID if provided, otherwise use active module.
    * @return {!Block} The created block.
    */
-  newBlock(prototypeName, opt_id) {
+  newBlock(prototypeName, opt_id, moduleId) {
     const {Block} = goog.module.get('Blockly.Block');
-    return new Block(this, prototypeName, opt_id);
->>>>>>> 61322294
+
+    return new Block(this, prototypeName, opt_id, moduleId);
   }
 
   /**
@@ -1081,22 +598,6 @@
       return Infinity;
     }
 
-<<<<<<< HEAD
-/**
- * The number of blocks of the given type that may be added to the workspace
- *    before reaching the maxInstances allowed for that type.
- * @param {string} type Type of block to return capacity for.
- * @return {number} Number of blocks of type left.
- */
-Workspace.prototype.remainingCapacityOfType = function(type) {
-  if (!this.options.maxInstances) {
-    return Infinity;
-  }
-
-  const maxInstanceOfType = (this.options.maxInstances[type] !== undefined) ?
-      this.options.maxInstances[type] :
-      Infinity;
-=======
     return this.options.maxBlocks - this.getAllBlocks(false).length;
   }
 
@@ -1110,31 +611,11 @@
     if (!this.options.maxInstances) {
       return Infinity;
     }
->>>>>>> 61322294
 
     const maxInstanceOfType = (this.options.maxInstances[type] !== undefined) ?
         this.options.maxInstances[type] :
         Infinity;
 
-<<<<<<< HEAD
-/**
- * Check if there is remaining capacity for blocks of the given counts to be
- *    created. If the total number of blocks represented by the map is more than
- *    the total remaining capacity, it returns false. If a type count is more
- *    than the remaining capacity for that type, it returns false.
- * @param {!Object} typeCountsMap A map of types to counts (usually representing
- *    blocks to be created).
- * @return {boolean} True if there is capacity for the given map,
- *    false otherwise.
- */
-Workspace.prototype.isCapacityAvailable = function(typeCountsMap) {
-  if (!this.hasBlockLimits()) {
-    return true;
-  }
-  let copyableBlocksCount = 0;
-  for (const type in typeCountsMap) {
-    if (typeCountsMap[type] > this.remainingCapacityOfType(type)) {
-=======
     return maxInstanceOfType - this.getBlocksByType(type, false).length;
   }
 
@@ -1161,74 +642,11 @@
       copyableBlocksCount += typeCountsMap[type];
     }
     if (copyableBlocksCount > this.remainingCapacity()) {
->>>>>>> 61322294
       return false;
     }
     return true;
   }
 
-<<<<<<< HEAD
-/**
- * Checks if the workspace has any limits on the maximum number of blocks,
- *    or the maximum number of blocks of specific types.
- * @return {boolean} True if it has block limits, false otherwise.
- */
-Workspace.prototype.hasBlockLimits = function() {
-  return this.options.maxBlocks !== Infinity || !!this.options.maxInstances;
-};
-
-/**
- * Gets the undo stack for workplace.
- * @return {!Array<!Abstract>} undo stack
- * @package
- */
-Workspace.prototype.getUndoStack = function() {
-  return this.undoStack_;
-};
-
-/**
- * Gets the redo stack for workplace.
- * @return {!Array<!Abstract>} redo stack
- * @package
- */
-Workspace.prototype.getRedoStack = function() {
-  return this.redoStack_;
-};
-
-/**
- * Undo or redo the previous action.
- * @param {boolean} redo False if undo, true if redo.
- */
-Workspace.prototype.undo = function(redo) {
-  const inputStack = redo ? this.redoStack_ : this.undoStack_;
-  const outputStack = redo ? this.undoStack_ : this.redoStack_;
-  const inputEvent = inputStack.pop();
-  if (!inputEvent) {
-    return;
-  }
-  let events = [inputEvent];
-  // Do another undo/redo if the next one is of the same group.
-  while (inputStack.length && inputEvent.group &&
-         inputEvent.group === inputStack[inputStack.length - 1].group) {
-    events.push(inputStack.pop());
-  }
-  // Push these popped events on the opposite stack.
-  for (let i = 0; i < events.length; i++) {
-    const event = events[i];
-    outputStack.push(event);
-  }
-
-  events = eventUtils.filter(events, redo);
-  eventUtils.setRecordUndo(false);
-
-  try {
-    for (let i = 0; i < events.length; i++) {
-      const event = events[i];
-      event.run(redo);
-    }
-  } finally {
-    eventUtils.setRecordUndo(true);
-=======
   /**
    * Checks if the workspace has any limits on the maximum number of blocks,
    *    or the maximum number of blocks of specific types.
@@ -1278,8 +696,10 @@
       const event = events[i];
       outputStack.push(event);
     }
+
     events = eventUtils.filter(events, redo);
     eventUtils.setRecordUndo(false);
+
     try {
       for (let i = 0; i < events.length; i++) {
         const event = events[i];
@@ -1288,113 +708,8 @@
     } finally {
       eventUtils.setRecordUndo(true);
     }
->>>>>>> 61322294
-  }
-
-<<<<<<< HEAD
-/**
- * Clear the undo/redo stacks.
- */
-Workspace.prototype.clearUndo = function() {
-  this.undoStack_.length = 0;
-  this.redoStack_.length = 0;
-  // Stop any events already in the firing queue from being undoable.
-  eventUtils.clearPendingUndo();
-};
-
-/**
- * When something in this workspace changes, call a function.
- * Note that there may be a few recent events already on the stack.  Thus the
- * new change listener might be called with events that occurred a few
- * milliseconds before the change listener was added.
- * @param {!Function} func Function to call.
- * @return {!Function} Obsolete return value, ignore.
- */
-Workspace.prototype.addChangeListener = function(func) {
-  this.listeners_.push(func);
-  return func;
-};
-
-/**
- * Stop listening for this workspace's changes.
- * @param {!Function} func Function to stop calling.
- */
-Workspace.prototype.removeChangeListener = function(func) {
-  arrayUtils.removeElem(this.listeners_, func);
-};
-
-/**
- * Fire a change event.
- * @param {!Abstract} event Event to fire.
- */
-Workspace.prototype.fireChangeListener = function(event) {
-  if (event.recordUndo) {
-    this.undoStack_.push(event);
-    this.redoStack_.length = 0;
-    while (this.undoStack_.length > this.MAX_UNDO && this.MAX_UNDO >= 0) {
-      this.undoStack_.shift();
-    }
-  }
-
-  for (let i = 0; i < this.listeners_.length; i++) {
-    const func = this.listeners_[i];
-    func(event);
-  }
-};
-
-/**
- * Find the block on this workspace with the specified ID.
- * @param {string} id ID of block to find.
- * @return {?Block} The sought after block, or null if not found.
- */
-Workspace.prototype.getBlockById = function(id) {
-  return this.blockDB_[id] || null;
-};
-
-/**
- * Set a block on this workspace with the specified ID.
- * @param {string} id ID of block to set.
- * @param {Block} block The block to set.
- * @package
- */
-Workspace.prototype.setBlockById = function(id, block) {
-  this.blockDB_[id] = block;
-};
-
-/**
- * Delete a block off this workspace with the specified ID.
- * @param {string} id ID of block to delete.
- * @package
- */
-Workspace.prototype.removeBlockById = function(id) {
-  delete this.blockDB_[id];
-};
-
-/**
- * Find the comment on this workspace with the specified ID.
- * @param {string} id ID of comment to find.
- * @return {?WorkspaceComment} The sought after comment, or null if not
- *     found.
- * @package
- */
-Workspace.prototype.getCommentById = function(id) {
-  return this.commentDB_[id] || null;
-};
-
-/**
- * Checks whether all value and statement inputs in the workspace are filled
- * with blocks.
- * @param {boolean=} opt_shadowBlocksAreFilled An optional argument controlling
- *     whether shadow blocks are counted as filled. Defaults to true.
- * @return {boolean} True if all inputs are filled, false otherwise.
- */
-Workspace.prototype.allInputsFilled = function(opt_shadowBlocksAreFilled) {
-  const blocks = this.getTopBlocks(false);
-  for (let i = 0; i < blocks.length; i++) {
-    const block = blocks[i];
-    if (!block.allInputsFilled(opt_shadowBlocksAreFilled)) {
-      return false;
-=======
+  }
+
   /**
    * Clear the undo/redo stacks.
    */
@@ -1498,69 +813,10 @@
       if (!block.allInputsFilled(opt_shadowBlocksAreFilled)) {
         return false;
       }
->>>>>>> 61322294
     }
     return true;
   }
 
-<<<<<<< HEAD
-/**
- * Return the variable map that contains "potential" variables.
- * These exist in the flyout but not in the workspace.
- * @return {?VariableMap} The potential variable map.
- * @package
- */
-Workspace.prototype.getPotentialVariableMap = function() {
-  return this.potentialVariableMap_;
-};
-
-/**
- * Create and store the potential variable map for this workspace.
- * @package
- */
-Workspace.prototype.createPotentialVariableMap = function() {
-  this.potentialVariableMap_ = new VariableMap(this);
-};
-
-/**
- * Return the map of all variables on the workspace.
- * @return {!VariableMap} The variable map.
- */
-Workspace.prototype.getVariableMap = function() {
-  return this.variableMap_;
-};
-
-/**
- * Set the map of all variables on the workspace.
- * @param {!VariableMap} variableMap The variable map.
- * @package
- */
-Workspace.prototype.setVariableMap = function(variableMap) {
-  this.variableMap_ = variableMap;
-};
-
-/**
- * Find the workspace with the specified ID.
- * @param {string} id ID of workspace to find.
- * @return {?Workspace} The sought after workspace or null if not found.
- */
-Workspace.getById = function(id) {
-  return WorkspaceDB_[id] || null;
-};
-
-/**
- * Find all workspaces.
- * @return {!Array<!Workspace>} Array of workspaces.
- */
-Workspace.getAll = function() {
-  const workspaces = [];
-  for (const workspaceId in WorkspaceDB_) {
-    workspaces.push(WorkspaceDB_[workspaceId]);
-  }
-  return workspaces;
-};
-
-=======
   /**
    * Return the variable map that contains "potential" variables.
    * These exist in the flyout but not in the workspace.
@@ -1626,5 +882,4 @@
  */
 Workspace.SCAN_ANGLE = 3;
 
->>>>>>> 61322294
 exports.Workspace = Workspace;