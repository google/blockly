--- conflicted
+++ resolved
@@ -118,7 +118,14 @@
 /**
  * @override
  */
-<<<<<<< HEAD
+Blockly.zelos.Renderer.prototype.shouldInsertDraggedBlock = function(_block,
+    _conn) {
+  return false;
+};
+
+/**
+ * @override
+ */
 Blockly.zelos.Renderer.prototype.getCSS_ = function(constants) {
   var selector = '.' + this.name_ + '-renderer';
   return [
@@ -136,11 +143,6 @@
     '}',
     /* eslint-enable indent */
   ];
-=======
-Blockly.zelos.Renderer.prototype.shouldInsertDraggedBlock = function(_block,
-    _conn) {
-  return false;
->>>>>>> 3c120f9d
 };
 
 Blockly.blockRendering.register('zelos', Blockly.zelos.Renderer);