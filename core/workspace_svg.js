/**
 * @license
 * Copyright 2014 Google LLC
 * SPDX-License-Identifier: Apache-2.0
 */

/**
 * @fileoverview Object representing a workspace rendered as SVG.
 * @author fraser@google.com (Neil Fraser)
 */
'use strict';

goog.provide('Blockly.WorkspaceSvg');

goog.require('Blockly.blockRendering');
goog.require('Blockly.BlockSvg');
goog.require('Blockly.browserEvents');
goog.require('Blockly.ConnectionDB');
goog.require('Blockly.constants');
goog.require('Blockly.ContextMenuRegistry');
goog.require('Blockly.Events');
goog.require('Blockly.Events.BlockCreate');
goog.require('Blockly.Events.ThemeChange');
goog.require('Blockly.Events.ViewportChange');
goog.require('Blockly.Gesture');
goog.require('Blockly.Grid');
goog.require('Blockly.MarkerManager');
goog.require('Blockly.MetricsManager');
goog.require('Blockly.Msg');
goog.require('Blockly.Options');
goog.require('Blockly.registry');
goog.require('Blockly.ThemeManager');
goog.require('Blockly.Themes.Classic');
goog.require('Blockly.TouchGesture');
goog.require('Blockly.utils');
goog.require('Blockly.utils.Coordinate');
goog.require('Blockly.utils.dom');
goog.require('Blockly.utils.Metrics');
goog.require('Blockly.utils.object');
goog.require('Blockly.utils.Rect');
goog.require('Blockly.utils.Svg');
goog.require('Blockly.utils.toolbox');
goog.require('Blockly.Workspace');
goog.require('Blockly.WorkspaceAudio');
goog.require('Blockly.WorkspaceDragSurfaceSvg');
goog.require('Blockly.Xml');

goog.requireType('Blockly.Block');
goog.requireType('Blockly.BlockDragSurfaceSvg');
goog.requireType('Blockly.blockRendering.Renderer');
goog.requireType('Blockly.Cursor');
goog.requireType('Blockly.FlyoutButton');
goog.requireType('Blockly.IASTNodeLocationSvg');
goog.requireType('Blockly.IBoundedElement');
goog.requireType('Blockly.IFlyout');
goog.requireType('Blockly.IMetricsManager');
goog.requireType('Blockly.IToolbox');
goog.requireType('Blockly.Marker');
goog.requireType('Blockly.ScrollbarPair');
goog.requireType('Blockly.Theme');
goog.requireType('Blockly.Trashcan');
goog.requireType('Blockly.utils.Size');
goog.requireType('Blockly.VariableModel');
goog.requireType('Blockly.ZoomControls');


/**
 * Class for a workspace.  This is an onscreen area with optional trashcan,
 * scrollbars, bubbles, and dragging.
 * @param {!Blockly.Options} options Dictionary of options.
 * @param {Blockly.BlockDragSurfaceSvg=} opt_blockDragSurface Drag surface for
 *     blocks.
 * @param {Blockly.WorkspaceDragSurfaceSvg=} opt_wsDragSurface Drag surface for
 *     the workspace.
 * @extends {Blockly.Workspace}
 * @implements {Blockly.IASTNodeLocationSvg}
 * @constructor
 */
Blockly.WorkspaceSvg = function(
    options, opt_blockDragSurface, opt_wsDragSurface) {
  Blockly.WorkspaceSvg.superClass_.constructor.call(this, options);

  var MetricsManagerClass = Blockly.registry.getClassFromOptions(
      Blockly.registry.Type.METRICS_MANAGER, options);
  /**
   * Object in charge of calculating metrics for the workspace.
   * @type {!Blockly.IMetricsManager}
   * @private
   */
  this.metricsManager_ = new MetricsManagerClass(this);

  /**
   * Method to get all the metrics that have to do with a workspace.
   * @type {function():!Blockly.utils.Metrics}
   * @package
   */
  this.getMetrics = options.getMetrics ||
      this.metricsManager_.getMetrics.bind(this.metricsManager_);

  /**
   * Translates the workspace.
   * @type {function(!{x:number, y:number}):void}
   * @package
   */
  this.setMetrics =
      options.setMetrics || Blockly.WorkspaceSvg.setTopLevelWorkspaceMetrics_;

  this.connectionDBList = Blockly.ConnectionDB.init(this.connectionChecker);

  if (opt_blockDragSurface) {
    this.blockDragSurface_ = opt_blockDragSurface;
  }

  if (opt_wsDragSurface) {
    this.workspaceDragSurface_ = opt_wsDragSurface;
  }

  this.useWorkspaceDragSurface_ =
      !!this.workspaceDragSurface_ && Blockly.utils.is3dSupported();

  /**
   * List of currently highlighted blocks.  Block highlighting is often used to
   * visually mark blocks currently being executed.
   * @type {!Array.<!Blockly.BlockSvg>}
   * @private
   */
  this.highlightedBlocks_ = [];

  /**
   * Object in charge of loading, storing, and playing audio for a workspace.
   * @type {!Blockly.WorkspaceAudio}
   * @private
   */
  this.audioManager_ = new Blockly.WorkspaceAudio(
      /** @type {Blockly.WorkspaceSvg} */ (options.parentWorkspace));

  /**
   * This workspace's grid object or null.
   * @type {Blockly.Grid}
   * @private
   */
  this.grid_ = this.options.gridPattern ?
      new Blockly.Grid(this.options.gridPattern, options.gridOptions) : null;

  /**
   * Manager in charge of markers and cursors.
   * @type {!Blockly.MarkerManager}
   * @private
   */
  this.markerManager_ = new Blockly.MarkerManager(this);

  /**
  * Map from function names to callbacks, for deciding what to do when a custom
  * toolbox category is opened.
  * @type {!Object.<string, ?function(!Blockly.Workspace):!Array.<!Element>>}
  * @private
  */
  this.toolboxCategoryCallbacks_ = {};

  /**
  * Map from function names to callbacks, for deciding what to do when a button
  * is clicked.
  * @type {!Object.<string, ?function(!Blockly.FlyoutButton)>}
  * @private
  */
  this.flyoutButtonCallbacks_ = {};

  if (Blockly.Variables && Blockly.Variables.flyoutCategory) {
    this.registerToolboxCategoryCallback(Blockly.VARIABLE_CATEGORY_NAME,
        Blockly.Variables.flyoutCategory);
  }
  if (Blockly.VariablesDynamic && Blockly.VariablesDynamic.flyoutCategory) {
    this.registerToolboxCategoryCallback(Blockly.VARIABLE_DYNAMIC_CATEGORY_NAME,
        Blockly.VariablesDynamic.flyoutCategory);
  }
  if (Blockly.Procedures && Blockly.Procedures.flyoutCategory) {
    this.registerToolboxCategoryCallback(Blockly.PROCEDURE_CATEGORY_NAME,
        Blockly.Procedures.flyoutCategory);
    this.addChangeListener(Blockly.Procedures.mutatorOpenListener);
  }

  /**
   * Object in charge of storing and updating the workspace theme.
   * @type {!Blockly.ThemeManager}
   * @protected
   */
  this.themeManager_ = this.options.parentWorkspace ?
      this.options.parentWorkspace.getThemeManager() :
      new Blockly.ThemeManager(this,
          this.options.theme || Blockly.Themes.Classic);
  this.themeManager_.subscribeWorkspace(this);

  /**
   * The block renderer used for rendering blocks on this workspace.
   * @type {!Blockly.blockRendering.Renderer}
   * @private
   */
  this.renderer_ = Blockly.blockRendering.init(this.options.renderer || 'geras',
      this.getTheme(), this.options.rendererOverrides);

  /**
   * Cached parent SVG.
   * @type {SVGElement}
   * @private
   */
  this.cachedParentSvg_ = null;

  /**
   * True if keyboard accessibility mode is on, false otherwise.
   * @type {boolean}
   */
  this.keyboardAccessibilityMode = false;

  /**
   * The list of top-level bounded elements on the workspace.
   * @type {!Array.<!Blockly.IBoundedElement>}
   * @private
   */
  this.topBoundedElements_ = [];
};
Blockly.utils.object.inherits(Blockly.WorkspaceSvg, Blockly.Workspace);

/**
 * A wrapper function called when a resize event occurs.
 * You can pass the result to `eventHandling.unbind`.
 * @type {?Blockly.browserEvents.Data}
 * @private
 */
Blockly.WorkspaceSvg.prototype.resizeHandlerWrapper_ = null;

/**
 * The render status of an SVG workspace.
 * Returns `false` for headless workspaces and true for instances of
 * `Blockly.WorkspaceSvg`.
 * @type {boolean}
 */
Blockly.WorkspaceSvg.prototype.rendered = true;

/**
 * Whether the workspace is visible.  False if the workspace has been hidden
 * by calling `setVisible(false)`.
 * @type {boolean}
 * @private
 */
Blockly.WorkspaceSvg.prototype.isVisible_ = true;

/**
 * Is this workspace the surface for a flyout?
 * @type {boolean}
 */
Blockly.WorkspaceSvg.prototype.isFlyout = false;

/**
 * Is this workspace the surface for a mutator?
 * @type {boolean}
 * @package
 */
Blockly.WorkspaceSvg.prototype.isMutator = false;

/**
 * Whether this workspace has resizes enabled.
 * Disable during batch operations for a performance improvement.
 * @type {boolean}
 * @private
 */
Blockly.WorkspaceSvg.prototype.resizesEnabled_ = true;

/**
 * Current horizontal scrolling offset in pixel units, relative to the
 * workspace origin.
 *
 * It is useful to think about a view, and a canvas moving beneath that
 * view. As the canvas moves right, this value becomes more positive, and
 * the view is now "seeing" the left side of the canvas. As the canvas moves
 * left, this value becomes more negative, and the view is now "seeing" the
 * right side of the canvas.
 *
 * The confusing thing about this value is that it does not, and must not
 * include the absoluteLeft offset. This is because it is used to calculate
 * the viewLeft value.
 *
 * The viewLeft is relative to the workspace origin (although in pixel
 * units). The workspace origin is the top-left corner of the workspace (at
 * least when it is enabled). It is shifted from the top-left of the blocklyDiv
 * so as not to be beneath the toolbox.
 *
 * When the workspace is enabled the viewLeft and workspace origin are at
 * the same X location. As the canvas slides towards the right beneath the view
 * this value (scrollX) becomes more positive, and the viewLeft becomes more
 * negative relative to the workspace origin (imagine the workspace origin
 * as a dot on the canvas sliding to the right as the canvas moves).
 *
 * So if the scrollX were to include the absoluteLeft this would in a way
 * "unshift" the workspace origin. This means that the viewLeft would be
 * representing the left edge of the blocklyDiv, rather than the left edge
 * of the workspace.
 *
 * @type {number}
 */
Blockly.WorkspaceSvg.prototype.scrollX = 0;

/**
 * Current vertical scrolling offset in pixel units, relative to the
 * workspace origin.
 *
 * It is useful to think about a view, and a canvas moving beneath that
 * view. As the canvas moves down, this value becomes more positive, and the
 * view is now "seeing" the upper part of the canvas. As the canvas moves
 * up, this value becomes more negative, and the view is "seeing" the lower
 * part of the canvas.
 *
 * This confusing thing about this value is that it does not, and must not
 * include the absoluteTop offset. This is because it is used to calculate
 * the viewTop value.
 *
 * The viewTop is relative to the workspace origin (although in pixel
 * units). The workspace origin is the top-left corner of the workspace (at
 * least when it is enabled). It is shifted from the top-left of the
 * blocklyDiv so as not to be beneath the toolbox.
 *
 * When the workspace is enabled the viewTop and workspace origin are at the
 * same Y location. As the canvas slides towards the bottom this value
 * (scrollY) becomes more positive, and the viewTop becomes more negative
 * relative to the workspace origin (image in the workspace origin as a dot
 * on the canvas sliding downwards as the canvas moves).
 *
 * So if the scrollY were to include the absoluteTop this would in a way
 * "unshift" the workspace origin. This means that the viewTop would be
 * representing the top edge of the blocklyDiv, rather than the top edge of
 * the workspace.
 *
 * @type {number}
 */
Blockly.WorkspaceSvg.prototype.scrollY = 0;

/**
 * Horizontal scroll value when scrolling started in pixel units.
 * @type {number}
 */
Blockly.WorkspaceSvg.prototype.startScrollX = 0;

/**
 * Vertical scroll value when scrolling started in pixel units.
 * @type {number}
 */
Blockly.WorkspaceSvg.prototype.startScrollY = 0;

/**
 * Distance from mouse to object being dragged.
 * @type {Blockly.utils.Coordinate}
 * @private
 */
Blockly.WorkspaceSvg.prototype.dragDeltaXY_ = null;

/**
 * Current scale.
 * @type {number}
 */
Blockly.WorkspaceSvg.prototype.scale = 1;

/**
 * Cached scale value. Used to detect changes in viewport.
 * @type {number}
 * @private
 */
Blockly.WorkspaceSvg.prototype.oldScale_ = 1;

/**
 * Cached viewport top value. Used to detect changes in viewport.
 * @type {number}
 * @private
 */
Blockly.WorkspaceSvg.prototype.oldTop_ = 0;

/**
 * Cached viewport left value. Used to detect changes in viewport.
 * @type {number}
 * @private
 */
Blockly.WorkspaceSvg.prototype.oldLeft_ = 0;

/**
 * The workspace's trashcan (if any).
 * @type {Blockly.Trashcan}
 */
Blockly.WorkspaceSvg.prototype.trashcan = null;

/**
 * This workspace's scrollbars, if they exist.
 * @type {Blockly.ScrollbarPair}
 */
Blockly.WorkspaceSvg.prototype.scrollbar = null;

/**
 * Fixed flyout providing blocks which may be dragged into this workspace.
 * @type {Blockly.IFlyout}
 * @private
 */
Blockly.WorkspaceSvg.prototype.flyout_ = null;

/**
 * Category-based toolbox providing blocks which may be dragged into this
 * workspace.
 * @type {Blockly.IToolbox}
 * @private
 */
Blockly.WorkspaceSvg.prototype.toolbox_ = null;

/**
 * The current gesture in progress on this workspace, if any.
 * @type {Blockly.TouchGesture}
 * @private
 */
Blockly.WorkspaceSvg.prototype.currentGesture_ = null;

/**
 * This workspace's surface for dragging blocks, if it exists.
 * @type {Blockly.BlockDragSurfaceSvg}
 * @private
 */
Blockly.WorkspaceSvg.prototype.blockDragSurface_ = null;

/**
 * This workspace's drag surface, if it exists.
 * @type {Blockly.WorkspaceDragSurfaceSvg}
 * @private
 */
Blockly.WorkspaceSvg.prototype.workspaceDragSurface_ = null;

/**
  * Whether to move workspace to the drag surface when it is dragged.
  * True if it should move, false if it should be translated directly.
  * @type {boolean}
  * @private
  */
Blockly.WorkspaceSvg.prototype.useWorkspaceDragSurface_ = false;

/**
 * Whether the drag surface is actively in use. When true, calls to
 * translate will translate the drag surface instead of the translating the
 * workspace directly.
 * This is set to true in setupDragSurface and to false in resetDragSurface.
 * @type {boolean}
 * @private
 */
Blockly.WorkspaceSvg.prototype.isDragSurfaceActive_ = false;

/**
 * The first parent div with 'injectionDiv' in the name, or null if not set.
 * Access this with getInjectionDiv.
 * @type {Element}
 * @private
 */
Blockly.WorkspaceSvg.prototype.injectionDiv_ = null;

/**
 * Last known position of the page scroll.
 * This is used to determine whether we have recalculated screen coordinate
 * stuff since the page scrolled.
 * @type {Blockly.utils.Coordinate}
 * @private
 */
Blockly.WorkspaceSvg.prototype.lastRecordedPageScroll_ = null;

/**
 * Developers may define this function to add custom menu options to the
 * workspace's context menu or edit the workspace-created set of menu options.
 * @param {!Array.<!Object>} options List of menu options to add to.
 * @param {!Event} e The right-click event that triggered the context menu.
 */
Blockly.WorkspaceSvg.prototype.configureContextMenu;

/**
 * In a flyout, the target workspace where blocks should be placed after a drag.
 * Otherwise null.
 * @type {Blockly.WorkspaceSvg}
 * @package
 */
Blockly.WorkspaceSvg.prototype.targetWorkspace = null;

/**
 * Inverted screen CTM, for use in mouseToSvg.
 * @type {SVGMatrix}
 * @private
 */
Blockly.WorkspaceSvg.prototype.inverseScreenCTM_ = null;

/**
 * Inverted screen CTM is dirty, recalculate it.
 * @type {boolean}
 * @private
 */
Blockly.WorkspaceSvg.prototype.inverseScreenCTMDirty_ = true;

/**
 * Get the marker manager for this workspace.
 * @return {Blockly.MarkerManager} The marker manager.
 */
Blockly.WorkspaceSvg.prototype.getMarkerManager = function() {
  return this.markerManager_;
};

/**
 * Gets the metrics manager for this workspace.
 * @return {!Blockly.IMetricsManager} The metrics manager.
 * @public
 */
Blockly.WorkspaceSvg.prototype.getMetricsManager = function() {
  return this.metricsManager_;
};

/**
 * Add the cursor svg to this workspaces svg group.
 * @param {SVGElement} cursorSvg The svg root of the cursor to be added to the
 *     workspace svg group.
 * @package
 */
Blockly.WorkspaceSvg.prototype.setCursorSvg = function(cursorSvg) {
  this.markerManager_.setCursorSvg(cursorSvg);
};

/**
 * Add the marker svg to this workspaces svg group.
 * @param {SVGElement} markerSvg The svg root of the marker to be added to the
 *     workspace svg group.
 * @package
 */
Blockly.WorkspaceSvg.prototype.setMarkerSvg = function(markerSvg) {
  this.markerManager_.setMarkerSvg(markerSvg);
};

/**
 * Get the marker with the given id.
 * @param {string} id The id of the marker.
 * @return {Blockly.Marker} The marker with the given id or null if no marker
 *     with the given id exists.
 * @package
 */
Blockly.WorkspaceSvg.prototype.getMarker = function(id) {
  if (this.markerManager_) {
    return this.markerManager_.getMarker(id);
  }
  return null;
};

/**
 * The cursor for this workspace.
 * @return {Blockly.Cursor} The cursor for the workspace.
 */
Blockly.WorkspaceSvg.prototype.getCursor = function() {
  if (this.markerManager_) {
    return this.markerManager_.getCursor();
  }
  return null;
};

/**
 * Get the block renderer attached to this workspace.
 * @return {!Blockly.blockRendering.Renderer} The renderer attached to this workspace.
 */
Blockly.WorkspaceSvg.prototype.getRenderer = function() {
  return this.renderer_;
};

/**
 * Get the theme manager for this workspace.
 * @return {!Blockly.ThemeManager} The theme manager for this workspace.
 * @package
 */
Blockly.WorkspaceSvg.prototype.getThemeManager = function() {
  return this.themeManager_;
};

/**
 * Get the workspace theme object.
 * @return {!Blockly.Theme} The workspace theme object.
 */
Blockly.WorkspaceSvg.prototype.getTheme = function() {
  return this.themeManager_.getTheme();
};

/**
 * Set the workspace theme object.
 * If no theme is passed, default to the `Blockly.Themes.Classic` theme.
 * @param {Blockly.Theme} theme The workspace theme object.
 */
Blockly.WorkspaceSvg.prototype.setTheme = function(theme) {
  if (!theme) {
    theme = /** @type {!Blockly.Theme} */ (Blockly.Themes.Classic);
  }
  this.themeManager_.setTheme(theme);
};

/**
 * Refresh all blocks on the workspace after a theme update.
 * @package
 */
Blockly.WorkspaceSvg.prototype.refreshTheme = function() {
  if (this.svgGroup_) {
    this.renderer_.refreshDom(this.svgGroup_, this.getTheme());
  }

  // Update all blocks in workspace that have a style name.
  this.updateBlockStyles_(this.getAllBlocks(false).filter(
      function(block) {
        return block.getStyleName() !== undefined;
      }
  ));

  // Update current toolbox selection.
  this.refreshToolboxSelection();
  if (this.toolbox_) {
    this.toolbox_.refreshTheme();
  }

  // Re-render if workspace is visible
  if (this.isVisible()) {
    this.setVisible(true);
  }

  var event = new (Blockly.Events.get(Blockly.Events.THEME_CHANGE))(
      this.getTheme().name, this.id);
  Blockly.Events.fire(event);
};

/**
 * Updates all the blocks with new style.
 * @param {!Array.<!Blockly.Block>} blocks List of blocks to update the style
 *     on.
 * @private
 */
Blockly.WorkspaceSvg.prototype.updateBlockStyles_ = function(blocks) {
  for (var i = 0, block; (block = blocks[i]); i++) {
    var blockStyleName = block.getStyleName();
    if (blockStyleName) {
      block.setStyle(blockStyleName);
      if (block.mutator) {
        block.mutator.updateBlockStyle();
      }
    }
  }
};

/**
 * Getter for the inverted screen CTM.
 * @return {SVGMatrix} The matrix to use in mouseToSvg
 */
Blockly.WorkspaceSvg.prototype.getInverseScreenCTM = function() {
  // Defer getting the screen CTM until we actually need it, this should
  // avoid forced reflows from any calls to updateInverseScreenCTM.
  if (this.inverseScreenCTMDirty_) {
    var ctm = this.getParentSvg().getScreenCTM();
    if (ctm) {
      this.inverseScreenCTM_ = ctm.inverse();
      this.inverseScreenCTMDirty_ = false;
    }
  }

  return this.inverseScreenCTM_;
};

/**
 * Mark the inverse screen CTM as dirty.
 */
Blockly.WorkspaceSvg.prototype.updateInverseScreenCTM = function() {
  this.inverseScreenCTMDirty_ = true;
};

/**
 * Getter for isVisible
 * @return {boolean} Whether the workspace is visible.
 *     False if the workspace has been hidden by calling `setVisible(false)`.
 */
Blockly.WorkspaceSvg.prototype.isVisible = function() {
  return this.isVisible_;
};

/**
 * Return the absolute coordinates of the top-left corner of this element,
 * scales that after canvas SVG element, if it's a descendant.
 * The origin (0,0) is the top-left corner of the Blockly SVG.
 * @param {!SVGElement} element SVG element to find the coordinates of.
 * @return {!Blockly.utils.Coordinate} Object with .x and .y properties.
 * @package
 */
Blockly.WorkspaceSvg.prototype.getSvgXY = function(element) {
  var x = 0;
  var y = 0;
  var scale = 1;
  if (Blockly.utils.dom.containsNode(this.getCanvas(), element) ||
      Blockly.utils.dom.containsNode(this.getBubbleCanvas(), element)) {
    // Before the SVG canvas, scale the coordinates.
    scale = this.scale;
  }
  do {
    // Loop through this block and every parent.
    var xy = Blockly.utils.getRelativeXY(element);
    if (element == this.getCanvas() ||
        element == this.getBubbleCanvas()) {
      // After the SVG canvas, don't scale the coordinates.
      scale = 1;
    }
    x += xy.x * scale;
    y += xy.y * scale;
    element = /** @type {!SVGElement} */ (element.parentNode);
  } while (element && element != this.getParentSvg());
  return new Blockly.utils.Coordinate(x, y);
};

/**
 * Return the position of the workspace origin relative to the injection div
 * origin in pixels.
 * The workspace origin is where a block would render at position (0, 0).
 * It is not the upper left corner of the workspace SVG.
 * @return {!Blockly.utils.Coordinate} Offset in pixels.
 * @package
 */
Blockly.WorkspaceSvg.prototype.getOriginOffsetInPixels = function() {
  return Blockly.utils.getInjectionDivXY_(this.getCanvas());
};

/**
 * Return the injection div that is a parent of this workspace.
 * Walks the DOM the first time it's called, then returns a cached value.
 * Note: We assume this is only called after the workspace has been injected
 * into the DOM.
 * @return {!Element} The first parent div with 'injectionDiv' in the name.
 * @package
 */
Blockly.WorkspaceSvg.prototype.getInjectionDiv = function() {
  // NB: it would be better to pass this in at createDom, but is more likely to
  // break existing uses of Blockly.
  if (!this.injectionDiv_) {
    var element = this.svgGroup_;
    while (element) {
      var classes = element.getAttribute('class') || '';
      if ((' ' + classes + ' ').indexOf(' injectionDiv ') != -1) {
        this.injectionDiv_ = element;
        break;
      }
      element = /** @type {!Element} */ (element.parentNode);
    }
  }
  return /** @type {!Element} */ (this.injectionDiv_);
};

/**
 * Get the svg block canvas for the workspace.
 * @return {SVGElement} The svg group for the workspace.
 * @package
 */
Blockly.WorkspaceSvg.prototype.getBlockCanvas = function() {
  return this.svgBlockCanvas_;
};

/**
 * Save resize handler data so we can delete it later in dispose.
 * @param {!Blockly.browserEvents.Data} handler Data that can be passed to
 *     eventHandling.unbind.
 */
Blockly.WorkspaceSvg.prototype.setResizeHandlerWrapper = function(handler) {
  this.resizeHandlerWrapper_ = handler;
};

/**
 * Create the workspace DOM elements.
 * @param {string=} opt_backgroundClass Either 'blocklyMainBackground' or
 *     'blocklyMutatorBackground'.
 * @return {!Element} The workspace's SVG group.
 */
Blockly.WorkspaceSvg.prototype.createDom = function(opt_backgroundClass) {
  /**
   * <g class="blocklyWorkspace">
   *   <rect class="blocklyMainBackground" height="100%" width="100%"></rect>
   *   [Trashcan and/or flyout may go here]
   *   <g class="blocklyBlockCanvas"></g>
   *   <g class="blocklyBubbleCanvas"></g>
   * </g>
   * @type {SVGElement}
   */
  this.svgGroup_ = Blockly.utils.dom.createSvgElement(
      Blockly.utils.Svg.G,
      {'class': 'blocklyWorkspace'}, null);

  // Note that a <g> alone does not receive mouse events--it must have a
  // valid target inside it.  If no background class is specified, as in the
  // flyout, the workspace will not receive mouse events.
  if (opt_backgroundClass) {
    /** @type {SVGElement} */
    this.svgBackground_ = Blockly.utils.dom.createSvgElement(
        Blockly.utils.Svg.RECT,
        {'height': '100%', 'width': '100%', 'class': opt_backgroundClass},
        this.svgGroup_);

    if (opt_backgroundClass == 'blocklyMainBackground' && this.grid_) {
      this.svgBackground_.style.fill =
          'url(#' + this.grid_.getPatternId() + ')';
    } else {
      this.themeManager_.subscribe(this.svgBackground_,
          'workspaceBackgroundColour', 'fill');
    }
  }
  /** @type {SVGElement} */
  this.svgBlockCanvas_ = Blockly.utils.dom.createSvgElement(
      Blockly.utils.Svg.G,
      {'class': 'blocklyBlockCanvas'}, this.svgGroup_);
  /** @type {SVGElement} */
  this.svgBubbleCanvas_ = Blockly.utils.dom.createSvgElement(
      Blockly.utils.Svg.G,
      {'class': 'blocklyBubbleCanvas'}, this.svgGroup_);

  if (!this.isFlyout) {
    Blockly.browserEvents.conditionalBind(
        this.svgGroup_, 'mousedown', this, this.onMouseDown_, false, true);
    Blockly.browserEvents.conditionalBind(
        this.svgGroup_, 'wheel', this, this.onMouseWheel_);
  }

  // Determine if there needs to be a category tree, or a simple list of
  // blocks.  This cannot be changed later, since the UI is very different.
  if (this.options.hasCategories) {
    if (!Blockly.Toolbox) {
      throw Error('Missing require for Blockly.Toolbox');
    }
    var ToolboxClass = Blockly.registry.getClassFromOptions(
        Blockly.registry.Type.TOOLBOX, this.options);
    this.toolbox_ = new ToolboxClass(this);
  }
  if (this.grid_) {
    this.grid_.update(this.scale);
  }
  this.recordDeleteAreas();
  var CursorClass = Blockly.registry.getClassFromOptions(
      Blockly.registry.Type.CURSOR, this.options);

  this.markerManager_.setCursor(new CursorClass());

  this.renderer_.createDom(this.svgGroup_, this.getTheme());
  return this.svgGroup_;
};

/**
 * Dispose of this workspace.
 * Unlink from all DOM elements to prevent memory leaks.
 * @suppress {checkTypes}
 */
Blockly.WorkspaceSvg.prototype.dispose = function() {
  // Stop rerendering.
  this.rendered = false;
  if (this.currentGesture_) {
    this.currentGesture_.cancel();
  }
  if (this.svgGroup_) {
    Blockly.utils.dom.removeNode(this.svgGroup_);
    this.svgGroup_ = null;
  }
  this.svgBlockCanvas_ = null;
  this.svgBubbleCanvas_ = null;
  if (this.toolbox_) {
    this.toolbox_.dispose();
    this.toolbox_ = null;
  }
  if (this.flyout_) {
    this.flyout_.dispose();
    this.flyout_ = null;
  }
  if (this.trashcan) {
    this.trashcan.dispose();
    this.trashcan = null;
  }
  if (this.scrollbar) {
    this.scrollbar.dispose();
    this.scrollbar = null;
  }
  if (this.zoomControls_) {
    this.zoomControls_.dispose();
    this.zoomControls_ = null;
  }

  if (this.audioManager_) {
    this.audioManager_.dispose();
    this.audioManager_ = null;
  }

  if (this.grid_) {
    this.grid_.dispose();
    this.grid_ = null;
  }

  this.renderer_.dispose();

  if (this.markerManager_) {
    this.markerManager_.dispose();
    this.markerManager_ = null;
  }

  Blockly.WorkspaceSvg.superClass_.dispose.call(this);

  // Dispose of theme manager after all blocks and mutators are disposed of.
  if (this.themeManager_) {
    this.themeManager_.unsubscribeWorkspace(this);
    this.themeManager_.unsubscribe(this.svgBackground_);
    if (!this.options.parentWorkspace) {
      this.themeManager_.dispose();
      this.themeManager_ = null;
    }
  }

  this.connectionDBList = null;

  this.toolboxCategoryCallbacks_ = null;
  this.flyoutButtonCallbacks_ = null;

  if (!this.options.parentWorkspace) {
    // Top-most workspace.  Dispose of the div that the
    // SVG is injected into (i.e. injectionDiv).
    var parentSvg = this.getParentSvg();
    if (parentSvg && parentSvg.parentNode) {
      Blockly.utils.dom.removeNode(parentSvg.parentNode);
    }
  }
  if (this.resizeHandlerWrapper_) {
    Blockly.browserEvents.unbind(this.resizeHandlerWrapper_);
    this.resizeHandlerWrapper_ = null;
  }
};

/**
 * Obtain a newly created block.
 *
 * This block's svg must still be initialized
 * ([initSvg]{@link Blockly.BlockSvg#initSvg}) and it must be rendered
 * ([render]{@link Blockly.BlockSvg#render}) before the block will be visible.
 * @param {!string} prototypeName Name of the language object containing
 *     type-specific functions for this block.
 * @param {string=} opt_id Optional ID.  Use this ID if provided, otherwise
 *     create a new ID.
 * @return {!Blockly.BlockSvg} The created block.
 * @override
 */
Blockly.WorkspaceSvg.prototype.newBlock = function(prototypeName, opt_id) {
  return new Blockly.BlockSvg(this, prototypeName, opt_id);
};

/**
 * Add a trashcan.
 * @package
 */
Blockly.WorkspaceSvg.prototype.addTrashcan = function() {
  if (!Blockly.Trashcan) {
    throw Error('Missing require for Blockly.Trashcan');
  }
  /** @type {Blockly.Trashcan} */
  this.trashcan = new Blockly.Trashcan(this);
  var svgTrashcan = this.trashcan.createDom();
  this.svgGroup_.insertBefore(svgTrashcan, this.svgBlockCanvas_);
};

/**
 * Add zoom controls.
 * @package
 */
Blockly.WorkspaceSvg.prototype.addZoomControls = function() {
  if (!Blockly.ZoomControls) {
    throw Error('Missing require for Blockly.ZoomControls');
  }
  /** @type {Blockly.ZoomControls} */
  this.zoomControls_ = new Blockly.ZoomControls(this);
  var svgZoomControls = this.zoomControls_.createDom();
  this.svgGroup_.appendChild(svgZoomControls);
};

/**
 * Add a flyout element in an element with the given tag name.
 * @param {string|
 * !Blockly.utils.Svg<!SVGSVGElement>|
 * !Blockly.utils.Svg<!SVGGElement>} tagName What type of tag the
 *     flyout belongs in.
 * @return {!Element} The element containing the flyout DOM.
 * @package
 */
Blockly.WorkspaceSvg.prototype.addFlyout = function(tagName) {
  var workspaceOptions = new Blockly.Options(
      /** @type {!Blockly.BlocklyOptions} */
      ({
        'parentWorkspace': this,
        'rtl': this.RTL,
        'oneBasedIndex': this.options.oneBasedIndex,
        'horizontalLayout': this.horizontalLayout,
        'renderer': this.options.renderer,
        'rendererOverrides': this.options.rendererOverrides,
        'move': {
          'scrollbars': true,
        }
      }));
  workspaceOptions.toolboxPosition = this.options.toolboxPosition;
  if (this.horizontalLayout) {
    if (!Blockly.HorizontalFlyout) {
      throw Error('Missing require for Blockly.HorizontalFlyout');
    }
    this.flyout_ = new Blockly.HorizontalFlyout(workspaceOptions);
  } else {
    if (!Blockly.VerticalFlyout) {
      throw Error('Missing require for Blockly.VerticalFlyout');
    }
    this.flyout_ = new Blockly.VerticalFlyout(workspaceOptions);
  }
  this.flyout_.autoClose = false;
  this.flyout_.getWorkspace().setVisible(true);

  // Return the element so that callers can place it in their desired
  // spot in the DOM.  For example, mutator flyouts do not go in the same place
  // as main workspace flyouts.
  return this.flyout_.createDom(tagName);
};

/**
 * Getter for the flyout associated with this workspace.  This flyout may be
 * owned by either the toolbox or the workspace, depending on toolbox
 * configuration.  It will be null if there is no flyout.
 * @param {boolean=} opt_own Whether to only return the workspace's own flyout.
 * @return {Blockly.IFlyout} The flyout on this workspace.
 * @package
 */
Blockly.WorkspaceSvg.prototype.getFlyout = function(opt_own) {
  if (this.flyout_ || opt_own) {
    return this.flyout_;
  }
  if (this.toolbox_) {
    return this.toolbox_.getFlyout();
  }
  return null;
};

/**
 * Getter for the toolbox associated with this workspace, if one exists.
 * @return {Blockly.IToolbox} The toolbox on this workspace.
 * @package
 */
Blockly.WorkspaceSvg.prototype.getToolbox = function() {
  return this.toolbox_;
};

/**
 * Update items that use screen coordinate calculations
 * because something has changed (e.g. scroll position, window size).
 * @private
 */
Blockly.WorkspaceSvg.prototype.updateScreenCalculations_ = function() {
  this.updateInverseScreenCTM();
  this.recordDeleteAreas();
};

/**
 * If enabled, resize the parts of the workspace that change when the workspace
 * contents (e.g. block positions) change.  This will also scroll the
 * workspace contents if needed.
 * @package
 */
Blockly.WorkspaceSvg.prototype.resizeContents = function() {
  if (!this.resizesEnabled_ || !this.rendered) {
    return;
  }
  if (this.scrollbar) {
    this.scrollbar.resize();
  }
  this.updateInverseScreenCTM();
};

/**
 * Resize and reposition all of the workspace chrome (toolbox,
 * trash, scrollbars etc.)
 * This should be called when something changes that
 * requires recalculating dimensions and positions of the
 * trash, zoom, toolbox, etc. (e.g. window resize).
 */
Blockly.WorkspaceSvg.prototype.resize = function() {
  if (this.toolbox_) {
    this.toolbox_.position();
  }
  if (this.flyout_) {
    this.flyout_.position();
  }
  if (this.trashcan) {
    this.trashcan.position();
  }
  if (this.zoomControls_) {
    this.zoomControls_.position();
  }
  if (this.scrollbar) {
    this.scrollbar.resize();
  }
  this.updateScreenCalculations_();
};

/**
 * Resizes and repositions workspace chrome if the page has a new
 * scroll position.
 * @package
 */
Blockly.WorkspaceSvg.prototype.updateScreenCalculationsIfScrolled =
    function() {
    /* eslint-disable indent */
  var currScroll = Blockly.utils.getDocumentScroll();
  if (!Blockly.utils.Coordinate.equals(
      this.lastRecordedPageScroll_, currScroll)) {
    this.lastRecordedPageScroll_ = currScroll;
    this.updateScreenCalculations_();
  }
}; /* eslint-enable indent */

/**
 * Get the SVG element that forms the drawing surface.
 * @return {!SVGGElement} SVG group element.
 */
Blockly.WorkspaceSvg.prototype.getCanvas = function() {
  return /** @type {!SVGGElement} */ (this.svgBlockCanvas_);
};

/**
 * Get the SVG element that forms the bubble surface.
 * @return {!SVGGElement} SVG group element.
 */
Blockly.WorkspaceSvg.prototype.getBubbleCanvas = function() {
  return /** @type {!SVGGElement} */ (this.svgBubbleCanvas_);
};

/**
 * Get the SVG element that contains this workspace.
 * Note: We assume this is only called after the workspace has been injected
 * into the DOM.
 * @return {!SVGElement} SVG element.
 */
Blockly.WorkspaceSvg.prototype.getParentSvg = function() {
  if (!this.cachedParentSvg_) {
    var element = this.svgGroup_;
    while (element) {
      if (element.tagName == 'svg') {
        this.cachedParentSvg_ = element;
        break;
      }
      element = /** @type {!SVGElement} */ (element.parentNode);
    }
  }
  return /** @type {!SVGElement} */ (this.cachedParentSvg_);
};

/**
 * Fires a viewport event if events are enabled and there is a change in
 * viewport values.
 * @package
 */
Blockly.WorkspaceSvg.prototype.maybeFireViewportChangeEvent = function() {
  if (!Blockly.Events.isEnabled()) {
    return;
  }
  var scale = this.scale;
  var top = -this.scrollY;
  var left = -this.scrollX;
  if (scale == this.oldScale_ &&
      Math.abs(top - this.oldTop_) < 1 &&
      Math.abs(left - this.oldLeft_) < 1) {
    // Ignore sub-pixel changes in top and left. Due to #4192 there are a lot of
    // negligible changes in viewport top/left.
    return;
  }
  var event = new Blockly.Events.ViewportChange(top, left, scale, this.id);
  this.oldScale_ = scale;
  this.oldTop_ = top;
  this.oldLeft_ = left;
<<<<<<< HEAD
=======
  var event = new (Blockly.Events.get(Blockly.Events.VIEWPORT_CHANGE))(top,
      left, scale, this.id);
>>>>>>> 88625bc3
  Blockly.Events.fire(event);
};

/**
 * Translate this workspace to new coordinates.
 * @param {number} x Horizontal translation, in pixel units relative to the
 *    top left of the Blockly div.
 * @param {number} y Vertical translation, in pixel units relative to the
 *    top left of the Blockly div.
 */
Blockly.WorkspaceSvg.prototype.translate = function(x, y) {
  if (this.useWorkspaceDragSurface_ && this.isDragSurfaceActive_) {
    this.workspaceDragSurface_.translateSurface(x,y);
  } else {
    var translation = 'translate(' + x + ',' + y + ') ' +
        'scale(' + this.scale + ')';
    this.svgBlockCanvas_.setAttribute('transform', translation);
    this.svgBubbleCanvas_.setAttribute('transform', translation);
  }
  // Now update the block drag surface if we're using one.
  if (this.blockDragSurface_) {
    this.blockDragSurface_.translateAndScaleGroup(x, y, this.scale);
  }
  // And update the grid if we're using one.
  if (this.grid_) {
    this.grid_.moveTo(x, y);
  }

  this.maybeFireViewportChangeEvent();
};

/**
 * Called at the end of a workspace drag to take the contents
 * out of the drag surface and put them back into the workspace SVG.
 * Does nothing if the workspace drag surface is not enabled.
 * @package
 */
Blockly.WorkspaceSvg.prototype.resetDragSurface = function() {
  // Don't do anything if we aren't using a drag surface.
  if (!this.useWorkspaceDragSurface_) {
    return;
  }

  this.isDragSurfaceActive_ = false;

  var trans = this.workspaceDragSurface_.getSurfaceTranslation();
  this.workspaceDragSurface_.clearAndHide(this.svgGroup_);
  var translation = 'translate(' + trans.x + ',' + trans.y + ') ' +
      'scale(' + this.scale + ')';
  this.svgBlockCanvas_.setAttribute('transform', translation);
  this.svgBubbleCanvas_.setAttribute('transform', translation);
};

/**
 * Called at the beginning of a workspace drag to move contents of
 * the workspace to the drag surface.
 * Does nothing if the drag surface is not enabled.
 * @package
 */
Blockly.WorkspaceSvg.prototype.setupDragSurface = function() {
  // Don't do anything if we aren't using a drag surface.
  if (!this.useWorkspaceDragSurface_) {
    return;
  }

  // This can happen if the user starts a drag, mouses up outside of the
  // document where the mouseup listener is registered (e.g. outside of an
  // iframe) and then moves the mouse back in the workspace.  On mobile and ff,
  // we get the mouseup outside the frame. On chrome and safari desktop we do
  // not.
  if (this.isDragSurfaceActive_) {
    return;
  }

  this.isDragSurfaceActive_ = true;

  // Figure out where we want to put the canvas back.  The order
  // in the is important because things are layered.
  var previousElement =
    /** @type {Element} */ (this.svgBlockCanvas_.previousSibling);
  var width = parseInt(this.getParentSvg().getAttribute('width'), 10);
  var height = parseInt(this.getParentSvg().getAttribute('height'), 10);
  var coord = Blockly.utils.getRelativeXY(this.getCanvas());
  this.workspaceDragSurface_.setContentsAndShow(this.getCanvas(),
      this.getBubbleCanvas(), previousElement, width, height, this.scale);
  this.workspaceDragSurface_.translateSurface(coord.x, coord.y);
};

/**
 * @return {Blockly.BlockDragSurfaceSvg} This workspace's block drag surface,
 *     if one is in use.
 * @package
 */
Blockly.WorkspaceSvg.prototype.getBlockDragSurface = function() {
  return this.blockDragSurface_;
};

/**
 * Returns the horizontal offset of the workspace.
 * Intended for LTR/RTL compatibility in XML.
 * @return {number} Width.
 */
Blockly.WorkspaceSvg.prototype.getWidth = function() {
  var metrics = this.getMetrics();
  return metrics ? metrics.viewWidth / this.scale : 0;
};

/**
 * Toggles the visibility of the workspace.
 * Currently only intended for main workspace.
 * @param {boolean} isVisible True if workspace should be visible.
 */
Blockly.WorkspaceSvg.prototype.setVisible = function(isVisible) {
  this.isVisible_ = isVisible;
  if (!this.svgGroup_) {
    return;
  }

  // Tell the scrollbar whether its container is visible so it can
  // tell when to hide itself.
  if (this.scrollbar) {
    this.scrollbar.setContainerVisible(isVisible);
  }

  // Tell the flyout whether its container is visible so it can
  // tell when to hide itself.
  if (this.getFlyout()) {
    this.getFlyout().setContainerVisible(isVisible);
  }

  this.getParentSvg().style.display = isVisible ? 'block' : 'none';
  if (this.toolbox_) {
    // Currently does not support toolboxes in mutators.
    this.toolbox_.setVisible(isVisible);
  }
  if (isVisible) {
    var blocks = this.getAllBlocks(false);
    // Tell each block on the workspace to mark its fields as dirty.
    for (var i = blocks.length - 1; i >= 0; i--) {
      blocks[i].markDirty();
    }

    this.render();
    if (this.toolbox_) {
      this.toolbox_.position();
    }
  } else {
    Blockly.hideChaff(true);
  }
};

/**
 * Render all blocks in workspace.
 */
Blockly.WorkspaceSvg.prototype.render = function() {
  // Generate list of all blocks.
  var blocks = this.getAllBlocks(false);
  // Render each block.
  for (var i = blocks.length - 1; i >= 0; i--) {
    blocks[i].render(false);
  }

  if (this.currentGesture_) {
    var imList = this.currentGesture_.getInsertionMarkers();
    for (var i = 0; i < imList.length; i++) {
      imList[i].render(false);
    }
  }

  this.markerManager_.updateMarkers();
};

/**
 * Highlight or unhighlight a block in the workspace.  Block highlighting is
 * often used to visually mark blocks currently being executed.
 * @param {?string} id ID of block to highlight/unhighlight,
 *   or null for no block (used to unhighlight all blocks).
 * @param {boolean=} opt_state If undefined, highlight specified block and
 * automatically unhighlight all others.  If true or false, manually
 * highlight/unhighlight the specified block.
 */
Blockly.WorkspaceSvg.prototype.highlightBlock = function(id, opt_state) {
  if (opt_state === undefined) {
    // Unhighlight all blocks.
    for (var i = 0, block; (block = this.highlightedBlocks_[i]); i++) {
      block.setHighlighted(false);
    }
    this.highlightedBlocks_.length = 0;
  }
  // Highlight/unhighlight the specified block.
  var block = id ? this.getBlockById(id) : null;
  if (block) {
    var state = (opt_state === undefined) || opt_state;
    // Using Set here would be great, but at the cost of IE10 support.
    if (!state) {
      Blockly.utils.arrayRemove(this.highlightedBlocks_, block);
    } else if (this.highlightedBlocks_.indexOf(block) == -1) {
      this.highlightedBlocks_.push(block);
    }
    block.setHighlighted(state);
  }
};

/**
 * Paste the provided block onto the workspace.
 * @param {!Element|!DocumentFragment} xmlBlock XML block element or an empty
 *     DocumentFragment if the block was an insertion marker.
 */
Blockly.WorkspaceSvg.prototype.paste = function(xmlBlock) {
  if (!this.rendered || !xmlBlock.tagName || xmlBlock.getElementsByTagName('block').length >=
      this.remainingCapacity()) {
    return;
  }
  // The check above for tagName rules out the possibility of this being a DocumentFragment.
  xmlBlock = /** @type {!Element} */ (xmlBlock);
  if (this.currentGesture_) {
    this.currentGesture_.cancel();  // Dragging while pasting?  No.
  }
  if (xmlBlock.tagName.toLowerCase() == 'comment') {
    this.pasteWorkspaceComment_(xmlBlock);
  } else {
    this.pasteBlock_(xmlBlock);
  }
};

/**
 * Paste the provided block onto the workspace.
 * @param {!Element} xmlBlock XML block element.
 * @private
 */
Blockly.WorkspaceSvg.prototype.pasteBlock_ = function(xmlBlock) {
  Blockly.Events.disable();
  try {
    var block = Blockly.Xml.domToBlock(xmlBlock, this);

    // Move the duplicate to original position.
    var blockX = parseInt(xmlBlock.getAttribute('x'), 10);
    var blockY = parseInt(xmlBlock.getAttribute('y'), 10);
    if (!isNaN(blockX) && !isNaN(blockY)) {
      if (this.RTL) {
        blockX = -blockX;
      }
      // Offset block until not clobbering another block and not in connection
      // distance with neighbouring blocks.
      do {
        var collide = false;
        var allBlocks = this.getAllBlocks(false);
        for (var i = 0, otherBlock; (otherBlock = allBlocks[i]); i++) {
          var otherXY = otherBlock.getRelativeToSurfaceXY();
          if (Math.abs(blockX - otherXY.x) <= 1 &&
              Math.abs(blockY - otherXY.y) <= 1) {
            collide = true;
            break;
          }
        }
        if (!collide) {
          // Check for blocks in snap range to any of its connections.
          var connections = block.getConnections_(false);
          for (var i = 0, connection; (connection = connections[i]); i++) {
            var neighbour = connection.closest(Blockly.SNAP_RADIUS,
                new Blockly.utils.Coordinate(blockX, blockY));
            if (neighbour.connection) {
              collide = true;
              break;
            }
          }
        }
        if (collide) {
          if (this.RTL) {
            blockX -= Blockly.SNAP_RADIUS;
          } else {
            blockX += Blockly.SNAP_RADIUS;
          }
          blockY += Blockly.SNAP_RADIUS * 2;
        }
      } while (collide);
      block.moveBy(blockX, blockY);
    }
  } finally {
    Blockly.Events.enable();
  }
  if (Blockly.Events.isEnabled() && !block.isShadow()) {
    Blockly.Events.fire(
        new (Blockly.Events.get(Blockly.Events.BLOCK_CREATE))(block));
  }
  block.select();
};

/**
 * Paste the provided comment onto the workspace.
 * @param {!Element} xmlComment XML workspace comment element.
 * @private
 * @suppress {checkTypes} Suppress checks while workspace comments are not
 *     bundled in.
 */
Blockly.WorkspaceSvg.prototype.pasteWorkspaceComment_ = function(xmlComment) {
  Blockly.Events.disable();
  try {
    var comment = Blockly.WorkspaceCommentSvg.fromXml(xmlComment, this);
    // Move the duplicate to original position.
    var commentX = parseInt(xmlComment.getAttribute('x'), 10);
    var commentY = parseInt(xmlComment.getAttribute('y'), 10);
    if (!isNaN(commentX) && !isNaN(commentY)) {
      if (this.RTL) {
        commentX = -commentX;
      }
      // Offset workspace comment.
      // TODO (#1719): Properly offset comment such that it's not interfering
      // with any blocks.
      commentX += 50;
      commentY += 50;
      comment.moveBy(commentX, commentY);
    }
  } finally {
    Blockly.Events.enable();
  }
  if (Blockly.Events.isEnabled()) {
    Blockly.WorkspaceComment.fireCreateEvent(comment);
  }
  comment.select();
};

/**
 * Refresh the toolbox unless there's a drag in progress.
 * @package
 */
Blockly.WorkspaceSvg.prototype.refreshToolboxSelection = function() {
  var ws = this.isFlyout ? this.targetWorkspace : this;
  if (ws && !ws.currentGesture_ && ws.toolbox_ && ws.toolbox_.getFlyout()) {
    ws.toolbox_.refreshSelection();
  }
};

/**
 * Rename a variable by updating its name in the variable map.  Update the
 *     flyout to show the renamed variable immediately.
 * @param {string} id ID of the variable to rename.
 * @param {string} newName New variable name.
 */
Blockly.WorkspaceSvg.prototype.renameVariableById = function(id, newName) {
  Blockly.WorkspaceSvg.superClass_.renameVariableById.call(this, id, newName);
  this.refreshToolboxSelection();
};

/**
 * Delete a variable by the passed in ID.   Update the flyout to show
 *     immediately that the variable is deleted.
 * @param {string} id ID of variable to delete.
 */
Blockly.WorkspaceSvg.prototype.deleteVariableById = function(id) {
  Blockly.WorkspaceSvg.superClass_.deleteVariableById.call(this, id);
  this.refreshToolboxSelection();
};

/**
 * Create a new variable with the given name.  Update the flyout to show the
 *     new variable immediately.
 * @param {string} name The new variable's name.
 * @param {?string=} opt_type The type of the variable like 'int' or 'string'.
 *     Does not need to be unique. Field_variable can filter variables based on
 *     their type. This will default to '' which is a specific type.
 * @param {?string=} opt_id The unique ID of the variable. This will default to
 *     a UUID.
 * @return {!Blockly.VariableModel} The newly created variable.
 */
Blockly.WorkspaceSvg.prototype.createVariable = function(name,
    opt_type, opt_id) {
  var newVar = Blockly.WorkspaceSvg.superClass_.createVariable.call(
      this, name, opt_type, opt_id);
  this.refreshToolboxSelection();
  return newVar;
};

/**
 * Make a list of all the delete areas for this workspace.
 */
Blockly.WorkspaceSvg.prototype.recordDeleteAreas = function() {
  if (this.trashcan && this.svgGroup_.parentNode) {
    this.deleteAreaTrash_ = this.trashcan.getClientRect();
  } else {
    this.deleteAreaTrash_ = null;
  }
  if (this.flyout_) {
    this.deleteAreaToolbox_ = this.flyout_.getClientRect();
  } else if (this.toolbox_ && typeof this.toolbox_.getClientRect == 'function') {
    this.deleteAreaToolbox_ = this.toolbox_.getClientRect();
  } else {
    this.deleteAreaToolbox_ = null;
  }
};

/**
 * Is the mouse event over a delete area (toolbox or non-closing flyout)?
 * @param {!Event} e Mouse move event.
 * @return {?number} Null if not over a delete area, or an enum representing
 *     which delete area the event is over.
 */
Blockly.WorkspaceSvg.prototype.isDeleteArea = function(e) {
  if (this.deleteAreaTrash_ &&
      this.deleteAreaTrash_.contains(e.clientX, e.clientY)) {
    return Blockly.DELETE_AREA_TRASH;
  }
  if (this.deleteAreaToolbox_ &&
      this.deleteAreaToolbox_.contains(e.clientX, e.clientY)) {
    return Blockly.DELETE_AREA_TOOLBOX;
  }
  return Blockly.DELETE_AREA_NONE;
};

/**
 * Handle a mouse-down on SVG drawing surface.
 * @param {!Event} e Mouse down event.
 * @private
 */
Blockly.WorkspaceSvg.prototype.onMouseDown_ = function(e) {
  var gesture = this.getGesture(e);
  if (gesture) {
    gesture.handleWsStart(e, this);
  }
};

/**
 * Start tracking a drag of an object on this workspace.
 * @param {!Event} e Mouse down event.
 * @param {!Blockly.utils.Coordinate} xy Starting location of object.
 */
Blockly.WorkspaceSvg.prototype.startDrag = function(e, xy) {
  // Record the starting offset between the bubble's location and the mouse.
  var point = Blockly.utils.mouseToSvg(e, this.getParentSvg(),
      this.getInverseScreenCTM());
  // Fix scale of mouse event.
  point.x /= this.scale;
  point.y /= this.scale;
  this.dragDeltaXY_ = Blockly.utils.Coordinate.difference(xy, point);
};

/**
 * Track a drag of an object on this workspace.
 * @param {!Event} e Mouse move event.
 * @return {!Blockly.utils.Coordinate} New location of object.
 */
Blockly.WorkspaceSvg.prototype.moveDrag = function(e) {
  var point = Blockly.utils.mouseToSvg(e, this.getParentSvg(),
      this.getInverseScreenCTM());
  // Fix scale of mouse event.
  point.x /= this.scale;
  point.y /= this.scale;
  return Blockly.utils.Coordinate.sum(
      /** @type {!Blockly.utils.Coordinate} */ (this.dragDeltaXY_), point);
};

/**
 * Is the user currently dragging a block or scrolling the flyout/workspace?
 * @return {boolean} True if currently dragging or scrolling.
 */
Blockly.WorkspaceSvg.prototype.isDragging = function() {
  return this.currentGesture_ != null && this.currentGesture_.isDragging();
};

/**
 * Is this workspace draggable?
 * @return {boolean} True if this workspace may be dragged.
 */
Blockly.WorkspaceSvg.prototype.isDraggable = function() {
  return this.options.moveOptions && this.options.moveOptions.drag;
};

/**
 * Is this workspace movable?
 *
 * This means the user can reposition the X Y coordinates of the workspace
 * through input. This can be through scrollbars, scroll wheel, dragging, or
 * through zooming with the scroll wheel or pinch (since the zoom is centered on
 * the mouse position). This does not include zooming with the zoom controls
 * since the X Y coordinates are decided programmatically.
 * @return {boolean} True if the workspace is movable, false otherwise.
 */
Blockly.WorkspaceSvg.prototype.isMovable = function() {
  return (this.options.moveOptions && this.options.moveOptions.scrollbars) ||
      (this.options.moveOptions && this.options.moveOptions.wheel) ||
      (this.options.moveOptions && this.options.moveOptions.drag) ||
      (this.options.zoomOptions && this.options.zoomOptions.wheel) ||
      (this.options.zoomOptions && this.options.zoomOptions.pinch);
};

/**
 * Is this workspace movable horizontally?
 * @return {boolean} True if the workspace is movable horizontally, false
 *    otherwise.
 */
Blockly.WorkspaceSvg.prototype.isMovableHorizontally = function() {
  var hasScrollbars = !!this.scrollbar;
  return this.isMovable() && (!hasScrollbars ||
      (hasScrollbars && this.scrollbar.canScrollHorizontally()));
};

/**
 * Is this workspace movable vertically?
 * @return {boolean} True if the workspace is movable vertically, false
 *    otherwise.
 */
Blockly.WorkspaceSvg.prototype.isMovableVertically = function() {
  var hasScrollbars = !!this.scrollbar;
  return this.isMovable() && (!hasScrollbars ||
      (hasScrollbars && this.scrollbar.canScrollVertically()));
};

/**
 * Handle a mouse-wheel on SVG drawing surface.
 * @param {!Event} e Mouse wheel event.
 * @private
 */
Blockly.WorkspaceSvg.prototype.onMouseWheel_ = function(e) {
  // Don't scroll or zoom anything if drag is in progress.
  if (Blockly.Gesture.inProgress()) {
    e.preventDefault();
    e.stopPropagation();
    return;
  }
  var canWheelZoom = this.options.zoomOptions && this.options.zoomOptions.wheel;
  var canWheelMove = this.options.moveOptions && this.options.moveOptions.wheel;
  if (!canWheelZoom && !canWheelMove) {
    return;
  }

  var scrollDelta = Blockly.utils.getScrollDeltaPixels(e);
  if (canWheelZoom && (e.ctrlKey || !canWheelMove)) {
    // Zoom.
    // The vertical scroll distance that corresponds to a click of a zoom
    // button.
    var PIXELS_PER_ZOOM_STEP = 50;
    var delta = -scrollDelta.y / PIXELS_PER_ZOOM_STEP;
    var position = Blockly.utils.mouseToSvg(e, this.getParentSvg(),
        this.getInverseScreenCTM());
    this.zoom(position.x, position.y, delta);
  } else {
    // Scroll.
    var x = this.scrollX - scrollDelta.x;
    var y = this.scrollY - scrollDelta.y;

    if (e.shiftKey && !scrollDelta.x) {
      // Scroll horizontally (based on vertical scroll delta).
      // This is needed as for some browser/system combinations which do not
      // set deltaX.
      x = this.scrollX - scrollDelta.y;
      y = this.scrollY; // Don't scroll vertically
    }
    this.scroll(x, y);
  }
  e.preventDefault();
};

/**
 * Calculate the bounding box for the blocks on the workspace.
 * Coordinate system: workspace coordinates.
 *
 * @return {!Blockly.utils.Rect} Contains the position and size of the
 *   bounding box containing the blocks on the workspace.
 */
Blockly.WorkspaceSvg.prototype.getBlocksBoundingBox = function() {
  var topElements = this.getTopBoundedElements();
  // There are no blocks, return empty rectangle.
  if (!topElements.length) {
    return new Blockly.utils.Rect(0, 0, 0, 0);
  }

  // Initialize boundary using the first block.
  var boundary = topElements[0].getBoundingRectangle();

  // Start at 1 since the 0th block was used for initialization.
  for (var i = 1; i < topElements.length; i++) {
    var topElement = topElements[i];
    if (topElement.isInsertionMarker && topElement.isInsertionMarker()) {
      continue;
    }
    var blockBoundary = topElement.getBoundingRectangle();
    if (blockBoundary.top < boundary.top) {
      boundary.top = blockBoundary.top;
    }
    if (blockBoundary.bottom > boundary.bottom) {
      boundary.bottom = blockBoundary.bottom;
    }
    if (blockBoundary.left < boundary.left) {
      boundary.left = blockBoundary.left;
    }
    if (blockBoundary.right > boundary.right) {
      boundary.right = blockBoundary.right;
    }
  }
  return boundary;
};

/**
 * Clean up the workspace by ordering all the blocks in a column.
 */
Blockly.WorkspaceSvg.prototype.cleanUp = function() {
  this.setResizesEnabled(false);
  Blockly.Events.setGroup(true);
  var topBlocks = this.getTopBlocks(true);
  var cursorY = 0;
  for (var i = 0, block; (block = topBlocks[i]); i++) {
    if (!block.isMovable()) {
      continue;
    }
    var xy = block.getRelativeToSurfaceXY();
    block.moveBy(-xy.x, cursorY - xy.y);
    block.snapToGrid();
    cursorY = block.getRelativeToSurfaceXY().y +
        block.getHeightWidth().height +
        this.renderer_.getConstants().MIN_BLOCK_HEIGHT;
  }
  Blockly.Events.setGroup(false);
  this.setResizesEnabled(true);
};

/**
 * Show the context menu for the workspace.
 * @param {!Event} e Mouse event.
 * @package
 */
Blockly.WorkspaceSvg.prototype.showContextMenu = function(e) {
  if (this.options.readOnly || this.isFlyout) {
    return;
  }
  var menuOptions = Blockly.ContextMenuRegistry.registry.getContextMenuOptions(
      Blockly.ContextMenuRegistry.ScopeType.WORKSPACE, {workspace: this});

  // Allow the developer to add or modify menuOptions.
  if (this.configureContextMenu) {
    this.configureContextMenu(menuOptions, e);
  }

  Blockly.ContextMenu.show(e, menuOptions, this.RTL);
};

/**
 * Modify the block tree on the existing toolbox.
 * @param {?Blockly.utils.toolbox.ToolboxDefinition} toolboxDef
 *    DOM tree of toolbox contents, string of toolbox contents, or JSON
 *    representing toolbox definition.
 */
Blockly.WorkspaceSvg.prototype.updateToolbox = function(toolboxDef) {
  var parsedToolboxDef = Blockly.utils.toolbox.convertToolboxDefToJson(toolboxDef);

  if (!parsedToolboxDef) {
    if (this.options.languageTree) {
      throw Error('Can\'t nullify an existing toolbox.');
    }
    return;  // No change (null to null).
  }
  if (!this.options.languageTree) {
    throw Error('Existing toolbox is null.  Can\'t create new toolbox.');
  }

  if (Blockly.utils.toolbox.hasCategories(parsedToolboxDef)) {
    if (!this.toolbox_) {
      throw Error('Existing toolbox has no categories.  Can\'t change mode.');
    }
    this.options.languageTree = parsedToolboxDef;
    this.toolbox_.render(parsedToolboxDef);
  } else {
    if (!this.flyout_) {
      throw Error('Existing toolbox has categories.  Can\'t change mode.');
    }
    this.options.languageTree = parsedToolboxDef;
    this.flyout_.show(parsedToolboxDef);
  }
};

/**
 * Mark this workspace as the currently focused main workspace.
 */
Blockly.WorkspaceSvg.prototype.markFocused = function() {
  if (this.options.parentWorkspace) {
    this.options.parentWorkspace.markFocused();
  } else {
    Blockly.mainWorkspace = this;
    // We call e.preventDefault in many event handlers which means we
    // need to explicitly grab focus (e.g from a textarea) because
    // the browser will not do it for us.  How to do this is browser dependent.
    this.setBrowserFocus();
  }
};

/**
 * Set the workspace to have focus in the browser.
 * @private
 */
Blockly.WorkspaceSvg.prototype.setBrowserFocus = function() {
  // Blur whatever was focused since explicitly grabbing focus below does not
  // work in Edge.
  // In IE, SVGs can't be blurred or focused. Check to make sure the current
  // focus can be blurred before doing so.
  // See https://github.com/google/blockly/issues/4440
  if (document.activeElement && document.activeElement.blur) {
    document.activeElement.blur();
  }
  try {
    // Focus the workspace SVG - this is for Chrome and Firefox.
    this.getParentSvg().focus({preventScroll:true});
  } catch (e) {
    // IE and Edge do not support focus on SVG elements. When that fails
    // above, get the injectionDiv (the workspace's parent) and focus that
    // instead.  This doesn't work in Chrome.
    try {
      // In IE11, use setActive (which is IE only) so the page doesn't scroll
      // to the workspace gaining focus.
      this.getParentSvg().parentNode.setActive();
    } catch (e) {
      // setActive support was discontinued in Edge so when that fails, call
      // focus instead.
      this.getParentSvg().parentNode.focus({preventScroll:true});
    }
  }
};

/**
 * Zooms the workspace in or out relative to/centered on the given (x, y)
 * coordinate.
 * @param {number} x X coordinate of center, in pixel units relative to the
 *     top-left corner of the parentSVG.
 * @param {number} y Y coordinate of center, in pixel units relative to the
 *     top-left corner of the parentSVG.
 * @param {number} amount Amount of zooming. The formula for the new scale
 *     is newScale = currentScale * (scaleSpeed^amount). scaleSpeed is set in
 *     the workspace options. Negative amount values zoom out, and positive
 *     amount values zoom in.
 */
Blockly.WorkspaceSvg.prototype.zoom = function(x, y, amount) {
  // Scale factor.
  var speed = this.options.zoomOptions.scaleSpeed;
  var scaleChange = Math.pow(speed, amount);
  var newScale = this.scale * scaleChange;
  if (this.scale == newScale) {
    return;  // No change in zoom.
  }

  // Clamp scale within valid range.
  if (newScale > this.options.zoomOptions.maxScale) {
    scaleChange = this.options.zoomOptions.maxScale / this.scale;
  } else if (newScale < this.options.zoomOptions.minScale) {
    scaleChange = this.options.zoomOptions.minScale / this.scale;
  }

  // Transform the x/y coordinates from the parentSVG's space into the
  // canvas' space, so that they are in workspace units relative to the top
  // left of the visible portion of the workspace.
  var matrix = this.getCanvas().getCTM();
  var center = this.getParentSvg().createSVGPoint();
  center.x = x;
  center.y = y;
  center = center.matrixTransform(matrix.inverse());
  x = center.x;
  y = center.y;

  // Find the new scrollX/scrollY so that the center remains in the same
  // position (relative to the center) after we zoom.
  // newScale and matrix.a should be identical (within a rounding error).
  matrix = matrix.translate(x * (1 - scaleChange), y * (1 - scaleChange))
      .scale(scaleChange);
  // scrollX and scrollY are in pixels.
  // The scrollX and scrollY still need to have absoluteLeft and absoluteTop
  // subtracted from them, but we'll leave that for setScale so that they're
  // correctly updated for the new flyout size if we have a simple toolbox.
  this.scrollX = matrix.e;
  this.scrollY = matrix.f;
  this.setScale(newScale);
};

/**
 * Zooming the blocks centered in the center of view with zooming in or out.
 * @param {number} type Type of zooming (-1 zooming out and 1 zooming in).
 */
Blockly.WorkspaceSvg.prototype.zoomCenter = function(type) {
  var metrics = this.getMetrics();
  if (this.flyout_) {
    // If you want blocks in the center of the view (visible portion of the
    // workspace) to stay centered when the size of the view decreases (i.e.
    // when the size of the flyout increases) you need the center of the
    // *blockly div* to stay in the same pixel-position.
    // Note: This only works because of how scrollCenter positions blocks.
    var x = metrics.svgWidth ? metrics.svgWidth / 2 : 0;
    var y = metrics.svgHeight ? metrics.svgHeight / 2 : 0;
  } else {
    var x = (metrics.viewWidth / 2) + metrics.absoluteLeft;
    var y = (metrics.viewHeight / 2) + metrics.absoluteTop;
  }
  this.zoom(x, y, type);
};

/**
 * Zoom the blocks to fit in the workspace if possible.
 */
Blockly.WorkspaceSvg.prototype.zoomToFit = function() {
  if (!this.isMovable()) {
    console.warn('Tried to move a non-movable workspace. This could result' +
        ' in blocks becoming inaccessible.');
    return;
  }

  var metrics = this.getMetrics();
  var workspaceWidth = metrics.viewWidth;
  var workspaceHeight = metrics.viewHeight;
  var blocksBox = this.getBlocksBoundingBox();
  var blocksWidth = blocksBox.right - blocksBox.left;
  var blocksHeight = blocksBox.bottom - blocksBox.top;
  if (!blocksWidth) {
    return;  // Prevents zooming to infinity.
  }
  if (this.flyout_) {
    // We have to add the flyout size to both the workspace size and the
    // block size because the blocks we want to resize include the blocks in
    // the flyout, and the area we want to fit them includes the portion of
    // the workspace that is behind the flyout.
    if (this.horizontalLayout) {
      workspaceHeight += this.flyout_.getHeight();
      // Convert from pixels to workspace coordinates.
      blocksHeight += this.flyout_.getHeight() / this.scale;
    } else {
      workspaceWidth += this.flyout_.getWidth();
      // Convert from pixels to workspace coordinates.
      blocksWidth += this.flyout_.getWidth() / this.scale;
    }
  }

  // Scale Units: (pixels / workspaceUnit)
  var ratioX = workspaceWidth / blocksWidth;
  var ratioY = workspaceHeight / blocksHeight;
  Blockly.Events.disable();
  try {
    this.setScale(Math.min(ratioX, ratioY));
    this.scrollCenter();
  } finally {
    Blockly.Events.enable();
  }
  this.maybeFireViewportChangeEvent();
};

/**
 * Add a transition class to the block and bubble canvas, to animate any
 * transform changes.
 * @package
 */
Blockly.WorkspaceSvg.prototype.beginCanvasTransition = function() {
  Blockly.utils.dom.addClass(
      /** @type {!SVGElement} */ (this.svgBlockCanvas_),
      'blocklyCanvasTransitioning');
  Blockly.utils.dom.addClass(
      /** @type {!SVGElement} */ (this.svgBubbleCanvas_),
      'blocklyCanvasTransitioning');
};

/**
 * Remove transition class from the block and bubble canvas.
 * @package
 */
Blockly.WorkspaceSvg.prototype.endCanvasTransition = function() {
  Blockly.utils.dom.removeClass(
      /** @type {!SVGElement} */ (this.svgBlockCanvas_),
      'blocklyCanvasTransitioning');
  Blockly.utils.dom.removeClass(
      /** @type {!SVGElement} */ (this.svgBubbleCanvas_),
      'blocklyCanvasTransitioning');
};

/**
 * Center the workspace.
 */
Blockly.WorkspaceSvg.prototype.scrollCenter = function() {
  if (!this.isMovable()) {
    console.warn('Tried to move a non-movable workspace. This could result' +
        ' in blocks becoming inaccessible.');
    return;
  }

  var metrics = this.getMetrics();
  var x = (metrics.scrollWidth - metrics.viewWidth) / 2;
  var y = (metrics.scrollHeight - metrics.viewHeight) / 2;

  // Convert from workspace directions to canvas directions.
  x = -x - metrics.scrollLeft;
  y = -y - metrics.scrollTop;
  this.scroll(x, y);
};

/**
 * Scroll the workspace to center on the given block.
 * @param {?string} id ID of block center on.
 * @public
 */
Blockly.WorkspaceSvg.prototype.centerOnBlock = function(id) {
  if (!this.isMovable()) {
    console.warn('Tried to move a non-movable workspace. This could result' +
        ' in blocks becoming inaccessible.');
    return;
  }

  var block = id ? this.getBlockById(id) : null;
  if (!block) {
    return;
  }

  // XY is in workspace coordinates.
  var xy = block.getRelativeToSurfaceXY();
  // Height/width is in workspace units.
  var heightWidth = block.getHeightWidth();

  // Find the enter of the block in workspace units.
  var blockCenterY = xy.y + heightWidth.height / 2;

  // In RTL the block's position is the top right of the block, not top left.
  var multiplier = this.RTL ? -1 : 1;
  var blockCenterX = xy.x + (multiplier * heightWidth.width / 2);

  // Workspace scale, used to convert from workspace coordinates to pixels.
  var scale = this.scale;

  // Center of block in pixels, relative to workspace origin (center 0,0).
  // Scrolling to here would put the block in the top-left corner of the
  // visible workspace.
  var pixelX = blockCenterX * scale;
  var pixelY = blockCenterY * scale;

  var metrics = this.getMetrics();

  // viewHeight and viewWidth are in pixels.
  var halfViewWidth = metrics.viewWidth / 2;
  var halfViewHeight = metrics.viewHeight / 2;

  // Put the block in the center of the visible workspace instead.
  var scrollToCenterX = pixelX - halfViewWidth;
  var scrollToCenterY = pixelY - halfViewHeight;

  // Convert from workspace directions to canvas directions.
  var x = -scrollToCenterX;
  var y = -scrollToCenterY;

  this.scroll(x, y);
};

/**
 * Set the workspace's zoom factor.
 * @param {number} newScale Zoom factor. Units: (pixels / workspaceUnit).
 */
Blockly.WorkspaceSvg.prototype.setScale = function(newScale) {
  if (this.options.zoomOptions.maxScale &&
      newScale > this.options.zoomOptions.maxScale) {
    newScale = this.options.zoomOptions.maxScale;
  } else if (this.options.zoomOptions.minScale &&
      newScale < this.options.zoomOptions.minScale) {
    newScale = this.options.zoomOptions.minScale;
  }
  this.scale = newScale;

  Blockly.hideChaff(false);
  if (this.flyout_) {
    // No toolbox, resize flyout.
    this.flyout_.reflow();
    this.recordDeleteAreas();
  }
  if (this.grid_) {
    this.grid_.update(this.scale);
  }

  // We call scroll instead of scrollbar.resize() so that we can center the
  // zoom correctly without scrollbars, but scroll does not resize the
  // scrollbars so we have to call resizeView/resizeContent as well.
  var metrics = this.getMetrics();

  this.scrollX -= metrics.absoluteLeft;
  this.scrollY -= metrics.absoluteTop;
  // // The scroll values and the view values are additive inverses of
  // // each other, so when we subtract from one we have to add to the other.
  metrics.viewLeft += metrics.absoluteLeft;
  metrics.viewTop += metrics.absoluteTop;

  this.scroll(this.scrollX, this.scrollY);
  if (this.scrollbar) {
    if (this.flyout_) {
      this.scrollbar.resizeView(metrics);
    } else {
      this.scrollbar.resizeContent(metrics);
    }
  }
};


/**
 * Get the workspace's zoom factor.  If the workspace has a parent, we call into
 * the parent to get the workspace scale.
 * @return {number} The workspace zoom factor. Units: (pixels / workspaceUnit).
 */
Blockly.WorkspaceSvg.prototype.getScale = function() {
  if (this.options.parentWorkspace) {
    return this.options.parentWorkspace.getScale();
  }
  return this.scale;
};

/**
 * Scroll the workspace to a specified offset (in pixels), keeping in the
 * workspace bounds. See comment on workspaceSvg.scrollX for more detail on
 * the meaning of these values.
 * @param {number} x Target X to scroll to.
 * @param {number} y Target Y to scroll to.
 * @package
 */
Blockly.WorkspaceSvg.prototype.scroll = function(x, y) {
  Blockly.hideChaff(/* opt_allowToolbox */ true);

  // Keep scrolling within the bounds of the content.
  var metrics = this.getMetrics();
  // Canvas coordinates (aka scroll coordinates) have inverse directionality
  // to workspace coordinates so we have to inverse them.
  x = Math.min(x, -metrics.scrollLeft);
  y = Math.min(y, -metrics.scrollTop);
  var maxXScroll = metrics.scrollLeft + metrics.scrollWidth - metrics.viewWidth;
  var maxYScroll =
      metrics.scrollTop + metrics.scrollHeight - metrics.viewHeight;
  x = Math.max(x, -maxXScroll);
  y = Math.max(y, -maxYScroll);
  this.scrollX = x;
  this.scrollY = y;

  if (this.scrollbar) {
    // The content position (displacement from the content's top-left to the
    // origin) plus the scroll position (displacement from the view's top-left
    // to the origin) gives us the distance from the view's top-left to the
    // content's top-left. Then we negate this so we get the displacement from
    // the content's top-left to the view's top-left, matching the
    // directionality of the scrollbars.
    this.scrollbar.set(
        -(x + metrics.scrollLeft), -(y + metrics.scrollTop), false);
  }
  // We have to shift the translation so that when the canvas is at 0, 0 the
  // workspace origin is not underneath the toolbox.
  x += metrics.absoluteLeft;
  y += metrics.absoluteTop;
  this.translate(x, y);
};

/**
 * Sets the X/Y translations of a top level workspace.
 * @param {!Object} xyRatio Contains an x and/or y property which is a float
 *     between 0 and 1 specifying the degree of scrolling.
 * @private
 * @this {Blockly.WorkspaceSvg}
 */
Blockly.WorkspaceSvg.setTopLevelWorkspaceMetrics_ = function(xyRatio) {
  var metrics = this.getMetrics();

  if (typeof xyRatio.x == 'number') {
    this.scrollX =
        -(metrics.scrollLeft +
            (metrics.scrollWidth - metrics.viewWidth) * xyRatio.x);
  }
  if (typeof xyRatio.y == 'number') {
    this.scrollY =
        -(metrics.scrollTop +
            (metrics.scrollHeight - metrics.viewHeight) * xyRatio.y);
  }
  // We have to shift the translation so that when the canvas is at 0, 0 the
  // workspace origin is not underneath the toolbox.
  var x = this.scrollX + metrics.absoluteLeft;
  var y = this.scrollY + metrics.absoluteTop;
  // We could call scroll here, but that has extra checks we don't need to do.
  this.translate(x, y);
};

/**
 * Find the block on this workspace with the specified ID.
 * @param {string} id ID of block to find.
 * @return {Blockly.BlockSvg} The sought after block, or null if not found.
 * @override
 */
Blockly.WorkspaceSvg.prototype.getBlockById = function(id) {
  return /** @type {Blockly.BlockSvg} */ (
    Blockly.WorkspaceSvg.superClass_.getBlockById.call(this, id));
};

/**
 * Finds the top-level blocks and returns them.  Blocks are optionally sorted
 * by position; top to bottom (with slight LTR or RTL bias).
 * @param {boolean} ordered Sort the list if true.
 * @return {!Array.<!Blockly.BlockSvg>} The top-level block objects.
 * @override
 */
Blockly.WorkspaceSvg.prototype.getTopBlocks = function(ordered) {
  return Blockly.WorkspaceSvg.superClass_.getTopBlocks.call(this, ordered);
};

/**
 * Adds a block to the list of top blocks.
 * @param {!Blockly.Block} block Block to add.
 */
Blockly.WorkspaceSvg.prototype.addTopBlock = function(block) {
  this.addTopBoundedElement(/** @type {!Blockly.BlockSvg} */ (block));
  Blockly.WorkspaceSvg.superClass_.addTopBlock.call(this, block);
};

/**
 * Removes a block from the list of top blocks.
 * @param {!Blockly.Block} block Block to remove.
 */
Blockly.WorkspaceSvg.prototype.removeTopBlock = function(block) {
  this.removeTopBoundedElement(/** @type {!Blockly.BlockSvg} */ (block));
  Blockly.WorkspaceSvg.superClass_.removeTopBlock.call(this, block);
};

/**
 * Adds a comment to the list of top comments.
 * @param {!Blockly.WorkspaceComment} comment comment to add.
 */
Blockly.WorkspaceSvg.prototype.addTopComment = function(comment) {
  this.addTopBoundedElement(
      /** @type {!Blockly.WorkspaceCommentSvg} */ (comment));
  Blockly.WorkspaceSvg.superClass_.addTopComment.call(this, comment);
};

/**
 * Removes a comment from the list of top comments.
 * @param {!Blockly.WorkspaceComment} comment comment to remove.
 */
Blockly.WorkspaceSvg.prototype.removeTopComment = function(comment) {
  this.removeTopBoundedElement(
      /** @type {!Blockly.WorkspaceCommentSvg} */ (comment));
  Blockly.WorkspaceSvg.superClass_.removeTopComment.call(this, comment);
};

/**
 * Adds a bounded element to the list of top bounded elements.
 * @param {!Blockly.IBoundedElement} element Bounded element to add.
 */
Blockly.WorkspaceSvg.prototype.addTopBoundedElement = function(element) {
  this.topBoundedElements_.push(element);
};

/**
 * Removes a bounded element from the list of top bounded elements.
 * @param {!Blockly.IBoundedElement} element Bounded element to remove.
 */
Blockly.WorkspaceSvg.prototype.removeTopBoundedElement = function(element) {
  Blockly.utils.arrayRemove(this.topBoundedElements_, element);
};

/**
 * Finds the top-level bounded elements and returns them.
 * @return {!Array.<!Blockly.IBoundedElement>} The top-level bounded elements.
 */
Blockly.WorkspaceSvg.prototype.getTopBoundedElements = function() {
  return [].concat(this.topBoundedElements_);
};

/**
 * Update whether this workspace has resizes enabled.
 * If enabled, workspace will resize when appropriate.
 * If disabled, workspace will not resize until re-enabled.
 * Use to avoid resizing during a batch operation, for performance.
 * @param {boolean} enabled Whether resizes should be enabled.
 */
Blockly.WorkspaceSvg.prototype.setResizesEnabled = function(enabled) {
  var reenabled = (!this.resizesEnabled_ && enabled);
  this.resizesEnabled_ = enabled;
  if (reenabled) {
    // Newly enabled.  Trigger a resize.
    this.resizeContents();
  }
};

/**
 * Dispose of all blocks in workspace, with an optimization to prevent resizes.
 */
Blockly.WorkspaceSvg.prototype.clear = function() {
  this.setResizesEnabled(false);
  Blockly.WorkspaceSvg.superClass_.clear.call(this);
  this.topBoundedElements_ = [];
  this.setResizesEnabled(true);
};

/**
 * Register a callback function associated with a given key, for clicks on
 * buttons and labels in the flyout.
 * For instance, a button specified by the XML
 * <button text="create variable" callbackKey="CREATE_VARIABLE"></button>
 * should be matched by a call to
 * registerButtonCallback("CREATE_VARIABLE", yourCallbackFunction).
 * @param {string} key The name to use to look up this function.
 * @param {function(!Blockly.FlyoutButton)} func The function to call when the
 *     given button is clicked.
 */
Blockly.WorkspaceSvg.prototype.registerButtonCallback = function(key, func) {
  if (typeof func != 'function') {
    throw TypeError('Button callbacks must be functions.');
  }
  this.flyoutButtonCallbacks_[key] = func;
};

/**
 * Get the callback function associated with a given key, for clicks on buttons
 * and labels in the flyout.
 * @param {string} key The name to use to look up the function.
 * @return {?function(!Blockly.FlyoutButton)} The function corresponding to the
 *     given key for this workspace; null if no callback is registered.
 */
Blockly.WorkspaceSvg.prototype.getButtonCallback = function(key) {
  var result = this.flyoutButtonCallbacks_[key];
  return result ? result : null;
};

/**
 * Remove a callback for a click on a button in the flyout.
 * @param {string} key The name associated with the callback function.
 */
Blockly.WorkspaceSvg.prototype.removeButtonCallback = function(key) {
  this.flyoutButtonCallbacks_[key] = null;
};

/**
 * Register a callback function associated with a given key, for populating
 * custom toolbox categories in this workspace.  See the variable and procedure
 * categories as an example.
 * @param {string} key The name to use to look up this function.
 * @param {function(!Blockly.Workspace):!Array.<!Element>} func The function to
 *     call when the given toolbox category is opened.
 */
Blockly.WorkspaceSvg.prototype.registerToolboxCategoryCallback = function(key,
    func) {
  if (typeof func != 'function') {
    throw TypeError('Toolbox category callbacks must be functions.');
  }
  this.toolboxCategoryCallbacks_[key] = func;
};

/**
 * Get the callback function associated with a given key, for populating
 * custom toolbox categories in this workspace.
 * @param {string} key The name to use to look up the function.
 * @return {?function(!Blockly.Workspace):!Array.<!Element>} The function
 *     corresponding to the given key for this workspace, or null if no function
 *     is registered.
 */
Blockly.WorkspaceSvg.prototype.getToolboxCategoryCallback = function(key) {
  return this.toolboxCategoryCallbacks_[key] || null;
};

/**
 * Remove a callback for a click on a custom category's name in the toolbox.
 * @param {string} key The name associated with the callback function.
 */
Blockly.WorkspaceSvg.prototype.removeToolboxCategoryCallback = function(key) {
  this.toolboxCategoryCallbacks_[key] = null;
};

/**
 * Look up the gesture that is tracking this touch stream on this workspace.
 * May create a new gesture.
 * @param {!Event} e Mouse event or touch event.
 * @return {Blockly.TouchGesture} The gesture that is tracking this touch
 *     stream, or null if no valid gesture exists.
 * @package
 */
Blockly.WorkspaceSvg.prototype.getGesture = function(e) {
  var isStart = (e.type == 'mousedown' || e.type == 'touchstart' ||
      e.type == 'pointerdown');

  var gesture = this.currentGesture_;
  if (gesture) {
    if (isStart && gesture.hasStarted()) {
      console.warn('Tried to start the same gesture twice.');
      // That's funny.  We must have missed a mouse up.
      // Cancel it, rather than try to retrieve all of the state we need.
      gesture.cancel();
      return null;
    }
    return gesture;
  }

  // No gesture existed on this workspace, but this looks like the start of a
  // new gesture.
  if (isStart) {
    this.currentGesture_ = new Blockly.TouchGesture(e, this);
    return this.currentGesture_;
  }
  // No gesture existed and this event couldn't be the start of a new gesture.
  return null;
};

/**
 * Clear the reference to the current gesture.
 * @package
 */
Blockly.WorkspaceSvg.prototype.clearGesture = function() {
  this.currentGesture_ = null;
};

/**
 * Cancel the current gesture, if one exists.
 * @package
 */
Blockly.WorkspaceSvg.prototype.cancelCurrentGesture = function() {
  if (this.currentGesture_) {
    this.currentGesture_.cancel();
  }
};

/**
 * Get the audio manager for this workspace.
 * @return {!Blockly.WorkspaceAudio} The audio manager for this workspace.
 */
Blockly.WorkspaceSvg.prototype.getAudioManager = function() {
  return this.audioManager_;
};

/**
 * Get the grid object for this workspace, or null if there is none.
 * @return {Blockly.Grid} The grid object for this workspace.
 * @package
 */
Blockly.WorkspaceSvg.prototype.getGrid = function() {
  return this.grid_;
};<|MERGE_RESOLUTION|>--- conflicted
+++ resolved
@@ -1164,15 +1164,11 @@
     // negligible changes in viewport top/left.
     return;
   }
-  var event = new Blockly.Events.ViewportChange(top, left, scale, this.id);
+  var event = new (Blockly.Events.get(Blockly.Events.VIEWPORT_CHANGE))(top,
+      left, scale, this.id);
   this.oldScale_ = scale;
   this.oldTop_ = top;
   this.oldLeft_ = left;
-<<<<<<< HEAD
-=======
-  var event = new (Blockly.Events.get(Blockly.Events.VIEWPORT_CHANGE))(top,
-      left, scale, this.id);
->>>>>>> 88625bc3
   Blockly.Events.fire(event);
 };
 
