/**
 * @license
 * Copyright 2011 Google LLC
 * SPDX-License-Identifier: Apache-2.0
 */

/**
 * @fileoverview Flyout tray containing blocks which may be created.
 */
'use strict';

/**
 * Flyout tray containing blocks which may be created.
 * @class
 */
goog.module('Blockly.Flyout');

const Tooltip = goog.require('Blockly.Tooltip');
const Variables = goog.require('Blockly.Variables');
const Xml = goog.require('Blockly.Xml');
const blocks = goog.require('Blockly.serialization.blocks');
const browserEvents = goog.require('Blockly.browserEvents');
const common = goog.require('Blockly.common');
const dom = goog.require('Blockly.utils.dom');
const eventUtils = goog.require('Blockly.Events.utils');
const idGenerator = goog.require('Blockly.utils.idGenerator');
<<<<<<< HEAD
const object = goog.require('Blockly.utils.object');
=======
>>>>>>> 61322294
const toolbox = goog.require('Blockly.utils.toolbox');
/* eslint-disable-next-line no-unused-vars */
const {BlockSvg} = goog.requireType('Blockly.BlockSvg');
/* eslint-disable-next-line no-unused-vars */
const {Block} = goog.requireType('Blockly.Block');
const {ComponentManager} = goog.require('Blockly.ComponentManager');
const {Coordinate} = goog.require('Blockly.utils.Coordinate');
const {DeleteArea} = goog.require('Blockly.DeleteArea');
/* eslint-disable-next-line no-unused-vars */
const {FlyoutButton} = goog.requireType('Blockly.FlyoutButton');
<<<<<<< HEAD
const {FlyoutBookmarks} = goog.require('Blockly.FlyoutBookmarks');
=======
>>>>>>> 61322294
const {FlyoutMetricsManager} = goog.require('Blockly.FlyoutMetricsManager');
/* eslint-disable-next-line no-unused-vars */
const {IFlyout} = goog.require('Blockly.IFlyout');
/* eslint-disable-next-line no-unused-vars */
const {Options} = goog.requireType('Blockly.Options');
/* eslint-disable-next-line no-unused-vars */
const {Rect} = goog.require('Blockly.utils.Rect');
const {ScrollbarPair} = goog.require('Blockly.ScrollbarPair');
const {Svg} = goog.require('Blockly.utils.Svg');
const {WorkspaceSvg} = goog.require('Blockly.WorkspaceSvg');
/** @suppress {extraRequire} */
goog.require('Blockly.Events.BlockCreate');
/** @suppress {extraRequire} */
goog.require('Blockly.Events.VarCreate');
/** @suppress {extraRequire} */
goog.require('Blockly.Gesture');
/** @suppress {extraRequire} */
goog.require('Blockly.Touch');
/** @suppress {extraRequire} */
goog.require('Blockly.blockRendering');


/**
 * Class for a flyout.
<<<<<<< HEAD
 * @param {!Options} workspaceOptions Dictionary of options for the
 *     workspace.
 * @constructor
=======
>>>>>>> 61322294
 * @abstract
 * @implements {IFlyout}
 * @extends {DeleteArea}
 * @alias Blockly.Flyout
 */
<<<<<<< HEAD
const Flyout = function(workspaceOptions) {
  Flyout.superClass_.constructor.call(this);
  workspaceOptions.setMetrics = this.setMetrics_.bind(this);

  /**
   * @type {!WorkspaceSvg}
   * @protected
   */
  this.workspace_ = new WorkspaceSvg(workspaceOptions);
  this.workspace_.setMetricsManager(
      new FlyoutMetricsManager(this.workspace_, this));
=======
class Flyout extends DeleteArea {
  /**
   * @param {!Options} workspaceOptions Dictionary of options for the
   *     workspace.
   */
  constructor(workspaceOptions) {
    super();
    workspaceOptions.setMetrics = this.setMetrics_.bind(this);

    /**
     * @type {!WorkspaceSvg}
     * @protected
     */
    this.workspace_ = new WorkspaceSvg(workspaceOptions);
    this.workspace_.setMetricsManager(
        new FlyoutMetricsManager(this.workspace_, this));

    this.workspace_.isFlyout = true;
    // Keep the workspace visibility consistent with the flyout's visibility.
    this.workspace_.setVisible(this.isVisible_);

    /**
     * The unique id for this component that is used to register with the
     * ComponentManager.
     * @type {string}
     */
    this.id = idGenerator.genUid();

    /**
     * Is RTL vs LTR.
     * @type {boolean}
     */
    this.RTL = !!workspaceOptions.RTL;

    /**
     * Whether the flyout should be laid out horizontally or not.
     * @type {boolean}
     * @package
     */
    this.horizontalLayout = false;

    /**
     * Position of the toolbox and flyout relative to the workspace.
     * @type {number}
     * @protected
     */
    this.toolboxPosition_ = workspaceOptions.toolboxPosition;

    /**
     * Opaque data that can be passed to Blockly.unbindEvent_.
     * @type {!Array<!Array>}
     * @private
     */
    this.eventWrappers_ = [];

    /**
     * Function that will be registered as a change listener on the workspace
     * to reflow when blocks in the flyout workspace change.
     * @type {?Function}
     * @private
     */
    this.reflowWrapper_ = null;
>>>>>>> 61322294

    /**
     * Function that disables blocks in the flyout based on max block counts
     * allowed in the target workspace. Registered as a change listener on the
     * target workspace.
     * @type {?Function}
     * @private
     */
    this.filterWrapper_ = null;

    /**
     * List of background mats that lurk behind each block to catch clicks
     * landing in the blocks' lakes and bays.
     * @type {!Array<!SVGElement>}
     * @private
     */
    this.mats_ = [];

    /**
     * List of visible buttons.
     * @type {!Array<!FlyoutButton>}
     * @protected
     */
    this.buttons_ = [];

    /**
     * List of event listeners.
     * @type {!Array<!Array>}
     * @private
     */
    this.listeners_ = [];

    /**
     * List of blocks that should always be disabled.
     * @type {!Array<!Block>}
     * @private
     */
    this.permanentlyDisabled_ = [];

    /**
     * Width of output tab.
     * @type {number}
     * @protected
     * @const
     */
    this.tabWidth_ = this.workspace_.getRenderer().getConstants().TAB_WIDTH;

    /**
     * The target workspace
     * @type {?WorkspaceSvg}
     * @package
     */
    this.targetWorkspace = null;

    /**
     * A list of blocks that can be reused.
     * @type {!Array<!BlockSvg>}
     * @private
     */
    this.recycledBlocks_ = [];

    /**
     * Does the flyout automatically close when a block is created?
     * @type {boolean}
     */
    this.autoClose = true;

    /**
     * Whether the flyout is visible.
     * @type {boolean}
     * @private
     */
    this.isVisible_ = false;

    /**
     * Whether the workspace containing this flyout is visible.
     * @type {boolean}
     * @private
     */
    this.containerVisible_ = true;

    /**
     * A map from blocks to the rects which are beneath them to act as input
     * targets.
     * @type {!WeakMap<!BlockSvg, !SVGElement>}
     * @private
     */
    this.rectMap_ = new WeakMap();

    /**
     * Corner radius of the flyout background.
     * @type {number}
     * @const
     */
    this.CORNER_RADIUS = 8;

    /**
     * Margin around the edges of the blocks in the flyout.
     * @type {number}
     * @const
     */
    this.MARGIN = this.CORNER_RADIUS;

    // TODO: Move GAP_X and GAP_Y to their appropriate files.

    /**
     * Gap between items in horizontal flyouts. Can be overridden with the "sep"
     * element.
     * @const {number}
     */
    this.GAP_X = this.MARGIN * 3;

    /**
     * Gap between items in vertical flyouts. Can be overridden with the "sep"
     * element.
     * @const {number}
     */
    this.GAP_Y = this.MARGIN * 3;

    /**
     * Top/bottom padding between scrollbar and edge of flyout background.
     * @type {number}
     * @const
     */
    this.SCROLLBAR_MARGIN = 2.5;

    /**
     * Width of flyout.
     * @type {number}
     * @protected
     */
    this.width_ = 0;

    /**
     * Height of flyout.
     * @type {number}
     * @protected
     */
    this.height_ = 0;

    // clang-format off
    /**
     * Range of a drag angle from a flyout considered "dragging toward
     * workspace". Drags that are within the bounds of this many degrees from
     * the orthogonal line to the flyout edge are considered to be "drags toward
     * the workspace".
     * Example:
     * Flyout                                                 Edge   Workspace
     * [block] /  <-within this angle, drags "toward workspace" |
     * [block] ---- orthogonal to flyout boundary ----          |
     * [block] \                                                |
     * The angle is given in degrees from the orthogonal.
     *
     * This is used to know when to create a new block and when to scroll the
     * flyout. Setting it to 360 means that all drags create a new block.
     * @type {number}
     * @protected
     */
    // clang-format on
    this.dragAngleRange_ = 70;

    /**
     * The path around the background of the flyout, which will be filled with a
     * background colour.
     * @type {?SVGPathElement}
     * @protected
     */
    this.svgBackground_ = null;

    /**
     * The root SVG group for the button or label.
     * @type {?SVGGElement}
     * @protected
     */
    this.svgGroup_ = null;
  }

  /**
   * Creates the flyout's DOM.  Only needs to be called once.  The flyout can
   * either exist as its own SVG element or be a g element nested inside a
   * separate SVG element.
   * @param {string|
   * !Svg<!SVGSVGElement>|
   * !Svg<!SVGGElement>} tagName The type of tag to
   *     put the flyout in. This should be <svg> or <g>.
   * @return {!SVGElement} The flyout's SVG group.
   */
<<<<<<< HEAD
  this.id = idGenerator.genUid();
=======
  createDom(tagName) {
    /*
    <svg | g>
      <path class="blocklyFlyoutBackground"/>
      <g class="blocklyFlyout"></g>
    </ svg | g>
    */
    // Setting style to display:none to start. The toolbox and flyout
    // hide/show code will set up proper visibility and size later.
    this.svgGroup_ = dom.createSvgElement(
        tagName, {'class': 'blocklyFlyout', 'style': 'display: none'}, null);
    this.svgBackground_ = dom.createSvgElement(
        Svg.PATH, {'class': 'blocklyFlyoutBackground'}, this.svgGroup_);
    this.svgGroup_.appendChild(this.workspace_.createDom());
    this.workspace_.getThemeManager().subscribe(
        this.svgBackground_, 'flyoutBackgroundColour', 'fill');
    this.workspace_.getThemeManager().subscribe(
        this.svgBackground_, 'flyoutOpacity', 'fill-opacity');
    return this.svgGroup_;
  }
>>>>>>> 61322294

  /**
   * Initializes the flyout.
   * @param {!WorkspaceSvg} targetWorkspace The workspace in which to
   *     create new blocks.
   */
  init(targetWorkspace) {
    this.targetWorkspace = targetWorkspace;
    this.workspace_.targetWorkspace = targetWorkspace;

    this.workspace_.scrollbar = new ScrollbarPair(
        this.workspace_, this.horizontalLayout, !this.horizontalLayout,
        'blocklyFlyoutScrollbar', this.SCROLLBAR_MARGIN);

    this.hide();

    Array.prototype.push.apply(
        this.eventWrappers_,
        browserEvents.conditionalBind(
            /** @type {!SVGGElement} */ (this.svgGroup_), 'wheel', this,
            this.wheel_));
    if (!this.autoClose) {
      this.filterWrapper_ = this.filterForCapacity_.bind(this);
      this.targetWorkspace.addChangeListener(this.filterWrapper_);
    }

    // Dragging the flyout up and down.
    Array.prototype.push.apply(
        this.eventWrappers_,
        browserEvents.conditionalBind(
            /** @type {!SVGPathElement} */ (this.svgBackground_), 'mousedown',
            this, this.onMouseDown_));

    // A flyout connected to a workspace doesn't have its own current gesture.
    this.workspace_.getGesture =
        this.targetWorkspace.getGesture.bind(this.targetWorkspace);

    // Get variables from the main workspace rather than the target workspace.
    this.workspace_.setVariableMap(this.targetWorkspace.getVariableMap());

    this.workspace_.createPotentialVariableMap();

    targetWorkspace.getComponentManager().addComponent({
      component: this,
      weight: 1,
      capabilities: [
        ComponentManager.Capability.DELETE_AREA,
        ComponentManager.Capability.DRAG_TARGET,
      ],
    });
  }

  /**
   * Dispose of this flyout.
   * Unlink from all DOM elements to prevent memory leaks.
   * @suppress {checkTypes}
   */
  dispose() {
    this.hide();
    this.workspace_.getComponentManager().removeComponent(this.id);
    browserEvents.unbind(this.eventWrappers_);
    if (this.filterWrapper_) {
      this.targetWorkspace.removeChangeListener(this.filterWrapper_);
      this.filterWrapper_ = null;
    }
    if (this.workspace_) {
      this.workspace_.getThemeManager().unsubscribe(this.svgBackground_);
      this.workspace_.targetWorkspace = null;
      this.workspace_.dispose();
      this.workspace_ = null;
    }
    if (this.svgGroup_) {
      dom.removeNode(this.svgGroup_);
      this.svgGroup_ = null;
    }
    this.svgBackground_ = null;
    this.targetWorkspace = null;
  }

  /**
   * Get the width of the flyout.
   * @return {number} The width of the flyout.
   */
  getWidth() {
    return this.width_;
  }

  /**
   * Get the height of the flyout.
   * @return {number} The width of the flyout.
   */
  getHeight() {
    return this.height_;
  }

  /**
   * Get the scale (zoom level) of the flyout. By default,
   * this matches the target workspace scale, but this can be overridden.
   * @return {number} Flyout workspace scale.
   */
  getFlyoutScale() {
    return this.targetWorkspace.scale;
  }

  /**
<<<<<<< HEAD
   * List of visible buttons.
   * @type {!Array<!FlyoutButton>}
   * @protected
=======
   * Get the workspace inside the flyout.
   * @return {!WorkspaceSvg} The workspace inside the flyout.
   * @package
>>>>>>> 61322294
   */
  getWorkspace() {
    return this.workspace_;
  }

  /**
   * Is the flyout visible?
   * @return {boolean} True if visible.
   */
  isVisible() {
    return this.isVisible_;
  }

  /**
<<<<<<< HEAD
   * List of blocks that should always be disabled.
   * @type {!Array<!Block>}
   * @private
=======
   * Set whether the flyout is visible. A value of true does not necessarily
   * mean that the flyout is shown. It could be hidden because its container is
   * hidden.
   * @param {boolean} visible True if visible.
>>>>>>> 61322294
   */
  setVisible(visible) {
    const visibilityChanged = (visible !== this.isVisible());

    this.isVisible_ = visible;
    if (visibilityChanged) {
      if (!this.autoClose) {
        // Auto-close flyouts are ignored as drag targets, so only non
        // auto-close flyouts need to have their drag target updated.
        this.workspace_.recordDragTargets();
      }
      this.updateDisplay_();
    }
  }

  /**
   * Set whether this flyout's container is visible.
   * @param {boolean} visible Whether the container is visible.
   */
  setContainerVisible(visible) {
    const visibilityChanged = (visible !== this.containerVisible_);
    this.containerVisible_ = visible;
    if (visibilityChanged) {
      this.updateDisplay_();
    }
  }

  /**
<<<<<<< HEAD
   * The target workspace
   * @type {?WorkspaceSvg}
   * @package
   */
  this.targetWorkspace = null;

  /**
   * The SVG group containt close flyout button.
   * @type {?SVGElement}
   * @private
   */
  this.closeButtonSVG_ = null;

  /**
   * Width SVG group closeButtonSVG_.
   * @type {number}
   * @const
   */
  this.WIDTH_CLOSE_BUTTON = 40;

   /**
   * Mouse down on closeButtonSVG_ event data.
   * @type {?browserEvents.Data}
   * @private
   */
  this.onMouseDownCloseWrapper_ = null;

  /**
   * A list of blocks that can be reused.
   * @type {!Array<!BlockSvg>}
   * @private
   */
  this.recycledBlocks_ = [];
};
object.inherits(Flyout, DeleteArea);

/**
 * Does the flyout automatically close when a block is created?
 * @type {boolean}
 */
Flyout.prototype.autoClose = false;

/**
 * Whether the flyout is visible.
 * @type {boolean}
 * @private
 */
Flyout.prototype.isVisible_ = false;

/**
 * Whether the workspace containing this flyout is visible.
 * @type {boolean}
 * @private
 */
Flyout.prototype.containerVisible_ = true;

/**
 * Corner radius of the flyout background.
 * @type {number}
 * @const
 */
Flyout.prototype.CORNER_RADIUS = 0;

/**
 * Margin around the edges of the blocks in the flyout.
 * @type {number}
 * @const
 */
Flyout.prototype.MARGIN = 8;

/**
 * Margin before first block or button in flyout
 * @type {number}
 * @const
 */
 Flyout.prototype.START_MARGIN = 52;

// TODO: Move GAP_X and GAP_Y to their appropriate files.

/**
 * Gap between items in horizontal flyouts. Can be overridden with the "sep"
 * element.
 * @const {number}
 */
Flyout.prototype.GAP_X = Flyout.prototype.MARGIN * 3;

/**
 * Gap between items in vertical flyouts. Can be overridden with the "sep"
 * element.
 * @const {number}
 */
Flyout.prototype.GAP_Y = Flyout.prototype.MARGIN * 3;

/**
 * Top/bottom padding between scrollbar and edge of flyout background.
 * @type {number}
 * @const
 */
Flyout.prototype.SCROLLBAR_MARGIN = 2.5;

/**
 * Width of flyout.
 * @type {number}
 * @protected
 */
Flyout.prototype.width_ = 0;

/**
 * Enable(false) / disable(true) auto calculate flyout width.
 * @type {number}
 * @protected
 */
Flyout.prototype.fixedWidth = false;

/**
 * Height of flyout.
 * @type {number}
 * @protected
 */
Flyout.prototype.height_ = 0;

/**
 * Range of a drag angle from a flyout considered "dragging toward workspace".
 * Drags that are within the bounds of this many degrees from the orthogonal
 * line to the flyout edge are considered to be "drags toward the workspace".
 * Example:
 * Flyout                                                  Edge   Workspace
 * [block] /  <-within this angle, drags "toward workspace" |
 * [block] ---- orthogonal to flyout boundary ----          |
 * [block] \                                                |
 * The angle is given in degrees from the orthogonal.
 *
 * This is used to know when to create a new block and when to scroll the
 * flyout. Setting it to 360 means that all drags create a new block.
 * @type {number}
 * @protected
 */
Flyout.prototype.dragAngleRange_ = 70;

/**
 * Disable mouse events above flyout. It's needed for prevent bugs when user
 * dragging resizer or move some block above flyout
 * @type {boolean}
 */
Flyout.prototype.disableBlocksMouseEvents = false;

/**
 * Creates the flyout's DOM.  Only needs to be called once.  The flyout can
 * either exist as its own SVG element or be a g element nested inside a
 * separate SVG element.
 * @param {string|
 * !Svg<!SVGSVGElement>|
 * !Svg<!SVGGElement>} tagName The type of tag to
 *     put the flyout in. This should be <svg> or <g>.
 * @return {!SVGElement} The flyout's SVG group.
 */
Flyout.prototype.createDom = function(tagName) {
  /*
  <svg | g>
    <path class="blocklyFlyoutBackground"/>
    <g class="blocklyFlyout"></g>
  </ svg | g>
  */
  // Setting style to display:none to start. The toolbox and flyout
  // hide/show code will set up proper visibility and size later.
  this.svgGroup_ = dom.createSvgElement(tagName, {'class': 'blocklyFlyout', 'style': 'display: none'}, null);
  this.svgBackground_ = dom.createSvgElement(Svg.PATH, {'class': 'blocklyFlyoutBackground'}, this.svgGroup_);
  this.svgGroup_.appendChild(this.workspace_.createDom());
  this.workspace_.getThemeManager().subscribe(this.svgBackground_, 'flyoutBackgroundColour', 'fill');
  this.workspace_.getThemeManager().subscribe(this.svgBackground_, 'flyoutOpacity', 'fill-opacity');
  
  this.flyoutBookmarks_ = new FlyoutBookmarks(this);

  return this.svgGroup_;
};

/**
 * Initializes the flyout.
 * @param {!WorkspaceSvg} targetWorkspace The workspace in which to
 *     create new blocks.
 */
Flyout.prototype.init = function(targetWorkspace) {
  this.targetWorkspace = targetWorkspace;
  this.workspace_.targetWorkspace = targetWorkspace;

  this.workspace_.scrollbar = new ScrollbarPair(
      this.workspace_, this.horizontalLayout, !this.horizontalLayout,
      'blocklyFlyoutScrollbar', this.SCROLLBAR_MARGIN);

  this.hide();

  const wheelEvent = browserEvents.conditionalBind(this.svgGroup_, 'wheel', this, this.wheel_);
  Array.prototype.push.apply(this.eventWrappers_, wheelEvent);

  if (!this.autoClose) {
    this.filterWrapper_ = this.filterForCapacity_.bind(this);
    this.targetWorkspace.addChangeListener(this.filterWrapper_);
  }

  // Dragging the flyout up and down.
  Array.prototype.push.apply(
      this.eventWrappers_,
      browserEvents.conditionalBind(
          this.svgBackground_, 'mousedown', this, this.onMouseDown_));

  // A flyout connected to a workspace doesn't have its own current gesture.
  this.workspace_.getGesture =
      this.targetWorkspace.getGesture.bind(this.targetWorkspace);

  // Get variables from the main workspace rather than the target workspace.
  this.workspace_.setVariableMap(this.targetWorkspace.getVariableMap());

  this.workspace_.createPotentialVariableMap();

  targetWorkspace.getComponentManager().addComponent({
    component: this,
    weight: 1,
    capabilities: [
      ComponentManager.Capability.DRAG_TARGET,
    ],
  });
};

/**
 * Dispose of this flyout.
 * Unlink from all DOM elements to prevent memory leaks.
 * @suppress {checkTypes}
 */
Flyout.prototype.dispose = function() {
  this.hide();
  this.workspace_.getComponentManager().removeComponent(this.id);
  browserEvents.unbind(this.eventWrappers_);

  if (this.filterWrapper_) {
    this.targetWorkspace.removeChangeListener(this.filterWrapper_);
    this.filterWrapper_ = null;
  }

  if (this.workspace_) {
    this.workspace_.getThemeManager().unsubscribe(this.svgBackground_);
    this.workspace_.targetWorkspace = null;
    this.workspace_.dispose();
    this.workspace_ = null;
  }
  
  this.removeZoomControls_();

  if (this.svgGroup_) {
    dom.removeNode(this.svgGroup_);
    this.svgGroup_ = null;
  }

  this.svgBackground_ = null;
  this.targetWorkspace = null;
};

/**
 * Get the width of the flyout.
 * @return {number} The width of the flyout.
 */
Flyout.prototype.getWidth = function() {
  return this.width_;
};

/**
 * Get the height of the flyout.
 * @return {number} The width of the flyout.
 */
Flyout.prototype.getHeight = function() {
  return this.height_;
};

/**
 * Get the workspace inside the flyout.
 * @return {!WorkspaceSvg} The workspace inside the flyout.
 * @package
 */
Flyout.prototype.getWorkspace = function() {
  return this.workspace_;
};

/**
 * Is the flyout visible?
 * @return {boolean} True if visible.
 */
Flyout.prototype.isVisible = function() {
  return this.isVisible_;
};

/**
 * Set whether the flyout is visible. A value of true does not necessarily mean
 * that the flyout is shown. It could be hidden because its container is hidden.
 * @param {boolean} visible True if visible.
 */
Flyout.prototype.setVisible = function(visible) {
  const visibilityChanged = (visible !== this.isVisible());
=======
   * Update the display property of the flyout based whether it thinks it should
   * be visible and whether its containing workspace is visible.
   * @private
   */
  updateDisplay_() {
    let show = true;
    if (!this.containerVisible_) {
      show = false;
    } else {
      show = this.isVisible();
    }
    this.svgGroup_.style.display = show ? 'block' : 'none';
    // Update the scrollbar's visibility too since it should mimic the
    // flyout's visibility.
    this.workspace_.scrollbar.setContainerVisible(show);
  }

  /**
   * Update the view based on coordinates calculated in position().
   * @param {number} width The computed width of the flyout's SVG group
   * @param {number} height The computed height of the flyout's SVG group.
   * @param {number} x The computed x origin of the flyout's SVG group.
   * @param {number} y The computed y origin of the flyout's SVG group.
   * @protected
   */
  positionAt_(width, height, x, y) {
    this.svgGroup_.setAttribute('width', width);
    this.svgGroup_.setAttribute('height', height);
    this.workspace_.setCachedParentSvgSize(width, height);

    if (this.svgGroup_.tagName === 'svg') {
      const transform = 'translate(' + x + 'px,' + y + 'px)';
      dom.setCssTransform(this.svgGroup_, transform);
    } else {
      // IE and Edge don't support CSS transforms on SVG elements so
      // it's important to set the transform on the SVG element itself
      const transform = 'translate(' + x + ',' + y + ')';
      this.svgGroup_.setAttribute('transform', transform);
    }

    // Update the scrollbar (if one exists).
    const scrollbar = this.workspace_.scrollbar;
    if (scrollbar) {
      // Set the scrollbars origin to be the top left of the flyout.
      scrollbar.setOrigin(x, y);
      scrollbar.resize();
      // If origin changed and metrics haven't changed enough to trigger
      // reposition in resize, we need to call setPosition. See issue #4692.
      if (scrollbar.hScroll) {
        scrollbar.hScroll.setPosition(
            scrollbar.hScroll.position.x, scrollbar.hScroll.position.y);
      }
      if (scrollbar.vScroll) {
        scrollbar.vScroll.setPosition(
            scrollbar.vScroll.position.x, scrollbar.vScroll.position.y);
      }
    }
  }

  /**
   * Hide and empty the flyout.
   */
  hide() {
    if (!this.isVisible()) {
      return;
    }
    this.setVisible(false);
    // Delete all the event listeners.
    for (let i = 0, listen; (listen = this.listeners_[i]); i++) {
      browserEvents.unbind(listen);
    }
    this.listeners_.length = 0;
    if (this.reflowWrapper_) {
      this.workspace_.removeChangeListener(this.reflowWrapper_);
      this.reflowWrapper_ = null;
    }
    // Do NOT delete the blocks here.  Wait until Flyout.show.
    // https://neil.fraser.name/news/2014/08/09/
  }

  /**
   * Show and populate the flyout.
   * @param {!toolbox.FlyoutDefinition|string} flyoutDef Contents to display
   *     in the flyout. This is either an array of Nodes, a NodeList, a
   *     toolbox definition, or a string with the name of the dynamic category.
   */
  show(flyoutDef) {
    this.workspace_.setResizesEnabled(false);
    this.hide();
    this.clearOldBlocks_();

    // Handle dynamic categories, represented by a name instead of a list.
    if (typeof flyoutDef === 'string') {
      flyoutDef = this.getDynamicCategoryContents_(flyoutDef);
    }
    this.setVisible(true);

    // Parse the Array, Node or NodeList into a a list of flyout items.
    const parsedContent = toolbox.convertFlyoutDefToJsonArray(flyoutDef);
    const flyoutInfo =
        /** @type {{contents:!Array<!Object>, gaps:!Array<number>}} */ (
            this.createFlyoutInfo_(parsedContent));

    this.layout_(flyoutInfo.contents, flyoutInfo.gaps);

    // IE 11 is an incompetent browser that fails to fire mouseout events.
    // When the mouse is over the background, deselect all blocks.
    const deselectAll =
        /** @this {Flyout} */
        function() {
          const topBlocks = this.workspace_.getTopBlocks(false);
          for (let i = 0, block; (block = topBlocks[i]); i++) {
            block.removeSelect();
          }
        };

    this.listeners_.push(browserEvents.conditionalBind(
        /** @type {!SVGPathElement} */ (this.svgBackground_), 'mouseover', this,
        deselectAll));

    if (this.horizontalLayout) {
      this.height_ = 0;
    } else {
      this.width_ = 0;
    }
    this.workspace_.setResizesEnabled(true);
    this.reflow();

    this.filterForCapacity_();

    // Correctly position the flyout's scrollbar when it opens.
    this.position();

    this.reflowWrapper_ = this.reflow.bind(this);
    this.workspace_.addChangeListener(this.reflowWrapper_);
    this.emptyRecycledBlocks_();
  }

  /**
   * Create the contents array and gaps array necessary to create the layout for
   * the flyout.
   * @param {!toolbox.FlyoutItemInfoArray} parsedContent The array
   *     of objects to show in the flyout.
   * @return {{contents:Array<Object>, gaps:Array<number>}} The list of contents
   *     and gaps needed to lay out the flyout.
   * @private
   */
  createFlyoutInfo_(parsedContent) {
    const contents = [];
    const gaps = [];
    this.permanentlyDisabled_.length = 0;
    const defaultGap = this.horizontalLayout ? this.GAP_X : this.GAP_Y;
    for (let i = 0, contentInfo; (contentInfo = parsedContent[i]); i++) {
      if (contentInfo['custom']) {
        const customInfo =
            /** @type {!toolbox.DynamicCategoryInfo} */ (contentInfo);
        const categoryName = customInfo['custom'];
        const flyoutDef = this.getDynamicCategoryContents_(categoryName);
        const parsedDynamicContent = /** @type {!toolbox.FlyoutItemInfoArray} */
            (toolbox.convertFlyoutDefToJsonArray(flyoutDef));
        // Replace the element at i with the dynamic content it represents.
        parsedContent.splice.apply(
            parsedContent, [i, 1].concat(parsedDynamicContent));
        contentInfo = parsedContent[i];
      }
>>>>>>> 61322294

      switch (contentInfo['kind'].toUpperCase()) {
        case 'BLOCK': {
          const blockInfo = /** @type {!toolbox.BlockInfo} */ (contentInfo);
          const block = this.createFlyoutBlock_(blockInfo);
          contents.push({type: 'block', block: block});
          this.addBlockGap_(blockInfo, gaps, defaultGap);
          break;
        }
        case 'SEP': {
          const sepInfo = /** @type {!toolbox.SeparatorInfo} */ (contentInfo);
          this.addSeparatorGap_(sepInfo, gaps, defaultGap);
          break;
        }
        case 'LABEL': {
          const labelInfo = /** @type {!toolbox.LabelInfo} */ (contentInfo);
          // A label is a button with different styling.
          const label = this.createButton_(labelInfo, /** isLabel */ true);
          contents.push({type: 'button', button: label});
          gaps.push(defaultGap);
          break;
        }
        case 'BUTTON': {
          const buttonInfo = /** @type {!toolbox.ButtonInfo} */ (contentInfo);
          const button = this.createButton_(buttonInfo, /** isLabel */ false);
          contents.push({type: 'button', button: button});
          gaps.push(defaultGap);
          break;
        }
      }
    }
<<<<<<< HEAD
    this.updateDisplay_();
  }
};

/**
 * Set whether this flyout's container is visible.
 * @param {boolean} visible Whether the container is visible.
 */
Flyout.prototype.setContainerVisible = function(visible) {
  const visibilityChanged = (visible !== this.containerVisible_);
  this.containerVisible_ = visible;
  if (visibilityChanged) {
    this.updateDisplay_();
=======
    return {contents: contents, gaps: gaps};
>>>>>>> 61322294
  }

<<<<<<< HEAD
/**
 * Update the display property of the flyout based whether it thinks it should
 * be visible and whether its containing workspace is visible.
 * @private
 */
Flyout.prototype.updateDisplay_ = function() {
  let show = true;
  if (!this.containerVisible_) {
    show = false;
  } else {
    show = this.isVisible();
=======
  /**
   * Gets the flyout definition for the dynamic category.
   * @param {string} categoryName The name of the dynamic category.
   * @return {!toolbox.FlyoutDefinition} The definition of the
   *     flyout in one of its many forms.
   * @private
   */
  getDynamicCategoryContents_(categoryName) {
    // Look up the correct category generation function and call that to get a
    // valid XML list.
    const fnToApply =
        this.workspace_.targetWorkspace.getToolboxCategoryCallback(
            categoryName);
    if (typeof fnToApply !== 'function') {
      throw TypeError(
          'Couldn\'t find a callback function when opening' +
          ' a toolbox category.');
    }
    return fnToApply(this.workspace_.targetWorkspace);
>>>>>>> 61322294
  }

<<<<<<< HEAD
/**
 * The function to be called when close button is clicked.
 * @type {?function(!FieldImage)}
 * @private
 */
Flyout.prototype.onCloseHandler_ = function() {
   this.hide(true);
};

/**
 * Create close button for flyout.
 * @protected
 */
Flyout.prototype.createCloseButton_ = function() {
  this.removeCloseButton_();

  this.closeButtonSVG_ = dom.createSvgElement(Svg.SVG, {
    'stroke': 'grey',
    'stroke-width': '2',
    'stroke-linecap': 'round',
  });
  this.closeButtonSVG_.classList.add('blocklyFlyoutCloseButton');

  const flyoutSVG = this.workspace_.getParentSvg();
  const flyoutParentEl = flyoutSVG.parentElement;

  const flyoutClientRect = flyoutSVG.getBoundingClientRect();
  const flyoutParentClientRect = flyoutParentEl.getBoundingClientRect();

  const top = flyoutClientRect.top - flyoutParentClientRect.top;
  const left = flyoutClientRect.right - flyoutParentClientRect.left;

  this.closeButtonSVG_.style.top = `${top}px`;
  this.closeButtonSVG_.style.left = `${left}px`;

  // insert close button after the flyout svg
  flyoutParentEl.insertBefore(this.closeButtonSVG_, flyoutSVG.nextSibling);

  this.onMouseDownCloseWrapper_ = browserEvents.conditionalBind(this.closeButtonSVG_, 'click', this, this.onCloseHandler_);

  dom.createSvgElement(
    Svg.PATH, {
      'class': 'blocklyFlyoutBackground',
      'd': 'M 0 0 h 22 a 8 8 0 0 1 8 8 v 24 a 8 8 0 0 1 -8 8 h -22 z',
      'stroke': 'none',
    }, this.closeButtonSVG_);

  // Create left arrow
  dom.createSvgElement(Svg.LINE, {
    'x1': 10,
    'y1': 20,
    'x2': 16,
    'y2': 15,
  }, this.closeButtonSVG_);

  dom.createSvgElement(Svg.LINE, {
    'x1': 10,
    'y1': 20,
    'x2': 16,
    'y2': 25,
  }, this.closeButtonSVG_);
};

Flyout.prototype.removeCloseButton_ = function() {
  if (this.onMouseDownCloseWrapper_) {
    browserEvents.unbind(this.onMouseDownCloseWrapper_);
    this.onMouseDownCloseWrapper_ = null;
  }

  if (this.closeButtonSVG_) {
    dom.removeNode(this.closeButtonSVG_);
    this.closeButtonSVG_ = null;
  }
};

Flyout.prototype.createFlyoutEndShadow_ = function() {
  this.removeFlyoutEndShadow_();

  this.flyoutEndShadowDiv_ = document.createElement('div');
  this.flyoutEndShadowDiv_.classList.add('blocklyFlyoutEndShadow');

  const flyoutSVG = this.workspace_.getParentSvg();
  const flyoutParentEl = flyoutSVG.parentElement;

  const flyoutClientRect = flyoutSVG.getBoundingClientRect();
  const flyoutParentClientRect = flyoutParentEl.getBoundingClientRect();

  const top = flyoutClientRect.top - flyoutParentClientRect.top;
  const left = flyoutClientRect.right - flyoutParentClientRect.left - 10; // 10px width of shadow, see css.js

  this.flyoutEndShadowDiv_.style.top = `${top}px`;
  this.flyoutEndShadowDiv_.style.left = `${left}px`;
  this.flyoutEndShadowDiv_.style.height = `${flyoutSVG.getBBox().height}px`;

  // insert close button after the flyout svg
  flyoutParentEl.insertBefore(this.flyoutEndShadowDiv_, flyoutSVG.nextSibling);
};

Flyout.prototype.removeFlyoutEndShadow_ = function() {
  if (this.flyoutEndShadowDiv_) {
    this.flyoutEndShadowDiv_.remove();
  }
};

Flyout.prototype.createZoomControls_ = function() {
  if (this.flyoutTopPanel_) {
    this.resizeZoomControls_();
    return;
  }

  const flyoutSVG = this.workspace_.getParentSvg();
  const flyoutParentEl = flyoutSVG.parentElement;

  const flyoutClientRect = flyoutSVG.getBoundingClientRect();
  const flyoutParentClientRect = flyoutParentEl.getBoundingClientRect();

  const top = flyoutClientRect.top - flyoutParentClientRect.top;
  const left = flyoutClientRect.left - flyoutParentClientRect.left;

  this.flyoutTopPanel_ = document.createElement('div');
  this.flyoutTopPanel_.classList.add('blocklyFlyoutZoomControlContainer');
  this.flyoutTopPanel_.style.top = `${top}px`;
  this.flyoutTopPanel_.style.left = `${left}px`;
  this.flyoutTopPanel_.style.width = `${this.width_}px`;

  // insert close button after the flyout svg
  flyoutParentEl.insertBefore(this.flyoutTopPanel_, flyoutSVG.nextSibling);

  this.zoomButtonsGroup_ = dom.createSvgElement(Svg.SVG, {
    'width': '42px',
    'height': '18px',
  }, this.flyoutTopPanel_);

  this.zoomInButtonSvg_ = dom.createSvgElement(Svg.SVG, {
    'class': 'blocklyFlyoutZoomControl',
    'viewBox': "0 0 512 512",
    'width': '18px',
    'x': '24',
  }, this.zoomButtonsGroup_);

  dom.createSvgElement(
    Svg.ELLIPSE, {
      'stroke': '#000000',
      'stroke-width': '20',
      'fill-opacity': '0',
      'ry': '245',
      'rx': '245',
      'cy': '256',
      'cx': '256',
      'fill': 'none',
      'shape-rendering': 'geometricPrecision',
    }, this.zoomInButtonSvg_
  );

  dom.createSvgElement(
    Svg.LINE, {
      'stroke': '#000000',
      'y2': '256',
      'x2': '383.90273',
      'y1': '256',
      'x1': '128.09724',
      'fill-opacity': '0',
      'stroke-width': '20',
      'fill': 'none',
    }, this.zoomInButtonSvg_
  );

  dom.createSvgElement(
    Svg.LINE, {
      'stroke': '#000000',
      'x2': '256',
      'y2': '383.90273',
      'x1': '256',
      'y1': '128.09724',
      'fill-opacity': '0',
      'stroke-width': '20',
      'fill': 'none',
    }, this.zoomInButtonSvg_
  );

  dom.createSvgElement(
    Svg.RECT, {
      'width': '512',
      'height': '512',
      'fill': 'transparent',
    }, this.zoomInButtonSvg_
  );

  this.zoomOutButtonSvg_ = dom.createSvgElement(Svg.SVG, {
    'class': 'blocklyFlyoutZoomControl',
    'viewBox': "0 0 512 512",
    'width': '18px',
  }, this.zoomButtonsGroup_);

  dom.createSvgElement(
    Svg.ELLIPSE, {
      'stroke': '#000000',
      'stroke-width': '20',
      'fill-opacity': '0',
      'ry': '245',
      'rx': '245',
      'cy': '256',
      'cx': '256',
      'fill': 'none',
      'shape-rendering': 'geometricPrecision',
    }, this.zoomOutButtonSvg_
  );

  dom.createSvgElement(
    Svg.LINE, {
      'stroke': '#000000',
      'y2': '256',
      'x2': '383.90273',
      'y1': '256',
      'x1': '128.09724',
      'fill-opacity': '0',
      'stroke-width': '20',
      'fill': 'none',
    }, this.zoomOutButtonSvg_
  );

  dom.createSvgElement(
    Svg.RECT, {
      'width': '512',
      'height': '512',
      'fill': 'transparent',
    }, this.zoomOutButtonSvg_
  );

  this.zoomInButtonSvg_.addEventListener('click', this.zoomIn_.bind(this));
  this.zoomOutButtonSvg_.addEventListener('click', this.zoomOut_.bind(this));
  this.zoomInButtonSvg_.addEventListener('dblclick', (e) => {
    e.stopPropagation();
    e.preventDefault();
  });
  this.zoomOutButtonSvg_.addEventListener('dblclick', (e) => {
    e.stopPropagation();
    e.preventDefault();
  });
};

Flyout.prototype.resizeZoomControls_ = function() {
  if (!this.flyoutTopPanel_) return;

  this.flyoutTopPanel_.style.width = `${this.width_}px`;
};

Flyout.prototype.zoomIn_ = function(e) {
  e.stopPropagation();
  e.preventDefault();
  const scale = this.workspace_.scale + 0.1;

  this.workspace_.setScale(scale);
  this.position();
  eventUtils.fire(new (eventUtils.get(eventUtils.FLYOUT_ZOOM))(this.getWorkspace().id, scale));
};

Flyout.prototype.zoomOut_ = function(e) {
  e.stopPropagation();
  e.preventDefault();
  const scale = this.workspace_.scale - 0.1;

  this.workspace_.setScale(scale);
  this.position();
  eventUtils.fire(new (eventUtils.get(eventUtils.FLYOUT_ZOOM))(this.getWorkspace().id, scale));
};

Flyout.prototype.removeZoomControls_ = function() {
  if (this.flyoutTopPanel_) {
    this.zoomInButtonSvg_.removeEventListener('click', this.zoomIn_);
    this.zoomOutButtonSvg_.removeEventListener('click', this.zoomOut_);
    this.flyoutTopPanel_.remove();
    this.flyoutTopPanel_ = null;
  }
};


/**
 * Update the view based on coordinates calculated in position().
 * @param {number} width The computed width of the flyout's SVG group
 * @param {number} height The computed height of the flyout's SVG group.
 * @param {number} x The computed x origin of the flyout's SVG group.
 * @param {number} y The computed y origin of the flyout's SVG group.
 * @protected
 */
Flyout.prototype.positionAt_ = function(width, height, x, y) {
  this.svgGroup_.setAttribute('width', (width + this.WIDTH_CLOSE_BUTTON));
  this.svgGroup_.setAttribute('height', height);
  this.workspace_.setCachedParentSvgSize(width, height);

  if (this.svgGroup_.tagName === 'svg') {
    const transform = 'translate(' + x + 'px,' + y + 'px)';
    dom.setCssTransform(this.svgGroup_, transform);
  } else {
    // IE and Edge don't support CSS transforms on SVG elements so
    // it's important to set the transform on the SVG element itself
    const transform = 'translate(' + x + ',' + y + ')';
    this.svgGroup_.setAttribute('transform', transform);
  }

  if (!this.workspace_.isVisible_) {
    this.createCloseButton_();
    this.createFlyoutEndShadow_();
    this.createZoomControls_();
    this.flyoutBookmarks_.show();
  }

  // Update the scrollbar (if one exists).
  const scrollbar = this.workspace_.scrollbar;
  if (scrollbar) {
    // Set the scrollbars origin to be the top left of the flyout.
    scrollbar.setOrigin(x, y);
    scrollbar.resize();
    // If origin changed and metrics haven't changed enough to trigger
    // reposition in resize, we need to call setPosition. See issue #4692.
    if (scrollbar.hScroll) {
      scrollbar.hScroll.setPosition(
          scrollbar.hScroll.position.x, scrollbar.hScroll.position.y);
    }
    if (scrollbar.vScroll) {
      scrollbar.vScroll.setPosition(
          scrollbar.vScroll.position.x, scrollbar.vScroll.position.y);
=======
  /**
   * Creates a flyout button or a flyout label.
   * @param {!toolbox.ButtonOrLabelInfo} btnInfo
   *    The object holding information about a button or a label.
   * @param {boolean} isLabel True if the button is a label, false otherwise.
   * @return {!FlyoutButton} The object used to display the button in the
   *    flyout.
   * @private
   */
  createButton_(btnInfo, isLabel) {
    const {FlyoutButton} = goog.module.get('Blockly.FlyoutButton');
    if (!FlyoutButton) {
      throw Error('Missing require for Blockly.FlyoutButton');
    }
    const curButton = new FlyoutButton(
        this.workspace_,
        /** @type {!WorkspaceSvg} */ (this.targetWorkspace), btnInfo, isLabel);
    return curButton;
  }

  /**
   * Create a block from the xml and permanently disable any blocks that were
   * defined as disabled.
   * @param {!toolbox.BlockInfo} blockInfo The info of the block.
   * @return {!BlockSvg} The block created from the blockInfo.
   * @private
   */
  createFlyoutBlock_(blockInfo) {
    let block;
    if (blockInfo['blockxml']) {
      const xml = typeof blockInfo['blockxml'] === 'string' ?
          Xml.textToDom(blockInfo['blockxml']) :
          blockInfo['blockxml'];
      block = this.getRecycledBlock_(xml.getAttribute('type'));
      if (!block) {
        block = Xml.domToBlock(xml, this.workspace_);
      }
    } else {
      block = this.getRecycledBlock_(blockInfo['type']);
      if (!block) {
        if (blockInfo['enabled'] === undefined) {
          blockInfo['enabled'] = blockInfo['disabled'] !== 'true' &&
              blockInfo['disabled'] !== true;
        }
        block = blocks.append(
            /** @type {blocks.State} */ (blockInfo), this.workspace_);
      }
    }

    if (!block.isEnabled()) {
      // Record blocks that were initially disabled.
      // Do not enable these blocks as a result of capacity filtering.
      this.permanentlyDisabled_.push(block);
>>>>>>> 61322294
    }
    return /** @type {!BlockSvg} */ (block);
  }
<<<<<<< HEAD
};

/**
 * Hide and empty the flyout.
 */
Flyout.prototype.hide = function(isButton = false) {
  if (!this.isVisible()) return;

  this.setVisible(false);

  this.removeCloseButton_();
  this.removeFlyoutEndShadow_();
  this.removeZoomControls_();
  this.flyoutBookmarks_.hide();

  eventUtils.fire(new (eventUtils.get(eventUtils.FLYOUT_HIDE))(this.getWorkspace().id, isButton));
  // Delete all the event listeners.
  for (let i = 0, listen; (listen = this.listeners_[i]); i++) {
    browserEvents.unbind(listen);
  }

  this.listeners_.length = 0;

  if (this.reflowWrapper_) {
    this.workspace_.removeChangeListener(this.reflowWrapper_);
    this.reflowWrapper_ = null;
  }
  // Do NOT delete the blocks here.  Wait until Flyout.show.
  // https://neil.fraser.name/news/2014/08/09/
};

/**
 * Show and populate the flyout.
 * @param {!toolbox.FlyoutDefinition|string} flyoutDef Contents to display
 *     in the flyout. This is either an array of Nodes, a NodeList, a
 *     toolbox definition, or a string with the name of the dynamic category.
 */
Flyout.prototype.show = function(flyoutDef) {
  this.workspace_.setResizesEnabled(false);
  this.hide();
  this.clearOldBlocks_();

  // Handle dynamic categories, represented by a name instead of a list.
  if (typeof flyoutDef === 'string') {
    flyoutDef = this.getDynamicCategoryContents_(flyoutDef);
  }
  this.setVisible(true);

  eventUtils.fire(new (eventUtils.get(eventUtils.FLYOUT_SHOW))(this.getWorkspace().id));

  // Parse the Array, Node or NodeList into a a list of flyout items.
  const parsedContent = toolbox.convertFlyoutDefToJsonArray(flyoutDef);
  const flyoutInfo = /** @type {{contents:!Array<!Object>, gaps:!Array<number>}} */ (this.createFlyoutInfo_(parsedContent));

  this.layout_(flyoutInfo.contents, flyoutInfo.gaps);

  // IE 11 is an incompetent browser that fails to fire mouseout events.
  // When the mouse is over the background, deselect all blocks.
  const deselectAll =
      /** @this {Flyout} */
      function() {
        const topBlocks = this.workspace_.getTopBlocks(false);
        for (let i = 0, block; (block = topBlocks[i]); i++) {
          block.removeSelect();
        }
      };

  this.listeners_.push(browserEvents.conditionalBind(
      this.svgBackground_, 'mouseover', this, deselectAll));

  if (this.horizontalLayout) {
    if (!this.height_) this.height_ = 0;
  } else {
    if (!this.width_) this.width_ = 0;
  }

  this.workspace_.setResizesEnabled(true);
  this.reflow();

  this.filterForCapacity_();

  // Correctly position the flyout's scrollbar when it opens.
  this.position();

  this.reflowWrapper_ = this.reflow.bind(this);
  this.workspace_.addChangeListener(this.reflowWrapper_);
  this.emptyRecycledBlocks_();
};

/**
 * Create the contents array and gaps array necessary to create the layout for
 * the flyout.
 * @param {!toolbox.FlyoutItemInfoArray} parsedContent The array
 *     of objects to show in the flyout.
 * @return {{contents:Array<Object>, gaps:Array<number>}} The list of contents
 *     and gaps needed to lay out the flyout.
 * @private
 */
Flyout.prototype.createFlyoutInfo_ = function(parsedContent) {
  const contents = [];
  const gaps = [];
  this.permanentlyDisabled_.length = 0;
  const defaultGap = this.horizontalLayout ? this.GAP_X : this.GAP_Y;
  for (let i = 0, contentInfo; (contentInfo = parsedContent[i]); i++) {
    if (contentInfo['custom']) {
      const customInfo =
          /** @type {!toolbox.DynamicCategoryInfo} */ (contentInfo);
      const categoryName = customInfo['custom'];
      const flyoutDef = this.getDynamicCategoryContents_(categoryName);
      const parsedDynamicContent = /** @type {!toolbox.FlyoutItemInfoArray} */
          (toolbox.convertFlyoutDefToJsonArray(flyoutDef));
      // Replace the element at i with the dynamic content it represents.
      parsedContent.splice.apply(
          parsedContent, [i, 1].concat(parsedDynamicContent));
      contentInfo = parsedContent[i];
=======

  /**
   * Returns a block from the array of recycled blocks with the given type, or
   * undefined if one cannot be found.
   * @param {string} blockType The type of the block to try to recycle.
   * @return {(!BlockSvg|undefined)} The recycled block, or undefined if
   *     one could not be recycled.
   * @private
   */
  getRecycledBlock_(blockType) {
    let index = -1;
    for (let i = 0; i < this.recycledBlocks_.length; i++) {
      if (this.recycledBlocks_[i].type === blockType) {
        index = i;
        break;
      }
    }
    return index === -1 ? undefined : this.recycledBlocks_.splice(index, 1)[0];
  }

  /**
   * Adds a gap in the flyout based on block info.
   * @param {!toolbox.BlockInfo} blockInfo Information about a block.
   * @param {!Array<number>} gaps The list of gaps between items in the flyout.
   * @param {number} defaultGap The default gap between one element and the
   *     next.
   * @private
   */
  addBlockGap_(blockInfo, gaps, defaultGap) {
    let gap;
    if (blockInfo['gap']) {
      gap = parseInt(blockInfo['gap'], 10);
    } else if (blockInfo['blockxml']) {
      const xml = typeof blockInfo['blockxml'] === 'string' ?
          Xml.textToDom(blockInfo['blockxml']) :
          blockInfo['blockxml'];
      gap = parseInt(xml.getAttribute('gap'), 10);
>>>>>>> 61322294
    }
    gaps.push(isNaN(gap) ? defaultGap : gap);
  }

<<<<<<< HEAD
    switch (contentInfo['kind'].toUpperCase()) {
      case 'BLOCK': {
        const blockInfo = /** @type {!toolbox.BlockInfo} */ (contentInfo);
        const block = this.createFlyoutBlock_(blockInfo);
        contents.push({type: 'block', block: block});
        this.addBlockGap_(blockInfo, gaps, defaultGap);
        break;
      }
      case 'SEP': {
        const sepInfo = /** @type {!toolbox.SeparatorInfo} */ (contentInfo);
        this.addSeparatorGap_(sepInfo, gaps, defaultGap);
        break;
      }
      case 'LABEL': {
        const labelInfo = /** @type {!toolbox.LabelInfo} */ (contentInfo);
        // A label is a button with different styling.
        const label = this.createButton_(labelInfo, /** isLabel */ true);
        contents.push({type: 'button', button: label});
        gaps.push(defaultGap);
        break;
      }
      case 'BUTTON': {
        const buttonInfo = /** @type {!toolbox.ButtonInfo} */ (contentInfo);
        const button = this.createButton_(buttonInfo, /** isLabel */ false);
        contents.push({type: 'button', button: button});
        gaps.push(defaultGap);
        break;
      }
=======
  /**
   * Add the necessary gap in the flyout for a separator.
   * @param {!toolbox.SeparatorInfo} sepInfo The object holding
   *    information about a separator.
   * @param {!Array<number>} gaps The list gaps between items in the flyout.
   * @param {number} defaultGap The default gap between the button and next
   *     element.
   * @private
   */
  addSeparatorGap_(sepInfo, gaps, defaultGap) {
    // Change the gap between two toolbox elements.
    // <sep gap="36"></sep>
    // The default gap is 24, can be set larger or smaller.
    // This overwrites the gap attribute on the previous element.
    const newGap = parseInt(sepInfo['gap'], 10);
    // Ignore gaps before the first block.
    if (!isNaN(newGap) && gaps.length > 0) {
      gaps[gaps.length - 1] = newGap;
    } else {
      gaps.push(defaultGap);
>>>>>>> 61322294
    }
  }

<<<<<<< HEAD
/**
 * Gets the flyout definition for the dynamic category.
 * @param {string} categoryName The name of the dynamic category.
 * @return {!toolbox.FlyoutDefinition} The definition of the
 *     flyout in one of its many forms.
 * @private
 */
Flyout.prototype.getDynamicCategoryContents_ = function(categoryName) {
  // Look up the correct category generation function and call that to get a
  // valid XML list.
  const fnToApply =
      this.workspace_.targetWorkspace.getToolboxCategoryCallback(categoryName);
  if (typeof fnToApply !== 'function') {
    throw TypeError(
        'Couldn\'t find a callback function when opening' +
        ' a toolbox category.');
  }
  return fnToApply(this.workspace_.targetWorkspace);
};

/**
 * Creates a flyout button or a flyout label.
 * @param {!toolbox.ButtonOrLabelInfo} btnInfo
 *    The object holding information about a button or a label.
 * @param {boolean} isLabel True if the button is a label, false otherwise.
 * @return {!FlyoutButton} The object used to display the button in the
 *    flyout.
 * @private
 */
Flyout.prototype.createButton_ = function(btnInfo, isLabel) {
  const {FlyoutButton} = goog.module.get('Blockly.FlyoutButton');
  if (!FlyoutButton) {
    throw Error('Missing require for Blockly.FlyoutButton');
  }
  const curButton = new FlyoutButton(
      this.workspace_,
      /** @type {!WorkspaceSvg} */ (this.targetWorkspace), btnInfo, isLabel);
  return curButton;
};

/**
 * Create a block from the xml and permanently disable any blocks that were
 * defined as disabled.
 * @param {!toolbox.BlockInfo} blockInfo The info of the block.
 * @return {!BlockSvg} The block created from the blockInfo.
 * @private
 */
Flyout.prototype.createFlyoutBlock_ = function(blockInfo) {
  let block;
  if (blockInfo['blockxml']) {
    const xml = typeof blockInfo['blockxml'] === 'string' ?
        Xml.textToDom(blockInfo['blockxml']) :
        blockInfo['blockxml'];
    block = this.getRecycledBlock_(xml.getAttribute('type'));
    if (!block) {
      block = Xml.domToBlock(xml, this.workspace_);
    }
  } else {
    block = this.getRecycledBlock_(blockInfo['type']);
    if (!block) {
      if (blockInfo['enabled'] === undefined) {
        blockInfo['enabled'] =
            blockInfo['disabled'] !== 'true' && blockInfo['disabled'] !== true;
      }
      block = blocks.append(
          /** @type {blocks.State} */ (blockInfo), this.workspace_);
    }
  }

  if (!block.isEnabled()) {
    // Record blocks that were initially disabled.
    // Do not enable these blocks as a result of capacity filtering.
    this.permanentlyDisabled_.push(block);
  }
  return /** @type {!BlockSvg} */ (block);
};

/**
 * Returns a block from the array of recycled blocks with the given type, or
 * undefined if one cannot be found.
 * @param {string} blockType The type of the block to try to recycle.
 * @return {(!BlockSvg|undefined)} The recycled block, or undefined if
 *     one could not be recycled.
 * @private
 */
Flyout.prototype.getRecycledBlock_ = function(blockType) {
  let index = -1;
  for (let i = 0; i < this.recycledBlocks_.length; i++) {
    if (this.recycledBlocks_[i].type === blockType) {
      index = i;
      break;
    }
=======
  /**
   * Delete blocks, mats and buttons from a previous showing of the flyout.
   * @private
   */
  clearOldBlocks_() {
    // Delete any blocks from a previous showing.
    const oldBlocks = this.workspace_.getTopBlocks(false);
    for (let i = 0, block; (block = oldBlocks[i]); i++) {
      if (this.blockIsRecyclable_(block)) {
        this.recycleBlock_(block);
      } else {
        block.dispose(false, false);
      }
    }
    // Delete any mats from a previous showing.
    for (let j = 0; j < this.mats_.length; j++) {
      const rect = this.mats_[j];
      if (rect) {
        Tooltip.unbindMouseEvents(rect);
        dom.removeNode(rect);
      }
    }
    this.mats_.length = 0;
    // Delete any buttons from a previous showing.
    for (let i = 0, button; (button = this.buttons_[i]); i++) {
      button.dispose();
    }
    this.buttons_.length = 0;

    // Clear potential variables from the previous showing.
    this.workspace_.getPotentialVariableMap().clear();
  }

  /**
   * Empties all of the recycled blocks, properly disposing of them.
   * @private
   */
  emptyRecycledBlocks_() {
    for (let i = 0; i < this.recycledBlocks_.length; i++) {
      this.recycledBlocks_[i].dispose();
    }
    this.recycledBlocks_ = [];
  }

  /**
   * Returns whether the given block can be recycled or not.
   * @param {!BlockSvg} _block The block to check for recyclability.
   * @return {boolean} True if the block can be recycled. False otherwise.
   * @protected
   */
  blockIsRecyclable_(_block) {
    // By default, recycling is disabled.
    return false;
>>>>>>> 61322294
  }
  return index === -1 ? undefined : this.recycledBlocks_.splice(index, 1)[0];
};

<<<<<<< HEAD
/**
 * Adds a gap in the flyout based on block info.
 * @param {!toolbox.BlockInfo} blockInfo Information about a block.
 * @param {!Array<number>} gaps The list of gaps between items in the flyout.
 * @param {number} defaultGap The default gap between one element and the next.
 * @private
 */
Flyout.prototype.addBlockGap_ = function(blockInfo, gaps, defaultGap) {
  let gap;
  if (blockInfo['gap']) {
    gap = parseInt(blockInfo['gap'], 10);
  } else if (blockInfo['blockxml']) {
    const xml = typeof blockInfo['blockxml'] === 'string' ?
        Xml.textToDom(blockInfo['blockxml']) :
        blockInfo['blockxml'];
    gap = parseInt(xml.getAttribute('gap'), 10);
  }
  gaps.push(isNaN(gap) ? defaultGap : gap);
};

/**
 * Add the necessary gap in the flyout for a separator.
 * @param {!toolbox.SeparatorInfo} sepInfo The object holding
 *    information about a separator.
 * @param {!Array<number>} gaps The list gaps between items in the flyout.
 * @param {number} defaultGap The default gap between the button and next
 *     element.
 * @private
 */
Flyout.prototype.addSeparatorGap_ = function(sepInfo, gaps, defaultGap) {
  // Change the gap between two toolbox elements.
  // <sep gap="36"></sep>
  // The default gap is 24, can be set larger or smaller.
  // This overwrites the gap attribute on the previous element.
  const newGap = parseInt(sepInfo['gap'], 10);
  // Ignore gaps before the first block.
  if (!isNaN(newGap) && gaps.length > 0) {
    gaps[gaps.length - 1] = newGap;
  } else {
    gaps.push(defaultGap);
=======
  /**
   * Puts a previously created block into the recycle bin and moves it to the
   * top of the workspace. Used during large workspace swaps to limit the number
   * of new DOM elements we need to create.
   * @param {!BlockSvg} block The block to recycle.
   * @private
   */
  recycleBlock_(block) {
    const xy = block.getRelativeToSurfaceXY();
    block.moveBy(-xy.x, -xy.y);
    this.recycledBlocks_.push(block);
  }

  /**
   * Add listeners to a block that has been added to the flyout.
   * @param {!SVGElement} root The root node of the SVG group the block is in.
   * @param {!BlockSvg} block The block to add listeners for.
   * @param {!SVGElement} rect The invisible rectangle under the block that acts
   *     as a mat for that block.
   * @protected
   */
  addBlockListeners_(root, block, rect) {
    this.listeners_.push(browserEvents.conditionalBind(
        root, 'mousedown', null, this.blockMouseDown_(block)));
    this.listeners_.push(browserEvents.conditionalBind(
        rect, 'mousedown', null, this.blockMouseDown_(block)));
    this.listeners_.push(
        browserEvents.bind(root, 'mouseenter', block, block.addSelect));
    this.listeners_.push(
        browserEvents.bind(root, 'mouseleave', block, block.removeSelect));
    this.listeners_.push(
        browserEvents.bind(rect, 'mouseenter', block, block.addSelect));
    this.listeners_.push(
        browserEvents.bind(rect, 'mouseleave', block, block.removeSelect));
>>>>>>> 61322294
  }

<<<<<<< HEAD
/**
 * Delete blocks, mats and buttons from a previous showing of the flyout.
 * @private
 */
Flyout.prototype.clearOldBlocks_ = function() {
  // Delete any blocks from a previous showing.
  const oldBlocks = this.workspace_.getTopBlocks(false);
  for (let i = 0, block; (block = oldBlocks[i]); i++) {
    if (this.blockIsRecyclable_(block)) {
      this.recycleBlock_(block);
    } else {
      block.dispose(false, false);
    }
  }
  // Delete any mats from a previous showing.
  for (let j = 0; j < this.mats_.length; j++) {
    const rect = this.mats_[j];
    if (rect) {
      Tooltip.unbindMouseEvents(rect);
      dom.removeNode(rect);
    }
  }
  this.mats_.length = 0;
  // Delete any buttons from a previous showing.
  for (let i = 0, button; (button = this.buttons_[i]); i++) {
    button.dispose();
=======
  /**
   * Handle a mouse-down on an SVG block in a non-closing flyout.
   * @param {!BlockSvg} block The flyout block to copy.
   * @return {!Function} Function to call when block is clicked.
   * @private
   */
  blockMouseDown_(block) {
    const flyout = this;
    return function(e) {
      const gesture = flyout.targetWorkspace.getGesture(e);
      if (gesture) {
        gesture.setStartBlock(block);
        gesture.handleFlyoutStart(e, flyout);
      }
    };
>>>>>>> 61322294
  }

<<<<<<< HEAD
/**
 * Empties all of the recycled blocks, properly disposing of them.
 * @private
 */
Flyout.prototype.emptyRecycledBlocks_ = function() {
  for (let i = 0; i < this.recycledBlocks_.length; i++) {
    this.recycledBlocks_[i].dispose();
  }
  this.recycledBlocks_ = [];
};

/**
 * Returns whether the given block can be recycled or not.
 * @param {!BlockSvg} _block The block to check for recyclability.
 * @return {boolean} True if the block can be recycled. False otherwise.
 * @protected
 */
Flyout.prototype.blockIsRecyclable_ = function(_block) {
  // By default, recycling is disabled.
  return false;
};

/**
 * Puts a previously created block into the recycle bin and moves it to the
 * top of the workspace. Used during large workspace swaps to limit the number
 * of new DOM elements we need to create.
 * @param {!BlockSvg} block The block to recycle.
 * @private
 */
Flyout.prototype.recycleBlock_ = function(block) {
  const xy = block.getRelativeToSurfaceXY();
  block.moveBy(-xy.x, -xy.y);
  this.recycledBlocks_.push(block);
};

/**
 * Add listeners to a block that has been added to the flyout.
 * @param {!SVGElement} root The root node of the SVG group the block is in.
 * @param {!BlockSvg} block The block to add listeners for.
 * @param {!SVGElement} rect The invisible rectangle under the block that acts
 *     as a mat for that block.
 * @protected
 */
Flyout.prototype.addBlockListeners_ = function(root, block, rect) {
  this.listeners_.push(browserEvents.conditionalBind(
      root, 'mousedown', null, this.blockMouseDown_(block)));
  this.listeners_.push(browserEvents.conditionalBind(
      rect, 'mousedown', null, this.blockMouseDown_(block)));
  this.listeners_.push(
      browserEvents.bind(root, 'mouseenter', this, (e) => this.blockMouseEnter_(e, block)));
  this.listeners_.push(
      browserEvents.bind(root, 'mouseleave', this, () => this.blockMouseLeave_(block)));
  this.listeners_.push(
      browserEvents.bind(rect, 'mouseenter', this, (e) => this.blockMouseEnter_(e, block)));
  this.listeners_.push(
      browserEvents.bind(rect, 'mouseleave', this, () => this.blockMouseLeave_(block)));
};

Flyout.prototype.blockMouseEnter_ = function(e, block) {
  if (this.disableBlocksMouseEvents) return;
  if (e.buttons) return;

  block.addSelect();
};

Flyout.prototype.blockMouseLeave_ = function(block) {
  if (this.disableBlocksMouseEvents) return;

  block.removeSelect();
};

/**
 * Handle a mouse-down on an SVG block in a non-closing flyout.
 * @param {!BlockSvg} block The flyout block to copy.
 * @return {!Function} Function to call when block is clicked.
 * @private
 */
Flyout.prototype.blockMouseDown_ = function(block) {
  const flyout = this;
  return function(e) {
    const gesture = flyout.targetWorkspace.getGesture(e);
=======
  /**
   * Mouse down on the flyout background.  Start a vertical scroll drag.
   * @param {!Event} e Mouse down event.
   * @private
   */
  onMouseDown_(e) {
    const gesture = this.targetWorkspace.getGesture(e);
>>>>>>> 61322294
    if (gesture) {
      gesture.handleFlyoutStart(e, this);
    }
<<<<<<< HEAD
  };
};

/**
 * Mouse down on the flyout background.  Start a vertical scroll drag.
 * @param {!Event} e Mouse down event.
 * @private
 */
Flyout.prototype.onMouseDown_ = function(e) {
  const gesture = this.targetWorkspace.getGesture(e);
  if (gesture) {
    gesture.handleFlyoutStart(e, this);
  }
};

/**
 * Does this flyout allow you to create a new instance of the given block?
 * Used for deciding if a block can be "dragged out of" the flyout.
 * @param {!BlockSvg} block The block to copy from the flyout.
 * @return {boolean} True if you can create a new instance of the block, false
 *    otherwise.
 * @package
 */
Flyout.prototype.isBlockCreatable_ = function(block) {
  return block.isEnabled();
};

/**
 * Create a copy of this block on the workspace.
 * @param {!BlockSvg} originalBlock The block to copy from the flyout.
 * @return {!BlockSvg} The newly created block.
 * @throws {Error} if something went wrong with deserialization.
 * @package
 */
Flyout.prototype.createBlock = function(originalBlock) {
  let newBlock = null;
  eventUtils.disable();
  const variablesBeforeCreation = this.targetWorkspace.getAllVariables();
  this.targetWorkspace.setResizesEnabled(false);
  try {
    newBlock = this.placeNewBlock_(originalBlock);
  } finally {
    eventUtils.enable();
  }

  // Close the flyout.
  this.targetWorkspace.hideChaff();

  const newVariables = Variables.getAddedVariables(
      this.targetWorkspace, variablesBeforeCreation);

  if (eventUtils.isEnabled()) {
    eventUtils.setGroup(true);
    // Fire a VarCreate event for each (if any) new variable created.
    for (let i = 0; i < newVariables.length; i++) {
      const thisVariable = newVariables[i];
      eventUtils.fire(
          new (eventUtils.get(eventUtils.VAR_CREATE))(thisVariable));
    }

    // Block events come after var events, in case they refer to newly created
    // variables.
    eventUtils.fire(new (eventUtils.get(eventUtils.BLOCK_CREATE))(newBlock));
  }
  if (this.autoClose) {
    this.hide();
  } else {
    this.filterForCapacity_();
  }
  return newBlock;
};

/**
 * Initialize the given button: move it to the correct location,
 * add listeners, etc.
 * @param {!FlyoutButton} button The button to initialize and place.
 * @param {number} x The x position of the cursor during this layout pass.
 * @param {number} y The y position of the cursor during this layout pass.
 * @protected
 */
Flyout.prototype.initFlyoutButton_ = function(button, x, y) {
  const buttonSvg = button.createDom();
  button.moveTo(x, y);
  button.show();
  // Clicking on a flyout button or label is a lot like clicking on the
  // flyout background.
  this.listeners_.push(browserEvents.conditionalBind(
      buttonSvg, 'mousedown', this, this.onMouseDown_));

  this.buttons_.push(button);
};

/**
 * Create and place a rectangle corresponding to the given block.
 * @param {!BlockSvg} block The block to associate the rect to.
 * @param {number} x The x position of the cursor during this layout pass.
 * @param {number} y The y position of the cursor during this layout pass.
 * @param {!{height: number, width: number}} blockHW The height and width of the
 *     block.
 * @param {number} index The index into the mats list where this rect should be
 *     placed.
 * @return {!SVGElement} Newly created SVG element for the rectangle behind the
 *     block.
 * @protected
 */
Flyout.prototype.createRect_ = function(block, x, y, blockHW, index) {
  // Create an invisible rectangle under the block to act as a button.  Just
  // using the block as a button is poor, since blocks have holes in them.
  const rect = dom.createSvgElement(
      Svg.RECT, {
        'fill-opacity': 0,
        'x': x,
        'y': y,
        'height': blockHW.height,
        'width': blockHW.width,
      },
      null);
  rect.tooltip = block;
  Tooltip.bindMouseEvents(rect);
  // Add the rectangles under the blocks, so that the blocks' tooltips work.
  this.workspace_.getCanvas().insertBefore(rect, block.getSvgRoot());

  block.flyoutRect_ = rect;
  this.mats_[index] = rect;
  return rect;
};

/**
 * Move a rectangle to sit exactly behind a block, taking into account tabs,
 * hats, and any other protrusions we invent.
 * @param {!SVGElement} rect The rectangle to move directly behind the block.
 * @param {!BlockSvg} block The block the rectangle should be behind.
 * @protected
 */
Flyout.prototype.moveRectToBlock_ = function(rect, block) {
  const blockHW = block.getHeightWidth();
  rect.setAttribute('width', blockHW.width);
  rect.setAttribute('height', blockHW.height);

  const blockXY = block.getRelativeToSurfaceXY();
  rect.setAttribute('y', blockXY.y);
  rect.setAttribute('x', this.RTL ? blockXY.x - blockHW.width : blockXY.x);
};

/**
 * Filter the blocks on the flyout to disable the ones that are above the
 * capacity limit.  For instance, if the user may only place two more blocks on
 * the workspace, an "a + b" block that has two shadow blocks would be disabled.
 * @private
 */
Flyout.prototype.filterForCapacity_ = function() {
  const blocks = this.workspace_.getTopBlocks(false);
  for (let i = 0, block; (block = blocks[i]); i++) {
    if (this.permanentlyDisabled_.indexOf(block) === -1) {
      const enable = this.targetWorkspace.isCapacityAvailable(
          common.getBlockTypeCounts(block));
      while (block) {
        block.setEnabled(enable);
        block = block.getNextBlock();
=======
  }

  /**
   * Does this flyout allow you to create a new instance of the given block?
   * Used for deciding if a block can be "dragged out of" the flyout.
   * @param {!BlockSvg} block The block to copy from the flyout.
   * @return {boolean} True if you can create a new instance of the block, false
   *    otherwise.
   * @package
   */
  isBlockCreatable_(block) {
    return block.isEnabled();
  }

  /**
   * Create a copy of this block on the workspace.
   * @param {!BlockSvg} originalBlock The block to copy from the flyout.
   * @return {!BlockSvg} The newly created block.
   * @throws {Error} if something went wrong with deserialization.
   * @package
   */
  createBlock(originalBlock) {
    let newBlock = null;
    eventUtils.disable();
    const variablesBeforeCreation = this.targetWorkspace.getAllVariables();
    this.targetWorkspace.setResizesEnabled(false);
    try {
      newBlock = this.placeNewBlock_(originalBlock);
    } finally {
      eventUtils.enable();
    }

    // Close the flyout.
    this.targetWorkspace.hideChaff();

    const newVariables = Variables.getAddedVariables(
        this.targetWorkspace, variablesBeforeCreation);

    if (eventUtils.isEnabled()) {
      eventUtils.setGroup(true);
      // Fire a VarCreate event for each (if any) new variable created.
      for (let i = 0; i < newVariables.length; i++) {
        const thisVariable = newVariables[i];
        eventUtils.fire(
            new (eventUtils.get(eventUtils.VAR_CREATE))(thisVariable));
>>>>>>> 61322294
      }

      // Block events come after var events, in case they refer to newly created
      // variables.
      eventUtils.fire(new (eventUtils.get(eventUtils.BLOCK_CREATE))(newBlock));
    }
    if (this.autoClose) {
      this.hide();
    } else {
      this.filterForCapacity_();
    }
    return newBlock;
  }

<<<<<<< HEAD
/**
 * Reflow blocks and their mats.
 */
Flyout.prototype.reflow = function() {
  if (this.reflowWrapper_) {
    this.workspace_.removeChangeListener(this.reflowWrapper_);
=======
  /**
   * Initialize the given button: move it to the correct location,
   * add listeners, etc.
   * @param {!FlyoutButton} button The button to initialize and place.
   * @param {number} x The x position of the cursor during this layout pass.
   * @param {number} y The y position of the cursor during this layout pass.
   * @protected
   */
  initFlyoutButton_(button, x, y) {
    const buttonSvg = button.createDom();
    button.moveTo(x, y);
    button.show();
    // Clicking on a flyout button or label is a lot like clicking on the
    // flyout background.
    this.listeners_.push(browserEvents.conditionalBind(
        buttonSvg, 'mousedown', this, this.onMouseDown_));

    this.buttons_.push(button);
>>>>>>> 61322294
  }

  /**
   * Create and place a rectangle corresponding to the given block.
   * @param {!BlockSvg} block The block to associate the rect to.
   * @param {number} x The x position of the cursor during this layout pass.
   * @param {number} y The y position of the cursor during this layout pass.
   * @param {!{height: number, width: number}} blockHW The height and width of
   *     the block.
   * @param {number} index The index into the mats list where this rect should
   *     be placed.
   * @return {!SVGElement} Newly created SVG element for the rectangle behind
   *     the block.
   * @protected
   */
  createRect_(block, x, y, blockHW, index) {
    // Create an invisible rectangle under the block to act as a button.  Just
    // using the block as a button is poor, since blocks have holes in them.
    const rect = dom.createSvgElement(
        Svg.RECT, {
          'fill-opacity': 0,
          'x': x,
          'y': y,
          'height': blockHW.height,
          'width': blockHW.width,
        },
        null);
    rect.tooltip = block;
    Tooltip.bindMouseEvents(rect);
    // Add the rectangles under the blocks, so that the blocks' tooltips work.
    this.workspace_.getCanvas().insertBefore(rect, block.getSvgRoot());

    this.rectMap_.set(block, rect);
    this.mats_[index] = rect;
    return rect;
  }

<<<<<<< HEAD
/**
 * @return {boolean} True if this flyout may be scrolled with a scrollbar or by
 *     dragging.
 * @package
 */
Flyout.prototype.isScrollable = function() {
  return this.workspace_.scrollbar ? this.workspace_.scrollbar.isVisible() :
                                     false;
};

/**
 * Copy a block from the flyout to the workspace and position it correctly.
 * @param {!BlockSvg} oldBlock The flyout block to copy.
 * @return {!BlockSvg} The new block in the main workspace.
 * @private
 */
Flyout.prototype.placeNewBlock_ = function(oldBlock) {
  const targetWorkspace = this.targetWorkspace;
  const svgRootOld = oldBlock.getSvgRoot();
  if (!svgRootOld) {
    throw Error('oldBlock is not rendered.');
  }

  // Clone the block.
  const json = /** @type {!blocks.State} */ (blocks.save(oldBlock));
  // Normallly this resizes leading to weird jumps. Save it for terminateDrag.
  targetWorkspace.setResizesEnabled(false);
  const block = /** @type {!BlockSvg} */ (blocks.append(json, targetWorkspace));

  this.positionNewBlock_(oldBlock, block);

  return block;
};

/**
 * Positions a block on the target workspace.
 * @param {!BlockSvg} oldBlock The flyout block being copied.
 * @param {!BlockSvg} block The block to posiiton.
 * @private
 */
Flyout.prototype.positionNewBlock_ = function(oldBlock, block) {
  const targetWorkspace = this.targetWorkspace;

  // The offset in pixels between the main workspace's origin and the upper left
  // corner of the injection div.
  const mainOffsetPixels = targetWorkspace.getOriginOffsetInPixels();

  // The offset in pixels between the flyout workspace's origin and the upper
  // left corner of the injection div.
  const flyoutOffsetPixels = this.workspace_.getOriginOffsetInPixels();

  // The position of the old block in flyout workspace coordinates.
  const oldBlockPos = oldBlock.getRelativeToSurfaceXY();
  // The position of the old block in pixels relative to the flyout
  // workspace's origin.
  oldBlockPos.scale(this.workspace_.scale);

  // The position of the old block in pixels relative to the upper left corner
  // of the injection div.
  const oldBlockOffsetPixels = Coordinate.sum(flyoutOffsetPixels, oldBlockPos);

  // The position of the old block in pixels relative to the origin of the
  // main workspace.
  const finalOffset =
      Coordinate.difference(oldBlockOffsetPixels, mainOffsetPixels);
  // The position of the old block in main workspace coordinates.
  finalOffset.scale(1 / targetWorkspace.scale);

  block.moveTo(new Coordinate(finalOffset.x, finalOffset.y));
};
=======
  /**
   * Move a rectangle to sit exactly behind a block, taking into account tabs,
   * hats, and any other protrusions we invent.
   * @param {!SVGElement} rect The rectangle to move directly behind the block.
   * @param {!BlockSvg} block The block the rectangle should be behind.
   * @protected
   */
  moveRectToBlock_(rect, block) {
    const blockHW = block.getHeightWidth();
    rect.setAttribute('width', blockHW.width);
    rect.setAttribute('height', blockHW.height);

    const blockXY = block.getRelativeToSurfaceXY();
    rect.setAttribute('y', blockXY.y);
    rect.setAttribute('x', this.RTL ? blockXY.x - blockHW.width : blockXY.x);
  }

  /**
   * Filter the blocks on the flyout to disable the ones that are above the
   * capacity limit.  For instance, if the user may only place two more blocks
   * on the workspace, an "a + b" block that has two shadow blocks would be
   * disabled.
   * @private
   */
  filterForCapacity_() {
    const blocks = this.workspace_.getTopBlocks(false);
    for (let i = 0, block; (block = blocks[i]); i++) {
      if (this.permanentlyDisabled_.indexOf(block) === -1) {
        const enable = this.targetWorkspace.isCapacityAvailable(
            common.getBlockTypeCounts(block));
        while (block) {
          block.setEnabled(enable);
          block = block.getNextBlock();
        }
      }
    }
  }

  /**
   * Reflow blocks and their mats.
   */
  reflow() {
    if (this.reflowWrapper_) {
      this.workspace_.removeChangeListener(this.reflowWrapper_);
    }
    this.reflowInternal_();
    if (this.reflowWrapper_) {
      this.workspace_.addChangeListener(this.reflowWrapper_);
    }
  }

  /**
   * @return {boolean} True if this flyout may be scrolled with a scrollbar or
   *     by dragging.
   * @package
   */
  isScrollable() {
    return this.workspace_.scrollbar ? this.workspace_.scrollbar.isVisible() :
                                       false;
  }

  /**
   * Copy a block from the flyout to the workspace and position it correctly.
   * @param {!BlockSvg} oldBlock The flyout block to copy.
   * @return {!BlockSvg} The new block in the main workspace.
   * @private
   */
  placeNewBlock_(oldBlock) {
    const targetWorkspace = this.targetWorkspace;
    const svgRootOld = oldBlock.getSvgRoot();
    if (!svgRootOld) {
      throw Error('oldBlock is not rendered.');
    }

    // Clone the block.
    const json = /** @type {!blocks.State} */ (blocks.save(oldBlock));
    // Normallly this resizes leading to weird jumps. Save it for terminateDrag.
    targetWorkspace.setResizesEnabled(false);
    const block =
        /** @type {!BlockSvg} */ (blocks.append(json, targetWorkspace));

    this.positionNewBlock_(oldBlock, block);

    return block;
  }

  /**
   * Positions a block on the target workspace.
   * @param {!BlockSvg} oldBlock The flyout block being copied.
   * @param {!BlockSvg} block The block to posiiton.
   * @private
   */
  positionNewBlock_(oldBlock, block) {
    const targetWorkspace = this.targetWorkspace;

    // The offset in pixels between the main workspace's origin and the upper
    // left corner of the injection div.
    const mainOffsetPixels = targetWorkspace.getOriginOffsetInPixels();

    // The offset in pixels between the flyout workspace's origin and the upper
    // left corner of the injection div.
    const flyoutOffsetPixels = this.workspace_.getOriginOffsetInPixels();

    // The position of the old block in flyout workspace coordinates.
    const oldBlockPos = oldBlock.getRelativeToSurfaceXY();
    // The position of the old block in pixels relative to the flyout
    // workspace's origin.
    oldBlockPos.scale(this.workspace_.scale);

    // The position of the old block in pixels relative to the upper left corner
    // of the injection div.
    const oldBlockOffsetPixels =
        Coordinate.sum(flyoutOffsetPixels, oldBlockPos);

    // The position of the old block in pixels relative to the origin of the
    // main workspace.
    const finalOffset =
        Coordinate.difference(oldBlockOffsetPixels, mainOffsetPixels);
    // The position of the old block in main workspace coordinates.
    finalOffset.scale(1 / targetWorkspace.scale);

    block.moveTo(new Coordinate(finalOffset.x, finalOffset.y));
  }
}
>>>>>>> 61322294

/**
 * Returns the bounding rectangle of the drag target area in pixel units
 * relative to viewport.
 * @return {Rect} The component's bounding box.
 */
Flyout.prototype.getClientRect;

/**
 * Position the flyout.
 * @return {void}
 */
Flyout.prototype.position;

/**
 * Determine if a drag delta is toward the workspace, based on the position
 * and orientation of the flyout. This is used in determineDragIntention_ to
 * determine if a new block should be created or if the flyout should scroll.
 * @param {!Coordinate} currentDragDeltaXY How far the pointer has
 *     moved from the position at mouse down, in pixel units.
 * @return {boolean} True if the drag is toward the workspace.
 * @package
 */
Flyout.prototype.isDragTowardWorkspace;

/**
 * Sets the translation of the flyout to match the scrollbars.
 * @param {!{x:number,y:number}} xyRatio Contains a y property which is a float
 *     between 0 and 1 specifying the degree of scrolling and a
 *     similar x property.
 * @protected
 */
Flyout.prototype.setMetrics_;

/**
 * Lay out the blocks in the flyout.
 * @param {!Array<!Object>} contents The blocks and buttons to lay out.
 * @param {!Array<number>} gaps The visible gaps between blocks.
 * @protected
 */
Flyout.prototype.layout_;

/**
 * Scroll the flyout.
 * @param {!Event} e Mouse wheel scroll event.
 * @protected
 */
Flyout.prototype.wheel_;

/**
 * Compute height of flyout.  Position mat under each block.
 * For RTL: Lay out the blocks right-aligned.
 * @return {void}
 * @protected
 */
Flyout.prototype.reflowInternal_;

/**
 * Calculates the x coordinate for the flyout position.
 * @return {number} X coordinate.
 */
Flyout.prototype.getX;

/**
 * Calculates the y coordinate for the flyout position.
 * @return {number} Y coordinate.
 */
Flyout.prototype.getY;

exports.Flyout = Flyout;<|MERGE_RESOLUTION|>--- conflicted
+++ resolved
@@ -24,10 +24,6 @@
 const dom = goog.require('Blockly.utils.dom');
 const eventUtils = goog.require('Blockly.Events.utils');
 const idGenerator = goog.require('Blockly.utils.idGenerator');
-<<<<<<< HEAD
-const object = goog.require('Blockly.utils.object');
-=======
->>>>>>> 61322294
 const toolbox = goog.require('Blockly.utils.toolbox');
 /* eslint-disable-next-line no-unused-vars */
 const {BlockSvg} = goog.requireType('Blockly.BlockSvg');
@@ -38,10 +34,6 @@
 const {DeleteArea} = goog.require('Blockly.DeleteArea');
 /* eslint-disable-next-line no-unused-vars */
 const {FlyoutButton} = goog.requireType('Blockly.FlyoutButton');
-<<<<<<< HEAD
-const {FlyoutBookmarks} = goog.require('Blockly.FlyoutBookmarks');
-=======
->>>>>>> 61322294
 const {FlyoutMetricsManager} = goog.require('Blockly.FlyoutMetricsManager');
 /* eslint-disable-next-line no-unused-vars */
 const {IFlyout} = goog.require('Blockly.IFlyout');
@@ -66,30 +58,11 @@
 
 /**
  * Class for a flyout.
-<<<<<<< HEAD
- * @param {!Options} workspaceOptions Dictionary of options for the
- *     workspace.
- * @constructor
-=======
->>>>>>> 61322294
  * @abstract
  * @implements {IFlyout}
  * @extends {DeleteArea}
  * @alias Blockly.Flyout
  */
-<<<<<<< HEAD
-const Flyout = function(workspaceOptions) {
-  Flyout.superClass_.constructor.call(this);
-  workspaceOptions.setMetrics = this.setMetrics_.bind(this);
-
-  /**
-   * @type {!WorkspaceSvg}
-   * @protected
-   */
-  this.workspace_ = new WorkspaceSvg(workspaceOptions);
-  this.workspace_.setMetricsManager(
-      new FlyoutMetricsManager(this.workspace_, this));
-=======
 class Flyout extends DeleteArea {
   /**
    * @param {!Options} workspaceOptions Dictionary of options for the
@@ -152,7 +125,6 @@
      * @private
      */
     this.reflowWrapper_ = null;
->>>>>>> 61322294
 
     /**
      * Function that disables blocks in the flyout based on max block counts
@@ -208,6 +180,27 @@
     this.targetWorkspace = null;
 
     /**
+     * The SVG group containt close flyout button.
+     * @type {?SVGElement}
+     * @private
+     */
+    this.closeButtonSVG_ = null;
+
+    /**
+     * Width SVG group closeButtonSVG_.
+     * @type {number}
+     * @const
+     */
+    this.WIDTH_CLOSE_BUTTON = 40;
+
+    /**
+     * Mouse down on closeButtonSVG_ event data.
+     * @type {?browserEvents.Data}
+     * @private
+     */
+    this.onMouseDownCloseWrapper_ = null;
+
+    /**
      * A list of blocks that can be reused.
      * @type {!Array<!BlockSvg>}
      * @private
@@ -218,7 +211,7 @@
      * Does the flyout automatically close when a block is created?
      * @type {boolean}
      */
-    this.autoClose = true;
+    this.autoClose = false;
 
     /**
      * Whether the flyout is visible.
@@ -247,16 +240,21 @@
      * @type {number}
      * @const
      */
-    this.CORNER_RADIUS = 8;
+    this.CORNER_RADIUS = 0;
 
     /**
      * Margin around the edges of the blocks in the flyout.
      * @type {number}
      * @const
      */
-    this.MARGIN = this.CORNER_RADIUS;
-
-    // TODO: Move GAP_X and GAP_Y to their appropriate files.
+    this.MARGIN = 8;
+
+    /**
+     * Margin before first block or button in flyout
+     * @type {number}
+     * @const
+     */
+    this.START_MARGIN = 52;
 
     /**
      * Gap between items in horizontal flyouts. Can be overridden with the "sep"
@@ -285,6 +283,13 @@
      * @protected
      */
     this.width_ = 0;
+
+    /**
+     * Enable(false) / disable(true) auto calculate flyout width.
+     * @type {number}
+     * @protected
+     */
+    this.fixedWidth = false;
 
     /**
      * Height of flyout.
@@ -315,6 +320,13 @@
     this.dragAngleRange_ = 70;
 
     /**
+     * Disable mouse events above flyout. It's needed for prevent bugs when user
+     * dragging resizer or move some block above flyout
+     * @type {boolean}
+     */
+    this.disableBlocksMouseEvents = false;
+
+    /**
      * The path around the background of the flyout, which will be filled with a
      * background colour.
      * @type {?SVGPathElement}
@@ -340,9 +352,6 @@
    *     put the flyout in. This should be <svg> or <g>.
    * @return {!SVGElement} The flyout's SVG group.
    */
-<<<<<<< HEAD
-  this.id = idGenerator.genUid();
-=======
   createDom(tagName) {
     /*
     <svg | g>
@@ -352,18 +361,16 @@
     */
     // Setting style to display:none to start. The toolbox and flyout
     // hide/show code will set up proper visibility and size later.
-    this.svgGroup_ = dom.createSvgElement(
-        tagName, {'class': 'blocklyFlyout', 'style': 'display: none'}, null);
-    this.svgBackground_ = dom.createSvgElement(
-        Svg.PATH, {'class': 'blocklyFlyoutBackground'}, this.svgGroup_);
+    this.svgGroup_ = dom.createSvgElement(tagName, {'class': 'blocklyFlyout', 'style': 'display: none'}, null);
+    this.svgBackground_ = dom.createSvgElement(Svg.PATH, {'class': 'blocklyFlyoutBackground'}, this.svgGroup_);
     this.svgGroup_.appendChild(this.workspace_.createDom());
-    this.workspace_.getThemeManager().subscribe(
-        this.svgBackground_, 'flyoutBackgroundColour', 'fill');
-    this.workspace_.getThemeManager().subscribe(
-        this.svgBackground_, 'flyoutOpacity', 'fill-opacity');
+    this.workspace_.getThemeManager().subscribe(this.svgBackground_, 'flyoutBackgroundColour', 'fill');
+    this.workspace_.getThemeManager().subscribe(this.svgBackground_, 'flyoutOpacity', 'fill-opacity');
+
+    this.flyoutBookmarks_ = new FlyoutBookmarks(this);
+
     return this.svgGroup_;
   }
->>>>>>> 61322294
 
   /**
    * Initializes the flyout.
@@ -410,7 +417,6 @@
       component: this,
       weight: 1,
       capabilities: [
-        ComponentManager.Capability.DELETE_AREA,
         ComponentManager.Capability.DRAG_TARGET,
       ],
     });
@@ -435,10 +441,14 @@
       this.workspace_.dispose();
       this.workspace_ = null;
     }
+
+    this.removeZoomControls_();
+
     if (this.svgGroup_) {
       dom.removeNode(this.svgGroup_);
       this.svgGroup_ = null;
     }
+
     this.svgBackground_ = null;
     this.targetWorkspace = null;
   }
@@ -469,15 +479,9 @@
   }
 
   /**
-<<<<<<< HEAD
-   * List of visible buttons.
-   * @type {!Array<!FlyoutButton>}
-   * @protected
-=======
    * Get the workspace inside the flyout.
    * @return {!WorkspaceSvg} The workspace inside the flyout.
    * @package
->>>>>>> 61322294
    */
   getWorkspace() {
     return this.workspace_;
@@ -492,16 +496,10 @@
   }
 
   /**
-<<<<<<< HEAD
-   * List of blocks that should always be disabled.
-   * @type {!Array<!Block>}
-   * @private
-=======
    * Set whether the flyout is visible. A value of true does not necessarily
    * mean that the flyout is shown. It could be hidden because its container is
    * hidden.
    * @param {boolean} visible True if visible.
->>>>>>> 61322294
    */
   setVisible(visible) {
     const visibilityChanged = (visible !== this.isVisible());
@@ -530,304 +528,6 @@
   }
 
   /**
-<<<<<<< HEAD
-   * The target workspace
-   * @type {?WorkspaceSvg}
-   * @package
-   */
-  this.targetWorkspace = null;
-
-  /**
-   * The SVG group containt close flyout button.
-   * @type {?SVGElement}
-   * @private
-   */
-  this.closeButtonSVG_ = null;
-
-  /**
-   * Width SVG group closeButtonSVG_.
-   * @type {number}
-   * @const
-   */
-  this.WIDTH_CLOSE_BUTTON = 40;
-
-   /**
-   * Mouse down on closeButtonSVG_ event data.
-   * @type {?browserEvents.Data}
-   * @private
-   */
-  this.onMouseDownCloseWrapper_ = null;
-
-  /**
-   * A list of blocks that can be reused.
-   * @type {!Array<!BlockSvg>}
-   * @private
-   */
-  this.recycledBlocks_ = [];
-};
-object.inherits(Flyout, DeleteArea);
-
-/**
- * Does the flyout automatically close when a block is created?
- * @type {boolean}
- */
-Flyout.prototype.autoClose = false;
-
-/**
- * Whether the flyout is visible.
- * @type {boolean}
- * @private
- */
-Flyout.prototype.isVisible_ = false;
-
-/**
- * Whether the workspace containing this flyout is visible.
- * @type {boolean}
- * @private
- */
-Flyout.prototype.containerVisible_ = true;
-
-/**
- * Corner radius of the flyout background.
- * @type {number}
- * @const
- */
-Flyout.prototype.CORNER_RADIUS = 0;
-
-/**
- * Margin around the edges of the blocks in the flyout.
- * @type {number}
- * @const
- */
-Flyout.prototype.MARGIN = 8;
-
-/**
- * Margin before first block or button in flyout
- * @type {number}
- * @const
- */
- Flyout.prototype.START_MARGIN = 52;
-
-// TODO: Move GAP_X and GAP_Y to their appropriate files.
-
-/**
- * Gap between items in horizontal flyouts. Can be overridden with the "sep"
- * element.
- * @const {number}
- */
-Flyout.prototype.GAP_X = Flyout.prototype.MARGIN * 3;
-
-/**
- * Gap between items in vertical flyouts. Can be overridden with the "sep"
- * element.
- * @const {number}
- */
-Flyout.prototype.GAP_Y = Flyout.prototype.MARGIN * 3;
-
-/**
- * Top/bottom padding between scrollbar and edge of flyout background.
- * @type {number}
- * @const
- */
-Flyout.prototype.SCROLLBAR_MARGIN = 2.5;
-
-/**
- * Width of flyout.
- * @type {number}
- * @protected
- */
-Flyout.prototype.width_ = 0;
-
-/**
- * Enable(false) / disable(true) auto calculate flyout width.
- * @type {number}
- * @protected
- */
-Flyout.prototype.fixedWidth = false;
-
-/**
- * Height of flyout.
- * @type {number}
- * @protected
- */
-Flyout.prototype.height_ = 0;
-
-/**
- * Range of a drag angle from a flyout considered "dragging toward workspace".
- * Drags that are within the bounds of this many degrees from the orthogonal
- * line to the flyout edge are considered to be "drags toward the workspace".
- * Example:
- * Flyout                                                  Edge   Workspace
- * [block] /  <-within this angle, drags "toward workspace" |
- * [block] ---- orthogonal to flyout boundary ----          |
- * [block] \                                                |
- * The angle is given in degrees from the orthogonal.
- *
- * This is used to know when to create a new block and when to scroll the
- * flyout. Setting it to 360 means that all drags create a new block.
- * @type {number}
- * @protected
- */
-Flyout.prototype.dragAngleRange_ = 70;
-
-/**
- * Disable mouse events above flyout. It's needed for prevent bugs when user
- * dragging resizer or move some block above flyout
- * @type {boolean}
- */
-Flyout.prototype.disableBlocksMouseEvents = false;
-
-/**
- * Creates the flyout's DOM.  Only needs to be called once.  The flyout can
- * either exist as its own SVG element or be a g element nested inside a
- * separate SVG element.
- * @param {string|
- * !Svg<!SVGSVGElement>|
- * !Svg<!SVGGElement>} tagName The type of tag to
- *     put the flyout in. This should be <svg> or <g>.
- * @return {!SVGElement} The flyout's SVG group.
- */
-Flyout.prototype.createDom = function(tagName) {
-  /*
-  <svg | g>
-    <path class="blocklyFlyoutBackground"/>
-    <g class="blocklyFlyout"></g>
-  </ svg | g>
-  */
-  // Setting style to display:none to start. The toolbox and flyout
-  // hide/show code will set up proper visibility and size later.
-  this.svgGroup_ = dom.createSvgElement(tagName, {'class': 'blocklyFlyout', 'style': 'display: none'}, null);
-  this.svgBackground_ = dom.createSvgElement(Svg.PATH, {'class': 'blocklyFlyoutBackground'}, this.svgGroup_);
-  this.svgGroup_.appendChild(this.workspace_.createDom());
-  this.workspace_.getThemeManager().subscribe(this.svgBackground_, 'flyoutBackgroundColour', 'fill');
-  this.workspace_.getThemeManager().subscribe(this.svgBackground_, 'flyoutOpacity', 'fill-opacity');
-  
-  this.flyoutBookmarks_ = new FlyoutBookmarks(this);
-
-  return this.svgGroup_;
-};
-
-/**
- * Initializes the flyout.
- * @param {!WorkspaceSvg} targetWorkspace The workspace in which to
- *     create new blocks.
- */
-Flyout.prototype.init = function(targetWorkspace) {
-  this.targetWorkspace = targetWorkspace;
-  this.workspace_.targetWorkspace = targetWorkspace;
-
-  this.workspace_.scrollbar = new ScrollbarPair(
-      this.workspace_, this.horizontalLayout, !this.horizontalLayout,
-      'blocklyFlyoutScrollbar', this.SCROLLBAR_MARGIN);
-
-  this.hide();
-
-  const wheelEvent = browserEvents.conditionalBind(this.svgGroup_, 'wheel', this, this.wheel_);
-  Array.prototype.push.apply(this.eventWrappers_, wheelEvent);
-
-  if (!this.autoClose) {
-    this.filterWrapper_ = this.filterForCapacity_.bind(this);
-    this.targetWorkspace.addChangeListener(this.filterWrapper_);
-  }
-
-  // Dragging the flyout up and down.
-  Array.prototype.push.apply(
-      this.eventWrappers_,
-      browserEvents.conditionalBind(
-          this.svgBackground_, 'mousedown', this, this.onMouseDown_));
-
-  // A flyout connected to a workspace doesn't have its own current gesture.
-  this.workspace_.getGesture =
-      this.targetWorkspace.getGesture.bind(this.targetWorkspace);
-
-  // Get variables from the main workspace rather than the target workspace.
-  this.workspace_.setVariableMap(this.targetWorkspace.getVariableMap());
-
-  this.workspace_.createPotentialVariableMap();
-
-  targetWorkspace.getComponentManager().addComponent({
-    component: this,
-    weight: 1,
-    capabilities: [
-      ComponentManager.Capability.DRAG_TARGET,
-    ],
-  });
-};
-
-/**
- * Dispose of this flyout.
- * Unlink from all DOM elements to prevent memory leaks.
- * @suppress {checkTypes}
- */
-Flyout.prototype.dispose = function() {
-  this.hide();
-  this.workspace_.getComponentManager().removeComponent(this.id);
-  browserEvents.unbind(this.eventWrappers_);
-
-  if (this.filterWrapper_) {
-    this.targetWorkspace.removeChangeListener(this.filterWrapper_);
-    this.filterWrapper_ = null;
-  }
-
-  if (this.workspace_) {
-    this.workspace_.getThemeManager().unsubscribe(this.svgBackground_);
-    this.workspace_.targetWorkspace = null;
-    this.workspace_.dispose();
-    this.workspace_ = null;
-  }
-  
-  this.removeZoomControls_();
-
-  if (this.svgGroup_) {
-    dom.removeNode(this.svgGroup_);
-    this.svgGroup_ = null;
-  }
-
-  this.svgBackground_ = null;
-  this.targetWorkspace = null;
-};
-
-/**
- * Get the width of the flyout.
- * @return {number} The width of the flyout.
- */
-Flyout.prototype.getWidth = function() {
-  return this.width_;
-};
-
-/**
- * Get the height of the flyout.
- * @return {number} The width of the flyout.
- */
-Flyout.prototype.getHeight = function() {
-  return this.height_;
-};
-
-/**
- * Get the workspace inside the flyout.
- * @return {!WorkspaceSvg} The workspace inside the flyout.
- * @package
- */
-Flyout.prototype.getWorkspace = function() {
-  return this.workspace_;
-};
-
-/**
- * Is the flyout visible?
- * @return {boolean} True if visible.
- */
-Flyout.prototype.isVisible = function() {
-  return this.isVisible_;
-};
-
-/**
- * Set whether the flyout is visible. A value of true does not necessarily mean
- * that the flyout is shown. It could be hidden because its container is hidden.
- * @param {boolean} visible True if visible.
- */
-Flyout.prototype.setVisible = function(visible) {
-  const visibilityChanged = (visible !== this.isVisible());
-=======
    * Update the display property of the flyout based whether it thinks it should
    * be visible and whether its containing workspace is visible.
    * @private
@@ -846,6 +546,282 @@
   }
 
   /**
+   * The function to be called when close button is clicked.
+   * @type {?function(!FieldImage)}
+   * @private
+   */
+  onCloseHandler_() {
+    this.hide(true);
+  }
+
+  /**
+   * Create close button for flyout.
+   * @protected
+   */
+  createCloseButton_() {
+    this.removeCloseButton_();
+
+    this.closeButtonSVG_ = dom.createSvgElement(Svg.SVG, {
+      'stroke': 'grey',
+      'stroke-width': '2',
+      'stroke-linecap': 'round',
+    });
+    this.closeButtonSVG_.classList.add('blocklyFlyoutCloseButton');
+
+    const flyoutSVG = this.workspace_.getParentSvg();
+    const flyoutParentEl = flyoutSVG.parentElement;
+
+    const flyoutClientRect = flyoutSVG.getBoundingClientRect();
+    const flyoutParentClientRect = flyoutParentEl.getBoundingClientRect();
+
+    const top = flyoutClientRect.top - flyoutParentClientRect.top;
+    const left = flyoutClientRect.right - flyoutParentClientRect.left;
+
+    this.closeButtonSVG_.style.top = `${top}px`;
+    this.closeButtonSVG_.style.left = `${left}px`;
+
+    // insert close button after the flyout svg
+    flyoutParentEl.insertBefore(this.closeButtonSVG_, flyoutSVG.nextSibling);
+
+    this.onMouseDownCloseWrapper_ = browserEvents.conditionalBind(this.closeButtonSVG_, 'click', this, this.onCloseHandler_);
+
+    dom.createSvgElement(
+      Svg.PATH, {
+        'class': 'blocklyFlyoutBackground',
+        'd': 'M 0 0 h 22 a 8 8 0 0 1 8 8 v 24 a 8 8 0 0 1 -8 8 h -22 z',
+        'stroke': 'none',
+      }, this.closeButtonSVG_);
+
+    // Create left arrow
+    dom.createSvgElement(Svg.LINE, {
+      'x1': 10,
+      'y1': 20,
+      'x2': 16,
+      'y2': 15,
+    }, this.closeButtonSVG_);
+
+    dom.createSvgElement(Svg.LINE, {
+      'x1': 10,
+      'y1': 20,
+      'x2': 16,
+      'y2': 25,
+    }, this.closeButtonSVG_);
+  };
+
+  removeCloseButton_() {
+    if (this.onMouseDownCloseWrapper_) {
+      browserEvents.unbind(this.onMouseDownCloseWrapper_);
+      this.onMouseDownCloseWrapper_ = null;
+    }
+
+    if (this.closeButtonSVG_) {
+      dom.removeNode(this.closeButtonSVG_);
+      this.closeButtonSVG_ = null;
+    }
+  }
+
+  createFlyoutEndShadow_() {
+    this.removeFlyoutEndShadow_();
+
+    this.flyoutEndShadowDiv_ = document.createElement('div');
+    this.flyoutEndShadowDiv_.classList.add('blocklyFlyoutEndShadow');
+
+    const flyoutSVG = this.workspace_.getParentSvg();
+    const flyoutParentEl = flyoutSVG.parentElement;
+
+    const flyoutClientRect = flyoutSVG.getBoundingClientRect();
+    const flyoutParentClientRect = flyoutParentEl.getBoundingClientRect();
+
+    const top = flyoutClientRect.top - flyoutParentClientRect.top;
+    const left = flyoutClientRect.right - flyoutParentClientRect.left - 10; // 10px width of shadow, see css.js
+
+    this.flyoutEndShadowDiv_.style.top = `${top}px`;
+    this.flyoutEndShadowDiv_.style.left = `${left}px`;
+    this.flyoutEndShadowDiv_.style.height = `${flyoutSVG.getBBox().height}px`;
+
+    // insert close button after the flyout svg
+    flyoutParentEl.insertBefore(this.flyoutEndShadowDiv_, flyoutSVG.nextSibling);
+  }
+
+  removeFlyoutEndShadow_() {
+    if (this.flyoutEndShadowDiv_) {
+      this.flyoutEndShadowDiv_.remove();
+    }
+  }
+
+  createZoomControls_() {
+    if (this.flyoutTopPanel_) {
+      this.resizeZoomControls_();
+      return;
+    }
+
+    const flyoutSVG = this.workspace_.getParentSvg();
+    const flyoutParentEl = flyoutSVG.parentElement;
+
+    const flyoutClientRect = flyoutSVG.getBoundingClientRect();
+    const flyoutParentClientRect = flyoutParentEl.getBoundingClientRect();
+
+    const top = flyoutClientRect.top - flyoutParentClientRect.top;
+    const left = flyoutClientRect.left - flyoutParentClientRect.left;
+
+    this.flyoutTopPanel_ = document.createElement('div');
+    this.flyoutTopPanel_.classList.add('blocklyFlyoutZoomControlContainer');
+    this.flyoutTopPanel_.style.top = `${top}px`;
+    this.flyoutTopPanel_.style.left = `${left}px`;
+    this.flyoutTopPanel_.style.width = `${this.width_}px`;
+
+    // insert close button after the flyout svg
+    flyoutParentEl.insertBefore(this.flyoutTopPanel_, flyoutSVG.nextSibling);
+
+    this.zoomButtonsGroup_ = dom.createSvgElement(Svg.SVG, {
+      'width': '42px',
+      'height': '18px',
+    }, this.flyoutTopPanel_);
+
+    this.zoomInButtonSvg_ = dom.createSvgElement(Svg.SVG, {
+      'class': 'blocklyFlyoutZoomControl',
+      'viewBox': "0 0 512 512",
+      'width': '18px',
+      'x': '24',
+    }, this.zoomButtonsGroup_);
+
+    dom.createSvgElement(
+      Svg.ELLIPSE, {
+        'stroke': '#000000',
+        'stroke-width': '20',
+        'fill-opacity': '0',
+        'ry': '245',
+        'rx': '245',
+        'cy': '256',
+        'cx': '256',
+        'fill': 'none',
+        'shape-rendering': 'geometricPrecision',
+      }, this.zoomInButtonSvg_
+    );
+
+    dom.createSvgElement(
+      Svg.LINE, {
+        'stroke': '#000000',
+        'y2': '256',
+        'x2': '383.90273',
+        'y1': '256',
+        'x1': '128.09724',
+        'fill-opacity': '0',
+        'stroke-width': '20',
+        'fill': 'none',
+      }, this.zoomInButtonSvg_
+    );
+
+    dom.createSvgElement(
+      Svg.LINE, {
+        'stroke': '#000000',
+        'x2': '256',
+        'y2': '383.90273',
+        'x1': '256',
+        'y1': '128.09724',
+        'fill-opacity': '0',
+        'stroke-width': '20',
+        'fill': 'none',
+      }, this.zoomInButtonSvg_
+    );
+
+    dom.createSvgElement(
+      Svg.RECT, {
+        'width': '512',
+        'height': '512',
+        'fill': 'transparent',
+      }, this.zoomInButtonSvg_
+    );
+
+    this.zoomOutButtonSvg_ = dom.createSvgElement(Svg.SVG, {
+      'class': 'blocklyFlyoutZoomControl',
+      'viewBox': "0 0 512 512",
+      'width': '18px',
+    }, this.zoomButtonsGroup_);
+
+    dom.createSvgElement(
+      Svg.ELLIPSE, {
+        'stroke': '#000000',
+        'stroke-width': '20',
+        'fill-opacity': '0',
+        'ry': '245',
+        'rx': '245',
+        'cy': '256',
+        'cx': '256',
+        'fill': 'none',
+        'shape-rendering': 'geometricPrecision',
+      }, this.zoomOutButtonSvg_
+    );
+
+    dom.createSvgElement(
+      Svg.LINE, {
+        'stroke': '#000000',
+        'y2': '256',
+        'x2': '383.90273',
+        'y1': '256',
+        'x1': '128.09724',
+        'fill-opacity': '0',
+        'stroke-width': '20',
+        'fill': 'none',
+      }, this.zoomOutButtonSvg_
+    );
+
+    dom.createSvgElement(
+      Svg.RECT, {
+        'width': '512',
+        'height': '512',
+        'fill': 'transparent',
+      }, this.zoomOutButtonSvg_
+    );
+
+    this.zoomInButtonSvg_.addEventListener('click', this.zoomIn_.bind(this));
+    this.zoomOutButtonSvg_.addEventListener('click', this.zoomOut_.bind(this));
+    this.zoomInButtonSvg_.addEventListener('dblclick', (e) => {
+      e.stopPropagation();
+      e.preventDefault();
+    });
+    this.zoomOutButtonSvg_.addEventListener('dblclick', (e) => {
+      e.stopPropagation();
+      e.preventDefault();
+    });
+  }
+
+  resizeZoomControls_() {
+    if (!this.flyoutTopPanel_) return;
+
+    this.flyoutTopPanel_.style.width = `${this.width_}px`;
+  }
+
+  zoomIn_(e) {
+    e.stopPropagation();
+    e.preventDefault();
+    const scale = this.workspace_.scale + 0.1;
+
+    this.workspace_.setScale(scale);
+    this.position();
+    eventUtils.fire(new (eventUtils.get(eventUtils.FLYOUT_ZOOM))(this.getWorkspace().id, scale));
+  };
+
+  zoomOut_ = function(e) {
+    e.stopPropagation();
+    e.preventDefault();
+    const scale = this.workspace_.scale - 0.1;
+
+    this.workspace_.setScale(scale);
+    this.position();
+    eventUtils.fire(new (eventUtils.get(eventUtils.FLYOUT_ZOOM))(this.getWorkspace().id, scale));
+  }
+
+  removeZoomControls_() {
+    if (this.flyoutTopPanel_) {
+      this.zoomInButtonSvg_.removeEventListener('click', this.zoomIn_);
+      this.zoomOutButtonSvg_.removeEventListener('click', this.zoomOut_);
+      this.flyoutTopPanel_.remove();
+      this.flyoutTopPanel_ = null;
+    }
+  }
+
+  /**
    * Update the view based on coordinates calculated in position().
    * @param {number} width The computed width of the flyout's SVG group
    * @param {number} height The computed height of the flyout's SVG group.
@@ -854,7 +830,7 @@
    * @protected
    */
   positionAt_(width, height, x, y) {
-    this.svgGroup_.setAttribute('width', width);
+    this.svgGroup_.setAttribute('width', (width + this.WIDTH_CLOSE_BUTTON));
     this.svgGroup_.setAttribute('height', height);
     this.workspace_.setCachedParentSvgSize(width, height);
 
@@ -866,6 +842,13 @@
       // it's important to set the transform on the SVG element itself
       const transform = 'translate(' + x + ',' + y + ')';
       this.svgGroup_.setAttribute('transform', transform);
+    }
+
+    if (!this.workspace_.isVisible_) {
+      this.createCloseButton_();
+      this.createFlyoutEndShadow_();
+      this.createZoomControls_();
+      this.flyoutBookmarks_.show();
     }
 
     // Update the scrollbar (if one exists).
@@ -890,16 +873,24 @@
   /**
    * Hide and empty the flyout.
    */
-  hide() {
-    if (!this.isVisible()) {
-      return;
-    }
+  hide(isButton = false) {
+    if (!this.isVisible()) return;
+
     this.setVisible(false);
+
+    this.removeCloseButton_();
+    this.removeFlyoutEndShadow_();
+    this.removeZoomControls_();
+    this.flyoutBookmarks_.hide();
+
+    eventUtils.fire(new (eventUtils.get(eventUtils.FLYOUT_HIDE))(this.getWorkspace().id, isButton));
+
     // Delete all the event listeners.
     for (let i = 0, listen; (listen = this.listeners_[i]); i++) {
       browserEvents.unbind(listen);
     }
     this.listeners_.length = 0;
+
     if (this.reflowWrapper_) {
       this.workspace_.removeChangeListener(this.reflowWrapper_);
       this.reflowWrapper_ = null;
@@ -924,6 +915,8 @@
       flyoutDef = this.getDynamicCategoryContents_(flyoutDef);
     }
     this.setVisible(true);
+
+    eventUtils.fire(new (eventUtils.get(eventUtils.FLYOUT_SHOW))(this.getWorkspace().id));
 
     // Parse the Array, Node or NodeList into a a list of flyout items.
     const parsedContent = toolbox.convertFlyoutDefToJsonArray(flyoutDef);
@@ -949,10 +942,11 @@
         deselectAll));
 
     if (this.horizontalLayout) {
-      this.height_ = 0;
+      if (!this.height_) this.height_ = 0;
     } else {
-      this.width_ = 0;
-    }
+      if (!this.width_) this.width_ = 0;
+    }
+
     this.workspace_.setResizesEnabled(true);
     this.reflow();
 
@@ -993,7 +987,6 @@
             parsedContent, [i, 1].concat(parsedDynamicContent));
         contentInfo = parsedContent[i];
       }
->>>>>>> 61322294
 
       switch (contentInfo['kind'].toUpperCase()) {
         case 'BLOCK': {
@@ -1025,38 +1018,9 @@
         }
       }
     }
-<<<<<<< HEAD
-    this.updateDisplay_();
-  }
-};
-
-/**
- * Set whether this flyout's container is visible.
- * @param {boolean} visible Whether the container is visible.
- */
-Flyout.prototype.setContainerVisible = function(visible) {
-  const visibilityChanged = (visible !== this.containerVisible_);
-  this.containerVisible_ = visible;
-  if (visibilityChanged) {
-    this.updateDisplay_();
-=======
     return {contents: contents, gaps: gaps};
->>>>>>> 61322294
-  }
-
-<<<<<<< HEAD
-/**
- * Update the display property of the flyout based whether it thinks it should
- * be visible and whether its containing workspace is visible.
- * @private
- */
-Flyout.prototype.updateDisplay_ = function() {
-  let show = true;
-  if (!this.containerVisible_) {
-    show = false;
-  } else {
-    show = this.isVisible();
-=======
+  }
+
   /**
    * Gets the flyout definition for the dynamic category.
    * @param {string} categoryName The name of the dynamic category.
@@ -1076,333 +1040,8 @@
           ' a toolbox category.');
     }
     return fnToApply(this.workspace_.targetWorkspace);
->>>>>>> 61322294
-  }
-
-<<<<<<< HEAD
-/**
- * The function to be called when close button is clicked.
- * @type {?function(!FieldImage)}
- * @private
- */
-Flyout.prototype.onCloseHandler_ = function() {
-   this.hide(true);
-};
-
-/**
- * Create close button for flyout.
- * @protected
- */
-Flyout.prototype.createCloseButton_ = function() {
-  this.removeCloseButton_();
-
-  this.closeButtonSVG_ = dom.createSvgElement(Svg.SVG, {
-    'stroke': 'grey',
-    'stroke-width': '2',
-    'stroke-linecap': 'round',
-  });
-  this.closeButtonSVG_.classList.add('blocklyFlyoutCloseButton');
-
-  const flyoutSVG = this.workspace_.getParentSvg();
-  const flyoutParentEl = flyoutSVG.parentElement;
-
-  const flyoutClientRect = flyoutSVG.getBoundingClientRect();
-  const flyoutParentClientRect = flyoutParentEl.getBoundingClientRect();
-
-  const top = flyoutClientRect.top - flyoutParentClientRect.top;
-  const left = flyoutClientRect.right - flyoutParentClientRect.left;
-
-  this.closeButtonSVG_.style.top = `${top}px`;
-  this.closeButtonSVG_.style.left = `${left}px`;
-
-  // insert close button after the flyout svg
-  flyoutParentEl.insertBefore(this.closeButtonSVG_, flyoutSVG.nextSibling);
-
-  this.onMouseDownCloseWrapper_ = browserEvents.conditionalBind(this.closeButtonSVG_, 'click', this, this.onCloseHandler_);
-
-  dom.createSvgElement(
-    Svg.PATH, {
-      'class': 'blocklyFlyoutBackground',
-      'd': 'M 0 0 h 22 a 8 8 0 0 1 8 8 v 24 a 8 8 0 0 1 -8 8 h -22 z',
-      'stroke': 'none',
-    }, this.closeButtonSVG_);
-
-  // Create left arrow
-  dom.createSvgElement(Svg.LINE, {
-    'x1': 10,
-    'y1': 20,
-    'x2': 16,
-    'y2': 15,
-  }, this.closeButtonSVG_);
-
-  dom.createSvgElement(Svg.LINE, {
-    'x1': 10,
-    'y1': 20,
-    'x2': 16,
-    'y2': 25,
-  }, this.closeButtonSVG_);
-};
-
-Flyout.prototype.removeCloseButton_ = function() {
-  if (this.onMouseDownCloseWrapper_) {
-    browserEvents.unbind(this.onMouseDownCloseWrapper_);
-    this.onMouseDownCloseWrapper_ = null;
-  }
-
-  if (this.closeButtonSVG_) {
-    dom.removeNode(this.closeButtonSVG_);
-    this.closeButtonSVG_ = null;
-  }
-};
-
-Flyout.prototype.createFlyoutEndShadow_ = function() {
-  this.removeFlyoutEndShadow_();
-
-  this.flyoutEndShadowDiv_ = document.createElement('div');
-  this.flyoutEndShadowDiv_.classList.add('blocklyFlyoutEndShadow');
-
-  const flyoutSVG = this.workspace_.getParentSvg();
-  const flyoutParentEl = flyoutSVG.parentElement;
-
-  const flyoutClientRect = flyoutSVG.getBoundingClientRect();
-  const flyoutParentClientRect = flyoutParentEl.getBoundingClientRect();
-
-  const top = flyoutClientRect.top - flyoutParentClientRect.top;
-  const left = flyoutClientRect.right - flyoutParentClientRect.left - 10; // 10px width of shadow, see css.js
-
-  this.flyoutEndShadowDiv_.style.top = `${top}px`;
-  this.flyoutEndShadowDiv_.style.left = `${left}px`;
-  this.flyoutEndShadowDiv_.style.height = `${flyoutSVG.getBBox().height}px`;
-
-  // insert close button after the flyout svg
-  flyoutParentEl.insertBefore(this.flyoutEndShadowDiv_, flyoutSVG.nextSibling);
-};
-
-Flyout.prototype.removeFlyoutEndShadow_ = function() {
-  if (this.flyoutEndShadowDiv_) {
-    this.flyoutEndShadowDiv_.remove();
-  }
-};
-
-Flyout.prototype.createZoomControls_ = function() {
-  if (this.flyoutTopPanel_) {
-    this.resizeZoomControls_();
-    return;
-  }
-
-  const flyoutSVG = this.workspace_.getParentSvg();
-  const flyoutParentEl = flyoutSVG.parentElement;
-
-  const flyoutClientRect = flyoutSVG.getBoundingClientRect();
-  const flyoutParentClientRect = flyoutParentEl.getBoundingClientRect();
-
-  const top = flyoutClientRect.top - flyoutParentClientRect.top;
-  const left = flyoutClientRect.left - flyoutParentClientRect.left;
-
-  this.flyoutTopPanel_ = document.createElement('div');
-  this.flyoutTopPanel_.classList.add('blocklyFlyoutZoomControlContainer');
-  this.flyoutTopPanel_.style.top = `${top}px`;
-  this.flyoutTopPanel_.style.left = `${left}px`;
-  this.flyoutTopPanel_.style.width = `${this.width_}px`;
-
-  // insert close button after the flyout svg
-  flyoutParentEl.insertBefore(this.flyoutTopPanel_, flyoutSVG.nextSibling);
-
-  this.zoomButtonsGroup_ = dom.createSvgElement(Svg.SVG, {
-    'width': '42px',
-    'height': '18px',
-  }, this.flyoutTopPanel_);
-
-  this.zoomInButtonSvg_ = dom.createSvgElement(Svg.SVG, {
-    'class': 'blocklyFlyoutZoomControl',
-    'viewBox': "0 0 512 512",
-    'width': '18px',
-    'x': '24',
-  }, this.zoomButtonsGroup_);
-
-  dom.createSvgElement(
-    Svg.ELLIPSE, {
-      'stroke': '#000000',
-      'stroke-width': '20',
-      'fill-opacity': '0',
-      'ry': '245',
-      'rx': '245',
-      'cy': '256',
-      'cx': '256',
-      'fill': 'none',
-      'shape-rendering': 'geometricPrecision',
-    }, this.zoomInButtonSvg_
-  );
-
-  dom.createSvgElement(
-    Svg.LINE, {
-      'stroke': '#000000',
-      'y2': '256',
-      'x2': '383.90273',
-      'y1': '256',
-      'x1': '128.09724',
-      'fill-opacity': '0',
-      'stroke-width': '20',
-      'fill': 'none',
-    }, this.zoomInButtonSvg_
-  );
-
-  dom.createSvgElement(
-    Svg.LINE, {
-      'stroke': '#000000',
-      'x2': '256',
-      'y2': '383.90273',
-      'x1': '256',
-      'y1': '128.09724',
-      'fill-opacity': '0',
-      'stroke-width': '20',
-      'fill': 'none',
-    }, this.zoomInButtonSvg_
-  );
-
-  dom.createSvgElement(
-    Svg.RECT, {
-      'width': '512',
-      'height': '512',
-      'fill': 'transparent',
-    }, this.zoomInButtonSvg_
-  );
-
-  this.zoomOutButtonSvg_ = dom.createSvgElement(Svg.SVG, {
-    'class': 'blocklyFlyoutZoomControl',
-    'viewBox': "0 0 512 512",
-    'width': '18px',
-  }, this.zoomButtonsGroup_);
-
-  dom.createSvgElement(
-    Svg.ELLIPSE, {
-      'stroke': '#000000',
-      'stroke-width': '20',
-      'fill-opacity': '0',
-      'ry': '245',
-      'rx': '245',
-      'cy': '256',
-      'cx': '256',
-      'fill': 'none',
-      'shape-rendering': 'geometricPrecision',
-    }, this.zoomOutButtonSvg_
-  );
-
-  dom.createSvgElement(
-    Svg.LINE, {
-      'stroke': '#000000',
-      'y2': '256',
-      'x2': '383.90273',
-      'y1': '256',
-      'x1': '128.09724',
-      'fill-opacity': '0',
-      'stroke-width': '20',
-      'fill': 'none',
-    }, this.zoomOutButtonSvg_
-  );
-
-  dom.createSvgElement(
-    Svg.RECT, {
-      'width': '512',
-      'height': '512',
-      'fill': 'transparent',
-    }, this.zoomOutButtonSvg_
-  );
-
-  this.zoomInButtonSvg_.addEventListener('click', this.zoomIn_.bind(this));
-  this.zoomOutButtonSvg_.addEventListener('click', this.zoomOut_.bind(this));
-  this.zoomInButtonSvg_.addEventListener('dblclick', (e) => {
-    e.stopPropagation();
-    e.preventDefault();
-  });
-  this.zoomOutButtonSvg_.addEventListener('dblclick', (e) => {
-    e.stopPropagation();
-    e.preventDefault();
-  });
-};
-
-Flyout.prototype.resizeZoomControls_ = function() {
-  if (!this.flyoutTopPanel_) return;
-
-  this.flyoutTopPanel_.style.width = `${this.width_}px`;
-};
-
-Flyout.prototype.zoomIn_ = function(e) {
-  e.stopPropagation();
-  e.preventDefault();
-  const scale = this.workspace_.scale + 0.1;
-
-  this.workspace_.setScale(scale);
-  this.position();
-  eventUtils.fire(new (eventUtils.get(eventUtils.FLYOUT_ZOOM))(this.getWorkspace().id, scale));
-};
-
-Flyout.prototype.zoomOut_ = function(e) {
-  e.stopPropagation();
-  e.preventDefault();
-  const scale = this.workspace_.scale - 0.1;
-
-  this.workspace_.setScale(scale);
-  this.position();
-  eventUtils.fire(new (eventUtils.get(eventUtils.FLYOUT_ZOOM))(this.getWorkspace().id, scale));
-};
-
-Flyout.prototype.removeZoomControls_ = function() {
-  if (this.flyoutTopPanel_) {
-    this.zoomInButtonSvg_.removeEventListener('click', this.zoomIn_);
-    this.zoomOutButtonSvg_.removeEventListener('click', this.zoomOut_);
-    this.flyoutTopPanel_.remove();
-    this.flyoutTopPanel_ = null;
-  }
-};
-
-
-/**
- * Update the view based on coordinates calculated in position().
- * @param {number} width The computed width of the flyout's SVG group
- * @param {number} height The computed height of the flyout's SVG group.
- * @param {number} x The computed x origin of the flyout's SVG group.
- * @param {number} y The computed y origin of the flyout's SVG group.
- * @protected
- */
-Flyout.prototype.positionAt_ = function(width, height, x, y) {
-  this.svgGroup_.setAttribute('width', (width + this.WIDTH_CLOSE_BUTTON));
-  this.svgGroup_.setAttribute('height', height);
-  this.workspace_.setCachedParentSvgSize(width, height);
-
-  if (this.svgGroup_.tagName === 'svg') {
-    const transform = 'translate(' + x + 'px,' + y + 'px)';
-    dom.setCssTransform(this.svgGroup_, transform);
-  } else {
-    // IE and Edge don't support CSS transforms on SVG elements so
-    // it's important to set the transform on the SVG element itself
-    const transform = 'translate(' + x + ',' + y + ')';
-    this.svgGroup_.setAttribute('transform', transform);
-  }
-
-  if (!this.workspace_.isVisible_) {
-    this.createCloseButton_();
-    this.createFlyoutEndShadow_();
-    this.createZoomControls_();
-    this.flyoutBookmarks_.show();
-  }
-
-  // Update the scrollbar (if one exists).
-  const scrollbar = this.workspace_.scrollbar;
-  if (scrollbar) {
-    // Set the scrollbars origin to be the top left of the flyout.
-    scrollbar.setOrigin(x, y);
-    scrollbar.resize();
-    // If origin changed and metrics haven't changed enough to trigger
-    // reposition in resize, we need to call setPosition. See issue #4692.
-    if (scrollbar.hScroll) {
-      scrollbar.hScroll.setPosition(
-          scrollbar.hScroll.position.x, scrollbar.hScroll.position.y);
-    }
-    if (scrollbar.vScroll) {
-      scrollbar.vScroll.setPosition(
-          scrollbar.vScroll.position.x, scrollbar.vScroll.position.y);
-=======
+  }
+
   /**
    * Creates a flyout button or a flyout label.
    * @param {!toolbox.ButtonOrLabelInfo} btnInfo
@@ -1456,127 +1095,9 @@
       // Record blocks that were initially disabled.
       // Do not enable these blocks as a result of capacity filtering.
       this.permanentlyDisabled_.push(block);
->>>>>>> 61322294
     }
     return /** @type {!BlockSvg} */ (block);
   }
-<<<<<<< HEAD
-};
-
-/**
- * Hide and empty the flyout.
- */
-Flyout.prototype.hide = function(isButton = false) {
-  if (!this.isVisible()) return;
-
-  this.setVisible(false);
-
-  this.removeCloseButton_();
-  this.removeFlyoutEndShadow_();
-  this.removeZoomControls_();
-  this.flyoutBookmarks_.hide();
-
-  eventUtils.fire(new (eventUtils.get(eventUtils.FLYOUT_HIDE))(this.getWorkspace().id, isButton));
-  // Delete all the event listeners.
-  for (let i = 0, listen; (listen = this.listeners_[i]); i++) {
-    browserEvents.unbind(listen);
-  }
-
-  this.listeners_.length = 0;
-
-  if (this.reflowWrapper_) {
-    this.workspace_.removeChangeListener(this.reflowWrapper_);
-    this.reflowWrapper_ = null;
-  }
-  // Do NOT delete the blocks here.  Wait until Flyout.show.
-  // https://neil.fraser.name/news/2014/08/09/
-};
-
-/**
- * Show and populate the flyout.
- * @param {!toolbox.FlyoutDefinition|string} flyoutDef Contents to display
- *     in the flyout. This is either an array of Nodes, a NodeList, a
- *     toolbox definition, or a string with the name of the dynamic category.
- */
-Flyout.prototype.show = function(flyoutDef) {
-  this.workspace_.setResizesEnabled(false);
-  this.hide();
-  this.clearOldBlocks_();
-
-  // Handle dynamic categories, represented by a name instead of a list.
-  if (typeof flyoutDef === 'string') {
-    flyoutDef = this.getDynamicCategoryContents_(flyoutDef);
-  }
-  this.setVisible(true);
-
-  eventUtils.fire(new (eventUtils.get(eventUtils.FLYOUT_SHOW))(this.getWorkspace().id));
-
-  // Parse the Array, Node or NodeList into a a list of flyout items.
-  const parsedContent = toolbox.convertFlyoutDefToJsonArray(flyoutDef);
-  const flyoutInfo = /** @type {{contents:!Array<!Object>, gaps:!Array<number>}} */ (this.createFlyoutInfo_(parsedContent));
-
-  this.layout_(flyoutInfo.contents, flyoutInfo.gaps);
-
-  // IE 11 is an incompetent browser that fails to fire mouseout events.
-  // When the mouse is over the background, deselect all blocks.
-  const deselectAll =
-      /** @this {Flyout} */
-      function() {
-        const topBlocks = this.workspace_.getTopBlocks(false);
-        for (let i = 0, block; (block = topBlocks[i]); i++) {
-          block.removeSelect();
-        }
-      };
-
-  this.listeners_.push(browserEvents.conditionalBind(
-      this.svgBackground_, 'mouseover', this, deselectAll));
-
-  if (this.horizontalLayout) {
-    if (!this.height_) this.height_ = 0;
-  } else {
-    if (!this.width_) this.width_ = 0;
-  }
-
-  this.workspace_.setResizesEnabled(true);
-  this.reflow();
-
-  this.filterForCapacity_();
-
-  // Correctly position the flyout's scrollbar when it opens.
-  this.position();
-
-  this.reflowWrapper_ = this.reflow.bind(this);
-  this.workspace_.addChangeListener(this.reflowWrapper_);
-  this.emptyRecycledBlocks_();
-};
-
-/**
- * Create the contents array and gaps array necessary to create the layout for
- * the flyout.
- * @param {!toolbox.FlyoutItemInfoArray} parsedContent The array
- *     of objects to show in the flyout.
- * @return {{contents:Array<Object>, gaps:Array<number>}} The list of contents
- *     and gaps needed to lay out the flyout.
- * @private
- */
-Flyout.prototype.createFlyoutInfo_ = function(parsedContent) {
-  const contents = [];
-  const gaps = [];
-  this.permanentlyDisabled_.length = 0;
-  const defaultGap = this.horizontalLayout ? this.GAP_X : this.GAP_Y;
-  for (let i = 0, contentInfo; (contentInfo = parsedContent[i]); i++) {
-    if (contentInfo['custom']) {
-      const customInfo =
-          /** @type {!toolbox.DynamicCategoryInfo} */ (contentInfo);
-      const categoryName = customInfo['custom'];
-      const flyoutDef = this.getDynamicCategoryContents_(categoryName);
-      const parsedDynamicContent = /** @type {!toolbox.FlyoutItemInfoArray} */
-          (toolbox.convertFlyoutDefToJsonArray(flyoutDef));
-      // Replace the element at i with the dynamic content it represents.
-      parsedContent.splice.apply(
-          parsedContent, [i, 1].concat(parsedDynamicContent));
-      contentInfo = parsedContent[i];
-=======
 
   /**
    * Returns a block from the array of recycled blocks with the given type, or
@@ -1614,41 +1135,10 @@
           Xml.textToDom(blockInfo['blockxml']) :
           blockInfo['blockxml'];
       gap = parseInt(xml.getAttribute('gap'), 10);
->>>>>>> 61322294
     }
     gaps.push(isNaN(gap) ? defaultGap : gap);
   }
 
-<<<<<<< HEAD
-    switch (contentInfo['kind'].toUpperCase()) {
-      case 'BLOCK': {
-        const blockInfo = /** @type {!toolbox.BlockInfo} */ (contentInfo);
-        const block = this.createFlyoutBlock_(blockInfo);
-        contents.push({type: 'block', block: block});
-        this.addBlockGap_(blockInfo, gaps, defaultGap);
-        break;
-      }
-      case 'SEP': {
-        const sepInfo = /** @type {!toolbox.SeparatorInfo} */ (contentInfo);
-        this.addSeparatorGap_(sepInfo, gaps, defaultGap);
-        break;
-      }
-      case 'LABEL': {
-        const labelInfo = /** @type {!toolbox.LabelInfo} */ (contentInfo);
-        // A label is a button with different styling.
-        const label = this.createButton_(labelInfo, /** isLabel */ true);
-        contents.push({type: 'button', button: label});
-        gaps.push(defaultGap);
-        break;
-      }
-      case 'BUTTON': {
-        const buttonInfo = /** @type {!toolbox.ButtonInfo} */ (contentInfo);
-        const button = this.createButton_(buttonInfo, /** isLabel */ false);
-        contents.push({type: 'button', button: button});
-        gaps.push(defaultGap);
-        break;
-      }
-=======
   /**
    * Add the necessary gap in the flyout for a separator.
    * @param {!toolbox.SeparatorInfo} sepInfo The object holding
@@ -1669,104 +1159,9 @@
       gaps[gaps.length - 1] = newGap;
     } else {
       gaps.push(defaultGap);
->>>>>>> 61322294
-    }
-  }
-
-<<<<<<< HEAD
-/**
- * Gets the flyout definition for the dynamic category.
- * @param {string} categoryName The name of the dynamic category.
- * @return {!toolbox.FlyoutDefinition} The definition of the
- *     flyout in one of its many forms.
- * @private
- */
-Flyout.prototype.getDynamicCategoryContents_ = function(categoryName) {
-  // Look up the correct category generation function and call that to get a
-  // valid XML list.
-  const fnToApply =
-      this.workspace_.targetWorkspace.getToolboxCategoryCallback(categoryName);
-  if (typeof fnToApply !== 'function') {
-    throw TypeError(
-        'Couldn\'t find a callback function when opening' +
-        ' a toolbox category.');
-  }
-  return fnToApply(this.workspace_.targetWorkspace);
-};
-
-/**
- * Creates a flyout button or a flyout label.
- * @param {!toolbox.ButtonOrLabelInfo} btnInfo
- *    The object holding information about a button or a label.
- * @param {boolean} isLabel True if the button is a label, false otherwise.
- * @return {!FlyoutButton} The object used to display the button in the
- *    flyout.
- * @private
- */
-Flyout.prototype.createButton_ = function(btnInfo, isLabel) {
-  const {FlyoutButton} = goog.module.get('Blockly.FlyoutButton');
-  if (!FlyoutButton) {
-    throw Error('Missing require for Blockly.FlyoutButton');
-  }
-  const curButton = new FlyoutButton(
-      this.workspace_,
-      /** @type {!WorkspaceSvg} */ (this.targetWorkspace), btnInfo, isLabel);
-  return curButton;
-};
-
-/**
- * Create a block from the xml and permanently disable any blocks that were
- * defined as disabled.
- * @param {!toolbox.BlockInfo} blockInfo The info of the block.
- * @return {!BlockSvg} The block created from the blockInfo.
- * @private
- */
-Flyout.prototype.createFlyoutBlock_ = function(blockInfo) {
-  let block;
-  if (blockInfo['blockxml']) {
-    const xml = typeof blockInfo['blockxml'] === 'string' ?
-        Xml.textToDom(blockInfo['blockxml']) :
-        blockInfo['blockxml'];
-    block = this.getRecycledBlock_(xml.getAttribute('type'));
-    if (!block) {
-      block = Xml.domToBlock(xml, this.workspace_);
-    }
-  } else {
-    block = this.getRecycledBlock_(blockInfo['type']);
-    if (!block) {
-      if (blockInfo['enabled'] === undefined) {
-        blockInfo['enabled'] =
-            blockInfo['disabled'] !== 'true' && blockInfo['disabled'] !== true;
-      }
-      block = blocks.append(
-          /** @type {blocks.State} */ (blockInfo), this.workspace_);
-    }
-  }
-
-  if (!block.isEnabled()) {
-    // Record blocks that were initially disabled.
-    // Do not enable these blocks as a result of capacity filtering.
-    this.permanentlyDisabled_.push(block);
-  }
-  return /** @type {!BlockSvg} */ (block);
-};
-
-/**
- * Returns a block from the array of recycled blocks with the given type, or
- * undefined if one cannot be found.
- * @param {string} blockType The type of the block to try to recycle.
- * @return {(!BlockSvg|undefined)} The recycled block, or undefined if
- *     one could not be recycled.
- * @private
- */
-Flyout.prototype.getRecycledBlock_ = function(blockType) {
-  let index = -1;
-  for (let i = 0; i < this.recycledBlocks_.length; i++) {
-    if (this.recycledBlocks_[i].type === blockType) {
-      index = i;
-      break;
-    }
-=======
+    }
+  }
+
   /**
    * Delete blocks, mats and buttons from a previous showing of the flyout.
    * @private
@@ -1820,53 +1215,8 @@
   blockIsRecyclable_(_block) {
     // By default, recycling is disabled.
     return false;
->>>>>>> 61322294
-  }
-  return index === -1 ? undefined : this.recycledBlocks_.splice(index, 1)[0];
-};
-
-<<<<<<< HEAD
-/**
- * Adds a gap in the flyout based on block info.
- * @param {!toolbox.BlockInfo} blockInfo Information about a block.
- * @param {!Array<number>} gaps The list of gaps between items in the flyout.
- * @param {number} defaultGap The default gap between one element and the next.
- * @private
- */
-Flyout.prototype.addBlockGap_ = function(blockInfo, gaps, defaultGap) {
-  let gap;
-  if (blockInfo['gap']) {
-    gap = parseInt(blockInfo['gap'], 10);
-  } else if (blockInfo['blockxml']) {
-    const xml = typeof blockInfo['blockxml'] === 'string' ?
-        Xml.textToDom(blockInfo['blockxml']) :
-        blockInfo['blockxml'];
-    gap = parseInt(xml.getAttribute('gap'), 10);
-  }
-  gaps.push(isNaN(gap) ? defaultGap : gap);
-};
-
-/**
- * Add the necessary gap in the flyout for a separator.
- * @param {!toolbox.SeparatorInfo} sepInfo The object holding
- *    information about a separator.
- * @param {!Array<number>} gaps The list gaps between items in the flyout.
- * @param {number} defaultGap The default gap between the button and next
- *     element.
- * @private
- */
-Flyout.prototype.addSeparatorGap_ = function(sepInfo, gaps, defaultGap) {
-  // Change the gap between two toolbox elements.
-  // <sep gap="36"></sep>
-  // The default gap is 24, can be set larger or smaller.
-  // This overwrites the gap attribute on the previous element.
-  const newGap = parseInt(sepInfo['gap'], 10);
-  // Ignore gaps before the first block.
-  if (!isNaN(newGap) && gaps.length > 0) {
-    gaps[gaps.length - 1] = newGap;
-  } else {
-    gaps.push(defaultGap);
-=======
+  }
+
   /**
    * Puts a previously created block into the recycle bin and moves it to the
    * top of the workspace. Used during large workspace swaps to limit the number
@@ -1894,44 +1244,28 @@
     this.listeners_.push(browserEvents.conditionalBind(
         rect, 'mousedown', null, this.blockMouseDown_(block)));
     this.listeners_.push(
-        browserEvents.bind(root, 'mouseenter', block, block.addSelect));
+      browserEvents.bind(root, 'mouseenter', this, (e) => this.blockMouseEnter_(e, block)));
     this.listeners_.push(
-        browserEvents.bind(root, 'mouseleave', block, block.removeSelect));
+      browserEvents.bind(root, 'mouseleave', this, () => this.blockMouseLeave_(block)));
     this.listeners_.push(
-        browserEvents.bind(rect, 'mouseenter', block, block.addSelect));
+      browserEvents.bind(rect, 'mouseenter', this, (e) => this.blockMouseEnter_(e, block)));
     this.listeners_.push(
-        browserEvents.bind(rect, 'mouseleave', block, block.removeSelect));
->>>>>>> 61322294
-  }
-
-<<<<<<< HEAD
-/**
- * Delete blocks, mats and buttons from a previous showing of the flyout.
- * @private
- */
-Flyout.prototype.clearOldBlocks_ = function() {
-  // Delete any blocks from a previous showing.
-  const oldBlocks = this.workspace_.getTopBlocks(false);
-  for (let i = 0, block; (block = oldBlocks[i]); i++) {
-    if (this.blockIsRecyclable_(block)) {
-      this.recycleBlock_(block);
-    } else {
-      block.dispose(false, false);
-    }
-  }
-  // Delete any mats from a previous showing.
-  for (let j = 0; j < this.mats_.length; j++) {
-    const rect = this.mats_[j];
-    if (rect) {
-      Tooltip.unbindMouseEvents(rect);
-      dom.removeNode(rect);
-    }
-  }
-  this.mats_.length = 0;
-  // Delete any buttons from a previous showing.
-  for (let i = 0, button; (button = this.buttons_[i]); i++) {
-    button.dispose();
-=======
+      browserEvents.bind(rect, 'mouseleave', this, () => this.blockMouseLeave_(block)));
+  }
+
+  blockMouseEnter_(e, block) {
+    if (this.disableBlocksMouseEvents) return;
+    if (e.buttons) return;
+
+    block.addSelect();
+  }
+
+  blockMouseLeave_(block) {
+    if (this.disableBlocksMouseEvents) return;
+
+    block.removeSelect();
+  }
+
   /**
    * Handle a mouse-down on an SVG block in a non-closing flyout.
    * @param {!BlockSvg} block The flyout block to copy.
@@ -1947,92 +1281,8 @@
         gesture.handleFlyoutStart(e, flyout);
       }
     };
->>>>>>> 61322294
-  }
-
-<<<<<<< HEAD
-/**
- * Empties all of the recycled blocks, properly disposing of them.
- * @private
- */
-Flyout.prototype.emptyRecycledBlocks_ = function() {
-  for (let i = 0; i < this.recycledBlocks_.length; i++) {
-    this.recycledBlocks_[i].dispose();
-  }
-  this.recycledBlocks_ = [];
-};
-
-/**
- * Returns whether the given block can be recycled or not.
- * @param {!BlockSvg} _block The block to check for recyclability.
- * @return {boolean} True if the block can be recycled. False otherwise.
- * @protected
- */
-Flyout.prototype.blockIsRecyclable_ = function(_block) {
-  // By default, recycling is disabled.
-  return false;
-};
-
-/**
- * Puts a previously created block into the recycle bin and moves it to the
- * top of the workspace. Used during large workspace swaps to limit the number
- * of new DOM elements we need to create.
- * @param {!BlockSvg} block The block to recycle.
- * @private
- */
-Flyout.prototype.recycleBlock_ = function(block) {
-  const xy = block.getRelativeToSurfaceXY();
-  block.moveBy(-xy.x, -xy.y);
-  this.recycledBlocks_.push(block);
-};
-
-/**
- * Add listeners to a block that has been added to the flyout.
- * @param {!SVGElement} root The root node of the SVG group the block is in.
- * @param {!BlockSvg} block The block to add listeners for.
- * @param {!SVGElement} rect The invisible rectangle under the block that acts
- *     as a mat for that block.
- * @protected
- */
-Flyout.prototype.addBlockListeners_ = function(root, block, rect) {
-  this.listeners_.push(browserEvents.conditionalBind(
-      root, 'mousedown', null, this.blockMouseDown_(block)));
-  this.listeners_.push(browserEvents.conditionalBind(
-      rect, 'mousedown', null, this.blockMouseDown_(block)));
-  this.listeners_.push(
-      browserEvents.bind(root, 'mouseenter', this, (e) => this.blockMouseEnter_(e, block)));
-  this.listeners_.push(
-      browserEvents.bind(root, 'mouseleave', this, () => this.blockMouseLeave_(block)));
-  this.listeners_.push(
-      browserEvents.bind(rect, 'mouseenter', this, (e) => this.blockMouseEnter_(e, block)));
-  this.listeners_.push(
-      browserEvents.bind(rect, 'mouseleave', this, () => this.blockMouseLeave_(block)));
-};
-
-Flyout.prototype.blockMouseEnter_ = function(e, block) {
-  if (this.disableBlocksMouseEvents) return;
-  if (e.buttons) return;
-
-  block.addSelect();
-};
-
-Flyout.prototype.blockMouseLeave_ = function(block) {
-  if (this.disableBlocksMouseEvents) return;
-
-  block.removeSelect();
-};
-
-/**
- * Handle a mouse-down on an SVG block in a non-closing flyout.
- * @param {!BlockSvg} block The flyout block to copy.
- * @return {!Function} Function to call when block is clicked.
- * @private
- */
-Flyout.prototype.blockMouseDown_ = function(block) {
-  const flyout = this;
-  return function(e) {
-    const gesture = flyout.targetWorkspace.getGesture(e);
-=======
+  }
+
   /**
    * Mouse down on the flyout background.  Start a vertical scroll drag.
    * @param {!Event} e Mouse down event.
@@ -2040,171 +1290,9 @@
    */
   onMouseDown_(e) {
     const gesture = this.targetWorkspace.getGesture(e);
->>>>>>> 61322294
     if (gesture) {
       gesture.handleFlyoutStart(e, this);
     }
-<<<<<<< HEAD
-  };
-};
-
-/**
- * Mouse down on the flyout background.  Start a vertical scroll drag.
- * @param {!Event} e Mouse down event.
- * @private
- */
-Flyout.prototype.onMouseDown_ = function(e) {
-  const gesture = this.targetWorkspace.getGesture(e);
-  if (gesture) {
-    gesture.handleFlyoutStart(e, this);
-  }
-};
-
-/**
- * Does this flyout allow you to create a new instance of the given block?
- * Used for deciding if a block can be "dragged out of" the flyout.
- * @param {!BlockSvg} block The block to copy from the flyout.
- * @return {boolean} True if you can create a new instance of the block, false
- *    otherwise.
- * @package
- */
-Flyout.prototype.isBlockCreatable_ = function(block) {
-  return block.isEnabled();
-};
-
-/**
- * Create a copy of this block on the workspace.
- * @param {!BlockSvg} originalBlock The block to copy from the flyout.
- * @return {!BlockSvg} The newly created block.
- * @throws {Error} if something went wrong with deserialization.
- * @package
- */
-Flyout.prototype.createBlock = function(originalBlock) {
-  let newBlock = null;
-  eventUtils.disable();
-  const variablesBeforeCreation = this.targetWorkspace.getAllVariables();
-  this.targetWorkspace.setResizesEnabled(false);
-  try {
-    newBlock = this.placeNewBlock_(originalBlock);
-  } finally {
-    eventUtils.enable();
-  }
-
-  // Close the flyout.
-  this.targetWorkspace.hideChaff();
-
-  const newVariables = Variables.getAddedVariables(
-      this.targetWorkspace, variablesBeforeCreation);
-
-  if (eventUtils.isEnabled()) {
-    eventUtils.setGroup(true);
-    // Fire a VarCreate event for each (if any) new variable created.
-    for (let i = 0; i < newVariables.length; i++) {
-      const thisVariable = newVariables[i];
-      eventUtils.fire(
-          new (eventUtils.get(eventUtils.VAR_CREATE))(thisVariable));
-    }
-
-    // Block events come after var events, in case they refer to newly created
-    // variables.
-    eventUtils.fire(new (eventUtils.get(eventUtils.BLOCK_CREATE))(newBlock));
-  }
-  if (this.autoClose) {
-    this.hide();
-  } else {
-    this.filterForCapacity_();
-  }
-  return newBlock;
-};
-
-/**
- * Initialize the given button: move it to the correct location,
- * add listeners, etc.
- * @param {!FlyoutButton} button The button to initialize and place.
- * @param {number} x The x position of the cursor during this layout pass.
- * @param {number} y The y position of the cursor during this layout pass.
- * @protected
- */
-Flyout.prototype.initFlyoutButton_ = function(button, x, y) {
-  const buttonSvg = button.createDom();
-  button.moveTo(x, y);
-  button.show();
-  // Clicking on a flyout button or label is a lot like clicking on the
-  // flyout background.
-  this.listeners_.push(browserEvents.conditionalBind(
-      buttonSvg, 'mousedown', this, this.onMouseDown_));
-
-  this.buttons_.push(button);
-};
-
-/**
- * Create and place a rectangle corresponding to the given block.
- * @param {!BlockSvg} block The block to associate the rect to.
- * @param {number} x The x position of the cursor during this layout pass.
- * @param {number} y The y position of the cursor during this layout pass.
- * @param {!{height: number, width: number}} blockHW The height and width of the
- *     block.
- * @param {number} index The index into the mats list where this rect should be
- *     placed.
- * @return {!SVGElement} Newly created SVG element for the rectangle behind the
- *     block.
- * @protected
- */
-Flyout.prototype.createRect_ = function(block, x, y, blockHW, index) {
-  // Create an invisible rectangle under the block to act as a button.  Just
-  // using the block as a button is poor, since blocks have holes in them.
-  const rect = dom.createSvgElement(
-      Svg.RECT, {
-        'fill-opacity': 0,
-        'x': x,
-        'y': y,
-        'height': blockHW.height,
-        'width': blockHW.width,
-      },
-      null);
-  rect.tooltip = block;
-  Tooltip.bindMouseEvents(rect);
-  // Add the rectangles under the blocks, so that the blocks' tooltips work.
-  this.workspace_.getCanvas().insertBefore(rect, block.getSvgRoot());
-
-  block.flyoutRect_ = rect;
-  this.mats_[index] = rect;
-  return rect;
-};
-
-/**
- * Move a rectangle to sit exactly behind a block, taking into account tabs,
- * hats, and any other protrusions we invent.
- * @param {!SVGElement} rect The rectangle to move directly behind the block.
- * @param {!BlockSvg} block The block the rectangle should be behind.
- * @protected
- */
-Flyout.prototype.moveRectToBlock_ = function(rect, block) {
-  const blockHW = block.getHeightWidth();
-  rect.setAttribute('width', blockHW.width);
-  rect.setAttribute('height', blockHW.height);
-
-  const blockXY = block.getRelativeToSurfaceXY();
-  rect.setAttribute('y', blockXY.y);
-  rect.setAttribute('x', this.RTL ? blockXY.x - blockHW.width : blockXY.x);
-};
-
-/**
- * Filter the blocks on the flyout to disable the ones that are above the
- * capacity limit.  For instance, if the user may only place two more blocks on
- * the workspace, an "a + b" block that has two shadow blocks would be disabled.
- * @private
- */
-Flyout.prototype.filterForCapacity_ = function() {
-  const blocks = this.workspace_.getTopBlocks(false);
-  for (let i = 0, block; (block = blocks[i]); i++) {
-    if (this.permanentlyDisabled_.indexOf(block) === -1) {
-      const enable = this.targetWorkspace.isCapacityAvailable(
-          common.getBlockTypeCounts(block));
-      while (block) {
-        block.setEnabled(enable);
-        block = block.getNextBlock();
-=======
   }
 
   /**
@@ -2250,7 +1338,6 @@
         const thisVariable = newVariables[i];
         eventUtils.fire(
             new (eventUtils.get(eventUtils.VAR_CREATE))(thisVariable));
->>>>>>> 61322294
       }
 
       // Block events come after var events, in case they refer to newly created
@@ -2265,14 +1352,6 @@
     return newBlock;
   }
 
-<<<<<<< HEAD
-/**
- * Reflow blocks and their mats.
- */
-Flyout.prototype.reflow = function() {
-  if (this.reflowWrapper_) {
-    this.workspace_.removeChangeListener(this.reflowWrapper_);
-=======
   /**
    * Initialize the given button: move it to the correct location,
    * add listeners, etc.
@@ -2291,7 +1370,6 @@
         buttonSvg, 'mousedown', this, this.onMouseDown_));
 
     this.buttons_.push(button);
->>>>>>> 61322294
   }
 
   /**
@@ -2329,78 +1407,6 @@
     return rect;
   }
 
-<<<<<<< HEAD
-/**
- * @return {boolean} True if this flyout may be scrolled with a scrollbar or by
- *     dragging.
- * @package
- */
-Flyout.prototype.isScrollable = function() {
-  return this.workspace_.scrollbar ? this.workspace_.scrollbar.isVisible() :
-                                     false;
-};
-
-/**
- * Copy a block from the flyout to the workspace and position it correctly.
- * @param {!BlockSvg} oldBlock The flyout block to copy.
- * @return {!BlockSvg} The new block in the main workspace.
- * @private
- */
-Flyout.prototype.placeNewBlock_ = function(oldBlock) {
-  const targetWorkspace = this.targetWorkspace;
-  const svgRootOld = oldBlock.getSvgRoot();
-  if (!svgRootOld) {
-    throw Error('oldBlock is not rendered.');
-  }
-
-  // Clone the block.
-  const json = /** @type {!blocks.State} */ (blocks.save(oldBlock));
-  // Normallly this resizes leading to weird jumps. Save it for terminateDrag.
-  targetWorkspace.setResizesEnabled(false);
-  const block = /** @type {!BlockSvg} */ (blocks.append(json, targetWorkspace));
-
-  this.positionNewBlock_(oldBlock, block);
-
-  return block;
-};
-
-/**
- * Positions a block on the target workspace.
- * @param {!BlockSvg} oldBlock The flyout block being copied.
- * @param {!BlockSvg} block The block to posiiton.
- * @private
- */
-Flyout.prototype.positionNewBlock_ = function(oldBlock, block) {
-  const targetWorkspace = this.targetWorkspace;
-
-  // The offset in pixels between the main workspace's origin and the upper left
-  // corner of the injection div.
-  const mainOffsetPixels = targetWorkspace.getOriginOffsetInPixels();
-
-  // The offset in pixels between the flyout workspace's origin and the upper
-  // left corner of the injection div.
-  const flyoutOffsetPixels = this.workspace_.getOriginOffsetInPixels();
-
-  // The position of the old block in flyout workspace coordinates.
-  const oldBlockPos = oldBlock.getRelativeToSurfaceXY();
-  // The position of the old block in pixels relative to the flyout
-  // workspace's origin.
-  oldBlockPos.scale(this.workspace_.scale);
-
-  // The position of the old block in pixels relative to the upper left corner
-  // of the injection div.
-  const oldBlockOffsetPixels = Coordinate.sum(flyoutOffsetPixels, oldBlockPos);
-
-  // The position of the old block in pixels relative to the origin of the
-  // main workspace.
-  const finalOffset =
-      Coordinate.difference(oldBlockOffsetPixels, mainOffsetPixels);
-  // The position of the old block in main workspace coordinates.
-  finalOffset.scale(1 / targetWorkspace.scale);
-
-  block.moveTo(new Coordinate(finalOffset.x, finalOffset.y));
-};
-=======
   /**
    * Move a rectangle to sit exactly behind a block, taking into account tabs,
    * hats, and any other protrusions we invent.
@@ -2512,20 +1518,17 @@
 
     // The position of the old block in pixels relative to the upper left corner
     // of the injection div.
-    const oldBlockOffsetPixels =
-        Coordinate.sum(flyoutOffsetPixels, oldBlockPos);
+    const oldBlockOffsetPixels = Coordinate.sum(flyoutOffsetPixels, oldBlockPos);
 
     // The position of the old block in pixels relative to the origin of the
     // main workspace.
-    const finalOffset =
-        Coordinate.difference(oldBlockOffsetPixels, mainOffsetPixels);
+    const finalOffset = Coordinate.difference(oldBlockOffsetPixels, mainOffsetPixels);
     // The position of the old block in main workspace coordinates.
     finalOffset.scale(1 / targetWorkspace.scale);
 
     block.moveTo(new Coordinate(finalOffset.x, finalOffset.y));
   }
 }
->>>>>>> 61322294
 
 /**
  * Returns the bounding rectangle of the drag target area in pixel units
