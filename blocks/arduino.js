'use strict';

goog.provide('Blockly.Blocks.arduino');

goog.require('Blockly.Blocks');

Blockly.Blocks.arduino.HUE = 210;
Blockly.Blocks.arduino.HUE_INNER_1 = 30;
Blockly.Blocks.arduino.HUE_INNER_2 = 290;

/*
var DIGITAL_WRITE = 'digitalWrite';
var DIGITAL_READ = 'digitalRead';
var ANALOG_WRITE = 'analogWrite';
var ANALOG_READ = 'analogRead';
var DELAY = 'delay';
var TONE = 'tone';
var NO_TONE = 'noTone';
*/

var DIGITAL_WRITE = 'turn';
var DIGITAL_READ = 'digital value of';
var ANALOG_WRITE = 'make';
var ANALOG_READ = 'analog value of';
var DELAY = 'wait';
var TONE = 'play';
var NO_TONE = 'stop playing on';
var REPEAT_FOREVER = 'start loop';
var DO = '';


Blockly.Blocks['arduino_pin'] = {
  init: function() {
    this.setColour(Blockly.Blocks.arduino.HUE_INNER_1);
    this.appendDummyInput()
        .appendField(new Blockly.FieldArduino('Output A'), 'PIN');
    this.setOutput(true, 'Pin');
    this.setTooltip('');
  }
};

Blockly.Blocks['arduino_uno_pin'] = {
  init: function() {
    this.setColour(Blockly.Blocks.arduino.HUE_INNER_1);
    this.appendDummyInput()
        .appendField(new Blockly.FieldDropdown(
           [["Pin\u00A01", "1"],
            ["Pin\u00A02", "2"],
            ["Pin\u00A03", "3"],
            ["Pin\u00A04", "4"],
            ["Pin\u00A05", "5"],
            ["Pin\u00A06", "6"],
            ["Pin\u00A07", "7"],
            ["Pin\u00A08", "8"],
            ["Pin\u00A09", "9"],
            ["Pin\u00A010", "10"],
            ["Pin\u00A011", "11"],
            ["Pin\u00A012", "12"],
            ["Pin\u00A013", "13"],
            ["Pin\u00A0A0", "A0"],
            ["Pin\u00A0A1", "A1"],
            ["Pin\u00A0A2", "A2"],
            ["Pin\u00A0A3", "A3"],
            ["Pin\u00A0A4", "A4"],
            ["Pin\u00A0A5", "A5"]]
        ), 'PIN');
    this.setOutput(true, 'Pin');
    this.setTooltip('');
  }
};

Blockly.Blocks['arduino_digital'] = {
  init: function() {
    this.setColour(Blockly.Blocks.arduino.HUE_INNER_2);
    this.appendDummyInput()
        .appendField(new Blockly.FieldDropdown([["On", "HIGH"], ["Off", "LOW"]]), 'DIGITAL');
    this.setOutput(true, 'Digital');
    this.setTooltip('');
  }
};

Blockly.Blocks['arduino_switchstate'] = {
  init: function() {
    this.setColour(Blockly.Blocks.arduino.HUE_INNER_2);
    this.appendDummyInput()
        .appendField(new Blockly.FieldDropdown([["Unpressed", "HIGH"], ["Pressed", "LOW"]]), 'DIGITAL');
    this.setOutput(true, 'Digital');
    this.setTooltip('');
  }
};

Blockly.Blocks['arduino_frequency'] = {
  init: function() {
    this.setColour(Blockly.Blocks.math.HUE);
    this.appendDummyInput()
        .appendField(new Blockly.FieldDropdown(
            // [["Note B0", "NOTE_B0"],
            // ["Note C1", "NOTE_C1"],
            // ["Note CS1", "NOTE_CS1"],
            // ["Note D1", "NOTE_D1"],
            // ["Note DS1", "NOTE_DS1"],
            // ["Note E1", "NOTE_E1"],
            // ["Note F1", "NOTE_F1"],
            // ["Note FS1", "NOTE_FS1"],
            // ["Note G1", "NOTE_G1"],
            // ["Note GS1", "NOTE_GS1"],
            // ["Note A1", "NOTE_A1"],
            // ["Note AS1", "NOTE_AS1"],
            // ["Note B1", "NOTE_B1"],
            // ["Note C2", "NOTE_C2"],
            // ["Note CS2", "NOTE_CS2"],
            // ["Note D2", "NOTE_D2"],
            // ["Note DS2", "NOTE_DS2"],
            // ["Note E2", "NOTE_E2"],
            // ["Note F2", "NOTE_F2"],
            // ["Note FS2", "NOTE_FS2"],
            // ["Note G2", "NOTE_G2"],
            // ["Note GS2", "NOTE_GS2"],
            // ["Note A2", "NOTE_A2"],
            // ["Note AS2", "NOTE_AS2"],
            // ["Note B2", "NOTE_B2"],
            // ["Note C3", "NOTE_C3"],
            // ["Note CS3", "NOTE_CS3"],
            // ["Note D3", "NOTE_D3"],
            // ["Note DS3", "NOTE_DS3"],
            // ["Note E3", "NOTE_E3"],
            // ["Note F3", "NOTE_F3"],
            // ["Note FS3", "NOTE_FS3"],
            // ["Note G3", "NOTE_G3"],
            // ["Note GS3", "NOTE_GS3"],
            // ["Note A3", "NOTE_A3"],
            // ["Note AS3", "NOTE_AS3"],
            // ["Note B3", "NOTE_B3"],
            [["Note\u00A0C4", "NOTE_C4"],
            ["Note\u00A0CS4", "NOTE_CS4"],
            ["Note\u00A0D4", "NOTE_D4"],
            ["Note\u00A0DS4", "NOTE_DS4"],
            ["Note\u00A0E4", "NOTE_E4"],
            ["Note\u00A0F4", "NOTE_F4"],
            ["Note\u00A0FS4", "NOTE_FS4"],
            ["Note\u00A0G4", "NOTE_G4"],
            ["Note\u00A0GS4", "NOTE_GS4"],
            ["Note\u00A0A4", "NOTE_A4"],
            ["Note\u00A0AS4", "NOTE_AS4"],
            ["Note\u00A0B4", "NOTE_B4"]]
            // ["Note C5", "NOTE_C5"],
            // ["Note CS5", "NOTE_CS5"],
            // ["Note D5", "NOTE_D5"],
            // ["Note DS5", "NOTE_DS5"],
            // ["Note E5", "NOTE_E5"],
            // ["Note F5", "NOTE_F5"],
            // ["Note FS5", "NOTE_FS5"],
            // ["Note G5", "NOTE_G5"],
            // ["Note GS5", "NOTE_GS5"],
            // ["Note A5", "NOTE_A5"],
            // ["Note AS5", "NOTE_AS5"],
            // ["Note B5", "NOTE_B5"],
            // ["Note C6", "NOTE_C6"],
            // ["Note CS6", "NOTE_CS6"],
            // ["Note D6", "NOTE_D6"],
            // ["Note DS6", "NOTE_DS6"],
            // ["Note E6", "NOTE_E6"],
            // ["Note F6", "NOTE_F6"],
            // ["Note FS6", "NOTE_FS6"],
            // ["Note G6", "NOTE_G6"],
            // ["Note GS6", "NOTE_GS6"],
            // ["Note A6", "NOTE_A6"],
            // ["Note AS6", "NOTE_AS6"],
            // ["Note B6", "NOTE_B6"],
            // ["Note C7", "NOTE_C7"],
            // ["Note CS7", "NOTE_CS7"],
            // ["Note D7", "NOTE_D7"],
            // ["Note DS7", "NOTE_DS7"],
            // ["Note E7", "NOTE_E7"],
            // ["Note F7", "NOTE_F7"],
            // ["Note FS7", "NOTE_FS7"],
            // ["Note G7", "NOTE_G7"],
            // ["Note GS7", "NOTE_GS7"],
            // ["Note A7", "NOTE_A7"],
            // ["Note AS7", "NOTE_AS7"],
            // ["Note B7", "NOTE_B7"],
            // ["Note C8", "NOTE_C8"],
            // ["Note CS8", "NOTE_CS8"],
            // ["Note D8", "NOTE_D8"],
            // ["Note DS8", "NOTE_DS8"]]
        ), 'NUM');
    this.setOutput(true, 'Number');
    this.setTooltip('');
  }
};

Blockly.Blocks['arduino_digital_write'] = {
  init: function() {
    this.setColour(Blockly.Blocks.arduino.HUE);
    this.appendDummyInput()
        .appendField(DIGITAL_WRITE);
    this.appendValueInput("pin").setCheck("Pin");
    this.appendValueInput("value").setCheck("Digital");
    this.setPreviousStatement(true);
    this.setNextStatement(true);
    this.setInputsInline(true);
    this.setTooltip('');
  }
};

Blockly.Blocks['arduino_digital_read'] = {
    init: function() {
        this.setColour(Blockly.Blocks.arduino.HUE);
        this.appendDummyInput()
            .appendField(DIGITAL_READ);
        this.appendValueInput("pin").setCheck("Pin");
        this.setInputsInline(true);
        this.setOutput(true, 'Digital');
        this.setTooltip('');
    }
};

Blockly.Blocks['arduino_analog_write'] = {
    init: function() {
        this.setColour(Blockly.Blocks.arduino.HUE);
        this.appendDummyInput()
            .appendField(ANALOG_WRITE);
        this.appendValueInput("pin").setCheck("Pin");
        this.appendValueInput("value").setCheck("Number");
        this.setPreviousStatement(true);
        this.setNextStatement(true);
        this.setInputsInline(true);
        this.setTooltip('');
    }
};

Blockly.Blocks['arduino_analog_read'] = {
    init: function() {
        this.setColour(Blockly.Blocks.arduino.HUE);
        this.appendDummyInput()
            .appendField(ANALOG_READ);
        this.appendValueInput("pin").setCheck("Pin");
        this.setInputsInline(true);
        this.setOutput(true, 'Number');
        this.setTooltip('');
    }
};

Blockly.Blocks['arduino_tone'] = {
    init: function() {
        this.setColour(Blockly.Blocks.arduino.HUE);
        this.appendDummyInput().appendField(TONE);
        this.appendValueInput("frequency").setCheck("Number");
        this.appendDummyInput().appendField("on");
        this.appendValueInput("pin").setCheck("pin");
        this.setInputsInline(true);
        this.setPreviousStatement(true);
        this.setNextStatement(true);
        this.setTooltip('');
    }
};

Blockly.Blocks['arduino_notone'] = {
    init: function() {
        this.setColour(Blockly.Blocks.arduino.HUE);
        this.appendDummyInput().appendField(NO_TONE);
        this.appendValueInput("pin").setCheck("pin");
        this.setInputsInline(true);
        this.setPreviousStatement(true);
        this.setNextStatement(true);
        this.setTooltip('');
    }
};

Blockly.Blocks['arduino_delay'] = {
    init: function() {
        this.setColour(Blockly.Blocks.arduino.HUE);
        this.appendDummyInput().appendField(DELAY);
        this.appendValueInput("time").setCheck("Number");
        this.appendDummyInput().appendField("milliseconds");
        this.setInputsInline(true);
        this.setPreviousStatement(true);
        this.setNextStatement(true);
        this.setTooltip('');
    }
};

Blockly.Blocks['arduino_repeat_forever'] = {
<<<<<<< HEAD
  init: function() {
    this.setColour(Blockly.Blocks.loops.HUE);
    this.appendDummyInput()
        .appendField(REPEAT_FOREVER);
    this.appendStatementInput('DO')
        .appendField(DO);
    this.setPreviousStatement(false);
    this.setNextStatement(false);
  }
=======
    init: function() {
        this.setColour(Blockly.Blocks.loops.HUE);
        this.appendDummyInput()
        .appendField("repeat forever");
        this.appendStatementInput('DO')
        .appendField('do');
        this.setPreviousStatement(false);
        this.setNextStatement(false);
    }
};

Blockly.Blocks['arduino_disable_input_lights'] = {
    init: function() {
        this.setColour(Blockly.Blocks.loops.HUE);
        this.appendDummyInput()
        .appendField("disable input lights");
        this.setPreviousStatement(true);
        this.setNextStatement(true);
        this.setTooltip('');
    }
>>>>>>> 31300ac7
};<|MERGE_RESOLUTION|>--- conflicted
+++ resolved
@@ -281,7 +281,6 @@
 };
 
 Blockly.Blocks['arduino_repeat_forever'] = {
-<<<<<<< HEAD
   init: function() {
     this.setColour(Blockly.Blocks.loops.HUE);
     this.appendDummyInput()
@@ -291,16 +290,6 @@
     this.setPreviousStatement(false);
     this.setNextStatement(false);
   }
-=======
-    init: function() {
-        this.setColour(Blockly.Blocks.loops.HUE);
-        this.appendDummyInput()
-        .appendField("repeat forever");
-        this.appendStatementInput('DO')
-        .appendField('do');
-        this.setPreviousStatement(false);
-        this.setNextStatement(false);
-    }
 };
 
 Blockly.Blocks['arduino_disable_input_lights'] = {
@@ -312,5 +301,4 @@
         this.setNextStatement(true);
         this.setTooltip('');
     }
->>>>>>> 31300ac7
 };