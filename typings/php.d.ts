--- conflicted
+++ resolved
@@ -46,10 +46,4 @@
 
 export declare const phpGenerator: any;
 
-<<<<<<< HEAD
-import * as Blockly from './core';
-declare const php: any;
-export = php;
-=======
-export {PhpGenerator} from './generators/php';
->>>>>>> 0e22a798
+export {PhpGenerator} from './generators/php';