--- conflicted
+++ resolved
@@ -128,6 +128,11 @@
   this.DUMMY_INPUT_MIN_HEIGHT = 6 * this.GRID_UNIT;
 
   /**
+   * @override
+   */
+  this.FULL_BLOCK_FIELDS = true;
+
+  /**
    * The ID of the highlight glow filter, or the empty string if no filter is
    * set.
    * @type {string}
@@ -143,7 +148,6 @@
   this.highlightGlowFilter_ = null;
 
   /**
-<<<<<<< HEAD
    * The ID of the highlight glow filter, or the empty string if no filter is
    * set.
    * @type {string}
@@ -157,11 +161,6 @@
    * @private
    */
   this.replacementGlowFilter_ = null;
-=======
-   * @override
-   */
-  this.FULL_BLOCK_FIELDS = true;
->>>>>>> a15d9611
 };
 Blockly.utils.object.inherits(Blockly.zelos.ConstantProvider,
     Blockly.blockRendering.ConstantProvider);
