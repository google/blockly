/**
 * @license
 * Copyright 2011 Google LLC
 * SPDX-License-Identifier: Apache-2.0
 */

/**
 * Object representing a scrollbar.
 *
 * @class
 */
import * as goog from '../closure/goog/goog.js';
goog.declareModuleId('Blockly.Scrollbar');

import * as browserEvents from './browser_events.js';
import * as Touch from './touch.js';
import {Coordinate} from './utils/coordinate.js';
import * as dom from './utils/dom.js';
import type {Metrics} from './utils/metrics.js';
import {Svg} from './utils/svg.js';
import * as svgMath from './utils/svg_math.js';
import type {WorkspaceSvg} from './workspace_svg.js';


/**
 * A note on units: most of the numbers that are in CSS pixels are scaled if the
 * scrollbar is in a mutator.
 */

/**
 * Class for a pure SVG scrollbar.
 * This technique offers a scrollbar that is guaranteed to work, but may not
 * look or behave like the system's scrollbars.
 *
 * @alias Blockly.Scrollbar
 */
export class Scrollbar {
  /**
   * Width of vertical scrollbar or height of horizontal scrollbar in CSS
   * pixels. Scrollbars should be larger on touch devices.
   */
  static scrollbarThickness = Touch.TOUCH_ENABLED ? 25 : 15;

  /**
   * Default margin around the scrollbar (between the scrollbar and the edge of
   * the viewport in pixels).
   *
   * @internal
   */
  static readonly DEFAULT_SCROLLBAR_MARGIN = 0.5;
  private readonly pair_: boolean;
  private readonly margin_: number;

  /** Previously recorded metrics from the workspace. */
  private oldHostMetrics_: Metrics|null = null;

  /**
   * The ratio of handle position offset to workspace content displacement.
   *
   * @internal
   */
  ratio = 1;
  private origin_: Coordinate;

  /**
   * The position of the mouse along this scrollbar's major axis at the start
   * of the most recent drag. Units are CSS pixels, with (0, 0) at the top
   * left of the browser window. For a horizontal scrollbar this is the x
   * coordinate of the mouse down event; for a vertical scrollbar it's the y
   * coordinate of the mouse down event.
   */
  private startDragMouse_ = 0;

  /**
   * The length of the scrollbars (including the handle and the background),
   * in CSS pixels. This is equivalent to scrollbar background length and the
   * area within which the scrollbar handle can move.
   */
  private scrollbarLength_ = 0;

  /** The length of the scrollbar handle in CSS pixels. */
  private handleLength_ = 0;

  /**
   * The offset of the start of the handle from the scrollbar position, in CSS
   * pixels.
   */
  private handlePosition_ = 0;

  private startDragHandle = 0;

  /** Whether the scrollbar handle is visible. */
  private isVisible_ = true;

  /** Whether the workspace containing this scrollbar is visible. */
  private containerVisible_ = true;
  private svgBackground_: SVGRectElement|null = null;

  private svgHandle_: SVGRectElement|null = null;

  private outerSvg_: SVGSVGElement|null = null;

  private svgGroup_: SVGGElement|null = null;
  position: Coordinate;

  lengthAttribute_ = 'width';
  positionAttribute_ = 'x';
  onMouseDownBarWrapper_: browserEvents.Data|null;
  onMouseDownHandleWrapper_: browserEvents.Data|null;
  onMouseUpWrapper_: browserEvents.Data|null = null;
  onMouseMoveWrapper_: browserEvents.Data|null = null;

  /**
   * @param workspace Workspace to bind the scrollbar to.
   * @param horizontal True if horizontal, false if vertical.
   * @param opt_pair True if scrollbar is part of a horiz/vert pair.
   * @param opt_class A class to be applied to this scrollbar.
   * @param opt_margin The margin to apply to this scrollbar.
   */
  constructor(
      private workspace: WorkspaceSvg, private readonly horizontal: boolean,
      opt_pair?: boolean, opt_class?: string, opt_margin?: number) {
    /** Whether this scrollbar is part of a pair. */
    this.pair_ = opt_pair || false;
    /**
     * Margin around the scrollbar (between the scrollbar and the edge of the
     * viewport in pixels).
     */
    this.margin_ = opt_margin !== undefined ?
        opt_margin :
        Scrollbar.DEFAULT_SCROLLBAR_MARGIN;

    /**
     * The location of the origin of the workspace that the scrollbar is in,
     * measured in CSS pixels relative to the injection div origin.  This is
     * usually (0, 0).  When the scrollbar is in a flyout it may have a
     * different origin.
     */
    this.origin_ = new Coordinate(0, 0);

    this.createDom_(opt_class);

    /**
     * The upper left corner of the scrollbar's SVG group in CSS pixels relative
     * to the scrollbar's origin.  This is usually relative to the injection div
     * origin.
     *
     * @internal
     */
    this.position = new Coordinate(0, 0);

    // Store the thickness in a temp variable for readability.
    const scrollbarThickness = Scrollbar.scrollbarThickness;
    if (horizontal) {
      this.svgBackground_!.setAttribute('height', String(scrollbarThickness));
      this.outerSvg_!.setAttribute('height', String(scrollbarThickness));
      this.svgHandle_!.setAttribute('height', String(scrollbarThickness - 5));
      this.svgHandle_!.setAttribute('y', String(2.5));
    } else {
      this.svgBackground_!.setAttribute('width', String(scrollbarThickness));
      this.outerSvg_!.setAttribute('width', String(scrollbarThickness));
      this.svgHandle_!.setAttribute('width', String(scrollbarThickness - 5));
      this.svgHandle_!.setAttribute('x', String(2.5));

      this.lengthAttribute_ = 'height';
      this.positionAttribute_ = 'y';
    }
    this.onMouseDownBarWrapper_ = browserEvents.conditionalBind(
        this.svgBackground_!, 'mousedown', this, this.onMouseDownBar_);
    this.onMouseDownHandleWrapper_ = browserEvents.conditionalBind(
        this.svgHandle_!, 'mousedown', this, this.onMouseDownHandle_);
  }

  /**
   * Dispose of this scrollbar.
   * Unlink from all DOM elements to prevent memory leaks.
   *
   * @suppress {checkTypes}
   */
  dispose() {
    this.cleanUp_();
    if (this.onMouseDownBarWrapper_) {
      browserEvents.unbind(this.onMouseDownBarWrapper_);
      this.onMouseDownBarWrapper_ = null;
    }
    if (this.onMouseDownHandleWrapper_) {
      browserEvents.unbind(this.onMouseDownHandleWrapper_);
      this.onMouseDownHandleWrapper_ = null;
    }

    dom.removeNode(this.outerSvg_);
    this.outerSvg_ = null;
    this.svgGroup_ = null;
    this.svgBackground_ = null;
    if (this.svgHandle_) {
      this.workspace.getThemeManager().unsubscribe(this.svgHandle_);
      this.svgHandle_ = null;
    }
  }

  /**
   * Constrain the handle's length within the minimum (0) and maximum
   * (scrollbar background) values allowed for the scrollbar.
   *
   * @param value Value that is potentially out of bounds, in CSS pixels.
   * @returns Constrained value, in CSS pixels.
   */
  private constrainHandleLength_(value: number): number {
    if (value <= 0 || isNaN(value)) {
      value = 0;
    } else {
      value = Math.min(value, this.scrollbarLength_);
    }
    return value;
  }

  /**
   * Set the length of the scrollbar's handle and change the SVG attribute
   * accordingly.
   *
   * @param newLength The new scrollbar handle length in CSS pixels.
   */
  private setHandleLength_(newLength: number) {
    this.handleLength_ = newLength;
    this.svgHandle_!.setAttribute(
        this.lengthAttribute_, String(this.handleLength_));
  }

  /**
   * Constrain the handle's position within the minimum (0) and maximum values
   * allowed for the scrollbar.
   *
   * @param value Value that is potentially out of bounds, in CSS pixels.
   * @returns Constrained value, in CSS pixels.
   */
  private constrainHandlePosition_(value: number): number {
    if (value <= 0 || isNaN(value)) {
      value = 0;
    } else {
      // Handle length should never be greater than this.scrollbarLength_.
      // If the viewSize is greater than or equal to the scrollSize, the
      // handleLength will end up equal to this.scrollbarLength_.
      value = Math.min(value, this.scrollbarLength_ - this.handleLength_);
    }
    return value;
  }

  /**
   * Set the offset of the scrollbar's handle from the scrollbar's position, and
   * change the SVG attribute accordingly.
   *
   * @param newPosition The new scrollbar handle offset in CSS pixels.
   */
  setHandlePosition(newPosition: number) {
    this.handlePosition_ = newPosition;
    this.svgHandle_!.setAttribute(
        this.positionAttribute_, String(this.handlePosition_));
  }

  /**
   * Set the size of the scrollbar's background and change the SVG attribute
   * accordingly.
   *
   * @param newSize The new scrollbar background length in CSS pixels.
   */
  private setScrollbarLength_(newSize: number) {
    this.scrollbarLength_ = newSize;
    this.outerSvg_!.setAttribute(
        this.lengthAttribute_, String(this.scrollbarLength_));
    this.svgBackground_!.setAttribute(
        this.lengthAttribute_, String(this.scrollbarLength_));
  }

  /**
   * Set the position of the scrollbar's SVG group in CSS pixels relative to the
   * scrollbar's origin.  This sets the scrollbar's location within the
   * workspace.
   *
   * @param x The new x coordinate.
   * @param y The new y coordinate.
   * @internal
   */
  setPosition(x: number, y: number) {
    this.position.x = x;
    this.position.y = y;

    const tempX = this.position.x + this.origin_.x;
    const tempY = this.position.y + this.origin_.y;
    const transform = 'translate(' + tempX + 'px,' + tempY + 'px)';
    dom.setCssTransform(this.outerSvg_ as Element, transform);
  }

  /**
   * Recalculate the scrollbar's location and its length.
   *
   * @param opt_metrics A data structure of from the describing all the required
   *     dimensions.  If not provided, it will be fetched from the host object.
   */
  resize(opt_metrics?: Metrics) {
    // Determine the location, height and width of the host element.
    let hostMetrics = opt_metrics;
    if (!hostMetrics) {
      hostMetrics = this.workspace.getMetrics();
      if (!hostMetrics) {
        // Host element is likely not visible.
        return;
      }
    }

    if (this.oldHostMetrics_ &&
        Scrollbar.metricsAreEquivalent_(hostMetrics, this.oldHostMetrics_)) {
      return;
    }

    if (this.horizontal) {
      this.resizeHorizontal_(hostMetrics);
    } else {
      this.resizeVertical_(hostMetrics);
    }

    this.oldHostMetrics_ = hostMetrics;

    // Resizing may have caused some scrolling.
    this.updateMetrics_();
  }

  /**
   * Returns whether the a resizeView is necessary by comparing the passed
   * hostMetrics with cached old host metrics.
   *
   * @param hostMetrics A data structure describing all the required dimensions,
   *     possibly fetched from the host object.
   * @returns Whether a resizeView is necessary.
   */
  private requiresViewResize_(hostMetrics: Metrics): boolean {
    if (!this.oldHostMetrics_) {
      return true;
    }
    return this.oldHostMetrics_.viewWidth !== hostMetrics.viewWidth ||
        this.oldHostMetrics_.viewHeight !== hostMetrics.viewHeight ||
        this.oldHostMetrics_.absoluteLeft !== hostMetrics.absoluteLeft ||
        this.oldHostMetrics_.absoluteTop !== hostMetrics.absoluteTop;
  }

  /**
   * Recalculate a horizontal scrollbar's location and length.
   *
   * @param hostMetrics A data structure describing all the required dimensions,
   *     possibly fetched from the host object.
   */
  private resizeHorizontal_(hostMetrics: Metrics) {
    if (this.requiresViewResize_(hostMetrics)) {
      this.resizeViewHorizontal(hostMetrics);
    } else {
      this.resizeContentHorizontal(hostMetrics);
    }
  }

  /**
   * Recalculate a horizontal scrollbar's location on the screen and path
   * length. This should be called when the layout or size of the window has
   * changed.
   *
   * @param hostMetrics A data structure describing all the required dimensions,
   *     possibly fetched from the host object.
   */
  resizeViewHorizontal(hostMetrics: Metrics) {
    let viewSize = hostMetrics.viewWidth - this.margin_ * 2;
    if (this.pair_) {
      // Shorten the scrollbar to make room for the corner square.
      viewSize -= Scrollbar.scrollbarThickness;
    }
    this.setScrollbarLength_(Math.max(0, viewSize));

    let xCoordinate = hostMetrics.absoluteLeft + this.margin_;
    if (this.pair_ && this.workspace.RTL) {
      xCoordinate += Scrollbar.scrollbarThickness;
    }

    // Horizontal toolbar should always be just above the bottom of the
    // workspace.
    const yCoordinate = hostMetrics.absoluteTop + hostMetrics.viewHeight -
        Scrollbar.scrollbarThickness - this.margin_;
    this.setPosition(xCoordinate, yCoordinate);

    // If the view has been resized, a content resize will also be necessary.
    // The reverse is not true.
    this.resizeContentHorizontal(hostMetrics);
  }

  /**
   * Recalculate a horizontal scrollbar's location within its path and length.
   * This should be called when the contents of the workspace have changed.
   *
   * @param hostMetrics A data structure describing all the required dimensions,
   *     possibly fetched from the host object.
   */
  resizeContentHorizontal(hostMetrics: Metrics) {
    if (hostMetrics.viewWidth >= hostMetrics.scrollWidth) {
      // viewWidth is often greater than scrollWidth in flyouts and
      // non-scrollable workspaces.
      this.setHandleLength_(this.scrollbarLength_);
      this.setHandlePosition(0);
      if (!this.pair_) {
        // The scrollbar isn't needed.
        // This doesn't apply to scrollbar pairs because interactions with the
        // corner square aren't handled.
        this.setVisible(false);
      }
      return;
    } else if (!this.pair_) {
      // The scrollbar is needed. Only non-paired scrollbars are hidden/shown.
      this.setVisible(true);
    }

    // Resize the handle.
    let handleLength =
        this.scrollbarLength_ * hostMetrics.viewWidth / hostMetrics.scrollWidth;
    handleLength = this.constrainHandleLength_(handleLength);
    this.setHandleLength_(handleLength);

    // Compute the handle offset.
    // The position of the handle can be between:
    //     0 and this.scrollbarLength_ - handleLength
    // If viewLeft === scrollLeft
    //     then the offset should be 0
    // If viewRight === scrollRight
    //     then viewLeft = scrollLeft + scrollWidth - viewWidth
    //     then the offset should be max offset

    const maxScrollDistance = hostMetrics.scrollWidth - hostMetrics.viewWidth;
    const contentDisplacement = hostMetrics.viewLeft - hostMetrics.scrollLeft;
    // Percent of content to the left of our current position.
    const offsetRatio = contentDisplacement / maxScrollDistance;
    // Area available to scroll * percent to the left
    const maxHandleOffset = this.scrollbarLength_ - this.handleLength_;
    let handleOffset = maxHandleOffset * offsetRatio;
    handleOffset = this.constrainHandlePosition_(handleOffset);
    this.setHandlePosition(handleOffset);

    // Compute ratio (for use with set calls, which pass in content
    // displacement).
    this.ratio = maxHandleOffset / maxScrollDistance;
  }

  /**
   * Recalculate a vertical scrollbar's location and length.
   *
   * @param hostMetrics A data structure describing all the required dimensions,
   *     possibly fetched from the host object.
   */
  private resizeVertical_(hostMetrics: Metrics) {
    if (this.requiresViewResize_(hostMetrics)) {
      this.resizeViewVertical(hostMetrics);
    } else {
      this.resizeContentVertical(hostMetrics);
    }
  }

  /**
   * Recalculate a vertical scrollbar's location on the screen and path length.
   * This should be called when the layout or size of the window has changed.
   *
   * @param hostMetrics A data structure describing all the required dimensions,
   *     possibly fetched from the host object.
   */
  resizeViewVertical(hostMetrics: Metrics) {
    let viewSize = hostMetrics.viewHeight - this.margin_ * 2;
    if (this.pair_) {
      // Shorten the scrollbar to make room for the corner square.
      viewSize -= Scrollbar.scrollbarThickness;
    }
    this.setScrollbarLength_(Math.max(0, viewSize));

    const xCoordinate = this.workspace.RTL ?
        hostMetrics.absoluteLeft + this.margin_ :
        hostMetrics.absoluteLeft + hostMetrics.viewWidth -
            Scrollbar.scrollbarThickness - this.margin_;

    const yCoordinate = hostMetrics.absoluteTop + this.margin_;
    this.setPosition(xCoordinate, yCoordinate);

    // If the view has been resized, a content resize will also be necessary.
    // The reverse is not true.
    this.resizeContentVertical(hostMetrics);
  }

  /**
   * Recalculate a vertical scrollbar's location within its path and length.
   * This should be called when the contents of the workspace have changed.
   *
   * @param hostMetrics A data structure describing all the required dimensions,
   *     possibly fetched from the host object.
   */
  resizeContentVertical(hostMetrics: Metrics) {
    if (hostMetrics.viewHeight >= hostMetrics.scrollHeight) {
      // viewHeight is often greater than scrollHeight in flyouts and
      // non-scrollable workspaces.
      this.setHandleLength_(this.scrollbarLength_);
      this.setHandlePosition(0);
      if (!this.pair_) {
        // The scrollbar isn't needed.
        // This doesn't apply to scrollbar pairs because interactions with the
        // corner square aren't handled.
        this.setVisible(false);
      }
      return;
    } else if (!this.pair_) {
      // The scrollbar is needed. Only non-paired scrollbars are hidden/shown.
      this.setVisible(true);
    }

    // Resize the handle.
    let handleLength = this.scrollbarLength_ * hostMetrics.viewHeight /
        hostMetrics.scrollHeight;
    handleLength = this.constrainHandleLength_(handleLength);
    this.setHandleLength_(handleLength);

    // Compute the handle offset.
    // The position of the handle can be between:
    //     0 and this.scrollbarLength_ - handleLength
    // If viewTop === scrollTop
    //     then the offset should be 0
    // If viewBottom === scrollBottom
    //     then viewTop = scrollTop + scrollHeight - viewHeight
    //     then the offset should be max offset

    const maxScrollDistance = hostMetrics.scrollHeight - hostMetrics.viewHeight;
    const contentDisplacement = hostMetrics.viewTop - hostMetrics.scrollTop;
    // Percent of content to the left of our current position.
    const offsetRatio = contentDisplacement / maxScrollDistance;
    // Area available to scroll * percent to the left
    const maxHandleOffset = this.scrollbarLength_ - this.handleLength_;
    let handleOffset = maxHandleOffset * offsetRatio;
    handleOffset = this.constrainHandlePosition_(handleOffset);
    this.setHandlePosition(handleOffset);

    // Compute ratio (for use with set calls, which pass in content
    // displacement).
    this.ratio = maxHandleOffset / maxScrollDistance;
  }

  /**
   * Create all the DOM elements required for a scrollbar.
   * The resulting widget is not sized.
   *
   * @param opt_class A class to be applied to this scrollbar.
   */
  private createDom_(opt_class?: string) {
    /* Create the following DOM:
        <svg class="blocklyScrollbarHorizontal  optionalClass">
          <g>
            <rect class="blocklyScrollbarBackground" />
            <rect class="blocklyScrollbarHandle" rx="8" ry="8" />
          </g>
        </svg>
        */
    let className =
        'blocklyScrollbar' + (this.horizontal ? 'Horizontal' : 'Vertical');
    if (opt_class) {
      className += ' ' + opt_class;
    }
    this.outerSvg_ = dom.createSvgElement(Svg.SVG, {'class': className});
    this.svgGroup_ = dom.createSvgElement(Svg.G, {}, this.outerSvg_);
    this.svgBackground_ = dom.createSvgElement(
        Svg.RECT, {'class': 'blocklyScrollbarBackground'}, this.svgGroup_);
    const radius = Math.floor((Scrollbar.scrollbarThickness - 5) / 2);
    this.svgHandle_ = dom.createSvgElement(
        Svg.RECT,
        {'class': 'blocklyScrollbarHandle', 'rx': radius, 'ry': radius},
        this.svgGroup_);
    this.workspace.getThemeManager().subscribe(
        this.svgHandle_!, 'scrollbarColour', 'fill');
    this.workspace.getThemeManager().subscribe(
        this.svgHandle_!, 'scrollbarOpacity', 'fill-opacity');
    dom.insertAfter(this.outerSvg_!, this.workspace.getParentSvg());
  }

  /**
   * Is the scrollbar visible.  Non-paired scrollbars disappear when they aren't
   * needed.
   *
   * @returns True if visible.
   */
  isVisible(): boolean {
    return this.isVisible_;
  }

  /**
   * Set whether the scrollbar's container is visible and update
   * display accordingly if visibility has changed.
   *
   * @param visible Whether the container is visible
   */
  setContainerVisible(visible: boolean) {
    const visibilityChanged = visible !== this.containerVisible_;

    this.containerVisible_ = visible;
    if (visibilityChanged) {
      this.updateDisplay_();
    }
  }

  /**
   * Set whether the scrollbar is visible.
   * Only applies to non-paired scrollbars.
   *
   * @param visible True if visible.
   */
  setVisible(visible: boolean) {
    const visibilityChanged = visible !== this.isVisible();

    // Ideally this would also apply to scrollbar pairs, but that's a bigger
    // headache (due to interactions with the corner square).
    if (this.pair_) {
      throw Error('Unable to toggle visibility of paired scrollbars.');
    }
    this.isVisible_ = visible;
    if (visibilityChanged) {
      this.updateDisplay_();
    }
  }

  /**
   * Update visibility of scrollbar based on whether it thinks it should
   * be visible and whether its containing workspace is visible.
   * We cannot rely on the containing workspace being hidden to hide us
   * because it is not necessarily our parent in the DOM.
   */
  updateDisplay_() {
    let show = true;
    // Check whether our parent/container is visible.
    if (!this.containerVisible_) {
      show = false;
    } else {
      show = this.isVisible();
    }
    if (show) {
      this.outerSvg_!.setAttribute('display', 'block');
    } else {
      this.outerSvg_!.setAttribute('display', 'none');
    }
  }

  /**
   * Scroll by one pageful.
   * Called when scrollbar background is clicked.
   *
   * @param e Mouse down event.
   */
  private onMouseDownBar_(e: MouseEvent) {
    this.workspace.markFocused();
    Touch.clearTouchIdentifier();  // This is really a click.
    this.cleanUp_();
    if (browserEvents.isRightButton(e)) {
      // Right-click.
      // Scrollbars have no context menu.
      e.stopPropagation();
      return;
    }
    const mouseXY = browserEvents.mouseToSvg(
        e, this.workspace.getParentSvg(), this.workspace.getInverseScreenCTM());
    const mouseLocation = this.horizontal ? mouseXY.x : mouseXY.y;

    const handleXY = svgMath.getInjectionDivXY(this.svgHandle_ as Element);
    const handleStart = this.horizontal ? handleXY.x : handleXY.y;
    let handlePosition = this.handlePosition_;

    const pageLength = this.handleLength_ * 0.95;
    if (mouseLocation <= handleStart) {
      // Decrease the scrollbar's value by a page.
      handlePosition -= pageLength;
    } else if (mouseLocation >= handleStart + this.handleLength_) {
      // Increase the scrollbar's value by a page.
      handlePosition += pageLength;
    }

    this.setHandlePosition(this.constrainHandlePosition_(handlePosition));

    this.updateMetrics_();
    e.stopPropagation();
    e.preventDefault();
  }

  /**
   * Start a dragging operation.
   * Called when scrollbar handle is clicked.
   *
   * @param e Mouse down event.
   */
  private onMouseDownHandle_(e: MouseEvent) {
    this.workspace.markFocused();
    this.cleanUp_();
    if (browserEvents.isRightButton(e)) {
      // Right-click.
      // Scrollbars have no context menu.
      e.stopPropagation();
      return;
    }
    // Look up the current translation and record it.
    this.startDragHandle = this.handlePosition_;

    // Tell the workspace to setup its drag surface since it is about to move.
    // onMouseMoveHandle will call onScroll which actually tells the workspace
    // to move.
    this.workspace.setupDragSurface();

    // Record the current mouse position.
    this.startDragMouse_ = this.horizontal ? e.clientX : e.clientY;
    this.onMouseUpWrapper_ = browserEvents.conditionalBind(
        document, 'mouseup', this, this.onMouseUpHandle_);
    this.onMouseMoveWrapper_ = browserEvents.conditionalBind(
        document, 'mousemove', this, this.onMouseMoveHandle_);
    e.stopPropagation();
    e.preventDefault();
  }

  /**
   * Drag the scrollbar's handle.
<<<<<<< HEAD
   *
   * @param e Mouse up event.
   */
  private onMouseMoveHandle_(e: Event) {
    // AnyDuringMigration because:  Property 'clientY' does not exist on type
    // 'Event'. AnyDuringMigration because:  Property 'clientX' does not exist
    // on type 'Event'.
    const currentMouse = this.horizontal ? (e as AnyDuringMigration).clientX :
                                           (e as AnyDuringMigration).clientY;
=======
   * @param e Mouse move event.
   */
  private onMouseMoveHandle_(e: MouseEvent) {
    const currentMouse = this.horizontal ? e.clientX : e.clientY;
>>>>>>> 7f6df7d5
    const mouseDelta = currentMouse - this.startDragMouse_;
    const handlePosition = this.startDragHandle + mouseDelta;
    // Position the bar.
    this.setHandlePosition(this.constrainHandlePosition_(handlePosition));
    this.updateMetrics_();
  }

  /** Release the scrollbar handle and reset state accordingly. */
  private onMouseUpHandle_() {
    // Tell the workspace to clean up now that the workspace is done moving.
    this.workspace.resetDragSurface();
    Touch.clearTouchIdentifier();
    this.cleanUp_();
  }

  /**
   * Hide chaff and stop binding to mouseup and mousemove events.  Call this to
   * wrap up loose ends associated with the scrollbar.
   */
  private cleanUp_() {
    this.workspace.hideChaff(true);
    if (this.onMouseUpWrapper_) {
      browserEvents.unbind(this.onMouseUpWrapper_);
      this.onMouseUpWrapper_ = null;
    }
    if (this.onMouseMoveWrapper_) {
      browserEvents.unbind(this.onMouseMoveWrapper_);
      this.onMouseMoveWrapper_ = null;
    }
  }

  /**
   * Helper to calculate the ratio of handle position to scrollbar view size.
   *
   * @returns Ratio.
   * @internal
   */
  getRatio_(): number {
    const scrollHandleRange = this.scrollbarLength_ - this.handleLength_;
    let ratio = this.handlePosition_ / scrollHandleRange;
    if (isNaN(ratio)) {
      ratio = 0;
    }
    return ratio;
  }

  /**
   * Updates workspace metrics based on new scroll ratio. Called when scrollbar
   * is moved.
   */
  private updateMetrics_() {
    const ratio = this.getRatio_();
    if (this.horizontal) {
      this.workspace.setMetrics({x: ratio});
    } else {
      this.workspace.setMetrics({y: ratio});
    }
  }

  /**
   * Set the scrollbar handle's position.
   *
   * @param value The content displacement, relative to the view in pixels.
   * @param updateMetrics Whether to update metrics on this set call.
   *    Defaults to true.
   */
  set(value: number, updateMetrics?: boolean) {
    this.setHandlePosition(this.constrainHandlePosition_(value * this.ratio));
    if (updateMetrics || updateMetrics === undefined) {
      this.updateMetrics_();
    }
  }

  /**
   * Record the origin of the workspace that the scrollbar is in, in pixels
   * relative to the injection div origin. This is for times when the scrollbar
   * is used in an object whose origin isn't the same as the main workspace
   * (e.g. in a flyout.)
   *
   * @param x The x coordinate of the scrollbar's origin, in CSS pixels.
   * @param y The y coordinate of the scrollbar's origin, in CSS pixels.
   */
  setOrigin(x: number, y: number) {
    this.origin_ = new Coordinate(x, y);
  }

  /**
   * @param first An object containing computed measurements of a workspace.
   * @param second Another object containing computed measurements of a
   *     workspace.
   * @returns Whether the two sets of metrics are equivalent.
   */
  private static metricsAreEquivalent_(first: Metrics, second: Metrics):
      boolean {
    return first.viewWidth === second.viewWidth &&
        first.viewHeight === second.viewHeight &&
        first.viewLeft === second.viewLeft &&
        first.viewTop === second.viewTop &&
        first.absoluteTop === second.absoluteTop &&
        first.absoluteLeft === second.absoluteLeft &&
        first.scrollWidth === second.scrollWidth &&
        first.scrollHeight === second.scrollHeight &&
        first.scrollLeft === second.scrollLeft &&
        first.scrollTop === second.scrollTop;
  }
}<|MERGE_RESOLUTION|>--- conflicted
+++ resolved
@@ -717,22 +717,11 @@
 
   /**
    * Drag the scrollbar's handle.
-<<<<<<< HEAD
-   *
-   * @param e Mouse up event.
-   */
-  private onMouseMoveHandle_(e: Event) {
-    // AnyDuringMigration because:  Property 'clientY' does not exist on type
-    // 'Event'. AnyDuringMigration because:  Property 'clientX' does not exist
-    // on type 'Event'.
-    const currentMouse = this.horizontal ? (e as AnyDuringMigration).clientX :
-                                           (e as AnyDuringMigration).clientY;
-=======
+   *
    * @param e Mouse move event.
    */
   private onMouseMoveHandle_(e: MouseEvent) {
     const currentMouse = this.horizontal ? e.clientX : e.clientY;
->>>>>>> 7f6df7d5
     const mouseDelta = currentMouse - this.startDragMouse_;
     const handlePosition = this.startDragHandle + mouseDelta;
     // Position the bar.
