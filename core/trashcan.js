/**
 * @license
 * Copyright 2011 Google LLC
 * SPDX-License-Identifier: Apache-2.0
 */

/**
 * @fileoverview Object representing a trash can icon.
 */
'use strict';

/**
 * Object representing a trash can icon.
 * @class
 */
goog.module('Blockly.Trashcan');

/* eslint-disable-next-line no-unused-vars */
const Abstract = goog.requireType('Blockly.Events.Abstract');
/* eslint-disable-next-line no-unused-vars */
const blocks = goog.requireType('Blockly.serialization.blocks');
const browserEvents = goog.require('Blockly.browserEvents');
const constants = goog.require('Blockly.constants');
const dom = goog.require('Blockly.utils.dom');
const eventUtils = goog.require('Blockly.Events.utils');
<<<<<<< HEAD
const object = goog.require('Blockly.utils.object');
=======
const internalConstants = goog.require('Blockly.internalConstants');
>>>>>>> 2b73dd55
const registry = goog.require('Blockly.registry');
const toolbox = goog.require('Blockly.utils.toolbox');
const uiPosition = goog.require('Blockly.uiPosition');
/* eslint-disable-next-line no-unused-vars */
const {BlocklyOptions} = goog.requireType('Blockly.BlocklyOptions');
const {ComponentManager} = goog.require('Blockly.ComponentManager');
const {DeleteArea} = goog.require('Blockly.DeleteArea');
/* eslint-disable-next-line no-unused-vars */
const {IAutoHideable} = goog.require('Blockly.IAutoHideable');
/* eslint-disable-next-line no-unused-vars */
const {IDraggable} = goog.requireType('Blockly.IDraggable');
/* eslint-disable-next-line no-unused-vars */
const {IFlyout} = goog.requireType('Blockly.IFlyout');
/* eslint-disable-next-line no-unused-vars */
const {IPositionable} = goog.require('Blockly.IPositionable');
/* eslint-disable-next-line no-unused-vars */
const {MetricsManager} = goog.requireType('Blockly.MetricsManager');
const {Options} = goog.require('Blockly.Options');
const {Rect} = goog.require('Blockly.utils.Rect');
const {Size} = goog.require('Blockly.utils.Size');
const {Svg} = goog.require('Blockly.utils.Svg');
/* eslint-disable-next-line no-unused-vars */
const {WorkspaceSvg} = goog.requireType('Blockly.WorkspaceSvg');
/** @suppress {extraRequire} */
goog.require('Blockly.Events.TrashcanOpen');


/**
 * Class for a trash can.
 * @implements {IAutoHideable}
 * @implements {IPositionable}
 * @extends {DeleteArea}
 */
class Trashcan extends DeleteArea {
  /**
   * @param {!WorkspaceSvg} workspace The workspace to sit in.
   * @alias Blockly.Trashcan
   */
  constructor(workspace) {
    super();
    /**
     * The workspace the trashcan sits in.
     * @type {!WorkspaceSvg}
     * @private
     */
    this.workspace_ = workspace;

    /**
     * The unique id for this component that is used to register with the
     * ComponentManager.
     * @type {string}
     */
    this.id = 'trashcan';

    /**
     * A list of JSON (stored as strings) representing blocks in the trashcan.
     * @type {!Array<string>}
     * @private
     */
    this.contents_ = [];

    /**
     * The trashcan flyout.
     * @type {IFlyout}
     * @package
     */
    this.flyout = null;

    if (this.workspace_.options.maxTrashcanContents <= 0) {
      return;
    }

    /**
     * Current open/close state of the lid.
     * @type {boolean}
     */
    this.isLidOpen = false;

    /**
     * The minimum openness of the lid. Used to indicate if the trashcan
     * contains blocks.
     * @type {number}
     * @private
     */
    this.minOpenness_ = 0;

    /**
     * The SVG group containing the trash can.
     * @type {SVGElement}
     * @private
     */
    this.svgGroup_ = null;

    /**
     * The SVG image element of the trash can lid.
     * @type {SVGElement}
     * @private
     */
    this.svgLid_ = null;

    /**
     * Task ID of opening/closing animation.
     * @type {number}
     * @private
     */
    this.lidTask_ = 0;

    /**
     * Current state of lid opening (0.0 = closed, 1.0 = open).
     * @type {number}
     * @private
     */
    this.lidOpen_ = 0;

    /**
     * Left coordinate of the trash can.
     * @type {number}
     * @private
     */
    this.left_ = 0;

    /**
     * Top coordinate of the trash can.
     * @type {number}
     * @private
     */
    this.top_ = 0;

    /**
     * Whether this trash can has been initialized.
     * @type {boolean}
     * @private
     */
    this.initialized_ = false;

    // Create flyout options.
    const flyoutWorkspaceOptions = new Options(
        /** @type {!BlocklyOptions} */
        ({
          'scrollbars': true,
          'parentWorkspace': this.workspace_,
          'rtl': this.workspace_.RTL,
          'oneBasedIndex': this.workspace_.options.oneBasedIndex,
          'renderer': this.workspace_.options.renderer,
          'rendererOverrides': this.workspace_.options.rendererOverrides,
          'move': {
            'scrollbars': true,
          },
        }));
    // Create vertical or horizontal flyout.
    if (this.workspace_.horizontalLayout) {
      flyoutWorkspaceOptions.toolboxPosition =
          this.workspace_.toolboxPosition === toolbox.Position.TOP ?
          toolbox.Position.BOTTOM :
          toolbox.Position.TOP;
      const HorizontalFlyout = registry.getClassFromOptions(
          registry.Type.FLYOUTS_HORIZONTAL_TOOLBOX, this.workspace_.options,
          true);
      this.flyout = new HorizontalFlyout(flyoutWorkspaceOptions);
    } else {
      flyoutWorkspaceOptions.toolboxPosition =
          this.workspace_.toolboxPosition === toolbox.Position.RIGHT ?
          toolbox.Position.LEFT :
          toolbox.Position.RIGHT;
      const VerticalFlyout = registry.getClassFromOptions(
          registry.Type.FLYOUTS_VERTICAL_TOOLBOX, this.workspace_.options,
          true);
      this.flyout = new VerticalFlyout(flyoutWorkspaceOptions);
    }
    this.workspace_.addChangeListener(this.onDelete_.bind(this));
  }

  /**
   * Create the trash can elements.
   * @return {!SVGElement} The trash can's SVG group.
   */
  createDom() {
    /* Here's the markup that will be generated:
    <g class="blocklyTrash">
      <clippath id="blocklyTrashBodyClipPath837493">
        <rect width="47" height="45" y="15"></rect>
      </clippath>
      <image width="64" height="92" y="-32" xlink:href="media/sprites.png"
          clip-path="url(#blocklyTrashBodyClipPath837493)"></image>
      <clippath id="blocklyTrashLidClipPath837493">
        <rect width="47" height="15"></rect>
      </clippath>
      <image width="84" height="92" y="-32" xlink:href="media/sprites.png"
          clip-path="url(#blocklyTrashLidClipPath837493)"></image>
    </g>
    */
    this.svgGroup_ =
        dom.createSvgElement(Svg.G, {'class': 'blocklyTrash'}, null);
    let clip;
    const rnd = String(Math.random()).substring(2);
    clip = dom.createSvgElement(
        Svg.CLIPPATH, {'id': 'blocklyTrashBodyClipPath' + rnd}, this.svgGroup_);
    dom.createSvgElement(
        Svg.RECT, {'width': WIDTH, 'height': BODY_HEIGHT, 'y': LID_HEIGHT},
        clip);
    const body = dom.createSvgElement(
        Svg.IMAGE, {
          'width': internalConstants.SPRITE.width,
          'x': -SPRITE_LEFT,
          'height': internalConstants.SPRITE.height,
          'y': -SPRITE_TOP,
          'clip-path': 'url(#blocklyTrashBodyClipPath' + rnd + ')',
        },
        this.svgGroup_);
    body.setAttributeNS(
        dom.XLINK_NS, 'xlink:href',
        this.workspace_.options.pathToMedia + internalConstants.SPRITE.url);

    clip = dom.createSvgElement(
        Svg.CLIPPATH, {'id': 'blocklyTrashLidClipPath' + rnd}, this.svgGroup_);
    dom.createSvgElement(
        Svg.RECT, {'width': WIDTH, 'height': LID_HEIGHT}, clip);
    this.svgLid_ = dom.createSvgElement(
        Svg.IMAGE, {
          'width': internalConstants.SPRITE.width,
          'x': -SPRITE_LEFT,
          'height': internalConstants.SPRITE.height,
          'y': -SPRITE_TOP,
          'clip-path': 'url(#blocklyTrashLidClipPath' + rnd + ')',
        },
        this.svgGroup_);
    this.svgLid_.setAttributeNS(
        dom.XLINK_NS, 'xlink:href',
        this.workspace_.options.pathToMedia + internalConstants.SPRITE.url);

    // bindEventWithChecks_ quashes events too aggressively. See:
    // https://groups.google.com/forum/#!topic/blockly/QF4yB9Wx00s
    // Using bindEventWithChecks_ for blocking mousedown causes issue in mobile.
    // See #4303
    browserEvents.bind(
        this.svgGroup_, 'mousedown', this, this.blockMouseDownWhenOpenable_);
    browserEvents.bind(this.svgGroup_, 'mouseup', this, this.click);
    // Bind to body instead of this.svgGroup_ so that we don't get lid jitters
    browserEvents.bind(body, 'mouseover', this, this.mouseOver_);
    browserEvents.bind(body, 'mouseout', this, this.mouseOut_);
    this.animateLid_();
    return this.svgGroup_;
  }

  /**
   * Initializes the trash can.
   */
  init() {
    if (this.workspace_.options.maxTrashcanContents > 0) {
      dom.insertAfter(
          this.flyout.createDom(Svg.SVG), this.workspace_.getParentSvg());
      this.flyout.init(this.workspace_);
    }
    this.workspace_.getComponentManager().addComponent({
      component: this,
      weight: 1,
      capabilities: [
        ComponentManager.Capability.AUTOHIDEABLE,
        ComponentManager.Capability.DELETE_AREA,
        ComponentManager.Capability.DRAG_TARGET,
        ComponentManager.Capability.POSITIONABLE,
      ],
    });
    this.initialized_ = true;
    this.setLidOpen(false);
  }

  /**
   * Dispose of this trash can.
   * Unlink from all DOM elements to prevent memory leaks.
   * @suppress {checkTypes}
   */
  dispose() {
    this.workspace_.getComponentManager().removeComponent('trashcan');
    if (this.svgGroup_) {
      dom.removeNode(this.svgGroup_);
      this.svgGroup_ = null;
    }
    this.svgLid_ = null;
    this.workspace_ = null;
    clearTimeout(this.lidTask_);
  }

  /**
   * Whether the trashcan has contents.
   * @return {boolean} True if the trashcan has contents.
   * @private
   */
  hasContents_() {
    return !!this.contents_.length;
  }

  /**
   * Returns true if the trashcan contents-flyout is currently open.
   * @return {boolean} True if the trashcan contents-flyout is currently open.
   */
  contentsIsOpen() {
    return !!this.flyout && this.flyout.isVisible();
  }

  /**
   * Opens the trashcan flyout.
   */
  openFlyout() {
    if (this.contentsIsOpen()) {
      return;
    }
    const contents = this.contents_.map(function(string) {
      return JSON.parse(string);
    });
    this.flyout.show(contents);
    this.fireUiEvent_(true);
  }

  /**
   * Closes the trashcan flyout.
   */
  closeFlyout() {
    if (!this.contentsIsOpen()) {
      return;
    }
    this.flyout.hide();
    this.fireUiEvent_(false);
    this.workspace_.recordDragTargets();
  }

  /**
   * Hides the component. Called in WorkspaceSvg.hideChaff.
   * @param {boolean} onlyClosePopups Whether only popups should be closed.
   *     Flyouts should not be closed if this is true.
   */
  autoHide(onlyClosePopups) {
    // For now the trashcan flyout always autocloses because it overlays the
    // trashcan UI (no trashcan to click to close it).
    if (!onlyClosePopups && this.flyout) {
      this.closeFlyout();
    }
  }

  /**
   * Empties the trashcan's contents. If the contents-flyout is currently open
   * it will be closed.
   */
  emptyContents() {
    if (!this.hasContents_()) {
      return;
    }
    this.contents_.length = 0;
    this.setMinOpenness_(0);
    this.closeFlyout();
  }

  /**
   * Positions the trashcan.
   * It is positioned in the opposite corner to the corner the
   * categories/toolbox starts at.
   * @param {!MetricsManager.UiMetrics} metrics The workspace metrics.
   * @param {!Array<!Rect>} savedPositions List of rectangles that
   *     are already on the workspace.
   */
  position(metrics, savedPositions) {
    // Not yet initialized.
    if (!this.initialized_) {
      return;
    }

    const cornerPosition =
        uiPosition.getCornerOppositeToolbox(this.workspace_, metrics);

    const height = BODY_HEIGHT + LID_HEIGHT;
    const startRect = uiPosition.getStartPositionRect(
        cornerPosition, new Size(WIDTH, height), MARGIN_HORIZONTAL,
        MARGIN_VERTICAL, metrics, this.workspace_);

    const verticalPosition = cornerPosition.vertical;
    const bumpDirection = verticalPosition === uiPosition.verticalPosition.TOP ?
        uiPosition.bumpDirection.DOWN :
        uiPosition.bumpDirection.UP;
    const positionRect = uiPosition.bumpPositionRect(
        startRect, MARGIN_VERTICAL, bumpDirection, savedPositions);

    this.top_ = positionRect.top;
    this.left_ = positionRect.left;
    this.svgGroup_.setAttribute(
        'transform', 'translate(' + this.left_ + ',' + this.top_ + ')');
  }

  /**
   * Returns the bounding rectangle of the UI element in pixel units relative to
   * the Blockly injection div.
   * @return {?Rect} The UI elements's bounding box. Null if
   *   bounding box should be ignored by other UI elements.
   */
  getBoundingRectangle() {
    const bottom = this.top_ + BODY_HEIGHT + LID_HEIGHT;
    const right = this.left_ + WIDTH;
    return new Rect(this.top_, bottom, this.left_, right);
  }

  /**
   * Returns the bounding rectangle of the drag target area in pixel units
   * relative to viewport.
   * @return {?Rect} The component's bounding box. Null if drag
   *   target area should be ignored.
   */
  getClientRect() {
    if (!this.svgGroup_) {
      return null;
    }

    const trashRect = this.svgGroup_.getBoundingClientRect();
    const top = trashRect.top + SPRITE_TOP - MARGIN_HOTSPOT;
    const bottom = top + LID_HEIGHT + BODY_HEIGHT + 2 * MARGIN_HOTSPOT;
    const left = trashRect.left + SPRITE_LEFT - MARGIN_HOTSPOT;
    const right = left + WIDTH + 2 * MARGIN_HOTSPOT;
    return new Rect(top, bottom, left, right);
  }

  /**
   * Handles when a cursor with a block or bubble is dragged over this drag
   * target.
   * @param {!IDraggable} _dragElement The block or bubble currently being
   *   dragged.
   * @override
   */
  onDragOver(_dragElement) {
    this.setLidOpen(this.wouldDelete_);
  }

  /**
   * Handles when a cursor with a block or bubble exits this drag target.
   * @param {!IDraggable} _dragElement The block or bubble currently being
   *   dragged.
   * @override
   */
  onDragExit(_dragElement) {
    this.setLidOpen(false);
  }

  /**
   * Handles when a block or bubble is dropped on this component.
   * Should not handle delete here.
   * @param {!IDraggable} _dragElement The block or bubble currently being
   *   dragged.
   * @override
   */
  onDrop(_dragElement) {
    setTimeout(this.setLidOpen.bind(this, false), 100);
  }

  /**
   * Flip the lid open or shut.
   * @param {boolean} state True if open.
   * @package
   */
  setLidOpen(state) {
    if (this.isLidOpen === state) {
      return;
    }
    clearTimeout(this.lidTask_);
    this.isLidOpen = state;
    this.animateLid_();
  }

  /**
   * Rotate the lid open or closed by one step.  Then wait and recurse.
   * @private
   */
  animateLid_() {
    const frames = ANIMATION_FRAMES;

    const delta = 1 / (frames + 1);
    this.lidOpen_ += this.isLidOpen ? delta : -delta;
    this.lidOpen_ = Math.min(Math.max(this.lidOpen_, this.minOpenness_), 1);

    this.setLidAngle_(this.lidOpen_ * MAX_LID_ANGLE);

    // Linear interpolation between min and max.
    const opacity = OPACITY_MIN + this.lidOpen_ * (OPACITY_MAX - OPACITY_MIN);
    this.svgGroup_.style.opacity = opacity;

    if (this.lidOpen_ > this.minOpenness_ && this.lidOpen_ < 1) {
      this.lidTask_ =
          setTimeout(this.animateLid_.bind(this), ANIMATION_LENGTH / frames);
    }
  }

  /**
   * Set the angle of the trashcan's lid.
   * @param {number} lidAngle The angle at which to set the lid.
   * @private
   */
  setLidAngle_(lidAngle) {
    const openAtRight =
        this.workspace_.toolboxPosition === toolbox.Position.RIGHT ||
        (this.workspace_.horizontalLayout && this.workspace_.RTL);
    this.svgLid_.setAttribute(
        'transform',
        'rotate(' + (openAtRight ? -lidAngle : lidAngle) + ',' +
            (openAtRight ? 4 : WIDTH - 4) + ',' + (LID_HEIGHT - 2) + ')');
  }

  /**
   * Sets the minimum openness of the trashcan lid. If the lid is currently
   * closed, this will update lid's position.
   * @param {number} newMin The new minimum openness of the lid. Should be
   *     between 0 and 1.
   * @private
   */
  setMinOpenness_(newMin) {
    this.minOpenness_ = newMin;
    if (!this.isLidOpen) {
      this.setLidAngle_(newMin * MAX_LID_ANGLE);
    }
  }

  /**
   * Flip the lid shut.
   * Called externally after a drag.
   */
  closeLid() {
    this.setLidOpen(false);
  }

  /**
   * Inspect the contents of the trash.
   */
  click() {
    if (!this.hasContents_()) {
      return;
    }
    this.openFlyout();
  }

  /**
   * Fires a UI event for trashcan flyout open or close.
   * @param {boolean} trashcanOpen Whether the flyout is opening.
   * @private
   */
  fireUiEvent_(trashcanOpen) {
    const uiEvent = new (eventUtils.get(eventUtils.TRASHCAN_OPEN))(
        trashcanOpen, this.workspace_.id);
    eventUtils.fire(uiEvent);
  }

  /**
   * Prevents a workspace scroll and click event if the trashcan has blocks.
   * @param {!Event} e A mouse down event.
   * @private
   */
  blockMouseDownWhenOpenable_(e) {
    if (!this.contentsIsOpen() && this.hasContents_()) {
      e.stopPropagation();  // Don't start a workspace scroll.
    }
  }

  /**
   * Indicate that the trashcan can be clicked (by opening it) if it has blocks.
   * @private
   */
  mouseOver_() {
    if (this.hasContents_()) {
      this.setLidOpen(true);
    }
  }

  /**
   * Close the lid of the trashcan if it was open (Vis. it was indicating it had
   *    blocks).
   * @private
   */
  mouseOut_() {
    // No need to do a .hasBlocks check here because if it doesn't the trashcan
    // won't be open in the first place, and setOpen won't run.
    this.setLidOpen(false);
  }

  /**
   * Handle a BLOCK_DELETE event. Adds deleted blocks oldXml to the content
   * array.
   * @param {!Abstract} event Workspace event.
   * @private
   */
  onDelete_(event) {
    if (this.workspace_.options.maxTrashcanContents <= 0) {
      return;
    }
    if (event.type === eventUtils.BLOCK_DELETE && !event.wasShadow) {
      const cleanedJson = this.cleanBlockJson_(event.oldJson);
      if (this.contents_.indexOf(cleanedJson) !== -1) {
        return;
      }
      this.contents_.unshift(cleanedJson);
      while (this.contents_.length >
             this.workspace_.options.maxTrashcanContents) {
        this.contents_.pop();
      }

      this.setMinOpenness_(HAS_BLOCKS_LID_ANGLE);
    }
  }

  /**
   * Converts JSON representing a block into text that can be stored in the
   * content array.
   * @param {!blocks.State} json A JSON representation of
   *     a block's state.
   * @return {string} Text representing the JSON, cleaned of all unnecessary
   *     attributes.
   * @private
   */
  cleanBlockJson_(json) {
    // Create a deep copy.
    json = /** @type {!blocks.State} */ (JSON.parse(JSON.stringify(json)));

    /**
     * Reshape JSON into a nicer format.
     * @param {!blocks.State} json The JSON to clean.
     */
    function cleanRec(json) {
      if (!json) {
        return;
      }

      delete json['id'];
      delete json['x'];
      delete json['y'];
      delete json['enabled'];

      if (json['icons'] && json['icons']['comment']) {
        const comment = json['icons']['comment'];
        delete comment['height'];
        delete comment['width'];
        delete comment['pinned'];
      }

      const inputs = json['inputs'];
      for (const name in inputs) {
        const input = inputs[name];
        cleanRec(input['block']);
        cleanRec(input['shadow']);
      }
      if (json['next']) {
        const next = json['next'];
        cleanRec(next['block']);
        cleanRec(next['shadow']);
      }
    }

    cleanRec(json);
    json['kind'] = 'BLOCK';
    return JSON.stringify(json);
  }
}

/**
 * Width of both the trash can and lid images.
 */
const WIDTH = 47;

/**
 * Height of the trashcan image (minus lid).
 */
const BODY_HEIGHT = 44;

/**
 * Height of the lid image.
 */
const LID_HEIGHT = 16;

/**
 * Distance between trashcan and bottom or top edge of workspace.
 */
const MARGIN_VERTICAL = 20;

/**
 * Distance between trashcan and right or left edge of workspace.
 */
const MARGIN_HORIZONTAL = 20;

/**
 * Extent of hotspot on all sides beyond the size of the image.
 */
const MARGIN_HOTSPOT = 10;

/**
 * Location of trashcan in sprite image.
 */
const SPRITE_LEFT = 0;

/**
 * Location of trashcan in sprite image.
 */
const SPRITE_TOP = 32;

/**
 * The openness of the lid when the trashcan contains blocks.
 *    (0.0 = closed, 1.0 = open)
 */
const HAS_BLOCKS_LID_ANGLE = 0.1;

/**
 * The length of the lid open/close animation in milliseconds.
 */
const ANIMATION_LENGTH = 80;

/**
 * The number of frames in the animation.
 */
const ANIMATION_FRAMES = 4;

/**
 * The minimum (resting) opacity of the trashcan and lid.
 */
const OPACITY_MIN = 0.4;

/**
 * The maximum (hovered) opacity of the trashcan and lid.
 */
const OPACITY_MAX = 0.8;

/**
 * The maximum angle the trashcan lid can opens to. At the end of the open
 * animation the lid will be open to this angle.
 */
const MAX_LID_ANGLE = 45;

<<<<<<< HEAD
/**
 * Create the trash can elements.
 * @return {!SVGElement} The trash can's SVG group.
 */
Trashcan.prototype.createDom = function() {
  /* Here's the markup that will be generated:
  <g class="blocklyTrash">
    <clippath id="blocklyTrashBodyClipPath837493">
      <rect width="47" height="45" y="15"></rect>
    </clippath>
    <image width="64" height="92" y="-32" xlink:href="media/sprites.png"
        clip-path="url(#blocklyTrashBodyClipPath837493)"></image>
    <clippath id="blocklyTrashLidClipPath837493">
      <rect width="47" height="15"></rect>
    </clippath>
    <image width="84" height="92" y="-32" xlink:href="media/sprites.png"
        clip-path="url(#blocklyTrashLidClipPath837493)"></image>
  </g>
  */
  this.svgGroup_ = dom.createSvgElement(Svg.G, {'class': 'blocklyTrash'}, null);
  let clip;
  const rnd = String(Math.random()).substring(2);
  clip = dom.createSvgElement(
      Svg.CLIPPATH, {'id': 'blocklyTrashBodyClipPath' + rnd}, this.svgGroup_);
  dom.createSvgElement(
      Svg.RECT, {'width': WIDTH, 'height': BODY_HEIGHT, 'y': LID_HEIGHT}, clip);
  const body = dom.createSvgElement(
      Svg.IMAGE, {
        'width': constants.SPRITE.width,
        'x': -SPRITE_LEFT,
        'height': constants.SPRITE.height,
        'y': -SPRITE_TOP,
        'clip-path': 'url(#blocklyTrashBodyClipPath' + rnd + ')',
      },
      this.svgGroup_);
  body.setAttributeNS(
      dom.XLINK_NS, 'xlink:href',
      this.workspace_.options.pathToMedia + constants.SPRITE.url);

  clip = dom.createSvgElement(
      Svg.CLIPPATH, {'id': 'blocklyTrashLidClipPath' + rnd}, this.svgGroup_);
  dom.createSvgElement(Svg.RECT, {'width': WIDTH, 'height': LID_HEIGHT}, clip);
  this.svgLid_ = dom.createSvgElement(
      Svg.IMAGE, {
        'width': constants.SPRITE.width,
        'x': -SPRITE_LEFT,
        'height': constants.SPRITE.height,
        'y': -SPRITE_TOP,
        'clip-path': 'url(#blocklyTrashLidClipPath' + rnd + ')',
      },
      this.svgGroup_);
  this.svgLid_.setAttributeNS(
      dom.XLINK_NS, 'xlink:href',
      this.workspace_.options.pathToMedia + constants.SPRITE.url);

  // bindEventWithChecks_ quashes events too aggressively. See:
  // https://groups.google.com/forum/#!topic/blockly/QF4yB9Wx00s
  // Using bindEventWithChecks_ for blocking mousedown causes issue in mobile.
  // See #4303
  browserEvents.bind(
      this.svgGroup_, 'mousedown', this, this.blockMouseDownWhenOpenable_);
  browserEvents.bind(this.svgGroup_, 'mouseup', this, this.click);
  // Bind to body instead of this.svgGroup_ so that we don't get lid jitters
  browserEvents.bind(body, 'mouseover', this, this.mouseOver_);
  browserEvents.bind(body, 'mouseout', this, this.mouseOut_);
  this.animateLid_();
  return this.svgGroup_;
};

/**
 * Initializes the trash can.
 */
Trashcan.prototype.init = function() {
  if (this.workspace_.options.maxTrashcanContents > 0) {
    dom.insertAfter(
        this.flyout.createDom(Svg.SVG), this.workspace_.getParentSvg());
    this.flyout.init(this.workspace_);
  }
  this.workspace_.getComponentManager().addComponent({
    component: this,
    weight: 1,
    capabilities: [
      ComponentManager.Capability.AUTOHIDEABLE,
      ComponentManager.Capability.DELETE_AREA,
      ComponentManager.Capability.DRAG_TARGET,
      ComponentManager.Capability.POSITIONABLE,
    ],
  });
  this.initialized_ = true;
  this.setLidOpen(false);
};

/**
 * Dispose of this trash can.
 * Unlink from all DOM elements to prevent memory leaks.
 * @suppress {checkTypes}
 */
Trashcan.prototype.dispose = function() {
  this.workspace_.getComponentManager().removeComponent('trashcan');
  if (this.svgGroup_) {
    dom.removeNode(this.svgGroup_);
    this.svgGroup_ = null;
  }
  this.svgLid_ = null;
  this.workspace_ = null;
  clearTimeout(this.lidTask_);
};

/**
 * Whether the trashcan has contents.
 * @return {boolean} True if the trashcan has contents.
 * @private
 */
Trashcan.prototype.hasContents_ = function() {
  return !!this.contents_.length;
};

/**
 * Returns true if the trashcan contents-flyout is currently open.
 * @return {boolean} True if the trashcan contents-flyout is currently open.
 */
Trashcan.prototype.contentsIsOpen = function() {
  return !!this.flyout && this.flyout.isVisible();
};

/**
 * Opens the trashcan flyout.
 */
Trashcan.prototype.openFlyout = function() {
  if (this.contentsIsOpen()) {
    return;
  }
  const contents = this.contents_.map(function(string) {
    return JSON.parse(string);
  });
  this.flyout.show(contents);
  this.fireUiEvent_(true);
};

/**
 * Closes the trashcan flyout.
 */
Trashcan.prototype.closeFlyout = function() {
  if (!this.contentsIsOpen()) {
    return;
  }
  this.flyout.hide();
  this.fireUiEvent_(false);
  this.workspace_.recordDragTargets();
};

/**
 * Hides the component. Called in WorkspaceSvg.hideChaff.
 * @param {boolean} onlyClosePopups Whether only popups should be closed.
 *     Flyouts should not be closed if this is true.
 */
Trashcan.prototype.autoHide = function(onlyClosePopups) {
  // For now the trashcan flyout always autocloses because it overlays the
  // trashcan UI (no trashcan to click to close it).
  if (!onlyClosePopups && this.flyout) {
    this.closeFlyout();
  }
};

/**
 * Empties the trashcan's contents. If the contents-flyout is currently open
 * it will be closed.
 */
Trashcan.prototype.emptyContents = function() {
  if (!this.hasContents_()) {
    return;
  }
  this.contents_.length = 0;
  this.setMinOpenness_(0);
  this.closeFlyout();
};

/**
 * Positions the trashcan.
 * It is positioned in the opposite corner to the corner the
 * categories/toolbox starts at.
 * @param {!MetricsManager.UiMetrics} metrics The workspace metrics.
 * @param {!Array<!Rect>} savedPositions List of rectangles that
 *     are already on the workspace.
 */
Trashcan.prototype.position = function(metrics, savedPositions) {
  // Not yet initialized.
  if (!this.initialized_) {
    return;
  }

  const cornerPosition =
      uiPosition.getCornerOppositeToolbox(this.workspace_, metrics);

  const height = BODY_HEIGHT + LID_HEIGHT;
  const startRect = uiPosition.getStartPositionRect(
      cornerPosition, new Size(WIDTH, height), MARGIN_HORIZONTAL,
      MARGIN_VERTICAL, metrics, this.workspace_);

  const verticalPosition = cornerPosition.vertical;
  const bumpDirection = verticalPosition === uiPosition.verticalPosition.TOP ?
      uiPosition.bumpDirection.DOWN :
      uiPosition.bumpDirection.UP;
  const positionRect = uiPosition.bumpPositionRect(
      startRect, MARGIN_VERTICAL, bumpDirection, savedPositions);

  this.top_ = positionRect.top;
  this.left_ = positionRect.left;
  this.svgGroup_.setAttribute(
      'transform', 'translate(' + this.left_ + ',' + this.top_ + ')');
};

/**
 * Returns the bounding rectangle of the UI element in pixel units relative to
 * the Blockly injection div.
 * @return {?Rect} The UI elements's bounding box. Null if
 *   bounding box should be ignored by other UI elements.
 */
Trashcan.prototype.getBoundingRectangle = function() {
  const bottom = this.top_ + BODY_HEIGHT + LID_HEIGHT;
  const right = this.left_ + WIDTH;
  return new Rect(this.top_, bottom, this.left_, right);
};

/**
 * Returns the bounding rectangle of the drag target area in pixel units
 * relative to viewport.
 * @return {?Rect} The component's bounding box. Null if drag
 *   target area should be ignored.
 */
Trashcan.prototype.getClientRect = function() {
  if (!this.svgGroup_) {
    return null;
  }

  const trashRect = this.svgGroup_.getBoundingClientRect();
  const top = trashRect.top + SPRITE_TOP - MARGIN_HOTSPOT;
  const bottom = top + LID_HEIGHT + BODY_HEIGHT + 2 * MARGIN_HOTSPOT;
  const left = trashRect.left + SPRITE_LEFT - MARGIN_HOTSPOT;
  const right = left + WIDTH + 2 * MARGIN_HOTSPOT;
  return new Rect(top, bottom, left, right);
};

/**
 * Handles when a cursor with a block or bubble is dragged over this drag
 * target.
 * @param {!IDraggable} _dragElement The block or bubble currently being
 *   dragged.
 * @override
 */
Trashcan.prototype.onDragOver = function(_dragElement) {
  this.setLidOpen(this.wouldDelete_);
};

/**
 * Handles when a cursor with a block or bubble exits this drag target.
 * @param {!IDraggable} _dragElement The block or bubble currently being
 *   dragged.
 * @override
 */
Trashcan.prototype.onDragExit = function(_dragElement) {
  this.setLidOpen(false);
};

/**
 * Handles when a block or bubble is dropped on this component.
 * Should not handle delete here.
 * @param {!IDraggable} _dragElement The block or bubble currently being
 *   dragged.
 * @override
 */
Trashcan.prototype.onDrop = function(_dragElement) {
  setTimeout(this.setLidOpen.bind(this, false), 100);
};

/**
 * Flip the lid open or shut.
 * @param {boolean} state True if open.
 * @package
 */
Trashcan.prototype.setLidOpen = function(state) {
  if (this.isLidOpen === state) {
    return;
  }
  clearTimeout(this.lidTask_);
  this.isLidOpen = state;
  this.animateLid_();
};

/**
 * Rotate the lid open or closed by one step.  Then wait and recurse.
 * @private
 */
Trashcan.prototype.animateLid_ = function() {
  const frames = ANIMATION_FRAMES;

  const delta = 1 / (frames + 1);
  this.lidOpen_ += this.isLidOpen ? delta : -delta;
  this.lidOpen_ = Math.min(Math.max(this.lidOpen_, this.minOpenness_), 1);

  this.setLidAngle_(this.lidOpen_ * MAX_LID_ANGLE);

  // Linear interpolation between min and max.
  const opacity = OPACITY_MIN + this.lidOpen_ * (OPACITY_MAX - OPACITY_MIN);
  this.svgGroup_.style.opacity = opacity;

  if (this.lidOpen_ > this.minOpenness_ && this.lidOpen_ < 1) {
    this.lidTask_ =
        setTimeout(this.animateLid_.bind(this), ANIMATION_LENGTH / frames);
  }
};

/**
 * Set the angle of the trashcan's lid.
 * @param {number} lidAngle The angle at which to set the lid.
 * @private
 */
Trashcan.prototype.setLidAngle_ = function(lidAngle) {
  const openAtRight =
      this.workspace_.toolboxPosition === toolbox.Position.RIGHT ||
      (this.workspace_.horizontalLayout && this.workspace_.RTL);
  this.svgLid_.setAttribute(
      'transform',
      'rotate(' + (openAtRight ? -lidAngle : lidAngle) + ',' +
          (openAtRight ? 4 : WIDTH - 4) + ',' + (LID_HEIGHT - 2) + ')');
};

/**
 * Sets the minimum openness of the trashcan lid. If the lid is currently
 * closed, this will update lid's position.
 * @param {number} newMin The new minimum openness of the lid. Should be between
 *     0 and 1.
 * @private
 */
Trashcan.prototype.setMinOpenness_ = function(newMin) {
  this.minOpenness_ = newMin;
  if (!this.isLidOpen) {
    this.setLidAngle_(newMin * MAX_LID_ANGLE);
  }
};

/**
 * Flip the lid shut.
 * Called externally after a drag.
 */
Trashcan.prototype.closeLid = function() {
  this.setLidOpen(false);
};

/**
 * Inspect the contents of the trash.
 */
Trashcan.prototype.click = function() {
  if (!this.hasContents_()) {
    return;
  }
  this.openFlyout();
};

/**
 * Fires a UI event for trashcan flyout open or close.
 * @param {boolean} trashcanOpen Whether the flyout is opening.
 * @private
 */
Trashcan.prototype.fireUiEvent_ = function(trashcanOpen) {
  const uiEvent = new (eventUtils.get(eventUtils.TRASHCAN_OPEN))(
      trashcanOpen, this.workspace_.id);
  eventUtils.fire(uiEvent);
};

/**
 * Prevents a workspace scroll and click event if the trashcan has blocks.
 * @param {!Event} e A mouse down event.
 * @private
 */
Trashcan.prototype.blockMouseDownWhenOpenable_ = function(e) {
  if (!this.contentsIsOpen() && this.hasContents_()) {
    e.stopPropagation();  // Don't start a workspace scroll.
  }
};

/**
 * Indicate that the trashcan can be clicked (by opening it) if it has blocks.
 * @private
 */
Trashcan.prototype.mouseOver_ = function() {
  if (this.hasContents_()) {
    this.setLidOpen(true);
  }
};

/**
 * Close the lid of the trashcan if it was open (Vis. it was indicating it had
 *    blocks).
 * @private
 */
Trashcan.prototype.mouseOut_ = function() {
  // No need to do a .hasBlocks check here because if it doesn't the trashcan
  // won't be open in the first place, and setOpen won't run.
  this.setLidOpen(false);
};

/**
 * Handle a BLOCK_DELETE event. Adds deleted blocks oldXml to the content array.
 * @param {!Abstract} event Workspace event.
 * @private
 */
Trashcan.prototype.onDelete_ = function(event) {
  if (this.workspace_.options.maxTrashcanContents <= 0) {
    return;
  }
  if (event.type === eventUtils.BLOCK_DELETE && !event.wasShadow) {
    const cleanedJson = this.cleanBlockJson_(event.oldJson);
    if (this.contents_.indexOf(cleanedJson) !== -1) {
      return;
    }
    this.contents_.unshift(cleanedJson);
    while (this.contents_.length >
           this.workspace_.options.maxTrashcanContents) {
      this.contents_.pop();
    }

    this.setMinOpenness_(HAS_BLOCKS_LID_ANGLE);
  }
};

/**
 * Converts JSON representing a block into text that can be stored in the
 * content array.
 * @param {!blocks.State} json A JSON representation of
 *     a block's state.
 * @return {string} Text representing the JSON, cleaned of all unnecessary
 *     attributes.
 * @private
 */
Trashcan.prototype.cleanBlockJson_ = function(json) {
  // Create a deep copy.
  json = /** @type {!blocks.State} */ (JSON.parse(JSON.stringify(json)));

  /**
   * Reshape JSON into a nicer format.
   * @param {!blocks.State} json The JSON to clean.
   */
  function cleanRec(json) {
    if (!json) {
      return;
    }

    delete json['id'];
    delete json['x'];
    delete json['y'];
    delete json['enabled'];

    if (json['icons'] && json['icons']['comment']) {
      const comment = json['icons']['comment'];
      delete comment['height'];
      delete comment['width'];
      delete comment['pinned'];
    }

    const inputs = json['inputs'];
    for (const name in inputs) {
      const input = inputs[name];
      cleanRec(input['block']);
      cleanRec(input['shadow']);
    }
    if (json['next']) {
      const next = json['next'];
      cleanRec(next['block']);
      cleanRec(next['shadow']);
    }
  }

  cleanRec(json);
  json['kind'] = 'BLOCK';
  return JSON.stringify(json);
};

=======
>>>>>>> 2b73dd55
exports.Trashcan = Trashcan;<|MERGE_RESOLUTION|>--- conflicted
+++ resolved
@@ -23,11 +23,7 @@
 const constants = goog.require('Blockly.constants');
 const dom = goog.require('Blockly.utils.dom');
 const eventUtils = goog.require('Blockly.Events.utils');
-<<<<<<< HEAD
 const object = goog.require('Blockly.utils.object');
-=======
-const internalConstants = goog.require('Blockly.internalConstants');
->>>>>>> 2b73dd55
 const registry = goog.require('Blockly.registry');
 const toolbox = goog.require('Blockly.utils.toolbox');
 const uiPosition = goog.require('Blockly.uiPosition');
@@ -230,16 +226,16 @@
         clip);
     const body = dom.createSvgElement(
         Svg.IMAGE, {
-          'width': internalConstants.SPRITE.width,
+          'width': constants.SPRITE.width,
           'x': -SPRITE_LEFT,
-          'height': internalConstants.SPRITE.height,
+          'height': constants.SPRITE.height,
           'y': -SPRITE_TOP,
           'clip-path': 'url(#blocklyTrashBodyClipPath' + rnd + ')',
         },
         this.svgGroup_);
     body.setAttributeNS(
         dom.XLINK_NS, 'xlink:href',
-        this.workspace_.options.pathToMedia + internalConstants.SPRITE.url);
+        this.workspace_.options.pathToMedia + constants.SPRITE.url);
 
     clip = dom.createSvgElement(
         Svg.CLIPPATH, {'id': 'blocklyTrashLidClipPath' + rnd}, this.svgGroup_);
@@ -247,16 +243,16 @@
         Svg.RECT, {'width': WIDTH, 'height': LID_HEIGHT}, clip);
     this.svgLid_ = dom.createSvgElement(
         Svg.IMAGE, {
-          'width': internalConstants.SPRITE.width,
+          'width': constants.SPRITE.width,
           'x': -SPRITE_LEFT,
-          'height': internalConstants.SPRITE.height,
+          'height': constants.SPRITE.height,
           'y': -SPRITE_TOP,
           'clip-path': 'url(#blocklyTrashLidClipPath' + rnd + ')',
         },
         this.svgGroup_);
     this.svgLid_.setAttributeNS(
         dom.XLINK_NS, 'xlink:href',
-        this.workspace_.options.pathToMedia + internalConstants.SPRITE.url);
+        this.workspace_.options.pathToMedia + constants.SPRITE.url);
 
     // bindEventWithChecks_ quashes events too aggressively. See:
     // https://groups.google.com/forum/#!topic/blockly/QF4yB9Wx00s
@@ -755,485 +751,4 @@
  */
 const MAX_LID_ANGLE = 45;
 
-<<<<<<< HEAD
-/**
- * Create the trash can elements.
- * @return {!SVGElement} The trash can's SVG group.
- */
-Trashcan.prototype.createDom = function() {
-  /* Here's the markup that will be generated:
-  <g class="blocklyTrash">
-    <clippath id="blocklyTrashBodyClipPath837493">
-      <rect width="47" height="45" y="15"></rect>
-    </clippath>
-    <image width="64" height="92" y="-32" xlink:href="media/sprites.png"
-        clip-path="url(#blocklyTrashBodyClipPath837493)"></image>
-    <clippath id="blocklyTrashLidClipPath837493">
-      <rect width="47" height="15"></rect>
-    </clippath>
-    <image width="84" height="92" y="-32" xlink:href="media/sprites.png"
-        clip-path="url(#blocklyTrashLidClipPath837493)"></image>
-  </g>
-  */
-  this.svgGroup_ = dom.createSvgElement(Svg.G, {'class': 'blocklyTrash'}, null);
-  let clip;
-  const rnd = String(Math.random()).substring(2);
-  clip = dom.createSvgElement(
-      Svg.CLIPPATH, {'id': 'blocklyTrashBodyClipPath' + rnd}, this.svgGroup_);
-  dom.createSvgElement(
-      Svg.RECT, {'width': WIDTH, 'height': BODY_HEIGHT, 'y': LID_HEIGHT}, clip);
-  const body = dom.createSvgElement(
-      Svg.IMAGE, {
-        'width': constants.SPRITE.width,
-        'x': -SPRITE_LEFT,
-        'height': constants.SPRITE.height,
-        'y': -SPRITE_TOP,
-        'clip-path': 'url(#blocklyTrashBodyClipPath' + rnd + ')',
-      },
-      this.svgGroup_);
-  body.setAttributeNS(
-      dom.XLINK_NS, 'xlink:href',
-      this.workspace_.options.pathToMedia + constants.SPRITE.url);
-
-  clip = dom.createSvgElement(
-      Svg.CLIPPATH, {'id': 'blocklyTrashLidClipPath' + rnd}, this.svgGroup_);
-  dom.createSvgElement(Svg.RECT, {'width': WIDTH, 'height': LID_HEIGHT}, clip);
-  this.svgLid_ = dom.createSvgElement(
-      Svg.IMAGE, {
-        'width': constants.SPRITE.width,
-        'x': -SPRITE_LEFT,
-        'height': constants.SPRITE.height,
-        'y': -SPRITE_TOP,
-        'clip-path': 'url(#blocklyTrashLidClipPath' + rnd + ')',
-      },
-      this.svgGroup_);
-  this.svgLid_.setAttributeNS(
-      dom.XLINK_NS, 'xlink:href',
-      this.workspace_.options.pathToMedia + constants.SPRITE.url);
-
-  // bindEventWithChecks_ quashes events too aggressively. See:
-  // https://groups.google.com/forum/#!topic/blockly/QF4yB9Wx00s
-  // Using bindEventWithChecks_ for blocking mousedown causes issue in mobile.
-  // See #4303
-  browserEvents.bind(
-      this.svgGroup_, 'mousedown', this, this.blockMouseDownWhenOpenable_);
-  browserEvents.bind(this.svgGroup_, 'mouseup', this, this.click);
-  // Bind to body instead of this.svgGroup_ so that we don't get lid jitters
-  browserEvents.bind(body, 'mouseover', this, this.mouseOver_);
-  browserEvents.bind(body, 'mouseout', this, this.mouseOut_);
-  this.animateLid_();
-  return this.svgGroup_;
-};
-
-/**
- * Initializes the trash can.
- */
-Trashcan.prototype.init = function() {
-  if (this.workspace_.options.maxTrashcanContents > 0) {
-    dom.insertAfter(
-        this.flyout.createDom(Svg.SVG), this.workspace_.getParentSvg());
-    this.flyout.init(this.workspace_);
-  }
-  this.workspace_.getComponentManager().addComponent({
-    component: this,
-    weight: 1,
-    capabilities: [
-      ComponentManager.Capability.AUTOHIDEABLE,
-      ComponentManager.Capability.DELETE_AREA,
-      ComponentManager.Capability.DRAG_TARGET,
-      ComponentManager.Capability.POSITIONABLE,
-    ],
-  });
-  this.initialized_ = true;
-  this.setLidOpen(false);
-};
-
-/**
- * Dispose of this trash can.
- * Unlink from all DOM elements to prevent memory leaks.
- * @suppress {checkTypes}
- */
-Trashcan.prototype.dispose = function() {
-  this.workspace_.getComponentManager().removeComponent('trashcan');
-  if (this.svgGroup_) {
-    dom.removeNode(this.svgGroup_);
-    this.svgGroup_ = null;
-  }
-  this.svgLid_ = null;
-  this.workspace_ = null;
-  clearTimeout(this.lidTask_);
-};
-
-/**
- * Whether the trashcan has contents.
- * @return {boolean} True if the trashcan has contents.
- * @private
- */
-Trashcan.prototype.hasContents_ = function() {
-  return !!this.contents_.length;
-};
-
-/**
- * Returns true if the trashcan contents-flyout is currently open.
- * @return {boolean} True if the trashcan contents-flyout is currently open.
- */
-Trashcan.prototype.contentsIsOpen = function() {
-  return !!this.flyout && this.flyout.isVisible();
-};
-
-/**
- * Opens the trashcan flyout.
- */
-Trashcan.prototype.openFlyout = function() {
-  if (this.contentsIsOpen()) {
-    return;
-  }
-  const contents = this.contents_.map(function(string) {
-    return JSON.parse(string);
-  });
-  this.flyout.show(contents);
-  this.fireUiEvent_(true);
-};
-
-/**
- * Closes the trashcan flyout.
- */
-Trashcan.prototype.closeFlyout = function() {
-  if (!this.contentsIsOpen()) {
-    return;
-  }
-  this.flyout.hide();
-  this.fireUiEvent_(false);
-  this.workspace_.recordDragTargets();
-};
-
-/**
- * Hides the component. Called in WorkspaceSvg.hideChaff.
- * @param {boolean} onlyClosePopups Whether only popups should be closed.
- *     Flyouts should not be closed if this is true.
- */
-Trashcan.prototype.autoHide = function(onlyClosePopups) {
-  // For now the trashcan flyout always autocloses because it overlays the
-  // trashcan UI (no trashcan to click to close it).
-  if (!onlyClosePopups && this.flyout) {
-    this.closeFlyout();
-  }
-};
-
-/**
- * Empties the trashcan's contents. If the contents-flyout is currently open
- * it will be closed.
- */
-Trashcan.prototype.emptyContents = function() {
-  if (!this.hasContents_()) {
-    return;
-  }
-  this.contents_.length = 0;
-  this.setMinOpenness_(0);
-  this.closeFlyout();
-};
-
-/**
- * Positions the trashcan.
- * It is positioned in the opposite corner to the corner the
- * categories/toolbox starts at.
- * @param {!MetricsManager.UiMetrics} metrics The workspace metrics.
- * @param {!Array<!Rect>} savedPositions List of rectangles that
- *     are already on the workspace.
- */
-Trashcan.prototype.position = function(metrics, savedPositions) {
-  // Not yet initialized.
-  if (!this.initialized_) {
-    return;
-  }
-
-  const cornerPosition =
-      uiPosition.getCornerOppositeToolbox(this.workspace_, metrics);
-
-  const height = BODY_HEIGHT + LID_HEIGHT;
-  const startRect = uiPosition.getStartPositionRect(
-      cornerPosition, new Size(WIDTH, height), MARGIN_HORIZONTAL,
-      MARGIN_VERTICAL, metrics, this.workspace_);
-
-  const verticalPosition = cornerPosition.vertical;
-  const bumpDirection = verticalPosition === uiPosition.verticalPosition.TOP ?
-      uiPosition.bumpDirection.DOWN :
-      uiPosition.bumpDirection.UP;
-  const positionRect = uiPosition.bumpPositionRect(
-      startRect, MARGIN_VERTICAL, bumpDirection, savedPositions);
-
-  this.top_ = positionRect.top;
-  this.left_ = positionRect.left;
-  this.svgGroup_.setAttribute(
-      'transform', 'translate(' + this.left_ + ',' + this.top_ + ')');
-};
-
-/**
- * Returns the bounding rectangle of the UI element in pixel units relative to
- * the Blockly injection div.
- * @return {?Rect} The UI elements's bounding box. Null if
- *   bounding box should be ignored by other UI elements.
- */
-Trashcan.prototype.getBoundingRectangle = function() {
-  const bottom = this.top_ + BODY_HEIGHT + LID_HEIGHT;
-  const right = this.left_ + WIDTH;
-  return new Rect(this.top_, bottom, this.left_, right);
-};
-
-/**
- * Returns the bounding rectangle of the drag target area in pixel units
- * relative to viewport.
- * @return {?Rect} The component's bounding box. Null if drag
- *   target area should be ignored.
- */
-Trashcan.prototype.getClientRect = function() {
-  if (!this.svgGroup_) {
-    return null;
-  }
-
-  const trashRect = this.svgGroup_.getBoundingClientRect();
-  const top = trashRect.top + SPRITE_TOP - MARGIN_HOTSPOT;
-  const bottom = top + LID_HEIGHT + BODY_HEIGHT + 2 * MARGIN_HOTSPOT;
-  const left = trashRect.left + SPRITE_LEFT - MARGIN_HOTSPOT;
-  const right = left + WIDTH + 2 * MARGIN_HOTSPOT;
-  return new Rect(top, bottom, left, right);
-};
-
-/**
- * Handles when a cursor with a block or bubble is dragged over this drag
- * target.
- * @param {!IDraggable} _dragElement The block or bubble currently being
- *   dragged.
- * @override
- */
-Trashcan.prototype.onDragOver = function(_dragElement) {
-  this.setLidOpen(this.wouldDelete_);
-};
-
-/**
- * Handles when a cursor with a block or bubble exits this drag target.
- * @param {!IDraggable} _dragElement The block or bubble currently being
- *   dragged.
- * @override
- */
-Trashcan.prototype.onDragExit = function(_dragElement) {
-  this.setLidOpen(false);
-};
-
-/**
- * Handles when a block or bubble is dropped on this component.
- * Should not handle delete here.
- * @param {!IDraggable} _dragElement The block or bubble currently being
- *   dragged.
- * @override
- */
-Trashcan.prototype.onDrop = function(_dragElement) {
-  setTimeout(this.setLidOpen.bind(this, false), 100);
-};
-
-/**
- * Flip the lid open or shut.
- * @param {boolean} state True if open.
- * @package
- */
-Trashcan.prototype.setLidOpen = function(state) {
-  if (this.isLidOpen === state) {
-    return;
-  }
-  clearTimeout(this.lidTask_);
-  this.isLidOpen = state;
-  this.animateLid_();
-};
-
-/**
- * Rotate the lid open or closed by one step.  Then wait and recurse.
- * @private
- */
-Trashcan.prototype.animateLid_ = function() {
-  const frames = ANIMATION_FRAMES;
-
-  const delta = 1 / (frames + 1);
-  this.lidOpen_ += this.isLidOpen ? delta : -delta;
-  this.lidOpen_ = Math.min(Math.max(this.lidOpen_, this.minOpenness_), 1);
-
-  this.setLidAngle_(this.lidOpen_ * MAX_LID_ANGLE);
-
-  // Linear interpolation between min and max.
-  const opacity = OPACITY_MIN + this.lidOpen_ * (OPACITY_MAX - OPACITY_MIN);
-  this.svgGroup_.style.opacity = opacity;
-
-  if (this.lidOpen_ > this.minOpenness_ && this.lidOpen_ < 1) {
-    this.lidTask_ =
-        setTimeout(this.animateLid_.bind(this), ANIMATION_LENGTH / frames);
-  }
-};
-
-/**
- * Set the angle of the trashcan's lid.
- * @param {number} lidAngle The angle at which to set the lid.
- * @private
- */
-Trashcan.prototype.setLidAngle_ = function(lidAngle) {
-  const openAtRight =
-      this.workspace_.toolboxPosition === toolbox.Position.RIGHT ||
-      (this.workspace_.horizontalLayout && this.workspace_.RTL);
-  this.svgLid_.setAttribute(
-      'transform',
-      'rotate(' + (openAtRight ? -lidAngle : lidAngle) + ',' +
-          (openAtRight ? 4 : WIDTH - 4) + ',' + (LID_HEIGHT - 2) + ')');
-};
-
-/**
- * Sets the minimum openness of the trashcan lid. If the lid is currently
- * closed, this will update lid's position.
- * @param {number} newMin The new minimum openness of the lid. Should be between
- *     0 and 1.
- * @private
- */
-Trashcan.prototype.setMinOpenness_ = function(newMin) {
-  this.minOpenness_ = newMin;
-  if (!this.isLidOpen) {
-    this.setLidAngle_(newMin * MAX_LID_ANGLE);
-  }
-};
-
-/**
- * Flip the lid shut.
- * Called externally after a drag.
- */
-Trashcan.prototype.closeLid = function() {
-  this.setLidOpen(false);
-};
-
-/**
- * Inspect the contents of the trash.
- */
-Trashcan.prototype.click = function() {
-  if (!this.hasContents_()) {
-    return;
-  }
-  this.openFlyout();
-};
-
-/**
- * Fires a UI event for trashcan flyout open or close.
- * @param {boolean} trashcanOpen Whether the flyout is opening.
- * @private
- */
-Trashcan.prototype.fireUiEvent_ = function(trashcanOpen) {
-  const uiEvent = new (eventUtils.get(eventUtils.TRASHCAN_OPEN))(
-      trashcanOpen, this.workspace_.id);
-  eventUtils.fire(uiEvent);
-};
-
-/**
- * Prevents a workspace scroll and click event if the trashcan has blocks.
- * @param {!Event} e A mouse down event.
- * @private
- */
-Trashcan.prototype.blockMouseDownWhenOpenable_ = function(e) {
-  if (!this.contentsIsOpen() && this.hasContents_()) {
-    e.stopPropagation();  // Don't start a workspace scroll.
-  }
-};
-
-/**
- * Indicate that the trashcan can be clicked (by opening it) if it has blocks.
- * @private
- */
-Trashcan.prototype.mouseOver_ = function() {
-  if (this.hasContents_()) {
-    this.setLidOpen(true);
-  }
-};
-
-/**
- * Close the lid of the trashcan if it was open (Vis. it was indicating it had
- *    blocks).
- * @private
- */
-Trashcan.prototype.mouseOut_ = function() {
-  // No need to do a .hasBlocks check here because if it doesn't the trashcan
-  // won't be open in the first place, and setOpen won't run.
-  this.setLidOpen(false);
-};
-
-/**
- * Handle a BLOCK_DELETE event. Adds deleted blocks oldXml to the content array.
- * @param {!Abstract} event Workspace event.
- * @private
- */
-Trashcan.prototype.onDelete_ = function(event) {
-  if (this.workspace_.options.maxTrashcanContents <= 0) {
-    return;
-  }
-  if (event.type === eventUtils.BLOCK_DELETE && !event.wasShadow) {
-    const cleanedJson = this.cleanBlockJson_(event.oldJson);
-    if (this.contents_.indexOf(cleanedJson) !== -1) {
-      return;
-    }
-    this.contents_.unshift(cleanedJson);
-    while (this.contents_.length >
-           this.workspace_.options.maxTrashcanContents) {
-      this.contents_.pop();
-    }
-
-    this.setMinOpenness_(HAS_BLOCKS_LID_ANGLE);
-  }
-};
-
-/**
- * Converts JSON representing a block into text that can be stored in the
- * content array.
- * @param {!blocks.State} json A JSON representation of
- *     a block's state.
- * @return {string} Text representing the JSON, cleaned of all unnecessary
- *     attributes.
- * @private
- */
-Trashcan.prototype.cleanBlockJson_ = function(json) {
-  // Create a deep copy.
-  json = /** @type {!blocks.State} */ (JSON.parse(JSON.stringify(json)));
-
-  /**
-   * Reshape JSON into a nicer format.
-   * @param {!blocks.State} json The JSON to clean.
-   */
-  function cleanRec(json) {
-    if (!json) {
-      return;
-    }
-
-    delete json['id'];
-    delete json['x'];
-    delete json['y'];
-    delete json['enabled'];
-
-    if (json['icons'] && json['icons']['comment']) {
-      const comment = json['icons']['comment'];
-      delete comment['height'];
-      delete comment['width'];
-      delete comment['pinned'];
-    }
-
-    const inputs = json['inputs'];
-    for (const name in inputs) {
-      const input = inputs[name];
-      cleanRec(input['block']);
-      cleanRec(input['shadow']);
-    }
-    if (json['next']) {
-      const next = json['next'];
-      cleanRec(next['block']);
-      cleanRec(next['shadow']);
-    }
-  }
-
-  cleanRec(json);
-  json['kind'] = 'BLOCK';
-  return JSON.stringify(json);
-};
-
-=======
->>>>>>> 2b73dd55
 exports.Trashcan = Trashcan;