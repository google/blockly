/**
 * @license
 * Copyright 2020 Google LLC
 * SPDX-License-Identifier: Apache-2.0
 */

/**
 * @fileoverview Registers default context menu items.
 */
'use strict';

/**
 * Registers default context menu items.
 * @namespace Blockly.ContextMenuItems
 */
goog.module('Blockly.ContextMenuItems');

const Events = goog.require('Blockly.Events');
const clipboard = goog.require('Blockly.clipboard');
const dialog = goog.require('Blockly.dialog');
const eventUtils = goog.require('Blockly.Events.utils');
const idGenerator = goog.require('Blockly.utils.idGenerator');
const userAgent = goog.require('Blockly.utils.userAgent');
/* eslint-disable-next-line no-unused-vars */
const {BlockSvg} = goog.requireType('Blockly.BlockSvg');
const {ContextMenuRegistry} = goog.require('Blockly.ContextMenuRegistry');
const {Msg} = goog.require('Blockly.Msg');
/* eslint-disable-next-line no-unused-vars */
const {WorkspaceSvg} = goog.requireType('Blockly.WorkspaceSvg');
const {inputTypes} = goog.require('Blockly.inputTypes');

<<<<<<< HEAD
=======

>>>>>>> 61322294
/**
 * Option to undo previous action.
 * @alias Blockly.ContextMenuItems.registerUndo
 */
const registerUndo = function() {
  /** @type {!ContextMenuRegistry.RegistryItem} */
  const undoOption = {
    displayText: function() {
      return Msg['UNDO'];
    },
    preconditionFn: function(/** @type {!ContextMenuRegistry.Scope} */
                             scope) {
      if (scope.workspace.getUndoStack().length > 0) {
        return ContextMenuRegistry.ItemCondition.ENABLED;
      }
      return ContextMenuRegistry.ItemCondition.DISABLED;
    },
    callback: function(/** @type {!ContextMenuRegistry.Scope} */
                       scope) {
      scope.workspace.undo(false);
    },
    scopeType: ContextMenuRegistry.ScopeType.WORKSPACE,
    id: 'undoWorkspace',
    weight: 1,
  };
  ContextMenuRegistry.registry.register(undoOption);
};
exports.registerUndo = registerUndo;

/**
 * Option to redo previous action.
 * @alias Blockly.ContextMenuItems.registerRedo
 */
const registerRedo = function() {
  /** @type {!ContextMenuRegistry.RegistryItem} */
  const redoOption = {
    displayText: function() {
      return Msg['REDO'];
    },
    preconditionFn: function(/** @type {!ContextMenuRegistry.Scope} */
                             scope) {
      if (scope.workspace.getRedoStack().length > 0) {
        return ContextMenuRegistry.ItemCondition.ENABLED;
      }
      return ContextMenuRegistry.ItemCondition.DISABLED;
    },
    callback: function(/** @type {!ContextMenuRegistry.Scope} */
                       scope) {
      scope.workspace.undo(true);
    },
    scopeType: ContextMenuRegistry.ScopeType.WORKSPACE,
    id: 'redoWorkspace',
    weight: 2,
  };
  ContextMenuRegistry.registry.register(redoOption);
};
exports.registerRedo = registerRedo;

/**
 * Option to clean up blocks.
 * @alias Blockly.ContextMenuItems.registerCleanup
 */
const registerCleanup = function() {
  /** @type {!ContextMenuRegistry.RegistryItem} */
  const cleanOption = {
    displayText: function() {
      return Msg['CLEAN_UP'];
    },
    preconditionFn: function(/** @type {!ContextMenuRegistry.Scope} */
                             scope) {
      if (scope.workspace.isMovable()) {
        if (scope.workspace.getTopBlocks(false).length > 1) {
          return ContextMenuRegistry.ItemCondition.ENABLED;
        }
        return ContextMenuRegistry.ItemCondition.DISABLED;
      }
      return ContextMenuRegistry.ItemCondition.HIDDEN;
    },
    callback: function(/** @type {!ContextMenuRegistry.Scope} */
                       scope) {
      scope.workspace.cleanUp();
    },
    scopeType: ContextMenuRegistry.ScopeType.WORKSPACE,
    id: 'cleanWorkspace',
    weight: 3,
  };
  ContextMenuRegistry.registry.register(cleanOption);
};
exports.registerCleanup = registerCleanup;

/**
 * Creates a callback to collapse or expand top blocks.
 * @param {boolean} shouldCollapse Whether a block should collapse.
 * @param {!Array<BlockSvg>} topBlocks Top blocks in the workspace.
 * @private
 */
const toggleOption_ = function(shouldCollapse, topBlocks) {
  const DELAY = 10;
  let ms = 0;
  let timeoutCounter = 0;
  const timeoutFn = function(block) {
    timeoutCounter--;
    block.setCollapsed(shouldCollapse);
    if (timeoutCounter === 0) {
      Events.setGroup(false);
    }
  };
  Events.setGroup(true);
  for (let i = 0; i < topBlocks.length; i++) {
    let block = topBlocks[i];
    while (block) {
      timeoutCounter++;
      setTimeout(timeoutFn.bind(null, block), ms);
      block = block.getNextBlock();
      ms += DELAY;
    }
  }
};

/**
 * Option to collapse all blocks.
 * @alias Blockly.ContextMenuItems.registerCollapse
 */
const registerCollapse = function() {
  /** @type {!ContextMenuRegistry.RegistryItem} */
  const collapseOption = {
    displayText: function() {
      return Msg['COLLAPSE_ALL'];
    },
    preconditionFn: function(/** @type {!ContextMenuRegistry.Scope} */
                             scope) {
      if (scope.workspace.options.collapse) {
        const topBlocks = scope.workspace.getTopBlocks(false);
        for (let i = 0; i < topBlocks.length; i++) {
          let block = topBlocks[i];
          while (block) {
            if (!block.isCollapsed()) {
              return ContextMenuRegistry.ItemCondition.ENABLED;
            }
            block = block.getNextBlock();
          }
        }
        return ContextMenuRegistry.ItemCondition.DISABLED;
      }
      return ContextMenuRegistry.ItemCondition.HIDDEN;
    },
    callback: function(/** @type {!ContextMenuRegistry.Scope} */
                       scope) {
      toggleOption_(true, scope.workspace.getTopBlocks(true));
    },
    scopeType: ContextMenuRegistry.ScopeType.WORKSPACE,
    id: 'collapseWorkspace',
    weight: 4,
  };
  ContextMenuRegistry.registry.register(collapseOption);
};
exports.registerCollapse = registerCollapse;

/**
 * Option to expand all blocks.
 * @alias Blockly.ContextMenuItems.registerExpand
 */
const registerExpand = function() {
  /** @type {!ContextMenuRegistry.RegistryItem} */
  const expandOption = {
    displayText: function() {
      return Msg['EXPAND_ALL'];
    },
    preconditionFn: function(/** @type {!ContextMenuRegistry.Scope} */
                             scope) {
      if (scope.workspace.options.collapse) {
        const topBlocks = scope.workspace.getTopBlocks(false);
        for (let i = 0; i < topBlocks.length; i++) {
          let block = topBlocks[i];
          while (block) {
            if (block.isCollapsed()) {
              return ContextMenuRegistry.ItemCondition.ENABLED;
            }
            block = block.getNextBlock();
          }
        }
        return ContextMenuRegistry.ItemCondition.DISABLED;
      }
      return ContextMenuRegistry.ItemCondition.HIDDEN;
    },
    callback: function(/** @type {!ContextMenuRegistry.Scope} */
                       scope) {
      toggleOption_(false, scope.workspace.getTopBlocks(true));
    },
    scopeType: ContextMenuRegistry.ScopeType.WORKSPACE,
    id: 'expandWorkspace',
    weight: 5,
  };
  ContextMenuRegistry.registry.register(expandOption);
};
exports.registerExpand = registerExpand;

/**
 * Adds a block and its children to a list of deletable blocks.
 * @param {!BlockSvg} block to delete.
 * @param {!Array<!BlockSvg>} deleteList list of blocks that can be deleted.
 *     This will be
 *    modified in place with the given block and its descendants.
 * @private
 */
const addDeletableBlocks_ = function(block, deleteList) {
  if (block.isDeletable()) {
    Array.prototype.push.apply(deleteList, block.getDescendants(false));
  } else {
<<<<<<< HEAD
    const children = /* eslint-disable-next-line indent */
        /** @type {!Array<!BlockSvg>} */ (block.getChildren(false));
=======
    const children = block.getChildren(false);
>>>>>>> 61322294
    for (let i = 0; i < children.length; i++) {
      addDeletableBlocks_(children[i], deleteList);
    }
  }
};

/**
 * Constructs a list of blocks that can be deleted in the given workspace.
 * @param {!WorkspaceSvg} workspace to delete all blocks from.
 * @return {!Array<!BlockSvg>} list of blocks to delete.
 * @private
 */
const getDeletableBlocks_ = function(workspace) {
  const deleteList = [];
  const topBlocks = workspace.getTopBlocks(true);
  for (let i = 0; i < topBlocks.length; i++) {
    addDeletableBlocks_(topBlocks[i], deleteList);
  }
  return deleteList;
};

/**
 * Deletes the given blocks. Used to delete all blocks in the workspace.
 * @param {!Array<!BlockSvg>} deleteList list of blocks to delete.
 * @param {string} eventGroup event group ID with which all delete events should
 *     be associated.
 * @private
 */
const deleteNext_ = function(deleteList, eventGroup) {
  const DELAY = 10;
  eventUtils.setGroup(eventGroup);
  const block = deleteList.shift();
  if (block) {
    if (block.workspace) {
      block.dispose(false, true);
      setTimeout(deleteNext_, DELAY, deleteList, eventGroup);
    } else {
      deleteNext_(deleteList, eventGroup);
    }
  }
  eventUtils.setGroup(false);
};

/**
 * Option to delete all blocks.
 * @alias Blockly.ContextMenuItems.registerDeleteAll
 */
const registerDeleteAll = function() {
  /** @type {!ContextMenuRegistry.RegistryItem} */
  const deleteOption = {
    displayText: function(/** @type {!ContextMenuRegistry.Scope} */
                          scope) {
      if (!scope.workspace) {
        return;
      }
      const deletableBlocksLength = getDeletableBlocks_(scope.workspace).length;
      if (deletableBlocksLength === 1) {
        return Msg['DELETE_BLOCK'];
      } else {
        return Msg['DELETE_X_BLOCKS'].replace(
            '%1', String(deletableBlocksLength));
      }
    },
    preconditionFn: function(/** @type {!ContextMenuRegistry.Scope} */
                             scope) {
      if (!scope.workspace) {
        return;
      }
      const deletableBlocksLength = getDeletableBlocks_(scope.workspace).length;
<<<<<<< HEAD
      return deletableBlocksLength > 0 ? ContextMenuRegistry.ItemCondition.ENABLED : ContextMenuRegistry.ItemCondition.DISABLED;
=======
      return deletableBlocksLength > 0 ? 'enabled' : 'disabled';
>>>>>>> 61322294
    },
    callback: function(/** @type {!ContextMenuRegistry.Scope} */
                       scope) {
      if (!scope.workspace) {
        return;
      }
      scope.workspace.cancelCurrentGesture();
      const deletableBlocks = getDeletableBlocks_(scope.workspace);
      const eventGroup = idGenerator.genUid();
      if (deletableBlocks.length < 2) {
        deleteNext_(deletableBlocks, eventGroup);
      } else {
        dialog.confirm(
            Msg['DELETE_ALL_BLOCKS'].replace(
                '%1', String(deletableBlocks.length)),
            function(ok) {
              if (ok) {
                deleteNext_(deletableBlocks, eventGroup);
              }
            });
      }
    },
    scopeType: ContextMenuRegistry.ScopeType.WORKSPACE,
    id: 'workspaceDelete',
    weight: 6,
  };
  ContextMenuRegistry.registry.register(deleteOption);
<<<<<<< HEAD
};
exports.registerDeleteAll = registerDeleteAll;

/**
 * Option to select all blocks on the workspace.
 * @alias Blockly.ContextMenuItems.registerDelete
 */
const registerSelectAll = function() {
  /** @type {!ContextMenuRegistry.RegistryItem} */
  const selectAllOption = {
    displayText: function() {
      return Msg['SELECT_ALL'];
    },
    preconditionFn: function(/** @type {!ContextMenuRegistry.Scope} */{workspace}) {
      return !workspace.isFlyout && !!workspace.getMassOperations() ?
        ContextMenuRegistry.ItemCondition.ENABLED : ContextMenuRegistry.ItemCondition.HIDDEN;
    },
    callback: function(/** @type {!ContextMenuRegistry.Scope} */{workspace}) {
      workspace.getMassOperations().selectAll();
    },
    scopeType: ContextMenuRegistry.ScopeType.WORKSPACE,
    id: 'workspaceSelectAll',
    weight: 6,
  };
  ContextMenuRegistry.registry.register(selectAllOption);
};
exports.registerSelectAll = registerSelectAll;
=======
};
exports.registerDeleteAll = registerDeleteAll;
>>>>>>> 61322294

/**
 * Registers all workspace-scoped context menu items.
 * @private
 */
const registerWorkspaceOptions_ = function() {
  registerUndo();
  registerRedo();
  registerCleanup();
  registerCollapse();
  registerExpand();
  registerDeleteAll();
<<<<<<< HEAD
  registerSelectAll();
=======
>>>>>>> 61322294
};

/**
 * Option to duplicate a block.
 * @alias Blockly.ContextMenuItems.registerDuplicate
 */
const registerDuplicate = function() {
  /** @type {!ContextMenuRegistry.RegistryItem} */
  const duplicateOption = {
    displayText: function() {
      return Msg['DUPLICATE_BLOCK'];
    },
    preconditionFn: function(/** @type {!ContextMenuRegistry.Scope} */
                             scope) {
      const block = scope.block;
      if (!block.isInFlyout && block.isDeletable() && block.isMovable()) {
        if (block.isDuplicatable()) {
          return ContextMenuRegistry.ItemCondition.ENABLED;
        }
        return ContextMenuRegistry.ItemCondition.DISABLED;
      }
      return ContextMenuRegistry.ItemCondition.HIDDEN;
    },
    callback: function(/** @type {!ContextMenuRegistry.Scope} */
                       scope) {
      if (scope.block) {
        clipboard.duplicate(scope.block);
      }
    },
    scopeType: ContextMenuRegistry.ScopeType.BLOCK,
    id: 'blockDuplicate',
    weight: 1,
  };
  ContextMenuRegistry.registry.register(duplicateOption);
};
exports.registerDuplicate = registerDuplicate;

/**
 * Option to add or remove block-level comment.
 * @alias Blockly.ContextMenuItems.registerComment
 */
const registerComment = function() {
  /** @type {!ContextMenuRegistry.RegistryItem} */
  const commentOption = {
    displayText: function(/** @type {!ContextMenuRegistry.Scope} */
                          scope) {
      if (scope.block.getCommentIcon()) {
        // If there's already a comment,  option is to remove.
        return Msg['REMOVE_COMMENT'];
      }
      // If there's no comment yet, option is to add.
      return Msg['ADD_COMMENT'];
    },
    preconditionFn: function(/** @type {!ContextMenuRegistry.Scope} */
                             scope) {
      const block = scope.block;
      // IE doesn't support necessary features for comment editing.
<<<<<<< HEAD
      // Hide comment for argument_local block. TODO add comment.
      if (!userAgent.IE &&
          !block.isInFlyout &&
          block.workspace.options.comments &&
          !block.isCollapsed() &&
          block.isEditable() &&
          block.type !== 'argument_local') {
        return ContextMenuRegistry.ItemCondition.ENABLED;
=======
      if (!userAgent.IE && !block.isInFlyout &&
          block.workspace.options.comments && !block.isCollapsed() &&
          block.isEditable()) {
        return 'enabled';
>>>>>>> 61322294
      }
      return ContextMenuRegistry.ItemCondition.HIDDEN;
    },
    callback: function(/** @type {!ContextMenuRegistry.Scope} */
                       scope) {
      const block = scope.block;
      if (block.getCommentIcon()) {
        block.setCommentText(null);
      } else {
        block.setCommentText('');
      }
    },
    scopeType: ContextMenuRegistry.ScopeType.BLOCK,
    id: 'blockComment',
    weight: 2,
  };
  ContextMenuRegistry.registry.register(commentOption);
};
exports.registerComment = registerComment;

/**
 * Option to inline variables.
 * @alias Blockly.ContextMenuItems.registerInline
 */
const registerInline = function() {
  /** @type {!ContextMenuRegistry.RegistryItem} */
  const inlineOption = {
    displayText: function(/** @type {!ContextMenuRegistry.Scope} */
                          scope) {
      return (scope.block.getInputsInline()) ? Msg['EXTERNAL_INPUTS'] :
                                               Msg['INLINE_INPUTS'];
    },
    preconditionFn: function(/** @type {!ContextMenuRegistry.Scope} */
                             scope) {
      const block = scope.block;
      if (!block.isInFlyout && block.isMovable() && !block.isCollapsed()) {
        for (let i = 1; i < block.inputList.length; i++) {
          // Only display this option if there are two value or dummy inputs
          // next to each other.
          if (block.inputList[i - 1].type !== inputTypes.STATEMENT &&
              block.inputList[i].type !== inputTypes.STATEMENT) {
<<<<<<< HEAD
            return ContextMenuRegistry.ItemCondition.ENABLED;
=======
            return 'enabled';
>>>>>>> 61322294
          }
        }
      }
      return ContextMenuRegistry.ItemCondition.HIDDEN;
    },
    callback: function(/** @type {!ContextMenuRegistry.Scope} */
                       scope) {
      scope.block.setInputsInline(!scope.block.getInputsInline());
    },
    scopeType: ContextMenuRegistry.ScopeType.BLOCK,
    id: 'blockInline',
    weight: 3,
  };
  ContextMenuRegistry.registry.register(inlineOption);
};
exports.registerInline = registerInline;

/**
 * Option to collapse or expand a block.
 * @alias Blockly.ContextMenuItems.registerCollapseExpandBlock
 */
const registerCollapseExpandBlock = function() {
  /** @type {!ContextMenuRegistry.RegistryItem} */
  const collapseExpandOption = {
    displayText: function(/** @type {!ContextMenuRegistry.Scope} */
                          scope) {
      return scope.block.isCollapsed() ? Msg['EXPAND_BLOCK'] :
                                         Msg['COLLAPSE_BLOCK'];
    },
    preconditionFn: function(/** @type {!ContextMenuRegistry.Scope} */
                             scope) {
      const block = scope.block;
      if (!block.isInFlyout && block.isMovable() &&
          block.workspace.options.collapse) {
<<<<<<< HEAD
        return ContextMenuRegistry.ItemCondition.ENABLED;
=======
        return 'enabled';
>>>>>>> 61322294
      }
      return ContextMenuRegistry.ItemCondition.HIDDEN;
    },
    callback: function(/** @type {!ContextMenuRegistry.Scope} */
                       scope) {
      scope.block.setCollapsed(!scope.block.isCollapsed());
    },
    scopeType: ContextMenuRegistry.ScopeType.BLOCK,
    id: 'blockCollapseExpand',
    weight: 4,
  };
  ContextMenuRegistry.registry.register(collapseExpandOption);
};
exports.registerCollapseExpandBlock = registerCollapseExpandBlock;

/**
 * Option to disable or enable a block.
 * @alias Blockly.ContextMenuItems.registerDisable
 */
const registerDisable = function() {
  /** @type {!ContextMenuRegistry.RegistryItem} */
  const disableOption = {
    displayText: function(/** @type {!ContextMenuRegistry.Scope} */
                          scope) {
      return (scope.block.isEnabled()) ? Msg['DISABLE_BLOCK'] :
                                         Msg['ENABLE_BLOCK'];
    },
    preconditionFn: function(/** @type {!ContextMenuRegistry.Scope} */
                             scope) {
      const block = scope.block;
<<<<<<< HEAD
      if (!block.isInFlyout &&
          block.workspace.options.disable &&
          block.isEditable() &&
          block.type !== 'argument_local') {
=======
      if (!block.isInFlyout && block.workspace.options.disable &&
          block.isEditable()) {
>>>>>>> 61322294
        if (block.getInheritedDisabled()) {
          return ContextMenuRegistry.ItemCondition.DISABLED;
        }
        return ContextMenuRegistry.ItemCondition.ENABLED;
      }
      return ContextMenuRegistry.ItemCondition.HIDDEN;
    },
    callback: function(/** @type {!ContextMenuRegistry.Scope} */
                       scope) {
      const block = scope.block;
      const group = eventUtils.getGroup();
      if (!group) {
        eventUtils.setGroup(true);
      }
      block.setEnabled(!block.isEnabled());
      if (!group) {
        eventUtils.setGroup(false);
      }
    },
    scopeType: ContextMenuRegistry.ScopeType.BLOCK,
    id: 'blockDisable',
    weight: 5,
  };
  ContextMenuRegistry.registry.register(disableOption);
};
exports.registerDisable = registerDisable;

/**
 * Option to delete a block.
 * @alias Blockly.ContextMenuItems.registerDelete
 */
const registerDelete = function() {
  /** @type {!ContextMenuRegistry.RegistryItem} */
  const deleteOption = {
    displayText: function(/** @type {!ContextMenuRegistry.Scope} */
                          scope) {
      const block = scope.block;
      // Count the number of blocks that are nested in this block.
      let descendantCount = block.getDescendants(false).length;
      const nextBlock = block.getNextBlock();
      if (nextBlock) {
        // Blocks in the current stack would survive this block's deletion.
        descendantCount -= nextBlock.getDescendants(false).length;
      }
      return (descendantCount === 1) ?
          Msg['DELETE_BLOCK'] :
          Msg['DELETE_X_BLOCKS'].replace('%1', String(descendantCount));
    },
    preconditionFn: function(/** @type {!ContextMenuRegistry.Scope} */
                             scope) {
      if (!scope.block.isInFlyout && scope.block.isDeletable()) {
        return ContextMenuRegistry.ItemCondition.ENABLED;
      }
      return ContextMenuRegistry.ItemCondition.HIDDEN;
    },
    callback: function(/** @type {!ContextMenuRegistry.Scope} */
                       scope) {
      if (scope.block) {
        scope.block.checkAndDelete();
      }
    },
    scopeType: ContextMenuRegistry.ScopeType.BLOCK,
    id: 'blockDelete',
    weight: 6,
  };
  ContextMenuRegistry.registry.register(deleteOption);
};
exports.registerDelete = registerDelete;

/**
 * Option to open help for a block.
 * @alias Blockly.ContextMenuItems.registerHelp
 */
const registerHelp = function() {
  /** @type {!ContextMenuRegistry.RegistryItem} */
  const helpOption = {
    displayText: function() {
      return Msg['HELP'];
    },
    preconditionFn: function(/** @type {!ContextMenuRegistry.Scope} */
                             scope) {
      const block = scope.block;
      const url = (typeof block.helpUrl === 'function') ? block.helpUrl() :
                                                          block.helpUrl;
      if (url) {
        return ContextMenuRegistry.ItemCondition.ENABLED;
      }
      return ContextMenuRegistry.ItemCondition.HIDDEN;
    },
    callback: function(/** @type {!ContextMenuRegistry.Scope} */
                       scope) {
      scope.block.showHelp();
    },
    scopeType: ContextMenuRegistry.ScopeType.BLOCK,
    id: 'blockHelp',
    weight: 7,
  };
  ContextMenuRegistry.registry.register(helpOption);
};
exports.registerHelp = registerHelp;

/**
 * Registers all block-scoped context menu items.
 * @private
 */
const registerBlockOptions_ = function() {
  registerDuplicate();
  registerComment();
  registerInline();
  registerCollapseExpandBlock();
  registerDisable();
  registerDelete();
  registerHelp();
};

/**
 * Registers all default context menu items. This should be called once per
 * instance of ContextMenuRegistry.
 * @package
 * @alias Blockly.ContextMenuItems.registerDefaultOptions
 */
const registerDefaultOptions = function() {
  registerWorkspaceOptions_();
  registerBlockOptions_();
};
exports.registerDefaultOptions = registerDefaultOptions;

registerDefaultOptions();<|MERGE_RESOLUTION|>--- conflicted
+++ resolved
@@ -29,10 +29,7 @@
 const {WorkspaceSvg} = goog.requireType('Blockly.WorkspaceSvg');
 const {inputTypes} = goog.require('Blockly.inputTypes');
 
-<<<<<<< HEAD
-=======
-
->>>>>>> 61322294
+
 /**
  * Option to undo previous action.
  * @alias Blockly.ContextMenuItems.registerUndo
@@ -242,12 +239,7 @@
   if (block.isDeletable()) {
     Array.prototype.push.apply(deleteList, block.getDescendants(false));
   } else {
-<<<<<<< HEAD
-    const children = /* eslint-disable-next-line indent */
-        /** @type {!Array<!BlockSvg>} */ (block.getChildren(false));
-=======
     const children = block.getChildren(false);
->>>>>>> 61322294
     for (let i = 0; i < children.length; i++) {
       addDeletableBlocks_(children[i], deleteList);
     }
@@ -317,11 +309,7 @@
         return;
       }
       const deletableBlocksLength = getDeletableBlocks_(scope.workspace).length;
-<<<<<<< HEAD
       return deletableBlocksLength > 0 ? ContextMenuRegistry.ItemCondition.ENABLED : ContextMenuRegistry.ItemCondition.DISABLED;
-=======
-      return deletableBlocksLength > 0 ? 'enabled' : 'disabled';
->>>>>>> 61322294
     },
     callback: function(/** @type {!ContextMenuRegistry.Scope} */
                        scope) {
@@ -349,7 +337,6 @@
     weight: 6,
   };
   ContextMenuRegistry.registry.register(deleteOption);
-<<<<<<< HEAD
 };
 exports.registerDeleteAll = registerDeleteAll;
 
@@ -377,10 +364,6 @@
   ContextMenuRegistry.registry.register(selectAllOption);
 };
 exports.registerSelectAll = registerSelectAll;
-=======
-};
-exports.registerDeleteAll = registerDeleteAll;
->>>>>>> 61322294
 
 /**
  * Registers all workspace-scoped context menu items.
@@ -393,10 +376,7 @@
   registerCollapse();
   registerExpand();
   registerDeleteAll();
-<<<<<<< HEAD
   registerSelectAll();
-=======
->>>>>>> 61322294
 };
 
 /**
@@ -454,7 +434,6 @@
                              scope) {
       const block = scope.block;
       // IE doesn't support necessary features for comment editing.
-<<<<<<< HEAD
       // Hide comment for argument_local block. TODO add comment.
       if (!userAgent.IE &&
           !block.isInFlyout &&
@@ -463,12 +442,6 @@
           block.isEditable() &&
           block.type !== 'argument_local') {
         return ContextMenuRegistry.ItemCondition.ENABLED;
-=======
-      if (!userAgent.IE && !block.isInFlyout &&
-          block.workspace.options.comments && !block.isCollapsed() &&
-          block.isEditable()) {
-        return 'enabled';
->>>>>>> 61322294
       }
       return ContextMenuRegistry.ItemCondition.HIDDEN;
     },
@@ -510,11 +483,7 @@
           // next to each other.
           if (block.inputList[i - 1].type !== inputTypes.STATEMENT &&
               block.inputList[i].type !== inputTypes.STATEMENT) {
-<<<<<<< HEAD
             return ContextMenuRegistry.ItemCondition.ENABLED;
-=======
-            return 'enabled';
->>>>>>> 61322294
           }
         }
       }
@@ -549,11 +518,7 @@
       const block = scope.block;
       if (!block.isInFlyout && block.isMovable() &&
           block.workspace.options.collapse) {
-<<<<<<< HEAD
         return ContextMenuRegistry.ItemCondition.ENABLED;
-=======
-        return 'enabled';
->>>>>>> 61322294
       }
       return ContextMenuRegistry.ItemCondition.HIDDEN;
     },
@@ -584,15 +549,10 @@
     preconditionFn: function(/** @type {!ContextMenuRegistry.Scope} */
                              scope) {
       const block = scope.block;
-<<<<<<< HEAD
       if (!block.isInFlyout &&
           block.workspace.options.disable &&
           block.isEditable() &&
           block.type !== 'argument_local') {
-=======
-      if (!block.isInFlyout && block.workspace.options.disable &&
-          block.isEditable()) {
->>>>>>> 61322294
         if (block.getInheritedDisabled()) {
           return ContextMenuRegistry.ItemCondition.DISABLED;
         }
