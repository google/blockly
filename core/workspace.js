--- conflicted
+++ resolved
@@ -875,16 +875,6 @@
   return workspaces;
 };
 
-<<<<<<< HEAD
-// Export symbols that would otherwise be renamed by Closure compiler.
-Blockly.Workspace.prototype['clear'] = Blockly.Workspace.prototype.clear;
-Blockly.Workspace.prototype['clearUndo'] =
-    Blockly.Workspace.prototype.clearUndo;
-Blockly.Workspace.prototype['addChangeListener'] =
-    Blockly.Workspace.prototype.addChangeListener;
-Blockly.Workspace.prototype['removeChangeListener'] =
-    Blockly.Workspace.prototype.removeChangeListener;
-=======
 /**
  * Get the theme manager for this workspace.
  * @return {!Blockly.ThemeManager} The theme manager for this workspace.
@@ -892,5 +882,4 @@
  */
 Blockly.Workspace.prototype.getThemeManager = function() {
   return this.themeManager_;
-};
->>>>>>> ba6dfd81
+};