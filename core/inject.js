--- conflicted
+++ resolved
@@ -50,18 +50,9 @@
   if (!goog.dom.contains(document, container)) {
     throw 'Error: container is not in current document.';
   }
-<<<<<<< HEAD
-  
-  
+  var options = new Blockly.Options(opt_options || {});  
   var subContainer = goog.dom.createDom('div', 'injectionDiv');
-  container.appendChild(subContainer);  
-  
-  var options = Blockly.parseOptions_(opt_options || {});
-  var svg = Blockly.createDom_(subContainer, options);
-=======
-  var options = new Blockly.Options(opt_options || {});
-  var svg = Blockly.createDom_(container, options);
->>>>>>> 2ed568ed
+  container.appendChild(subContainer);   var svg = Blockly.createDom_(subContainer, options);
   var workspace = Blockly.createMainWorkspace_(svg, options);
   Blockly.init_(workspace);
   workspace.markFocused();
