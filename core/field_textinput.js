/**
 * @license
 * Copyright 2012 Google LLC
 * SPDX-License-Identifier: Apache-2.0
 */

/**
 * @fileoverview Text input field.
 */
'use strict';

/**
 * Text input field.
 * @class
 */
goog.module('Blockly.FieldTextInput');

const WidgetDiv = goog.require('Blockly.WidgetDiv');
const aria = goog.require('Blockly.utils.aria');
const browserEvents = goog.require('Blockly.browserEvents');
const dialog = goog.require('Blockly.dialog');
const dom = goog.require('Blockly.utils.dom');
const eventUtils = goog.require('Blockly.Events.utils');
const fieldRegistry = goog.require('Blockly.fieldRegistry');
const object = goog.require('Blockly.utils.object');
const parsing = goog.require('Blockly.utils.parsing');
const userAgent = goog.require('Blockly.utils.userAgent');
/* eslint-disable-next-line no-unused-vars */
const {BlockSvg} = goog.requireType('Blockly.BlockSvg');
const {Coordinate} = goog.require('Blockly.utils.Coordinate');
const {DropDownDiv} = goog.require('Blockly.DropDownDiv');
const {Field} = goog.require('Blockly.Field');
const {KeyCodes} = goog.require('Blockly.utils.KeyCodes');
const {Msg} = goog.require('Blockly.Msg');
/* eslint-disable-next-line no-unused-vars */
const {WorkspaceSvg} = goog.requireType('Blockly.WorkspaceSvg');
/** @suppress {extraRequire} */
goog.require('Blockly.Events.BlockChange');


/**
 * Class for an editable text field.
 * @param {string=} opt_value The initial value of the field. Should cast to a
 *    string. Defaults to an empty string if null or undefined.
 * @param {?Function=} opt_validator A function that is called to validate
 *    changes to the field's value. Takes in a string & returns a validated
 *    string, or null to abort the change.
 * @param {Object=} opt_config A map of options used to configure the field.
 *    See the [field creation documentation]{@link
 * https://developers.google.com/blockly/guides/create-custom-blocks/fields/built-in-fields/text-input#creation}
 *    for a list of properties this parameter supports.
 * @extends {Field}
 * @constructor
 * @alias Blockly.FieldTextInput
 */
const FieldTextInput = function(opt_value, opt_validator, opt_config) {
  /**
   * Allow browser to spellcheck this field.
   * @type {boolean}
   * @protected
   */
  this.spellcheck_ = true;

  FieldTextInput.superClass_.constructor.call(
      this, opt_value, opt_validator, opt_config);

  /**
   * The HTML input element.
   * @type {HTMLElement}
   */
  this.htmlInput_ = null;

  /**
   * Key down event data.
   * @type {?browserEvents.Data}
   * @private
   */
  this.onKeyDownWrapper_ = null;

  /**
   * Key input event data.
   * @type {?browserEvents.Data}
   * @private
   */
  this.onKeyInputWrapper_ = null;

  /**
   * Whether the field should consider the whole parent block to be its click
   * target.
   * @type {?boolean}
   */
  this.fullBlockClickTarget_ = false;

  /**
   * The workspace that this field belongs to.
   * @type {?WorkspaceSvg}
   * @protected
   */
  this.workspace_ = null;
};
object.inherits(FieldTextInput, Field);

/**
 * The default value for this field.
 * @type {*}
 * @protected
 */
FieldTextInput.prototype.DEFAULT_VALUE = '';

/**
 * Construct a FieldTextInput from a JSON arg object,
 * dereferencing any string table references.
 * @param {!Object} options A JSON object with options (text, and spellcheck).
 * @return {!FieldTextInput} The new field instance.
 * @package
 * @nocollapse
 */
FieldTextInput.fromJson = function(options) {
  const text = parsing.replaceMessageReferences(options['text']);
  // `this` might be a subclass of FieldTextInput if that class doesn't override
  // the static fromJson method.
  return new this(text, undefined, options);
};

/**
 * Serializable fields are saved by the XML renderer, non-serializable fields
 * are not. Editable fields should also be serializable.
 * @type {boolean}
 */
FieldTextInput.prototype.SERIALIZABLE = true;

/**
 * Pixel size of input border radius.
 * Should match blocklyText's border-radius in CSS.
 */
FieldTextInput.BORDERRADIUS = 4;

/**
 * Mouse cursor style when over the hotspot that initiates the editor.
 */
FieldTextInput.prototype.CURSOR = 'text';

/**
 * @override
 */
FieldTextInput.prototype.configure_ = function(config) {
  FieldTextInput.superClass_.configure_.call(this, config);
  if (typeof config['spellcheck'] === 'boolean') {
    this.spellcheck_ = config['spellcheck'];
  }
};

/**
 * @override
 */
FieldTextInput.prototype.initView = function() {
  if (this.getConstants().FULL_BLOCK_FIELDS) {
    // Step one: figure out if this is the only field on this block.
    // Rendering is quite different in that case.
    let nFields = 0;
    let nConnections = 0;

    // Count the number of fields, excluding text fields
    for (let i = 0, input; (input = this.sourceBlock_.inputList[i]); i++) {
      for (let j = 0; (input.fieldRow[j]); j++) {
        nFields++;
      }
      if (input.connection) {
        nConnections++;
      }
    }
    // The special case is when this is the only non-label field on the block
    // and it has an output but no inputs.
    this.fullBlockClickTarget_ =
        nFields <= 1 && this.sourceBlock_.outputConnection && !nConnections;
  } else {
    this.fullBlockClickTarget_ = false;
  }

  if (this.fullBlockClickTarget_) {
    this.clickTarget_ = this.sourceBlock_.getSvgRoot();
  } else {
    this.createBorderRect_();
  }
  this.createTextElement_();
};

/**
 * Ensure that the input value casts to a valid string.
 * @param {*=} opt_newValue The input value.
 * @return {*} A valid string, or null if invalid.
 * @protected
 */
FieldTextInput.prototype.doClassValidation_ = function(opt_newValue) {
  if (opt_newValue === null || opt_newValue === undefined) {
    return null;
  }
  return String(opt_newValue);
};

/**
 * Called by setValue if the text input is not valid. If the field is
 * currently being edited it reverts value of the field to the previous
 * value while allowing the display text to be handled by the htmlInput_.
 * @param {*} _invalidValue The input value that was determined to be invalid.
 *    This is not used by the text input because its display value is stored on
 *    the htmlInput_.
 * @protected
 */
FieldTextInput.prototype.doValueInvalid_ = function(_invalidValue) {
  if (this.isBeingEdited_) {
    this.isTextValid_ = false;
    const oldValue = this.value_;
    // Revert value when the text becomes invalid.
    this.value_ = this.htmlInput_.untypedDefaultValue_;
    if (this.sourceBlock_ && eventUtils.isEnabled()) {
      eventUtils.fire(new (eventUtils.get(eventUtils.BLOCK_CHANGE))(
          this.sourceBlock_, 'field', this.name || null, oldValue,
          this.value_));
    }
  }
};

/**
 * Called by setValue if the text input is valid. Updates the value of the
 * field, and updates the text of the field if it is not currently being
 * edited (i.e. handled by the htmlInput_).
 * @param {*} newValue The value to be saved. The default validator guarantees
 * that this is a string.
 * @protected
 */
FieldTextInput.prototype.doValueUpdate_ = function(newValue) {
  this.isTextValid_ = true;
  this.value_ = newValue;
  if (!this.isBeingEdited_) {
    // This should only occur if setValue is triggered programmatically.
    this.isDirty_ = true;
  }
};

/**
 * Updates text field to match the colour/style of the block.
 * @package
 */
FieldTextInput.prototype.applyColour = function() {
  if (this.sourceBlock_ && this.getConstants().FULL_BLOCK_FIELDS) {
    if (this.borderRect_) {
      this.borderRect_.setAttribute(
          'stroke', this.sourceBlock_.style.colourTertiary);
    } else {
      this.sourceBlock_.pathObject.svgPath.setAttribute(
          'fill', this.getConstants().FIELD_BORDER_RECT_COLOUR);
    }
  }
};

/**
 * Updates the colour of the htmlInput given the current validity of the
 * field's value.
 * @protected
 */
FieldTextInput.prototype.render_ = function() {
  FieldTextInput.superClass_.render_.call(this);
  // This logic is done in render_ rather than doValueInvalid_ or
  // doValueUpdate_ so that the code is more centralized.
  if (this.isBeingEdited_) {
    this.resizeEditor_();
    const htmlInput = /** @type {!HTMLElement} */ (this.htmlInput_);
    if (!this.isTextValid_) {
      dom.addClass(htmlInput, 'blocklyInvalidInput');
      aria.setState(htmlInput, aria.State.INVALID, true);
    } else {
      dom.removeClass(htmlInput, 'blocklyInvalidInput');
      aria.setState(htmlInput, aria.State.INVALID, false);
    }
  }
};

/**
 * Set whether this field is spellchecked by the browser.
 * @param {boolean} check True if checked.
 */
FieldTextInput.prototype.setSpellcheck = function(check) {
  if (check === this.spellcheck_) {
    return;
  }
  this.spellcheck_ = check;
  if (this.htmlInput_) {
    this.htmlInput_.setAttribute('spellcheck', this.spellcheck_);
  }
};

/**
 * Show the inline free-text editor on top of the text.
 * @param {Event=} _opt_e Optional mouse event that triggered the field to open,
 *     or undefined if triggered programmatically.
 * @param {boolean=} opt_quietInput True if editor should be created without
 *     focus.  Defaults to false.
 * @protected
 */
FieldTextInput.prototype.showEditor_ = function(_opt_e, opt_quietInput) {
  this.workspace_ = (/** @type {!BlockSvg} */ (this.sourceBlock_)).workspace;
  const quietInput = opt_quietInput || false;
  if (!quietInput &&
      (userAgent.MOBILE || userAgent.ANDROID || userAgent.IPAD)) {
    this.showPromptEditor_();
  } else {
    this.showInlineEditor_(quietInput);
  }
};

/**
 * Create and show a text input editor that is a prompt (usually a popup).
 * Mobile browsers have issues with in-line textareas (focus and keyboards).
 * @private
 */
<<<<<<< HEAD
FieldTextInput.prototype.showPromptEditor_ = function() {
  dialog.prompt(Msg['CHANGE_VALUE_TITLE'], this.getText(), function(text) {
    // Text is null if user pressed cancel button.
    if (text !== null) {
      this.setValue(this.getValueFromEditorText_(text));
    }
  }.bind(this));
=======
Blockly.FieldTextInput.prototype.showPromptEditor_ = function() {
  Blockly.prompt(Blockly.Msg['CHANGE_VALUE_TITLE'], this.getText(),
      function(text) {
        // Text is null if user pressed cancel button.
        if (text !== null) {
          this.setValue(this.getValueFromEditorText_(text));
        }
      }.bind(this));
>>>>>>> e5c40e20
};

/**
 * Create and show a text input editor that sits directly over the text input.
 * @param {boolean} quietInput True if editor should be created without
 *     focus.
 * @private
 */
FieldTextInput.prototype.showInlineEditor_ = function(quietInput) {
  WidgetDiv.show(this, this.sourceBlock_.RTL, this.widgetDispose_.bind(this));
  this.htmlInput_ = this.widgetCreate_();
  this.isBeingEdited_ = true;

  if (!quietInput) {
    this.htmlInput_.focus({preventScroll: true});
    this.htmlInput_.select();
  }
};

/**
 * Create the text input editor widget.
 * @return {!HTMLElement} The newly created text input editor.
 * @protected
 */
FieldTextInput.prototype.widgetCreate_ = function() {
  eventUtils.setGroup(true);
  const div = WidgetDiv.getDiv();

  dom.addClass(this.getClickTarget_(), 'editing');

  const htmlInput =
      /** @type {HTMLInputElement} */ (document.createElement('input'));
  htmlInput.className = 'blocklyHtmlInput';
  htmlInput.setAttribute('spellcheck', this.spellcheck_);
  const scale = this.workspace_.getScale();
  const fontSize = (this.getConstants().FIELD_TEXT_FONTSIZE * scale) + 'pt';
  div.style.fontSize = fontSize;
  htmlInput.style.fontSize = fontSize;
  let borderRadius = (FieldTextInput.BORDERRADIUS * scale) + 'px';

  if (this.fullBlockClickTarget_) {
    const bBox = this.getScaledBBox();

    // Override border radius.
    borderRadius = (bBox.bottom - bBox.top) / 2 + 'px';
    // Pull stroke colour from the existing shadow block
    const strokeColour = this.sourceBlock_.getParent() ?
        this.sourceBlock_.getParent().style.colourTertiary :
        this.sourceBlock_.style.colourTertiary;
    htmlInput.style.border = (1 * scale) + 'px solid ' + strokeColour;
    div.style.borderRadius = borderRadius;
    div.style.transition = 'box-shadow 0.25s ease 0s';
    if (this.getConstants().FIELD_TEXTINPUT_BOX_SHADOW) {
      div.style.boxShadow =
          'rgba(255, 255, 255, 0.3) 0 0 0 ' + (4 * scale) + 'px';
    }
  }
  htmlInput.style.borderRadius = borderRadius;

  div.appendChild(htmlInput);

  htmlInput.value = htmlInput.defaultValue = this.getEditorText_(this.value_);
  htmlInput.untypedDefaultValue_ = this.value_;
  htmlInput.oldValue_ = null;

  this.resizeEditor_();

  this.bindInputEvents_(htmlInput);

  return htmlInput;
};

/**
 * Closes the editor, saves the results, and disposes of any events or
 * DOM-references belonging to the editor.
 * @protected
 */
FieldTextInput.prototype.widgetDispose_ = function() {
  // Non-disposal related things that we do when the editor closes.
  this.isBeingEdited_ = false;
  this.isTextValid_ = true;
  // Make sure the field's node matches the field's internal value.
  this.forceRerender();
  // TODO(#2496): Make this less of a hack.
  if (this.onFinishEditing_) {
    this.onFinishEditing_(this.value_);
  }
  eventUtils.setGroup(false);

  // Actual disposal.
  this.unbindInputEvents_();
  const style = WidgetDiv.getDiv().style;
  style.width = 'auto';
  style.height = 'auto';
  style.fontSize = '';
  style.transition = '';
  style.boxShadow = '';
  this.htmlInput_ = null;

  dom.removeClass(this.getClickTarget_(), 'editing');
};

/**
 * Bind handlers for user input on the text input field's editor.
 * @param {!HTMLElement} htmlInput The htmlInput to which event
 *    handlers will be bound.
 * @protected
 */
FieldTextInput.prototype.bindInputEvents_ = function(htmlInput) {
  // Trap Enter without IME and Esc to hide.
  this.onKeyDownWrapper_ = browserEvents.conditionalBind(
      htmlInput, 'keydown', this, this.onHtmlInputKeyDown_);
  // Resize after every input change.
  this.onKeyInputWrapper_ = browserEvents.conditionalBind(
      htmlInput, 'input', this, this.onHtmlInputChange_);
};

/**
 * Unbind handlers for user input and workspace size changes.
 * @protected
 */
FieldTextInput.prototype.unbindInputEvents_ = function() {
  if (this.onKeyDownWrapper_) {
    browserEvents.unbind(this.onKeyDownWrapper_);
    this.onKeyDownWrapper_ = null;
  }
  if (this.onKeyInputWrapper_) {
    browserEvents.unbind(this.onKeyInputWrapper_);
    this.onKeyInputWrapper_ = null;
  }
};

/**
 * Handle key down to the editor.
 * @param {!Event} e Keyboard event.
 * @protected
 */
FieldTextInput.prototype.onHtmlInputKeyDown_ = function(e) {
  if (e.keyCode === KeyCodes.ENTER) {
    WidgetDiv.hide();
    DropDownDiv.hideWithoutAnimation();
  } else if (e.keyCode === KeyCodes.ESC) {
    this.setValue(this.htmlInput_.untypedDefaultValue_);
    WidgetDiv.hide();
    DropDownDiv.hideWithoutAnimation();
  } else if (e.keyCode === KeyCodes.TAB) {
    WidgetDiv.hide();
    DropDownDiv.hideWithoutAnimation();
    this.sourceBlock_.tab(this, !e.shiftKey);
    e.preventDefault();
  }
};

/**
 * Handle a change to the editor.
 * @param {!Event} _e Keyboard event.
 * @private
 */
FieldTextInput.prototype.onHtmlInputChange_ = function(_e) {
  const text = this.htmlInput_.value;
  if (text !== this.htmlInput_.oldValue_) {
    this.htmlInput_.oldValue_ = text;

    const value = this.getValueFromEditorText_(text);
    this.setValue(value);
    this.forceRerender();
    this.resizeEditor_();
  }
};

/**
 * Set the HTML input value and the field's internal value. The difference
 * between this and ``setValue`` is that this also updates the HTML input
 * value whilst editing.
 * @param {*} newValue New value.
 * @protected
 */
FieldTextInput.prototype.setEditorValue_ = function(newValue) {
  this.isDirty_ = true;
  if (this.isBeingEdited_) {
    // In the case this method is passed an invalid value, we still
    // pass it through the transformation method `getEditorText` to deal
    // with. Otherwise, the internal field's state will be inconsistent
    // with what's shown to the user.
    this.htmlInput_.value = this.getEditorText_(newValue);
  }
  this.setValue(newValue);
};

/**
 * Resize the editor to fit the text.
 * @protected
 */
FieldTextInput.prototype.resizeEditor_ = function() {
  const div = WidgetDiv.getDiv();
  const bBox = this.getScaledBBox();
  div.style.width = bBox.right - bBox.left + 'px';
  div.style.height = bBox.bottom - bBox.top + 'px';

  // In RTL mode block fields and LTR input fields the left edge moves,
  // whereas the right edge is fixed.  Reposition the editor.
  const x = this.sourceBlock_.RTL ? bBox.right - div.offsetWidth : bBox.left;
  const xy = new Coordinate(x, bBox.top);

  div.style.left = xy.x + 'px';
  div.style.top = xy.y + 'px';
};

/**
 * Returns whether or not the field is tab navigable.
 * @return {boolean} True if the field is tab navigable.
 * @override
 */
FieldTextInput.prototype.isTabNavigable = function() {
  return true;
};

/**
 * Use the `getText_` developer hook to override the field's text
 * representation. When we're currently editing, return the current HTML value
 * instead. Otherwise, return null which tells the field to use the default
 * behaviour (which is a string cast of the field's value).
 * @return {?string} The HTML value if we're editing, otherwise null.
 * @protected
 * @override
 */
FieldTextInput.prototype.getText_ = function() {
  if (this.isBeingEdited_ && this.htmlInput_) {
    // We are currently editing, return the HTML input value instead.
    return this.htmlInput_.value;
  }
  return null;
};

/**
 * Transform the provided value into a text to show in the HTML input.
 * Override this method if the field's HTML input representation is different
 * than the field's value. This should be coupled with an override of
 * `getValueFromEditorText_`.
 * @param {*} value The value stored in this field.
 * @return {string} The text to show on the HTML input.
 * @protected
 */
FieldTextInput.prototype.getEditorText_ = function(value) {
  return String(value);
};

/**
 * Transform the text received from the HTML input into a value to store
 * in this field.
 * Override this method if the field's HTML input representation is different
 * than the field's value. This should be coupled with an override of
 * `getEditorText_`.
 * @param {string} text Text received from the HTML input.
 * @return {*} The value to store.
 * @protected
 */
FieldTextInput.prototype.getValueFromEditorText_ = function(text) {
  return text;
};

fieldRegistry.register('field_input', FieldTextInput);

exports.FieldTextInput = FieldTextInput;<|MERGE_RESOLUTION|>--- conflicted
+++ resolved
@@ -314,24 +314,14 @@
  * Mobile browsers have issues with in-line textareas (focus and keyboards).
  * @private
  */
-<<<<<<< HEAD
 FieldTextInput.prototype.showPromptEditor_ = function() {
-  dialog.prompt(Msg['CHANGE_VALUE_TITLE'], this.getText(), function(text) {
-    // Text is null if user pressed cancel button.
-    if (text !== null) {
-      this.setValue(this.getValueFromEditorText_(text));
-    }
-  }.bind(this));
-=======
-Blockly.FieldTextInput.prototype.showPromptEditor_ = function() {
-  Blockly.prompt(Blockly.Msg['CHANGE_VALUE_TITLE'], this.getText(),
+  dialog.prompt(Msg['CHANGE_VALUE_TITLE'], this.getText(),
       function(text) {
         // Text is null if user pressed cancel button.
         if (text !== null) {
           this.setValue(this.getValueFromEditorText_(text));
         }
       }.bind(this));
->>>>>>> e5c40e20
 };
 
 /**
