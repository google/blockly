--- conflicted
+++ resolved
@@ -1013,57 +1013,6 @@
     } else {
       var field = null;
       var input = null;
-<<<<<<< HEAD
-      switch (element['type']) {
-        case 'field':
-          field = element['field'];
-          break;
-        case 'field_label':
-          field = new Blockly.FieldLabel(element['text']);
-          break;
-        case 'field_input':
-          field = new Blockly.FieldTextInput(element['text'],
-                                             element['changehandler']);
-          break;
-        case 'field_angle':
-          field = new Blockly.FieldAngle(element['angle']);
-          break;
-        case 'field_checkbox':
-          field = new Blockly.FieldCheckbox(
-              element['checked'] ? 'TRUE' : 'FALSE');
-          break;
-        case 'field_colour':
-          field = new Blockly.FieldColour(element['colour']);
-          break;
-        case 'field_date':
-          field = new Blockly.FieldDate(element['date']);
-          break;
-        case 'field_variable':
-          field = new Blockly.FieldVariable(element['variable']);
-          break;
-        case 'field_scopevariable':
-          field = new Blockly.FieldScopeVariable(element['scope']);
-          break;
-        case 'field_dropdown':
-          field = new Blockly.FieldDropdown(element['options']);
-          break;
-        case 'field_image':
-          field = new Blockly.FieldImage(element['src'],
-              element['width'], element['height'], element['alt']);
-          break;
-        case 'input_value':
-          input = this.appendValueInput(element['name']);
-          break;
-        case 'input_statement':
-          input = this.appendStatementInput(element['name']);
-          break;
-        case 'input_dummy':
-          input = this.appendDummyInput(element['name']);
-          break;
-        default:
-          throw 'Unknown element type: ' + element['type'];
-      }
-=======
       do {
         var altRepeat = false;
         switch (element['type']) {
@@ -1075,6 +1024,9 @@
             break;
           case 'input_dummy':
             input = this.appendDummyInput(element['name']);
+            break;
+          case 'field':
+            field = element['field'];
             break;
           case 'field_label':
             field = new Blockly.FieldLabel(element['text']);
@@ -1094,6 +1046,9 @@
             break;
           case 'field_variable':
             field = new Blockly.FieldVariable(element['variable']);
+            break;
+          case 'field_scopevariable':
+            field = new Blockly.FieldScopeVariable(element['scope']);
             break;
           case 'field_dropdown':
             field = new Blockly.FieldDropdown(element['options']);
@@ -1116,7 +1071,6 @@
             }
         }
       } while (altRepeat);
->>>>>>> fe34c268
       if (field) {
         fieldStack.push([field, element['name']]);
       } else if (input) {
