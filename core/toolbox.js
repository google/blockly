/**
 * @license
 * Copyright 2011 Google LLC
 *
 * Licensed under the Apache License, Version 2.0 (the "License");
 * you may not use this file except in compliance with the License.
 * You may obtain a copy of the License at
 *
 *   http://www.apache.org/licenses/LICENSE-2.0
 *
 * Unless required by applicable law or agreed to in writing, software
 * distributed under the License is distributed on an "AS IS" BASIS,
 * WITHOUT WARRANTIES OR CONDITIONS OF ANY KIND, either express or implied.
 * See the License for the specific language governing permissions and
 * limitations under the License.
 */

/**
 * @fileoverview Toolbox from whence to create blocks.
 * @author fraser@google.com (Neil Fraser)
 */
'use strict';

goog.provide('Blockly.Toolbox');

goog.require('Blockly.Css');
goog.require('Blockly.Events');
goog.require('Blockly.Events.Ui');
goog.require('Blockly.navigation');
goog.require('Blockly.Touch');
goog.require('Blockly.tree.TreeControl');
goog.require('Blockly.tree.TreeNode');
goog.require('Blockly.utils');
goog.require('Blockly.utils.aria');
goog.require('Blockly.utils.colour');
goog.require('Blockly.utils.dom');
goog.require('Blockly.utils.object');
goog.require('Blockly.utils.Rect');


/**
 * Class for a Toolbox.
 * Creates the toolbox's DOM.
 * @param {!Blockly.WorkspaceSvg} workspace The workspace in which to create new
 *     blocks.
 * @constructor
 */
Blockly.Toolbox = function(workspace) {
  /**
   * @type {!Blockly.WorkspaceSvg}
   * @private
   */
  this.workspace_ = workspace;

  /**
   * @type {!Blockly.Search}
   * @private
   */
  this.search_ = this.workspace_.search_;

  /**
   * Is RTL vs LTR.
   * @type {boolean}
   */
  this.RTL = workspace.options.RTL;

  /**
   * Whether the toolbox should be laid out horizontally.
   * @type {boolean}
   * @private
   */
  this.horizontalLayout_ = workspace.options.horizontalLayout;

  /**
   * Position of the toolbox and flyout relative to the workspace.
   * @type {number}
   */
  this.toolboxPosition = workspace.options.toolboxPosition;

  /**
   * Configuration constants for Closure's tree UI.
   * @type {!Object.<string,*>}
   * @private
   */
  this.config_ = {
    indentWidth: 19,
    cssRoot: 'blocklyTreeRoot',
    cssHideRoot: 'blocklyHidden',
    cssTreeRow: 'blocklyTreeRow',
    cssItemLabel: 'blocklyTreeLabel',
    cssTreeIcon: 'blocklyTreeIcon',
    cssExpandedFolderIcon: 'blocklyTreeIconOpen',
    cssFileIcon: 'blocklyTreeIconNone',
    cssSelectedRow: 'blocklyTreeSelected'
  };


  /**
   * Configuration constants for tree separator.
   * @type {!Object.<string,*>}
   * @private
   */
  this.treeSeparatorConfig_ = {
    cssTreeRow: 'blocklyTreeSeparator'
  };

  if (this.horizontalLayout_) {
    this.config_['cssTreeRow'] =
        this.config_['cssTreeRow'] +
        (workspace.RTL ?
        ' blocklyHorizontalTreeRtl' : ' blocklyHorizontalTree');

    this.treeSeparatorConfig_['cssTreeRow'] =
        'blocklyTreeSeparatorHorizontal ' +
        (workspace.RTL ?
        'blocklyHorizontalTreeRtl' : 'blocklyHorizontalTree');
    this.config_['cssTreeIcon'] = '';
  }
};

/**
 * Width of the toolbox, which changes only in vertical layout.
 * @type {number}
 */
Blockly.Toolbox.prototype.width = 0;

/**
 * Height of the toolbox, which changes only in horizontal layout.
 * @type {number}
 */
Blockly.Toolbox.prototype.height = 0;

/**
 * The SVG group currently selected.
 * @type {SVGGElement}
 * @private
 */
Blockly.Toolbox.prototype.selectedOption_ = null;

/**
 * The tree node most recently selected.
 * @type {Blockly.tree.BaseNode}
 * @private
 */
Blockly.Toolbox.prototype.lastCategory_ = null;

/**
 * Initializes the toolbox.
 */
Blockly.Toolbox.prototype.init = function() {
  var workspace = this.workspace_;
  var svg = this.workspace_.getParentSvg();

  /**
   * HTML container for the Toolbox menu.
   * @type {Element}
   */
  this.HtmlDiv = document.createElement('div');
  this.HtmlDiv.className = 'blocklyToolboxDiv blocklyNonSelectable';
  this.HtmlDiv.setAttribute('dir', workspace.RTL ? 'RTL' : 'LTR');
  svg.parentNode.insertBefore(this.HtmlDiv, svg);
  var themeManager = workspace.getThemeManager();
  themeManager.subscribe(this.HtmlDiv, 'toolbox', 'background-color');
  themeManager.subscribe(this.HtmlDiv, 'toolboxText', 'color');

  // Clicking on toolbox closes popups.
  Blockly.bindEventWithChecks_(this.HtmlDiv, 'mousedown', this,
      function(e) {
        if (Blockly.utils.isRightButton(e) || e.target == this.HtmlDiv) {
          // Close flyout.
          Blockly.hideChaff(false);
        } else {
          // Just close popups.
          Blockly.hideChaff(true);
        }
        Blockly.Touch.clearTouchIdentifier();  // Don't block future drags.
      }, /* opt_noCaptureIdentifier */ false, /* opt_noPreventDefault */ true);
  var workspaceOptions = {
    disabledPatternId: workspace.options.disabledPatternId,
    parentWorkspace: workspace,
    RTL: workspace.RTL,
    oneBasedIndex: workspace.options.oneBasedIndex,
    horizontalLayout: workspace.horizontalLayout,
    toolboxPosition: workspace.options.toolboxPosition,
    renderer: workspace.options.renderer,
    isToolbox: true
  };
  /**
   * @type {!Blockly.Flyout}
   * @private
   */
  this.flyout_ = null;
  if (workspace.horizontalLayout) {
    if (!Blockly.HorizontalFlyout) {
      throw Error('Missing require for Blockly.HorizontalFlyout');
    }
    this.flyout_ = new Blockly.HorizontalFlyout(workspaceOptions);
  } else {
    if (!Blockly.VerticalFlyout) {
      throw Error('Missing require for Blockly.VerticalFlyout');
    }
    this.flyout_ = new Blockly.VerticalFlyout(workspaceOptions);
  }

  this.search_ = this.flyout_.workspace_.search_;

  // Insert the flyout after the workspace.
  Blockly.utils.dom.insertAfter(this.flyout_.createDom('svg'),
      this.workspace_.getParentSvg());
  this.flyout_.init(workspace);

  this.config_['cleardotPath'] = workspace.options.pathToMedia + '1x1.gif';
  this.config_['cssCollapsedFolderIcon'] =
      'blocklyTreeIconClosed' + (workspace.RTL ? 'Rtl' : 'Ltr');
  this.renderTree(workspace.options.languageTree);
};

/**
 * Fill the toolbox with categories and blocks.
 * @param {!Node} languageTree DOM tree of blocks.
 * @package
 */
Blockly.Toolbox.prototype.renderTree = function(languageTree) {
  if (this.tree_) {
    this.tree_.dispose();  // Delete any existing content.
    this.lastCategory_ = null;
  }
  var tree = new Blockly.tree.TreeControl(this,
      /** @type {!Blockly.tree.BaseNode.Config} */ (this.config_));
  this.tree_ = tree;
  tree.setSelectedItem(null);
  tree.onBeforeSelected(this.handleBeforeTreeSelected_);
  tree.onAfterSelected(this.handleAfterTreeSelected_);
  var openNode = null;
  if (languageTree) {
    this.tree_.blocks = [];
    this.hasColours_ = false;
    var openNode =
      this.syncTrees_(languageTree, this.tree_, this.workspace_.options.pathToMedia);

    if (this.tree_.blocks.length) {
      throw Error('Toolbox cannot have both blocks and categories ' +
          'in the root level.');
    }
    // Fire a resize event since the toolbox may have changed width and height.
    this.workspace_.resizeContents();
  }
  tree.render(this.HtmlDiv);
  if (openNode) {
    tree.setSelectedItem(openNode);
  }
  this.addColour_();
  this.position();

  // Trees have an implicit orientation of vertical, so we only need to set this
  // when the toolbox is in horizontal mode.
  if (this.horizontalLayout_) {
    Blockly.utils.aria.setState(/** @type {!Element} */ (this.tree_.getElement()),
        Blockly.utils.aria.State.ORIENTATION, 'horizontal');
  }
};

/**
 * Handle the before tree item selected action.
 * @param {Blockly.tree.BaseNode} node The newly selected node.
 * @return {boolean} Whether or not to cancel selecting the node.
 * @private
 */
Blockly.Toolbox.prototype.handleBeforeTreeSelected_ = function(node) {
  if (node == this.tree_) {
    return false;
  }
  if (this.lastCategory_) {
    this.lastCategory_.getRowElement().style.backgroundColor = '';
  }
  if (node) {
    var hexColour = node.hexColour || '#57e';
    node.getRowElement().style.backgroundColor = hexColour;
    // Add colours to child nodes which may have been collapsed and thus
    // not rendered.
    this.addColour_(node);
  }
  return true;
};

/**
 * Handle the after tree item selected action.
 * @param {Blockly.tree.BaseNode} oldNode The previously selected node.
 * @param {Blockly.tree.BaseNode} newNode The newly selected node.
 * @private
 */
Blockly.Toolbox.prototype.handleAfterTreeSelected_ = function(
    oldNode, newNode) {
  if (newNode && newNode.blocks && newNode.blocks.length) {
    this.flyout_.show(newNode.blocks);
    // Scroll the flyout to the top if the category has changed.
    if (this.lastCategory_ != newNode) {
      this.flyout_.scrollToStart();
    }
    if (Blockly.keyboardAccessibilityMode) {
      Blockly.navigation.setState(Blockly.navigation.STATE_TOOLBOX);
    }
  } else {
    // Hide the flyout.
    this.flyout_.hide();
    if (Blockly.keyboardAccessibilityMode &&
        !(newNode instanceof Blockly.Toolbox.TreeSeparator)) {
      Blockly.navigation.setState(Blockly.navigation.STATE_WS);
    }
  }
  if (oldNode != newNode && oldNode != this) {
    var event = new Blockly.Events.Ui(null, 'category',
        oldNode && oldNode.getText(), newNode && newNode.getText());
    event.workspaceId = this.workspace_.id;
    Blockly.Events.fire(event);
  }
  if (newNode) {
    this.lastCategory_ = newNode;
  }
};

/**
 * Handle a node sized changed event.
 * @private
 */
Blockly.Toolbox.prototype.handleNodeSizeChanged_ = function() {
  // Even though the div hasn't changed size, the visible workspace
  // surface of the workspace has, so we may need to reposition everything.
  Blockly.svgResize(this.workspace_);
};

/**
 * Handles the given Blockly action on a toolbox.
 * This is only triggered when keyboard accessibility mode is enabled.
 * @param {!Blockly.Action} action The action to be handled.
 * @return {boolean} True if the field handled the action, false otherwise.
 * @package
 */
Blockly.Toolbox.prototype.onBlocklyAction = function(action) {
  var selected = this.tree_.getSelectedItem();
  if (!selected) {
    return false;
  }
  switch (action.name) {
    case Blockly.navigation.actionNames.PREVIOUS:
      return selected.selectPrevious();
    case Blockly.navigation.actionNames.OUT:
      return selected.selectParent();
    case Blockly.navigation.actionNames.NEXT:
      return selected.selectNext();
    case Blockly.navigation.actionNames.IN:
      return selected.selectChild();
    default:
      return false;
  }
};

/**
 * Dispose of this toolbox.
 */
Blockly.Toolbox.prototype.dispose = function() {
  this.flyout_.dispose();
  this.tree_.dispose();
  this.workspace_.getThemeManager().unsubscribe(this.HtmlDiv);
  Blockly.utils.dom.removeNode(this.HtmlDiv);
  this.workspace_ = null;
  this.lastCategory_ = null;
};

/**
 * Get the width of the toolbox.
 * @return {number} The width of the toolbox.
 */
Blockly.Toolbox.prototype.getWidth = function() {
  return this.width;
};

/**
 * Get the height of the toolbox.
 * @return {number} The width of the toolbox.
 */
Blockly.Toolbox.prototype.getHeight = function() {
  return this.height;
};

/**
 * Move the toolbox to the edge.
 */
Blockly.Toolbox.prototype.position = function() {
  var treeDiv = this.HtmlDiv;
  if (!treeDiv) {
    // Not initialized yet.
    return;
  }
  var svg = this.workspace_.getParentSvg();
  var svgSize = Blockly.svgSize(svg);
  if (this.horizontalLayout_) {
    treeDiv.style.left = '0';
    treeDiv.style.height = 'auto';
    treeDiv.style.width = svgSize.width + 'px';
    this.height = treeDiv.offsetHeight;
    if (this.toolboxPosition == Blockly.TOOLBOX_AT_TOP) {  // Top
      treeDiv.style.top = '0';
    } else {  // Bottom
      treeDiv.style.bottom = '0';
    }
  } else {
    if (this.toolboxPosition == Blockly.TOOLBOX_AT_RIGHT) {  // Right
      treeDiv.style.right = '0';
    } else {  // Left
      treeDiv.style.left = '0';
    }
    treeDiv.style.height = svgSize.height + 'px';
    this.width = treeDiv.offsetWidth;
  }
  this.flyout_.position();
};

/**
 * Sync trees of the toolbox.
 * @param {!Node} treeIn DOM tree of blocks.
 * @param {!Blockly.tree.BaseNode} treeOut The TreeControl or TreeNode
 *     object built from treeIn.
 * @param {string} pathToMedia The path to the Blockly media directory.
 * @return {Blockly.tree.BaseNode} Tree node to open at startup (or null).
 * @private
 */
Blockly.Toolbox.prototype.syncTrees_ = function(treeIn, treeOut, pathToMedia, shouldAddToSearchTrie) {
  var openNode = null;
  var lastElement = null;
  for (var i = 0, childIn; childIn = treeIn.childNodes[i]; i++) {
    if (!childIn.tagName) {
      // Skip over text.
      continue;
    }
    switch (childIn.tagName.toUpperCase()) {
      case 'CATEGORY':
        // Decode the category name for any potential message references
        // (eg. `%{BKY_CATEGORY_NAME_LOGIC}`).
        var categoryName = Blockly.utils.replaceMessageReferences(
            childIn.getAttribute('name'));
        var childOut = this.tree_.createNode(categoryName);
        childOut.onSizeChanged(this.handleNodeSizeChanged_);
        childOut.blocks = [];
        treeOut.add(childOut);
        var custom = childIn.getAttribute('custom');
        if (custom) {
          // Variables and procedures are special dynamic categories.
          childOut.blocks = custom;

          //TODO: Add the custom category blocks to the Search Trie.
          // if (shouldAddToSearchTrie) {
          //   var blocksFunction = this.workspace_.getToolboxCategoryCallback("PROCEDURE");
        } else {
          //Skip the most used category. TODO: Move to the if (custom) above once the most_used_rewrite is merged.
          var isNotMostUsed = (shouldAddToSearchTrie && (childIn.getAttribute('name') != Blockly.Msg.MOST_USED));

          var newOpenNode = this.syncTrees_(childIn, childOut, pathToMedia, isNotMostUsed);
          if (newOpenNode) {
            openNode = newOpenNode;
          }
        }

        var styleName = childIn.getAttribute('categorystyle');
        var colour = childIn.getAttribute('colour');

        if (colour && styleName) {
          childOut.hexColour = '';
          console.warn('Toolbox category "' + categoryName +
              '" can not have both a style and a colour');
        } else if (styleName) {
          this.setColourFromStyle_(styleName, childOut, categoryName);
        } else {
          this.setColour_(colour, childOut, categoryName);
        }

        if (childIn.getAttribute('expanded') == 'true') {
          if (childOut.blocks.length) {
            // This is a category that directly contains blocks.
            // After the tree is rendered, open this category and show flyout.
            openNode = childOut;
          }
          childOut.setExpanded(true);
        } else {
          childOut.setExpanded(false);
        }
        lastElement = childIn;
        break;
      case 'SEP':
        if (lastElement && lastElement.tagName.toUpperCase() == 'CATEGORY') {
          // Separator between two categories.
          // <sep></sep>
          treeOut.add(new Blockly.Toolbox.TreeSeparator(
              /** @type {!Blockly.tree.BaseNode.Config} */ (this.treeSeparatorConfig_)));
          break;
        }
<<<<<<< HEAD
        // Otherwise falls through.
      case 'SHADOW':
      //TODO: Move LABEL as its own case, so the BKY_ prefix can be escaped and localized.
=======
        break;
>>>>>>> 2707322e
      case 'LABEL':
        // Decode the label name for any potential message references
        // (eg. `%{BKY_CATEGORY_NAME_LOGIC}`).
        let labelText = Blockly.utils.replaceMessageReferences(
          childIn.getAttribute('text'));
        childIn.setAttribute('text', labelText);
        treeOut.blocks.push(childIn);
        lastElement = childIn;
        break;
      case 'SHADOW':
      case 'BUTTON':
        treeOut.blocks.push(childIn);
        lastElement = childIn;
        break;
      case 'BLOCK':
        //If the toolbox will have a search handler, add the block to the handler
        if (shouldAddToSearchTrie) {
          var block_type = childIn.getAttribute('type');
          this.search_.onBlockAdded(block_type, childIn);
        }

        //Add the block to the category as usual
        treeOut.blocks.push(childIn);
        lastElement = childIn;
        break;
      case 'SEARCH':
        //Initialzie the Search handler and place a GUI button in the list of categories (left sidebar)
        var treeSearch = new Blockly.Toolbox.TreeSearch(this, this.search_);
        //TODO: Move hex colour to the toolbox's XML
        treeSearch.hexColour = '#144bb2';
        treeOut.add(treeSearch);
        lastElement = childIn;
        break;
    }
  }
  return openNode;
};

/**
 * Sets the colour on the category.
 * @param {number|string} colourValue HSV hue value (0 to 360), #RRGGBB string,
 *     or a message reference string pointing to one of those two values.
 * @param {Blockly.tree.TreeNode} childOut The child to set the hexColour on.
 * @param {string} categoryName Name of the toolbox category.
 * @private
 */
Blockly.Toolbox.prototype.setColour_ = function(colourValue, childOut,
    categoryName) {
  // Decode the colour for any potential message references
  // (eg. `%{BKY_MATH_HUE}`).
  var colour = Blockly.utils.replaceMessageReferences(colourValue);
  if (colour === null || colour === '') {
    // No attribute. No colour.
    childOut.hexColour = '';
  } else {
    var hue = Number(colour);
    if (!isNaN(hue)) {
      childOut.hexColour = Blockly.hueToHex(hue);
      this.hasColours_ = true;
    } else {
      var hex = Blockly.utils.colour.parse(colour);
      if (hex) {
        childOut.hexColour = hex;
        this.hasColours_ = true;
      } else {
        childOut.hexColour = '';
        console.warn('Toolbox category "' + categoryName +
            '" has unrecognized colour attribute: ' + colour);
      }
    }
  }
};

/**
 * Retrieves and sets the colour for the category using the style name.
 * The category colour is set from the colour style attribute.
 * @param {string} styleName Name of the style.
 * @param {!Blockly.tree.TreeNode} childOut The child to set the hexColour on.
 * @param {string} categoryName Name of the toolbox category.
 */
Blockly.Toolbox.prototype.setColourFromStyle_ = function(
    styleName, childOut, categoryName) {
  childOut.styleName = styleName;
  var theme = this.workspace_.getTheme();
  if (styleName && theme) {
    var style = theme.getCategoryStyle(styleName);
    if (style && style.colour) {
      this.setColour_(style.colour, childOut, categoryName);
    } else {
      console.warn('Style "' + styleName +
          '" must exist and contain a colour value');
    }
  }
};

/**
 * Recursively updates all the category colours using the category style name.
 * @param {Blockly.tree.BaseNode=} opt_tree Starting point of tree.
 *     Defaults to the root node.
 * @private
 */
Blockly.Toolbox.prototype.updateColourFromTheme_ = function(opt_tree) {
  var tree = opt_tree || this.tree_;
  if (tree) {
    var children = tree.getChildren(false);
    for (var i = 0, child; child = children[i]; i++) {
      if (child.styleName) {
        this.setColourFromStyle_(child.styleName, child, '');
        this.addColour_();
      }
      this.updateColourFromTheme_(child);
    }
  }
};

/**
 * Updates the category colours and background colour of selected categories.
 * @package
 */
Blockly.Toolbox.prototype.updateColourFromTheme = function() {
  var tree = this.tree_;
  if (tree) {
    this.updateColourFromTheme_(tree);
    this.updateSelectedItemColour_(tree);
  }
};

/**
 * Updates the background colour of the selected category.
 * @param {!Blockly.tree.BaseNode} tree Starting point of tree.
 *     Defaults to the root node.
 * @private
 */
Blockly.Toolbox.prototype.updateSelectedItemColour_ = function(tree) {
  var selectedItem = tree.getSelectedItem();
  if (selectedItem) {
    var hexColour = selectedItem.hexColour || '#57e';
    selectedItem.getRowElement().style.backgroundColor = hexColour;
    this.addColour_(selectedItem);
  }
};


/**
 * Recursively add colours to this toolbox.
 * @param {Blockly.tree.BaseNode=} opt_tree Starting point of tree.
 *     Defaults to the root node.
 * @private
 */
Blockly.Toolbox.prototype.addColour_ = function(opt_tree) {
  var tree = opt_tree || this.tree_;
  var children = tree.getChildren(false);
  for (var i = 0, child; child = children[i]; i++) {
    var element = child.getRowElement();
    if (element) {
      if (this.hasColours_) {
        var border = '16px solid ' + (child.hexColour || '#ddd');
      } else {
        var border = 'none';
      }
      if (this.workspace_.RTL) {
        element.style.borderRight = border;
      } else {
        element.style.borderLeft = border;
      }
    }
    this.addColour_(child);
  }
};

/**
 * Unhighlight any previously specified option.
 */
Blockly.Toolbox.prototype.clearSelection = function() {
  this.tree_.setSelectedItem(null);
};

/**
 * Adds a style on the toolbox. Usually used to change the cursor.
 * @param {string} style The name of the class to add.
 * @package
 */
Blockly.Toolbox.prototype.addStyle = function(style) {
  Blockly.utils.dom.addClass(/** @type {!Element} */ (this.HtmlDiv), style);
};

/**
 * Removes a style from the toolbox. Usually used to change the cursor.
 * @param {string} style The name of the class to remove.
 * @package
 */
Blockly.Toolbox.prototype.removeStyle = function(style) {
  Blockly.utils.dom.removeClass(/** @type {!Element} */ (this.HtmlDiv), style);
};

/**
 * Return the deletion rectangle for this toolbox.
 * @return {Blockly.utils.Rect} Rectangle in which to delete.
 */
Blockly.Toolbox.prototype.getClientRect = function() {
  if (!this.HtmlDiv) {
    return null;
  }

  // BIG_NUM is offscreen padding so that blocks dragged beyond the toolbox
  // area are still deleted.  Must be smaller than Infinity, but larger than
  // the largest screen size.
  var BIG_NUM = 10000000;
  var toolboxRect = this.HtmlDiv.getBoundingClientRect();

  var top = toolboxRect.top;
  var bottom = top + toolboxRect.height;
  var left = toolboxRect.left;
  var right = left + toolboxRect.width;

  // Assumes that the toolbox is on the SVG edge.  If this changes
  // (e.g. toolboxes in mutators) then this code will need to be more complex.
  if (this.toolboxPosition == Blockly.TOOLBOX_AT_TOP) {
    return new Blockly.utils.Rect(-BIG_NUM, bottom, -BIG_NUM, BIG_NUM);
  } else if (this.toolboxPosition == Blockly.TOOLBOX_AT_BOTTOM) {
    return new Blockly.utils.Rect(top, BIG_NUM, -BIG_NUM, BIG_NUM);
  } else if (this.toolboxPosition == Blockly.TOOLBOX_AT_LEFT) {
    return new Blockly.utils.Rect(-BIG_NUM, BIG_NUM, -BIG_NUM, right);
  } else {  // Right
    return new Blockly.utils.Rect(-BIG_NUM, BIG_NUM, left, BIG_NUM);
  }
};

/**
 * Update the flyout's contents without closing it.  Should be used in response
 * to a change in one of the dynamic categories, such as variables or
 * procedures.
 */
Blockly.Toolbox.prototype.refreshSelection = function() {
  var selectedItem = this.tree_.getSelectedItem();
  if (selectedItem && selectedItem.blocks) {
    this.flyout_.show(selectedItem.blocks);
  }
};

/**
 * Select the first toolbox category if no category is selected.
 * @package
 */
Blockly.Toolbox.prototype.selectFirstCategory = function() {
  var selectedItem = this.tree_.getSelectedItem();
  if (!selectedItem) {
    this.tree_.selectFirst();
  }
};

 /**
 * Event handler for clicking on the search bar in the Toolbox.
 * Sets focus to the search field in the toolbox, so the user can search.
 */
Blockly.Toolbox.prototype.focusSearchField = function() {
  //Close any other opened categories
  this.tree_.setSelectedItem(null);

  //Find the search bar and focus it
  var children = this.tree_.getChildren();
  for (var i = 0; i < children.length; i++) {
    var child = children[i];
    if (child.focusSearchField) {
      child.focusSearchField();
      return;
    }
    else {
      child.blur();
    }
  }
};

/**
 * A GUI element that acts as a search field in the Toolbox tree.
 * @constructor
 * @extends {Blockly.tree.TreeNode}
 */
Blockly.Toolbox.TreeSearch = function(toolbox, search) {
  this.toolbox_ = toolbox;
  this.search_ = search;

  //TODO: Localization for the placeholder
  let searchField = document.createElement('input');
  searchField.setAttribute('id', 'blockSearchInput');
  searchField.setAttribute('type', 'search');
  searchField.setAttribute('placeholder', 'Search');

  Blockly.tree.TreeNode.call(this, toolbox, searchField,
    Blockly.Toolbox.TreeSearch.CONFIG_);
};
Blockly.utils.object.inherits(Blockly.Toolbox.TreeSearch, Blockly.tree.TreeNode);

 /**
 * Configuration constants for tree typeahead search field.
 * @type {Object.<string,*>}
 * @const
 * @private
 */
Blockly.Toolbox.TreeSearch.CONFIG_ = {
  cssTreeRow: 'blocklyTreeSearch'
};

 /**
 * Event handler for when the user focuses on the search bar. Initializes all the
 * required event listeners for actually carrying out the search.
 */
Blockly.Toolbox.TreeSearch.prototype.enterDocument = function() {
  Blockly.tree.TreeNode.prototype.enterDocument.call(this);

  var toolbox = this.toolbox_;
  var search = this.search_;

  var searchField = this.getElement().getElementsByTagName('input')[0];
  this.searchField_ = searchField;

  searchField.addEventListener("click", function(e) {
    e.stopPropagation();
  });

  searchField.addEventListener("keydown", function(e) {
    e.stopPropagation();
  });

  //Execute a search on a keyup event
  searchField.addEventListener("keyup", function(e) {
    //Clear the search and hide the flyout, also unfocus the search box (when pressing Escape)
    if (e.keyCode == 27) {
      toolbox.flyout_.hide();
      this.blur();
      return;
    }
    
    //Initalize the list that will hold all results
    var matchingBlocks = [];

    //Preprocess the user's search input by trimming, lowercasing and splitting by whitespace
    var searchTerms = e.target.value.trim().toLowerCase().split(/\s+/);

    //Filter out all empty strings from the search list
    if (searchTerms.length > 0) {
      searchTerms = Blockly.Toolbox.TreeSearch.filter(searchTerms, function (term) {
        return term.length > 0;
      });

      if (searchTerms.length > 0) {
        matchingBlocks = search.blocksMatchingSearchTerms(searchTerms);
      }
    }

    //Create a label for the search results category
    var label = Blockly.utils.xml.createElement('label');
    label.setAttribute('web-class', 'subcategoryClass');

    //Set the text inside the label based on the search results
    //TODO: Localization
    if (matchingBlocks.length > 0) {
      label.setAttribute('text', 'Search results:');

    }
    else {
      label.setAttribute('text', 'No results found');
    }

    //Add the label to the flyout of results. Put it in the beginning.
    matchingBlocks.splice(0, 0, label);

    //Show the resulting XML in the flyout
    toolbox.flyout_.show(matchingBlocks);
    toolbox.flyout_.scrollToStart();
  });
};

//Filters out empty spaces. Stolen from Closure's goog.array.filter so we can remove it completely.
Blockly.Toolbox.TreeSearch.filter = function(arr, f, opt_obj) {
  var l = arr.length;  // must be fixed during loop... see docs
  var res = [];
  var resLength = 0;
  var arr2 = (typeof arr == 'string') ? arr.split(' ') : arr;
  for (var i = 0; i < l; i++) {
    if (i in arr2) {
      var val = arr2[i];  // in case f mutates arr2
      if (f.call(opt_obj, val, i, arr)) {
        res[resLength++] = val;
      }
    }
  }
  return res;
};

 /**
 * Event handler for focusing the search bar inside the Toolbox.
 */
Blockly.Toolbox.TreeSearch.prototype.focusSearchField = function() {
  this.searchField_.focus();
}; 

/**
 * A blank separator node in the tree.
 * @param {!Blockly.tree.BaseNode.Config} config The configuration for the tree.
 * @constructor
 * @extends {Blockly.tree.TreeNode}
 */
Blockly.Toolbox.TreeSeparator = function(config) {
  Blockly.tree.TreeNode.call(this, null, '', config);
};
Blockly.utils.object.inherits(Blockly.Toolbox.TreeSeparator,
    Blockly.tree.TreeNode);

/**
 * CSS for Toolbox.  See css.js for use.
 */
Blockly.Css.register([
  /* eslint-disable indent */
  '.blocklyToolboxDelete {',
    'cursor: url("<<<PATH>>>/handdelete.cur"), auto;',
  '}',

  '.blocklyToolboxGrab {',
    'cursor: url("<<<PATH>>>/handclosed.cur"), auto;',
    'cursor: grabbing;',
    'cursor: -webkit-grabbing;',
  '}',

  /* Category tree in Toolbox. */
  '.blocklyToolboxDiv {',
    'background-color: #ddd;',
    'overflow-x: visible;',
    'overflow-y: auto;',
    'position: absolute;',
    'z-index: 70;', /* so blocks go under toolbox when dragging */
    '-webkit-tap-highlight-color: transparent;', /* issue #1345 */
  '}',

  '.blocklyTreeRoot {',
    'padding: 4px 0;',
  '}',

  '.blocklyTreeRoot:focus {',
    'outline: none;',
  '}',

  '.blocklyTreeRow {',
    'height: 22px;',
    'line-height: 22px;',
    'margin-bottom: 3px;',
    'padding-right: 8px;',
    'white-space: nowrap;',
  '}',

  '.blocklyHorizontalTree {',
    'float: left;',
    'margin: 1px 5px 8px 0;',
  '}',

  '.blocklyHorizontalTreeRtl {',
    'float: right;',
    'margin: 1px 0 8px 5px;',
  '}',

  '.blocklyToolboxDiv[dir="RTL"] .blocklyTreeRow {',
    'margin-left: 8px;',
  '}',

  '.blocklyTreeRow:not(.blocklyTreeSelected):hover {',
    'background-color: #e4e4e4;',
  '}',

  '.blocklyTreeSeparator {',
    'border-bottom: solid #e5e5e5 1px;',
    'height: 0;',
    'margin: 5px 0;',
  '}',

  '.blocklyTreeSeparatorHorizontal {',
    'border-right: solid #e5e5e5 1px;',
    'width: 0;',
    'padding: 5px 0;',
    'margin: 0 5px;',
  '}',

  '.blocklyTreeIcon {',
    'background-image: url(<<<PATH>>>/sprites.png);',
    'height: 16px;',
    'vertical-align: middle;',
    'width: 16px;',
  '}',

  '.blocklyTreeIconClosedLtr {',
    'background-position: -32px -1px;',
  '}',

  '.blocklyTreeIconClosedRtl {',
    'background-position: 0 -1px;',
  '}',

  '.blocklyTreeIconOpen {',
    'background-position: -16px -1px;',
  '}',

  '.blocklyTreeSelected>.blocklyTreeIconClosedLtr {',
    'background-position: -32px -17px;',
  '}',

  '.blocklyTreeSelected>.blocklyTreeIconClosedRtl {',
    'background-position: 0 -17px;',
  '}',

  '.blocklyTreeSelected>.blocklyTreeIconOpen {',
    'background-position: -16px -17px;',
  '}',

  '.blocklyTreeIconNone,',
  '.blocklyTreeSelected>.blocklyTreeIconNone {',
    'background-position: -48px -1px;',
  '}',

  '.blocklyTreeLabel {',
    'cursor: default;',
    'font-family: sans-serif;',
    'font-size: 16px;',
    'padding: 0 3px;',
    'vertical-align: middle;',
  '}',

  '.blocklyToolboxDelete .blocklyTreeLabel {',
    'cursor: url("<<<PATH>>>/handdelete.cur"), auto;',
  '}',

  '.blocklyTreeSelected .blocklyTreeLabel {',
    'color: #fff;',
  '}'
  /* eslint-enable indent */
]);<|MERGE_RESOLUTION|>--- conflicted
+++ resolved
@@ -221,6 +221,22 @@
  * @package
  */
 Blockly.Toolbox.prototype.renderTree = function(languageTree) {
+  this.shouldPopulateSearch_ = false;
+
+  // Determine whether the Toolbox will have any search logic in it.
+  // It will have it if the toolbox has a search XML element in it.
+  for (var child in languageTree.childNodes) {
+    if (languageTree.childNodes[child].tagName === "search") {
+      this.shouldPopulateSearch_ = true;
+      break;
+    }
+  }
+
+  //If there will be any search logic, clear the current trie (useful when changing Toolboxes - Simple/Advanced)
+  if (this.shouldPopulateSearch_) {
+    this.search_.clearAll();
+  }
+
   if (this.tree_) {
     this.tree_.dispose();  // Delete any existing content.
     this.lastCategory_ = null;
@@ -236,7 +252,7 @@
     this.tree_.blocks = [];
     this.hasColours_ = false;
     var openNode =
-      this.syncTrees_(languageTree, this.tree_, this.workspace_.options.pathToMedia);
+      this.syncTrees_(languageTree, this.tree_, this.workspace_.options.pathToMedia, this.shouldPopulateSearch_);
 
     if (this.tree_.blocks.length) {
       throw Error('Toolbox cannot have both blocks and categories ' +
@@ -452,7 +468,7 @@
           // if (shouldAddToSearchTrie) {
           //   var blocksFunction = this.workspace_.getToolboxCategoryCallback("PROCEDURE");
         } else {
-          //Skip the most used category. TODO: Move to the if (custom) above once the most_used_rewrite is merged.
+          //Skip the most used category. TOD  O: Move to the if (custom) above once the most_used_rewrite is merged.
           var isNotMostUsed = (shouldAddToSearchTrie && (childIn.getAttribute('name') != Blockly.Msg.MOST_USED));
 
           var newOpenNode = this.syncTrees_(childIn, childOut, pathToMedia, isNotMostUsed);
@@ -492,20 +508,23 @@
           // <sep></sep>
           treeOut.add(new Blockly.Toolbox.TreeSeparator(
               /** @type {!Blockly.tree.BaseNode.Config} */ (this.treeSeparatorConfig_)));
-          break;
+        } else {
+          // Change the gap between two blocks.
+          // <sep gap="36"></sep>
+          // The default gap is 24, can be set larger or smaller.
+          // Note that a deprecated method is to add a gap to a block.
+          // <block type="math_arithmetic" gap="8"></block>
+          var newGap = parseFloat(childIn.getAttribute('gap'));
+          if (!isNaN(newGap) && lastElement) {
+            lastElement.setAttribute('gap', newGap);
+          }
         }
-<<<<<<< HEAD
-        // Otherwise falls through.
-      case 'SHADOW':
-      //TODO: Move LABEL as its own case, so the BKY_ prefix can be escaped and localized.
-=======
         break;
->>>>>>> 2707322e
+
       case 'LABEL':
         // Decode the label name for any potential message references
         // (eg. `%{BKY_CATEGORY_NAME_LOGIC}`).
-        let labelText = Blockly.utils.replaceMessageReferences(
-          childIn.getAttribute('text'));
+        var labelText = Blockly.utils.replaceMessageReferences(childIn.getAttribute('text'));
         childIn.setAttribute('text', labelText);
         treeOut.blocks.push(childIn);
         lastElement = childIn;
@@ -516,13 +535,13 @@
         lastElement = childIn;
         break;
       case 'BLOCK':
-        //If the toolbox will have a search handler, add the block to the handler
+        // If the toolbox will have a search handler, add the block to the handler
         if (shouldAddToSearchTrie) {
-          var block_type = childIn.getAttribute('type');
-          this.search_.onBlockAdded(block_type, childIn);
+          var blockType = childIn.getAttribute('type');
+          this.search_.onBlockAdded(blockType, Blockly.utils.xml.domToText(childIn));
         }
 
-        //Add the block to the category as usual
+        // Add the block to the category as usual
         treeOut.blocks.push(childIn);
         lastElement = childIn;
         break;
@@ -808,7 +827,7 @@
  * Event handler for when the user focuses on the search bar. Initializes all the
  * required event listeners for actually carrying out the search.
  */
-Blockly.Toolbox.TreeSearch.prototype.enterDocument = function() {
+Blockly.Toolbox.TreeSearch.prototype.enterDocument = function () {
   Blockly.tree.TreeNode.prototype.enterDocument.call(this);
 
   var toolbox = this.toolbox_;
@@ -817,30 +836,30 @@
   var searchField = this.getElement().getElementsByTagName('input')[0];
   this.searchField_ = searchField;
 
-  searchField.addEventListener("click", function(e) {
+  searchField.addEventListener('click', function (e) {
     e.stopPropagation();
   });
 
-  searchField.addEventListener("keydown", function(e) {
+  searchField.addEventListener('keydown', function (e) {
     e.stopPropagation();
   });
 
-  //Execute a search on a keyup event
-  searchField.addEventListener("keyup", function(e) {
-    //Clear the search and hide the flyout, also unfocus the search box (when pressing Escape)
-    if (e.keyCode == 27) {
+  // Execute a search on a keyup event
+  searchField.addEventListener('keyup', function (e) {
+    // Clear the search and hide the flyout, also unfocus the search box (when pressing Escape)
+    if (e.keyCode === 27) {
       toolbox.flyout_.hide();
       this.blur();
       return;
     }
-    
-    //Initalize the list that will hold all results
+
+    // Initalize the list that will hold all results
     var matchingBlocks = [];
 
-    //Preprocess the user's search input by trimming, lowercasing and splitting by whitespace
+    // Preprocess the user's search input by trimming, lowercasing and splitting by whitespace
     var searchTerms = e.target.value.trim().toLowerCase().split(/\s+/);
 
-    //Filter out all empty strings from the search list
+    // Filter out all empty strings from the search list
     if (searchTerms.length > 0) {
       searchTerms = Blockly.Toolbox.TreeSearch.filter(searchTerms, function (term) {
         return term.length > 0;
@@ -851,39 +870,37 @@
       }
     }
 
-    //Create a label for the search results category
-    var label = Blockly.utils.xml.createElement('label');
-    label.setAttribute('web-class', 'subcategoryClass');
-
-    //Set the text inside the label based on the search results
-    //TODO: Localization
-    if (matchingBlocks.length > 0) {
-      label.setAttribute('text', 'Search results:');
-
-    }
-    else {
-      label.setAttribute('text', 'No results found');
-    }
-
-    //Add the label to the flyout of results. Put it in the beginning.
+    // Create a label for the search results category
+    // TODO: Localization
+    var labelText = 'Search results:';
+    if (matchingBlocks.length === 0) {
+      labelText = 'No results found';
+    }
+    var label = '<label web-class="subcategoryClass" text="' + labelText + '"/>';
+
+    // Add the label to the flyout of results. Put it in the beginning.
     matchingBlocks.splice(0, 0, label);
 
-    //Show the resulting XML in the flyout
+    for (let i = 0; i < matchingBlocks.length; i++) {
+      matchingBlocks[i] = Blockly.Xml.textToDom(matchingBlocks[i]);
+    }
+
+    // Show the resulting XML in the flyout
     toolbox.flyout_.show(matchingBlocks);
     toolbox.flyout_.scrollToStart();
   });
 };
 
-//Filters out empty spaces. Stolen from Closure's goog.array.filter so we can remove it completely.
-Blockly.Toolbox.TreeSearch.filter = function(arr, f, opt_obj) {
-  var l = arr.length;  // must be fixed during loop... see docs
+// Filters out empty spaces. Stolen from Closure's goog.array.filter so we can remove it completely.
+Blockly.Toolbox.TreeSearch.filter = function (arr, f, optObj) {
+  var l = arr.length; // must be fixed during loop... see docs
   var res = [];
   var resLength = 0;
-  var arr2 = (typeof arr == 'string') ? arr.split(' ') : arr;
+  var arr2 = (typeof arr === 'string') ? arr.split(' ') : arr;
   for (var i = 0; i < l; i++) {
     if (i in arr2) {
-      var val = arr2[i];  // in case f mutates arr2
-      if (f.call(opt_obj, val, i, arr)) {
+      var val = arr2[i]; // in case f mutates arr2
+      if (f.call(optObj, val, i, arr)) {
         res[resLength++] = val;
       }
     }
@@ -891,12 +908,12 @@
   return res;
 };
 
- /**
+/**
  * Event handler for focusing the search bar inside the Toolbox.
  */
-Blockly.Toolbox.TreeSearch.prototype.focusSearchField = function() {
+Blockly.Toolbox.TreeSearch.prototype.focusSearchField = function () {
   this.searchField_.focus();
-}; 
+};
 
 /**
  * A blank separator node in the tree.
@@ -904,11 +921,10 @@
  * @constructor
  * @extends {Blockly.tree.TreeNode}
  */
-Blockly.Toolbox.TreeSeparator = function(config) {
+Blockly.Toolbox.TreeSeparator = function (config) {
   Blockly.tree.TreeNode.call(this, null, '', config);
 };
-Blockly.utils.object.inherits(Blockly.Toolbox.TreeSeparator,
-    Blockly.tree.TreeNode);
+Blockly.utils.object.inherits(Blockly.Toolbox.TreeSeparator, Blockly.tree.TreeNode);
 
 /**
  * CSS for Toolbox.  See css.js for use.
