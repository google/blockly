/**
 * @license
 * Copyright 2019 Google LLC
 * SPDX-License-Identifier: Apache-2.0
 */

/**
 * @fileoverview Minimalist renderer.
 */
'use strict';

/**
 * Minimalist renderer.
 * @class
 */
goog.module('Blockly.minimalist.Renderer');

const blockRendering = goog.require('Blockly.blockRendering');
<<<<<<< HEAD
const object = goog.require('Blockly.utils.object');
=======
>>>>>>> 61322294
/* eslint-disable-next-line no-unused-vars */
const {BlockSvg} = goog.requireType('Blockly.BlockSvg');
const {ConstantProvider} = goog.require('Blockly.minimalist.ConstantProvider');
const {Drawer} = goog.require('Blockly.minimalist.Drawer');
/* eslint-disable-next-line no-unused-vars */
const {RenderInfo: BaseRenderInfo} = goog.requireType('Blockly.blockRendering.RenderInfo');
const {RenderInfo} = goog.require('Blockly.minimalist.RenderInfo');
const {Renderer: BaseRenderer} = goog.require('Blockly.blockRendering.Renderer');


/**
 * The minimalist renderer.
<<<<<<< HEAD
 * @param {string} name The renderer name.
 * @package
 * @constructor
 * @extends {BaseRenderer}
 * @alias Blockly.minimalist.Renderer
 */
const Renderer = function(name) {
  Renderer.superClass_.constructor.call(this, name);
};
object.inherits(Renderer, BaseRenderer);

/**
 * Create a new instance of the renderer's constant provider.
 * @return {!ConstantProvider} The constant provider.
 * @protected
 * @override
 */
Renderer.prototype.makeConstants_ = function() {
  return new ConstantProvider();
};

/**
 * Create a new instance of the renderer's render info object.
 * @param {!BlockSvg} block The block to measure.
 * @return {!RenderInfo} The render info object.
 * @protected
 * @override
 */
Renderer.prototype.makeRenderInfo_ = function(block) {
  return new RenderInfo(this, block);
};

/**
 * Create a new instance of the renderer's drawer.
 * @param {!BlockSvg} block The block to render.
 * @param {!BaseRenderInfo} info An object containing all
 *   information needed to render this block.
 * @return {!Drawer} The drawer.
 * @protected
 * @override
 */
Renderer.prototype.makeDrawer_ = function(block, info) {
  return new Drawer(block, /** @type {!RenderInfo} */ (info));
};

blockRendering.register('minimalist', Renderer);

=======
 * @extends {BaseRenderer}
 * @alias Blockly.minimalist.Renderer
 */
class Renderer extends BaseRenderer {
  /**
   * @param {string} name The renderer name.
   * @package
   */
  constructor(name) {
    super(name);
  }

  /**
   * Create a new instance of the renderer's constant provider.
   * @return {!ConstantProvider} The constant provider.
   * @protected
   * @override
   */
  makeConstants_() {
    return new ConstantProvider();
  }

  /**
   * Create a new instance of the renderer's render info object.
   * @param {!BlockSvg} block The block to measure.
   * @return {!RenderInfo} The render info object.
   * @protected
   * @override
   */
  makeRenderInfo_(block) {
    return new RenderInfo(this, block);
  }

  /**
   * Create a new instance of the renderer's drawer.
   * @param {!BlockSvg} block The block to render.
   * @param {!BaseRenderInfo} info An object containing all
   *   information needed to render this block.
   * @return {!Drawer} The drawer.
   * @protected
   * @override
   */
  makeDrawer_(block, info) {
    return new Drawer(block, /** @type {!RenderInfo} */ (info));
  }
}

blockRendering.register('minimalist', Renderer);

>>>>>>> 61322294
exports.Renderer = Renderer;<|MERGE_RESOLUTION|>--- conflicted
+++ resolved
@@ -16,10 +16,6 @@
 goog.module('Blockly.minimalist.Renderer');
 
 const blockRendering = goog.require('Blockly.blockRendering');
-<<<<<<< HEAD
-const object = goog.require('Blockly.utils.object');
-=======
->>>>>>> 61322294
 /* eslint-disable-next-line no-unused-vars */
 const {BlockSvg} = goog.requireType('Blockly.BlockSvg');
 const {ConstantProvider} = goog.require('Blockly.minimalist.ConstantProvider');
@@ -32,55 +28,6 @@
 
 /**
  * The minimalist renderer.
-<<<<<<< HEAD
- * @param {string} name The renderer name.
- * @package
- * @constructor
- * @extends {BaseRenderer}
- * @alias Blockly.minimalist.Renderer
- */
-const Renderer = function(name) {
-  Renderer.superClass_.constructor.call(this, name);
-};
-object.inherits(Renderer, BaseRenderer);
-
-/**
- * Create a new instance of the renderer's constant provider.
- * @return {!ConstantProvider} The constant provider.
- * @protected
- * @override
- */
-Renderer.prototype.makeConstants_ = function() {
-  return new ConstantProvider();
-};
-
-/**
- * Create a new instance of the renderer's render info object.
- * @param {!BlockSvg} block The block to measure.
- * @return {!RenderInfo} The render info object.
- * @protected
- * @override
- */
-Renderer.prototype.makeRenderInfo_ = function(block) {
-  return new RenderInfo(this, block);
-};
-
-/**
- * Create a new instance of the renderer's drawer.
- * @param {!BlockSvg} block The block to render.
- * @param {!BaseRenderInfo} info An object containing all
- *   information needed to render this block.
- * @return {!Drawer} The drawer.
- * @protected
- * @override
- */
-Renderer.prototype.makeDrawer_ = function(block, info) {
-  return new Drawer(block, /** @type {!RenderInfo} */ (info));
-};
-
-blockRendering.register('minimalist', Renderer);
-
-=======
  * @extends {BaseRenderer}
  * @alias Blockly.minimalist.Renderer
  */
@@ -130,5 +77,4 @@
 
 blockRendering.register('minimalist', Renderer);
 
->>>>>>> 61322294
 exports.Renderer = Renderer;