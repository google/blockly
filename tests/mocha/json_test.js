--- conflicted
+++ resolved
@@ -4,16 +4,6 @@
  * SPDX-License-Identifier: Apache-2.0
  */
 
-<<<<<<< HEAD
-goog.module('Blockly.test.json');
-
-const {addMessageToCleanup, sharedTestSetup, sharedTestTeardown} = goog.require('Blockly.test.helpers.setupTeardown');
-const {assertNoWarnings, assertWarnings} = goog.require('Blockly.test.helpers.warnings');
-
-
-suite('JSON Block Definitions', function() {
-  setup(function() {
-=======
 import {
   addMessageToCleanup,
   sharedTestSetup,
@@ -23,7 +13,6 @@
 
 suite('JSON Block Definitions', function () {
   setup(function () {
->>>>>>> 0e22a798
     sharedTestSetup.call(this);
     this.workspace_ = new Blockly.Workspace();
   });
@@ -38,17 +27,11 @@
       const BLOCK_TYPE = 'test_json_minimal';
       let block;
       assertNoWarnings(() => {
-<<<<<<< HEAD
-        Blockly.defineBlocksWithJsonArray([{
-          "type": BLOCK_TYPE,
-        }]);
-=======
         Blockly.defineBlocksWithJsonArray([
           {
             'type': BLOCK_TYPE,
           },
         ]);
->>>>>>> 0e22a798
         block = new Blockly.Block(this.workspace_, BLOCK_TYPE);
       });
 
@@ -56,11 +39,7 @@
       chai.assert.equal(BLOCK_TYPE, block.type);
     });
 
-<<<<<<< HEAD
-    test('Null or undefined type id', function() {
-=======
     test('Null or undefined type id', function () {
->>>>>>> 0e22a798
       const BLOCK_TYPE1 = 'test_json_before_bad_blocks';
       const BLOCK_TYPE2 = 'test_json_after_bad_blocks';
 
@@ -87,11 +66,7 @@
       chai.assert.equal(Object.keys(Blockly.Blocks).length, blockTypeCount + 2);
     });
 
-<<<<<<< HEAD
-    test('Null item', function() {
-=======
     test('Null item', function () {
->>>>>>> 0e22a798
       const BLOCK_TYPE1 = 'test_block_before_null';
       const BLOCK_TYPE2 = 'test_block_after_null';
 
@@ -102,16 +77,6 @@
       assertWarnings(() => {
         Blockly.defineBlocksWithJsonArray([
           {
-<<<<<<< HEAD
-            "type": BLOCK_TYPE1,
-            "message0": 'before',
-          },
-          null,
-          {
-            "type": BLOCK_TYPE2,
-            "message0": 'after',
-          }]);
-=======
             'type': BLOCK_TYPE1,
             'message0': 'before',
           },
@@ -121,7 +86,6 @@
             'message0': 'after',
           },
         ]);
->>>>>>> 0e22a798
       }, /is null/);
       chai.assert.isNotNull(
         Blockly.Blocks[BLOCK_TYPE1],
@@ -134,11 +98,7 @@
       chai.assert.equal(Object.keys(Blockly.Blocks).length, blockTypeCount + 2);
     });
 
-<<<<<<< HEAD
-    test('Undefined item', function() {
-=======
     test('Undefined item', function () {
->>>>>>> 0e22a798
       const BLOCK_TYPE1 = 'test_block_before_undefined';
       const BLOCK_TYPE2 = 'test_block_after_undefined';
 
@@ -148,16 +108,6 @@
       assertWarnings(() => {
         Blockly.defineBlocksWithJsonArray([
           {
-<<<<<<< HEAD
-            "type": BLOCK_TYPE1,
-            "message0": 'before',
-          },
-          undefined,
-          {
-            "type": BLOCK_TYPE2,
-            "message0": 'after',
-          }]);
-=======
             'type': BLOCK_TYPE1,
             'message0': 'before',
           },
@@ -167,7 +117,6 @@
             'message0': 'after',
           },
         ]);
->>>>>>> 0e22a798
       }, /is undefined/);
       chai.assert.isNotNull(
         Blockly.Blocks[BLOCK_TYPE1],
@@ -180,15 +129,6 @@
       chai.assert.equal(Object.keys(Blockly.Blocks).length, blockTypeCount + 2);
     });
 
-<<<<<<< HEAD
-    test('message0 creates input', function() {
-      const BLOCK_TYPE = 'test_json_message0';
-      const MESSAGE0 = 'message0';
-      Blockly.defineBlocksWithJsonArray([{
-        "type": BLOCK_TYPE,
-        "message0": MESSAGE0,
-      }]);
-=======
     test('message0 creates input', function () {
       const BLOCK_TYPE = 'test_json_message0';
       const MESSAGE0 = 'message0';
@@ -198,7 +138,6 @@
           'message0': MESSAGE0,
         },
       ]);
->>>>>>> 0e22a798
 
       const block = new Blockly.Block(this.workspace_, BLOCK_TYPE);
       chai.assert.equal(block.inputList.length, 1);
@@ -213,13 +152,6 @@
       const BLOCK_TYPE = 'test_json_message1';
       const MESSAGE0 = 'message0';
       const MESSAGE1 = 'message1';
-<<<<<<< HEAD
-      Blockly.defineBlocksWithJsonArray([{
-        "type": BLOCK_TYPE,
-        "message0": MESSAGE0,
-        "message1": MESSAGE1,
-      }]);
-=======
       Blockly.defineBlocksWithJsonArray([
         {
           'type': BLOCK_TYPE,
@@ -227,7 +159,6 @@
           'message1': MESSAGE1,
         },
       ]);
->>>>>>> 0e22a798
 
       const block = new Blockly.Block(this.workspace_, BLOCK_TYPE);
       chai.assert.equal(block.inputList.length, 2);
@@ -243,30 +174,19 @@
       chai.assert.equal(MESSAGE1, secondTextField.getText());
     });
 
-<<<<<<< HEAD
-    test('Message string is dereferenced', function() {
-=======
     test('Message string is dereferenced', function () {
->>>>>>> 0e22a798
       const BLOCK_TYPE = 'test_json_message0_i18n';
       const MESSAGE0 = '%{BKY_MESSAGE}';
       const MESSAGE = 'message';
 
       addMessageToCleanup(this.sharedCleanup, 'MESSAGE');
       Blockly.Msg['MESSAGE'] = MESSAGE;
-<<<<<<< HEAD
-      Blockly.defineBlocksWithJsonArray([{
-        "type": BLOCK_TYPE,
-        "message0": MESSAGE0,
-      }]);
-=======
       Blockly.defineBlocksWithJsonArray([
         {
           'type': BLOCK_TYPE,
           'message0': MESSAGE0,
         },
       ]);
->>>>>>> 0e22a798
 
       const block = new Blockly.Block(this.workspace_, BLOCK_TYPE);
       chai.assert.equal(block.inputList.length, 1);
@@ -276,33 +196,13 @@
       chai.assert.equal(MESSAGE, textField.getText());
     });
 
-<<<<<<< HEAD
-    test('Dropdown', function() {
-=======
     test('Dropdown', function () {
->>>>>>> 0e22a798
       const BLOCK_TYPE = 'test_json_dropdown';
       const FIELD_NAME = 'FIELD_NAME';
       const LABEL0 = 'LABEL0';
       const VALUE0 = 'VALUE0';
       const LABEL1 = 'LABEL1';
       const VALUE1 = 'VALUE1';
-<<<<<<< HEAD
-      Blockly.defineBlocksWithJsonArray([{
-        "type": BLOCK_TYPE,
-        "message0": "%1",
-        "args0": [
-          {
-            "type": "field_dropdown",
-            "name": FIELD_NAME,
-            "options": [
-              [LABEL0, VALUE0],
-              [LABEL1, VALUE1],
-            ],
-          },
-        ],
-      }]);
-=======
       Blockly.defineBlocksWithJsonArray([
         {
           'type': BLOCK_TYPE,
@@ -319,7 +219,6 @@
           ],
         },
       ]);
->>>>>>> 0e22a798
 
       const block = new Blockly.Block(this.workspace_, BLOCK_TYPE);
       chai.assert.equal(block.inputList.length, 1);
@@ -336,12 +235,7 @@
       chai.assert.equal(VALUE1, options[1][1]);
     });
 
-<<<<<<< HEAD
-
-    test('Dropdown with images', function() {
-=======
     test('Dropdown with images', function () {
->>>>>>> 0e22a798
       const BLOCK_TYPE = 'test_json_dropdown';
       const FIELD_NAME = 'FIELD_NAME';
       const IMAGE1_ALT_TEXT = 'Localized message.';
@@ -368,23 +262,6 @@
       };
       const VALUE2 = 'VALUE2';
 
-<<<<<<< HEAD
-      Blockly.defineBlocksWithJsonArray([{
-        "type": BLOCK_TYPE,
-        "message0": "%1",
-        "args0": [
-          {
-            "type": "field_dropdown",
-            "name": FIELD_NAME,
-            "options": [
-              [IMAGE0, VALUE0],
-              [IMAGE1, VALUE1],
-              [IMAGE2, VALUE2],
-            ],
-          },
-        ],
-      }]);
-=======
       Blockly.defineBlocksWithJsonArray([
         {
           'type': BLOCK_TYPE,
@@ -402,7 +279,6 @@
           ],
         },
       ]);
->>>>>>> 0e22a798
 
       const block = new Blockly.Block(this.workspace_, BLOCK_TYPE);
       chai.assert.equal(block.inputList.length, 1);
