--- conflicted
+++ resolved
@@ -90,20 +90,9 @@
   // Get element at index.
   // Note: Until January 2013 this block did not have MODE or WHERE inputs.
   var mode = block.getFieldValue('MODE') || 'GET';
-<<<<<<< HEAD
-  // Special case to avoid wrapping function calls in unneeded parenthesis.
-  // func()[0] is prefered over (func())[0]
-  var valueBlock = this.getInputTargetBlock('VALUE');
-  var order = (valueBlock && valueBlock.type == 'procedures_callreturn') ?
-      Blockly.Dart.ORDER_NONE : Blockly.Dart.ORDER_UNARY_POSTFIX;
-  var list = Blockly.Dart.valueToCode(block, 'VALUE', order) || '[]';
-=======
   var where = block.getFieldValue('WHERE') || 'FROM_START';
-  var at = Blockly.Dart.valueToCode(block, 'AT',
-      Blockly.Dart.ORDER_UNARY_PREFIX) || '1';
   var list = Blockly.Dart.valueToCode(block, 'VALUE',
       Blockly.Dart.ORDER_UNARY_POSTFIX) || '[]';
->>>>>>> 26bbe74b
 
   switch (block.getFieldValue('WHERE') || 'FROM_START') {
     case 'FIRST':
