--- conflicted
+++ resolved
@@ -22,11 +22,8 @@
 const eventUtils = goog.require('Blockly.Events.utils');
 const registry = goog.require('Blockly.registry');
 /* eslint-disable-next-line no-unused-vars */
-<<<<<<< HEAD
-=======
 const {BlockMove} = goog.requireType('Blockly.Events.BlockMove');
 /* eslint-disable-next-line no-unused-vars */
->>>>>>> 61322294
 const {BlockSvg} = goog.requireType('Blockly.BlockSvg');
 const {Coordinate} = goog.require('Blockly.utils.Coordinate');
 /* eslint-disable-next-line no-unused-vars */
@@ -45,20 +42,6 @@
 /**
  * Class for a block dragger.  It moves blocks around the workspace when they
  * are being dragged by a mouse or touch.
-<<<<<<< HEAD
- * @param {!BlockSvg} block The block to drag.
- * @param {!WorkspaceSvg} workspace The workspace to drag
- * @param {Boolean} offConnectionManager need for avoid checking connection when dragging block
- * @constructor
- * @implements {IBlockDragger}
- * @alias Blockly.BlockDragger
- */
-const BlockDragger = function(block, workspace, offConnectionManager = false) {
-  /**
-   * The top block in the stack that is being dragged.
-   * @type {!BlockSvg}
-   * @protected
-=======
  * @implements {IBlockDragger}
  * @alias Blockly.BlockDragger
  */
@@ -66,9 +49,9 @@
   /**
    * @param {!BlockSvg} block The block to drag.
    * @param {!WorkspaceSvg} workspace The workspace to drag on.
->>>>>>> 61322294
-   */
-  constructor(block, workspace) {
+   * @param {Boolean} offConnectionManager need for avoid checking connection when dragging block
+   */
+  constructor(block, workspace, offConnectionManager = false) {
     /**
      * The top block in the stack that is being dragged.
      * @type {!BlockSvg}
@@ -86,10 +69,13 @@
     /**
      * Object that keeps track of connections on dragged blocks.
      * @type {!InsertionMarkerManager}
-     * @protected
-     */
-    this.draggedConnectionManager_ =
-        new InsertionMarkerManager(this.draggingBlock_);
+   * @protected
+   */
+  this.draggedConnectionManager_ = null;
+
+  if (!offConnectionManager) {
+    this.draggedConnectionManager_ = new InsertionMarkerManager(this.draggingBlock_);
+  }
 
     /**
      * Which drag area the mouse pointer is over, if any.
@@ -124,35 +110,12 @@
   }
 
   /**
-<<<<<<< HEAD
-   * The workspace on which the block is being dragged.
-   * @type {!WorkspaceSvg}
-   * @protected
-=======
    * Sever all links from this object.
    * @package
->>>>>>> 61322294
    */
   dispose() {
     this.dragIconData_.length = 0;
 
-<<<<<<< HEAD
-  /**
-   * Object that keeps track of connections on dragged blocks.
-   * @type {!InsertionMarkerManager}
-   * @protected
-   */
-  this.draggedConnectionManager_ = null;
-
-  if (!offConnectionManager) {
-    this.draggedConnectionManager_ = new InsertionMarkerManager(this.draggingBlock_);
-  }
-
-  /**
-   * Which drag area the mouse pointer is over, if any.
-   * @type {?IDragTarget}
-   * @private
-=======
     if (this.draggedConnectionManager_) {
       this.draggedConnectionManager_.dispose();
     }
@@ -165,7 +128,6 @@
    * @param {boolean} healStack Whether or not to heal the stack after
    *     disconnecting.
    * @public
->>>>>>> 61322294
    */
   startDrag(currentDragDeltaXY, healStack) {
     if (!eventUtils.getGroup()) {
@@ -187,178 +149,15 @@
     this.workspace_.setResizesEnabled(false);
     blockAnimation.disconnectUiStop();
 
-    if (this.shouldDisconnect_(healStack)) {
-      this.disconnectBlock_(healStack, currentDragDeltaXY);
-    }
-    this.draggingBlock_.setDragging(true);
-    // For future consideration: we may be able to put moveToDragSurface inside
-    // the block dragger, which would also let the block not track the block
-    // drag surface.
-    this.draggingBlock_.moveToDragSurface();
-  }
-
-  /**
-   * Whether or not we should disconnect the block when a drag is started.
-   * @param {boolean} healStack Whether or not to heal the stack after
-   *     disconnecting.
-   * @return {boolean} True to disconnect the block, false otherwise.
-   * @protected
-   */
-  shouldDisconnect_(healStack) {
-    return !!(
-        this.draggingBlock_.getParent() ||
-        (healStack && this.draggingBlock_.nextConnection &&
-         this.draggingBlock_.nextConnection.targetBlock()));
-  }
-
-  /**
-<<<<<<< HEAD
-   * The location of the top left corner of the dragging block at the beginning
-   * of the drag in workspace coordinates.
-   * @type {!Coordinate}
-=======
-   * Disconnects the block and moves it to a new location.
-   * @param {boolean} healStack Whether or not to heal the stack after
-   *     disconnecting.
-   * @param {!Coordinate} currentDragDeltaXY How far the pointer has
-   *     moved from the position at mouse down, in pixel units.
->>>>>>> 61322294
-   * @protected
-   */
-  disconnectBlock_(healStack, currentDragDeltaXY) {
-    this.draggingBlock_.unplug(healStack);
-    const delta = this.pixelsToWorkspaceUnits_(currentDragDeltaXY);
-    const newLoc = Coordinate.sum(this.startXY_, delta);
-
-    this.draggingBlock_.translate(newLoc.x, newLoc.y);
-    blockAnimation.disconnectUiEffect(this.draggingBlock_);
-    this.draggedConnectionManager_.updateAvailableConnections();
-  }
-
-  /**
-   * Fire a UI event at the start of a block drag.
-   * @protected
-   */
-<<<<<<< HEAD
-  this.dragIconData_ = initIconData(block);
-};
-
-/**
- * Sever all links from this object.
- * @package
- */
-BlockDragger.prototype.dispose = function() {
-  this.dragIconData_.length = 0;
-
-  if (this.draggedConnectionManager_) {
-    this.draggedConnectionManager_.dispose();
-=======
-  fireDragStartEvent_() {
-    const event = new (eventUtils.get(eventUtils.BLOCK_DRAG))(
-        this.draggingBlock_, true, this.draggingBlock_.getDescendants(false));
-    eventUtils.fire(event);
->>>>>>> 61322294
-  }
-
-<<<<<<< HEAD
-/**
- * Make a list of all of the icons (comment, warning, and mutator) that are
- * on this block and its descendants.  Moving an icon moves the bubble that
- * extends from it if that bubble is open.
- * @param {!BlockSvg} block The root block that is being dragged.
- * @return {!Array<!Object>} The list of all icons and their locations.
- */
-const initIconData = function(block) {
-  // Build a list of icons that need to be moved and where they started.
-  const dragIconData = [];
-  const descendants = block.getDescendants(false);
-
-  for (let i = 0, descendant; (descendant = descendants[i]); i++) {
-    const icons = descendant.getIcons();
-    for (let j = 0; j < icons.length; j++) {
-      const data = {
-        // Coordinate with x and y properties (workspace
-        // coordinates).
-        location: icons[j].getIconLocation(),
-        // Blockly.Icon
-        icon: icons[j],
-      };
-      dragIconData.push(data);
-    }
-  }
-  return dragIconData;
-};
-
-/**
- * Start dragging a block.  This includes moving it to the drag surface.
- * @param {!Coordinate} currentDragDeltaXY How far the pointer has
- *     moved from the position at mouse down, in pixel units.
- * @param {boolean} healStack Whether or not to heal the stack after
- *     disconnecting.
- * @param {Coordinate} positionOnDragSurface Offset on drag surface.
- * @public
- */
-BlockDragger.prototype.beforeStartDrag = function(currentDragDeltaXY, healStack) {
-  if (!eventUtils.getGroup()) {
-    eventUtils.setGroup(true);
-  }
-  this.fireDragStartEvent_();
-
-  // Mutators don't have the same type of z-ordering as the normal workspace
-  // during a drag.  They have to rely on the order of the blocks in the SVG.
-  // For performance reasons that usually happens at the end of a drag,
-  // but do it at the beginning for mutators.
-  if (this.workspace_.isMutator) {
-    this.draggingBlock_.bringToFront();
-  }
-
-  // During a drag there may be a lot of rerenders, but not field changes.
-  // Turn the cache on so we don't do spurious remeasures during the drag.
-  dom.startTextWidthCache();
-  this.workspace_.setResizesEnabled(false);
-  blockAnimation.disconnectUiStop();
-=======
-  /**
-   * Execute a step of block dragging, based on the given event.  Update the
-   * display accordingly.
-   * @param {!Event} e The most recent move event.
-   * @param {!Coordinate} currentDragDeltaXY How far the pointer has
-   *     moved from the position at the start of the drag, in pixel units.
-   * @public
-   */
-  drag(e, currentDragDeltaXY) {
-    const delta = this.pixelsToWorkspaceUnits_(currentDragDeltaXY);
-    const newLoc = Coordinate.sum(this.startXY_, delta);
-    this.draggingBlock_.moveDuringDrag(newLoc);
-    this.dragIcons_(delta);
-
-    const oldDragTarget = this.dragTarget_;
-    this.dragTarget_ = this.workspace_.getDragTarget(e);
-
-    this.draggedConnectionManager_.update(delta, this.dragTarget_);
-    const oldWouldDeleteBlock = this.wouldDeleteBlock_;
-    this.wouldDeleteBlock_ = this.draggedConnectionManager_.wouldDeleteBlock();
-    if (oldWouldDeleteBlock !== this.wouldDeleteBlock_) {
-      // Prevent unnecessary add/remove class calls.
-      this.updateCursorDuringBlockDrag_();
-    }
->>>>>>> 61322294
-
-    // Call drag enter/exit/over after wouldDeleteBlock is called in
-    // InsertionMarkerManager.update.
-    if (this.dragTarget_ !== oldDragTarget) {
-      oldDragTarget && oldDragTarget.onDragExit(this.draggingBlock_);
-      this.dragTarget_ && this.dragTarget_.onDragEnter(this.draggingBlock_);
-    }
-    this.dragTarget_ && this.dragTarget_.onDragOver(this.draggingBlock_);
-  }
-<<<<<<< HEAD
+  if (this.shouldDisconnect_(healStack)) {
+    this.disconnectBlock_(healStack, currentDragDeltaXY);
+  }
 
   this.draggingBlock_.setDragging(true);
   // For future consideration: we may be able to put moveToDragSurface inside
-  // the block dragger, which would also let the block not track the block drag
-  // surface.
-};
+  // the block dragger, which would also let the block not track the block
+    // drag surface.
+  };
 
 /**
  * Start dragging a block.  This includes moving it to the drag surface.
@@ -373,70 +172,70 @@
   this.beforeStartDrag(currentDragDeltaXY, healStack);
 
   this.draggingBlock_.moveToDragSurface(positionOnDragSurface);
-};
-
-/**
- * Whether or not we should disconnect the block when a drag is started.
- * @param {boolean} healStack Whether or not to heal the stack after
- *     disconnecting.
- * @return {boolean} True to disconnect the block, false otherwise.
- * @protected
- */
-BlockDragger.prototype.shouldDisconnect_ = function(healStack) {
-  return !!(
-      this.draggingBlock_.getParent() ||
-      (healStack && this.draggingBlock_.nextConnection &&
-       this.draggingBlock_.nextConnection.targetBlock()));
-};
-
-/**
- * Disconnects the block and moves it to a new location.
- * @param {boolean} healStack Whether or not to heal the stack after
- *     disconnecting.
- * @param {!Coordinate} currentDragDeltaXY How far the pointer has
- *     moved from the position at mouse down, in pixel units.
- * @protected
- */
-BlockDragger.prototype.disconnectBlock_ = function(healStack, currentDragDeltaXY) {
-  this.draggingBlock_.unplug(healStack);
-  const delta = this.pixelsToWorkspaceUnits_(currentDragDeltaXY);
-  const newLoc = Coordinate.sum(this.startXY_, delta);
-
-  this.draggingBlock_.translate(newLoc.x, newLoc.y);
-  blockAnimation.disconnectUiEffect(this.draggingBlock_);
-  if (this.draggedConnectionManager_) this.draggedConnectionManager_.updateAvailableConnections();
-};
-
-/**
- * Fire a UI event at the start of a block drag.
- * @protected
- */
-BlockDragger.prototype.fireDragStartEvent_ = function() {
-  const event = new (eventUtils.get(eventUtils.BLOCK_DRAG))(
-      this.draggingBlock_, true, this.draggingBlock_.getDescendants(false));
-  eventUtils.fire(event);
-};
-
-/**
- * Execute a step of block dragging, based on the given event.  Update the
- * display accordingly.
- * @param {!Event} e The most recent move event.
- * @param {!Coordinate} currentDragDeltaXY How far the pointer has
- *     moved from the position at the start of the drag, in pixel units.
- * @param {Coordinate} customStartXY Custom startXY when you want change dragging position
- * @public
- */
-BlockDragger.prototype.drag = function(e, currentDragDeltaXY, customStartXY) {
-  const delta = this.pixelsToWorkspaceUnits_(currentDragDeltaXY);
-  const newLoc = Coordinate.sum(customStartXY || this.startXY_, delta);
-
-  this.draggingBlock_.moveDuringDrag(newLoc);
-  this.dragIcons_(delta);
-
-  if (!this.draggedConnectionManager_) return;
-
-  const oldDragTarget = this.dragTarget_;
-  this.dragTarget_ = this.workspace_.getDragTarget(e);
+  }
+
+  /**
+   * Whether or not we should disconnect the block when a drag is started.
+   * @param {boolean} healStack Whether or not to heal the stack after
+   *     disconnecting.
+   * @return {boolean} True to disconnect the block, false otherwise.
+   * @protected
+   */
+  shouldDisconnect_(healStack) {
+    return !!(
+        this.draggingBlock_.getParent() ||
+        (healStack && this.draggingBlock_.nextConnection &&
+         this.draggingBlock_.nextConnection.targetBlock()));
+  }
+
+  /**
+   * Disconnects the block and moves it to a new location.
+   * @param {boolean} healStack Whether or not to heal the stack after
+   *     disconnecting.
+   * @param {!Coordinate} currentDragDeltaXY How far the pointer has
+   *     moved from the position at mouse down, in pixel units.
+   * @protected
+   */
+  disconnectBlock_(healStack, currentDragDeltaXY) {
+    this.draggingBlock_.unplug(healStack);
+    const delta = this.pixelsToWorkspaceUnits_(currentDragDeltaXY);
+    const newLoc = Coordinate.sum(this.startXY_, delta);
+
+    this.draggingBlock_.translate(newLoc.x, newLoc.y);
+    blockAnimation.disconnectUiEffect(this.draggingBlock_);
+    if (this.draggedConnectionManager_) this.draggedConnectionManager_.updateAvailableConnections();
+}
+
+  /**
+   * Fire a UI event at the start of a block drag.
+   * @protected
+   */
+  fireDragStartEvent_() {
+    const event = new (eventUtils.get(eventUtils.BLOCK_DRAG))(
+        this.draggingBlock_, true, this.draggingBlock_.getDescendants(false));
+    eventUtils.fire(event);
+  }
+
+  /**
+   * Execute a step of block dragging, based on the given event.  Update the
+   * display accordingly.
+   * @param {!Event} e The most recent move event.
+   * @param {!Coordinate} currentDragDeltaXY How far the pointer has
+   *     moved from the position at the start of the drag, in pixel units.
+   * @param {Coordinate} customStartXY Custom startXY when you want change dragging position
+   * @public
+   */
+  drag(e, currentDragDeltaXY, customStartXY) {
+    const delta = this.pixelsToWorkspaceUnits_(currentDragDeltaXY);
+    const newLoc = Coordinate.sum(customStartXY || this.startXY_, delta);
+
+    this.draggingBlock_.moveDuringDrag(newLoc);
+    this.dragIcons_(delta);
+
+    if (!this.draggedConnectionManager_) return;
+
+    const oldDragTarget = this.dragTarget_;
+    this.dragTarget_ = this.workspace_.getDragTarget(e);
 
   this.draggedConnectionManager_.update(delta, this.dragTarget_);
 
@@ -444,10 +243,18 @@
   this.wouldDeleteBlock_ = this.draggedConnectionManager_.wouldDeleteBlock();
 
   if (oldWouldDeleteBlock !== this.wouldDeleteBlock_) {
-    // Prevent unnecessary add/remove class calls.
-    this.updateCursorDuringBlockDrag_();
-  }
-=======
+      // Prevent unnecessary add/remove class calls.
+      this.updateCursorDuringBlockDrag_();
+    }
+
+    // Call drag enter/exit/over after wouldDeleteBlock is called in
+    // InsertionMarkerManager.update.
+    if (this.dragTarget_ !== oldDragTarget) {
+      oldDragTarget && oldDragTarget.onDragExit(this.draggingBlock_);
+      this.dragTarget_ && this.dragTarget_.onDragEnter(this.draggingBlock_);
+    }
+    this.dragTarget_ && this.dragTarget_.onDragOver(this.draggingBlock_);
+  }
 
   /**
    * Finish a block drag and put the block back on the workspace.
@@ -469,17 +276,17 @@
     const preventMove = !!this.dragTarget_ &&
         this.dragTarget_.shouldPreventMove(this.draggingBlock_);
     /** @type {Coordinate} */
-    let newLoc;
-    /** @type {Coordinate} */
-    let delta;
-    if (preventMove) {
-      newLoc = this.startXY_;
-    } else {
-      const newValues = this.getNewLocationAfterDrag_(currentDragDeltaXY);
+  let newLoc;
+  /** @type {Coordinate} */
+  let delta;
+  if (preventMove) {
+    newLoc = this.startXY_;
+  } else {
+    const newValues = this.getNewLocationAfterDrag_(currentDragDeltaXY);
       delta = newValues.delta;
-      newLoc = newValues.newLocation;
-    }
-    this.draggingBlock_.moveOffDragSurface(newLoc);
+    newLoc = newValues.newLocation;
+  }
+  this.draggingBlock_.moveOffDragSurface(newLoc);
 
     if (this.dragTarget_) {
       this.dragTarget_.onDrop(this.draggingBlock_);
@@ -501,42 +308,10 @@
       }
     }
     this.workspace_.setResizesEnabled(true);
->>>>>>> 61322294
 
     eventUtils.setGroup(false);
   }
 
-<<<<<<< HEAD
-/**
- * Finish a block drag and put the block back on the workspace.
- * @param {!Event} e The mouseup/touchend event.
- * @param {!Coordinate} currentDragDeltaXY How far the pointer has
- *     moved from the position at the start of the drag, in pixel units.
- * @public
- */
-BlockDragger.prototype.endDrag = function(e, currentDragDeltaXY) {
-  // Make sure internal state is fresh.
-  this.drag(e, currentDragDeltaXY);
-  this.dragIconData_ = [];
-  this.fireDragEndEvent_();
-
-  dom.stopTextWidthCache();
-
-  blockAnimation.disconnectUiStop();
-
-  const preventMove = !!this.dragTarget_ &&
-      this.dragTarget_.shouldPreventMove(this.draggingBlock_);
-  /** @type {Coordinate} */
-  let newLoc;
-  /** @type {Coordinate} */
-  let delta;
-  if (preventMove) {
-    newLoc = this.startXY_;
-  } else {
-    const newValues = this.getNewLocationAfterDrag_(currentDragDeltaXY);
-    delta = newValues.delta;
-    newLoc = newValues.newLocation;
-=======
   /**
    * Calculates the drag delta and new location values after a block is dragged.
    * @param {!Coordinate} currentDragDeltaXY How far the pointer has
@@ -552,7 +327,6 @@
     newValues.delta = this.pixelsToWorkspaceUnits_(currentDragDeltaXY);
     newValues.newLocation = Coordinate.sum(this.startXY_, newValues.delta);
     return newValues;
->>>>>>> 61322294
   }
 
   /**
@@ -573,21 +347,6 @@
     return false;
   }
 
-<<<<<<< HEAD
-  const deleted = this.maybeDeleteBlock_();
-  if (!deleted) {
-    // These are expensive and don't need to be done if we're deleting.
-    this.draggingBlock_.setDragging(false);
-    if (delta) {  // !preventMove
-      this.updateBlockAfterMove_(delta);
-    } else {
-      // Blocks dragged directly from a flyout may need to be bumped into
-      // bounds.
-      bumpObjects.bumpIntoBounds(
-          this.draggingBlock_.workspace,
-          this.workspace_.getMetricsManager().getScrollMetrics(true),
-          this.draggingBlock_);
-=======
   /**
    * Updates the necessary information to place a block at a certain location.
    * @param {!Coordinate} delta The change in location from where
@@ -597,53 +356,14 @@
   updateBlockAfterMove_(delta) {
     this.draggingBlock_.moveConnections(delta.x, delta.y);
     this.fireMoveEvent_();
-    if (this.draggedConnectionManager_.wouldConnectBlock()) {
+    if (this.draggedConnectionManager_ && this.draggedConnectionManager_.wouldConnectBlock()) {
       // Applying connections also rerenders the relevant blocks.
       this.draggedConnectionManager_.applyConnections();
     } else {
       this.draggingBlock_.render();
->>>>>>> 61322294
     }
     this.draggingBlock_.scheduleSnapAndBump();
   }
-<<<<<<< HEAD
-  this.workspace_.setResizesEnabled(true);
-
-  eventUtils.setGroup(false);
-};
-
-/**
- * Calculates the drag delta and new location values after a block is dragged.
- * @param {!Coordinate} currentDragDeltaXY How far the pointer has
- *     moved from the start of the drag, in pixel units.
- * @return {{delta: !Coordinate, newLocation:
- *     !Coordinate}} New location after drag. delta is in
- *     workspace units. newLocation is the new coordinate where the block should
- *     end up.
- * @protected
- */
-BlockDragger.prototype.getNewLocationAfterDrag_ = function(currentDragDeltaXY) {
-  const newValues = {};
-  newValues.delta = this.pixelsToWorkspaceUnits_(currentDragDeltaXY);
-  newValues.newLocation = Coordinate.sum(this.startXY_, newValues.delta);
-  return newValues;
-};
-
-/**
- * May delete the dragging block, if allowed. If `this.wouldDeleteBlock_` is not
- * true, the block will not be deleted. This should be called at the end of a
- * block drag.
- * @return {boolean} True if the block was deleted.
- * @protected
- */
-BlockDragger.prototype.maybeDeleteBlock_ = function() {
-  if (this.wouldDeleteBlock_) {
-    // Fire a move event, so we know where to go back to for an undo.
-    this.fireMoveEvent_();
-    this.draggingBlock_.dispose(false, true);
-    common.draggingConnections.length = 0;
-    return true;
-=======
 
   /**
    * Fire a UI event at the end of a block drag.
@@ -653,57 +373,8 @@
     const event = new (eventUtils.get(eventUtils.BLOCK_DRAG))(
         this.draggingBlock_, false, this.draggingBlock_.getDescendants(false));
     eventUtils.fire(event);
->>>>>>> 61322294
-  }
-
-<<<<<<< HEAD
-/**
- * Updates the necessary information to place a block at a certain location.
- * @param {!Coordinate} delta The change in location from where
- *     the block started the drag to where it ended the drag.
- * @protected
- */
-BlockDragger.prototype.updateBlockAfterMove_ = function(delta) {
-  this.draggingBlock_.moveConnections(delta.x, delta.y);
-  this.fireMoveEvent_();
-  if (this.draggedConnectionManager_ && this.draggedConnectionManager_.wouldConnectBlock()) {
-    // Applying connections also rerenders the relevant blocks.
-    this.draggedConnectionManager_.applyConnections();
-  } else {
-    this.draggingBlock_.render();
-  }
-  this.draggingBlock_.scheduleSnapAndBump();
-};
-
-/**
- * Fire a UI event at the end of a block drag.
- * @protected
- */
-BlockDragger.prototype.fireDragEndEvent_ = function() {
-  const event = new (eventUtils.get(eventUtils.BLOCK_DRAG))(
-      this.draggingBlock_, false, this.draggingBlock_.getDescendants(false));
-  eventUtils.fire(event);
-};
-
-/**
- * Adds or removes the style of the cursor for the toolbox.
- * This is what changes the cursor to display an x when a deletable block is
- * held over the toolbox.
- * @param {boolean} isEnd True if we are at the end of a drag, false otherwise.
- * @protected
- */
-BlockDragger.prototype.updateToolboxStyle_ = function(isEnd) {
-  const toolbox = this.workspace_.getToolbox();
-
-  if (toolbox) {
-    const style = this.draggingBlock_.isDeletable() ? 'blocklyToolboxDelete' :
-                                                      'blocklyToolboxGrab';
-
-    if (isEnd && typeof toolbox.removeStyle === 'function') {
-      toolbox.removeStyle(style);
-    } else if (!isEnd && typeof toolbox.addStyle === 'function') {
-      toolbox.addStyle(style);
-=======
+  }
+
   /**
    * Adds or removes the style of the cursor for the toolbox.
    * This is what changes the cursor to display an x when a deletable block is
@@ -717,7 +388,7 @@
 
     if (toolbox) {
       const style = this.draggingBlock_.isDeletable() ? 'blocklyToolboxDelete' :
-                                                        'blocklyToolboxGrab';
+                                                      'blocklyToolboxGrab';
 
       if (isEnd && typeof toolbox.removeStyle === 'function') {
         toolbox.removeStyle(style);
@@ -769,58 +440,9 @@
       // as the scale on the parent workspace. Fix that for dragging.
       const mainScale = this.workspace_.options.parentWorkspace.scale;
       result.scale(1 / mainScale);
->>>>>>> 61322294
     }
     return result;
   }
-<<<<<<< HEAD
-};
-
-
-/**
- * Fire a move event at the end of a block drag.
- * @protected
- */
-BlockDragger.prototype.fireMoveEvent_ = function() {
-  const event =
-      new (eventUtils.get(eventUtils.BLOCK_MOVE))(this.draggingBlock_);
-  event.oldCoordinate = this.startXY_;
-  event.recordNew();
-  eventUtils.fire(event);
-};
-
-/**
- * Update the cursor (and possibly the trash can lid) to reflect whether the
- * dragging block would be deleted if released immediately.
- * @protected
- */
-BlockDragger.prototype.updateCursorDuringBlockDrag_ = function() {
-  this.draggingBlock_.setDeleteStyle(this.wouldDeleteBlock_);
-};
-
-/**
- * Convert a coordinate object from pixels to workspace units, including a
- * correction for mutator workspaces.
- * This function does not consider differing origins.  It simply scales the
- * input's x and y values.
- * @param {!Coordinate} pixelCoord A coordinate with x and y
- *     values in CSS pixel units.
- * @return {!Coordinate} The input coordinate divided by the
- *     workspace scale.
- * @protected
- */
-BlockDragger.prototype.pixelsToWorkspaceUnits_ = function(pixelCoord) {
-  const result = new Coordinate(
-      pixelCoord.x / this.workspace_.scale,
-      pixelCoord.y / this.workspace_.scale);
-  if (this.workspace_.isMutator) {
-    // If we're in a mutator, its scale is always 1, purely because of some
-    // oddities in our rendering optimizations.  The actual scale is the same as
-    // the scale on the parent workspace.
-    // Fix that for dragging.
-    const mainScale = this.workspace_.options.parentWorkspace.scale;
-    result.scale(1 / mainScale);
-=======
 
   /**
    * Move all of the icons connected to this drag.
@@ -834,37 +456,8 @@
       const data = this.dragIconData_[i];
       data.icon.setIconLocation(Coordinate.sum(data.location, dxy));
     }
->>>>>>> 61322294
-  }
-
-<<<<<<< HEAD
-/**
- * Move all of the icons connected to this drag.
- * @param {!Coordinate} dxy How far to move the icons from their
- *     original positions, in workspace units.
- * @protected
- */
-BlockDragger.prototype.dragIcons_ = function(dxy) {
-  // Moving icons moves their associated bubbles.
-  for (let i = 0; i < this.dragIconData_.length; i++) {
-    const data = this.dragIconData_[i];
-    data.icon.setIconLocation(Coordinate.sum(data.location, dxy));
-  }
-};
-
-/**
- * Get a list of the insertion markers that currently exist.  Drags have 0, 1,
- * or 2 insertion markers.
- * @return {!Array<!BlockSvg>} A possibly empty list of insertion
- *     marker blocks.
- * @public
- */
-BlockDragger.prototype.getInsertionMarkers = function() {
-  // No insertion markers with the old style of dragged connection managers.
-  if (this.draggedConnectionManager_ &&
-      this.draggedConnectionManager_.getInsertionMarkers) {
-    return this.draggedConnectionManager_.getInsertionMarkers();
-=======
+  }
+
   /**
    * Get a list of the insertion markers that currently exist.  Drags have 0, 1,
    * or 2 insertion markers.
@@ -907,7 +500,6 @@
       };
       dragIconData.push(data);
     }
->>>>>>> 61322294
   }
   return dragIconData;
 };
