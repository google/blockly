--- conflicted
+++ resolved
@@ -14,20 +14,16 @@
 import type {IASTNodeLocationSvg} from './blockly.js';
 import * as browserEvents from './browser_events.js';
 import * as Css from './css.js';
+import type {IBoundedElement} from './interfaces/i_bounded_element.js';
+import type {IRenderedElement} from './interfaces/i_rendered_element.js';
 import {Coordinate} from './utils/coordinate.js';
 import * as dom from './utils/dom.js';
 import * as parsing from './utils/parsing.js';
+import {Rect} from './utils/rect.js';
 import * as style from './utils/style.js';
 import {Svg} from './utils/svg.js';
 import type * as toolbox from './utils/toolbox.js';
 import type {WorkspaceSvg} from './workspace_svg.js';
-<<<<<<< HEAD
-import type {IASTNodeLocationSvg} from './interfaces/i_ast_node_location_svg.js';
-import type {IBoundedElement} from './interfaces/i_bounded_element.js';
-import type {IRenderedElement} from './interfaces/i_rendered_element.js';
-import {Rect} from './utils/rect.js';
-=======
->>>>>>> 0104166c
 
 /**
  * Class for a button or label in the flyout.
