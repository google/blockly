--- conflicted
+++ resolved
@@ -142,50 +142,6 @@
     mainWorkspace.setCachedParentSvgSize(null, height);
   }
   mainWorkspace.resize();
-};
-
-/**
-<<<<<<< HEAD
- * Handle a key-down on SVG drawing surface. Does nothing if the main workspace
- * is not visible.
- * @param {!KeyboardEvent} e Key down event.
- * @package
- */
-// TODO (https://github.com/google/blockly/issues/1998) handle cases where there
-// are multiple workspaces and non-main workspaces are able to accept input.
-Blockly.onKeyDown = function(e) {
-  var mainWorkspace = Blockly.common.getMainWorkspace();
-  if (!mainWorkspace) {
-    return;
-  }
-
-  if (Blockly.utils.isTargetInput(e) ||
-      (mainWorkspace.rendered && !mainWorkspace.isVisible())) {
-    // When focused on an HTML text input widget, don't trap any keys.
-    // Ignore keypresses on rendered workspaces that have been explicitly
-    // hidden.
-    return;
-  }
-  Blockly.ShortcutRegistry.registry.onKeyDown(mainWorkspace, e);
-=======
- * Delete the given block.
- * @param {!Blockly.BlockSvg} selected The block to delete.
- * @package
- */
-Blockly.deleteBlock = function(selected) {
-  if (!selected.workspace.isFlyout) {
-    Blockly.Events.setGroup(true);
-    Blockly.common.getMainWorkspace().hideChaff();
-    if (selected.outputConnection) {
-      // Do not attempt to heal rows
-      // (https://github.com/google/blockly/issues/4832)
-      selected.dispose(false, true);
-    } else {
-      selected.dispose(/* heal */ true, true);
-    }
-    Blockly.Events.setGroup(false);
-  }
->>>>>>> c5acc1de
 };
 
 /**
