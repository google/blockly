--- conflicted
+++ resolved
@@ -17,13 +17,8 @@
  * @param {!Function} callback Callback.
  */
 function svgToPng_(data, width, height, callback) {
-<<<<<<< HEAD
-  const canvas = document.createElement("canvas");
-  const context = canvas.getContext("2d");
-=======
   const canvas = document.createElement('canvas');
   const context = canvas.getContext('2d');
->>>>>>> 0e22a798
   const img = new Image();
 
   const pixelDensity = 10;
@@ -60,11 +55,7 @@
  */
 function workspaceToSvg_(workspace, callback, customCss) {
   // Go through all text areas and set their value.
-<<<<<<< HEAD
-  const textAreas = document.getElementsByTagName("textarea");
-=======
   const textAreas = document.getElementsByTagName('textarea');
->>>>>>> 0e22a798
   for (let i = 0; i < textAreas.length; i++) {
     textAreas[i].innerHTML = textAreas[i].value;
   }
@@ -95,14 +86,6 @@
   svg.setAttribute('height', height);
   svg.style.backgroundColor = 'transparent';
 
-<<<<<<< HEAD
-  const css = [].slice.call(document.head.querySelectorAll('style'))
-                  .filter(
-                      (el) => /\.blocklySvg/.test(el.innerText) ||
-                          (el.id.indexOf('blockly-') === 0))
-                  .map((el) => el.innerText)
-                  .join('\n');
-=======
   const css = [].slice
     .call(document.head.querySelectorAll('style'))
     .filter(
@@ -111,16 +94,11 @@
     )
     .map((el) => el.innerText)
     .join('\n');
->>>>>>> 0e22a798
   const style = document.createElement('style');
   style.innerHTML = css + '\n' + customCss;
   svg.insertBefore(style, svg.firstChild);
 
-<<<<<<< HEAD
-  let svgAsXML = (new XMLSerializer).serializeToString(svg);
-=======
   let svgAsXML = new XMLSerializer().serializeToString(svg);
->>>>>>> 0e22a798
   svgAsXML = svgAsXML.replace(/&nbsp/g, '&#160');
   const data = 'data:image/svg+xml,' + encodeURIComponent(svgAsXML);
 
@@ -133,11 +111,7 @@
  * @param {!Blockly.WorkspaceSvg} workspace The Blockly workspace.
  */
 function downloadScreenshot(workspace) {
-<<<<<<< HEAD
-  workspaceToSvg_(workspace, function(datauri) {
-=======
   workspaceToSvg_(workspace, function (datauri) {
->>>>>>> 0e22a798
     const a = document.createElement('a');
     a.download = 'screenshot.png';
     a.target = '_self';
@@ -146,9 +120,5 @@
     a.click();
     a.parentNode.removeChild(a);
   });
-<<<<<<< HEAD
 }
-=======
-}
-/* eslint-enable */
->>>>>>> 0e22a798
+/* eslint-enable */