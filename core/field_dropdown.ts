/**
 * @license
 * Copyright 2012 Google LLC
 * SPDX-License-Identifier: Apache-2.0
 */

/**
 * Dropdown input field.  Used for editable titles and variables.
 * In the interests of a consistent UI, the toolbox shares some functions and
 * properties with the context menu.
 *
 * @class
 */
// Former goog.module ID: Blockly.FieldDropdown

import type {BlockSvg} from './block_svg.js';
import * as dropDownDiv from './dropdowndiv.js';
import {
  Field,
  FieldConfig,
  FieldValidator,
  UnattachedFieldError,
} from './field.js';
import * as fieldRegistry from './field_registry.js';
import {Menu} from './menu.js';
import {MenuItem} from './menuitem.js';
import * as style from './utils/style.js';
import * as aria from './utils/aria.js';
import {Coordinate} from './utils/coordinate.js';
import * as dom from './utils/dom.js';
import * as parsing from './utils/parsing.js';
import * as utilsString from './utils/string.js';
import {Svg} from './utils/svg.js';
import * as internalConstants from './internal_constants.js';
import {Msg} from './msg.js';

/**
 * Class for an editable dropdown field.
 */
export class FieldDropdown extends Field<string> {
  /** Horizontal distance that a checkmark overhangs the dropdown. */
  static CHECKMARK_OVERHANG = 25;

  /**
   * Maximum height of the dropdown menu, as a percentage of the viewport
   * height.
   */
  static MAX_MENU_HEIGHT_VH = 0.45;

  static ARROW_CHAR = '▾';

  /** A reference to the currently selected menu item. */
  private selectedMenuItem: MenuItem | null = null;

  /** The dropdown menu. */
  protected menu_: Menu | null = null;

  /**
   * SVG image element if currently selected option is an image, or null.
   */
  private imageElement: SVGImageElement | null = null;

  /** Tspan based arrow element. */
  private arrow: SVGTSpanElement | null = null;

  /** SVG based arrow element. */
  private svgArrow: SVGElement | null = null;

  /**
   * Serializable fields are saved by the serializer, non-serializable fields
   * are not. Editable fields should also be serializable.
   */
  override SERIALIZABLE = true;

  /** Mouse cursor style when over the hotspot that initiates the editor. */
  override CURSOR = 'default';

  protected menuGenerator_?: MenuGenerator;

  /** A cache of the most recently generated options. */
  private generatedOptions: MenuOption[] | null = null;

  /**
   * The prefix field label, of common words set after options are trimmed.
   *
   * @internal
   */
  override prefixField: string | null = null;

  /**
   * The suffix field label, of common words set after options are trimmed.
   *
   * @internal
   */
  override suffixField: string | null = null;
  // TODO(b/109816955): remove '!', see go/strict-prop-init-fix.
  private selectedOption!: MenuOption;
  override clickTarget_: SVGElement | null = null;

  /**
   * @param menuGenerator A non-empty array of options for a dropdown list, or a
   *     function which generates these options. Also accepts Field.SKIP_SETUP
   *     if you wish to skip setup (only used by subclasses that want to handle
   *     configuration and setting the field value after their own constructors
   *     have run).
   * @param validator A function that is called to validate changes to the
   *     field's value. Takes in a language-neutral dropdown option & returns a
   *     validated language-neutral dropdown option, or null to abort the
   *     change.
   * @param config A map of options used to configure the field.
   *     See the [field creation documentation]{@link
   * https://developers.google.com/blockly/guides/create-custom-blocks/fields/built-in-fields/dropdown#creation}
   * for a list of properties this parameter supports.
   * @throws {TypeError} If `menuGenerator` options are incorrectly structured.
   */
  constructor(
    menuGenerator: MenuGenerator,
    validator?: FieldDropdownValidator,
    config?: FieldDropdownConfig,
  );
  constructor(menuGenerator: typeof Field.SKIP_SETUP);
  constructor(
    menuGenerator: MenuGenerator | typeof Field.SKIP_SETUP,
    validator?: FieldDropdownValidator,
    config?: FieldDropdownConfig,
  ) {
    super(Field.SKIP_SETUP);

    // If we pass SKIP_SETUP, don't do *anything* with the menu generator.
    if (menuGenerator === Field.SKIP_SETUP) return;

    if (Array.isArray(menuGenerator)) {
      validateOptions(menuGenerator);
      const trimmed = this.trimOptions(menuGenerator);
      this.menuGenerator_ = trimmed.options;
      this.prefixField = trimmed.prefix || null;
      this.suffixField = trimmed.suffix || null;
    } else {
      this.menuGenerator_ = menuGenerator;
    }

    /**
     * The currently selected option. The field is initialized with the
     * first option selected.
     */
    this.selectedOption = this.getOptions(false)[0];

    if (config) {
      this.configure_(config);
    }
    this.setValue(this.selectedOption[1]);
    if (validator) {
      this.setValidator(validator);
    }
  }

  /**
   * Sets the field's value based on the given XML element. Should only be
   * called by Blockly.Xml.
   *
   * @param fieldElement The element containing info about the field's state.
   * @internal
   */
  override fromXml(fieldElement: Element) {
    if (this.isOptionListDynamic()) {
      this.getOptions(false);
    }
    this.setValue(fieldElement.textContent);
  }

  /**
   * Sets the field's value based on the given state.
   *
   * @param state The state to apply to the dropdown field.
   * @internal
   */
  override loadState(state: AnyDuringMigration) {
    if (this.loadLegacyState(FieldDropdown, state)) {
      return;
    }
    if (this.isOptionListDynamic()) {
      this.getOptions(false);
    }
    this.setValue(state);
  }

  /**
   * Create the block UI for this dropdown.
   */
  override initView() {
    if ((this.menuGenerator_ as MenuOption[]).length === 1) {
      this.createTextElement_();

      this.imageElement = dom.createSvgElement(Svg.IMAGE, {}, this.fieldGroup_);
      // @ts-ignore:next-line
      this.fieldGroup_.style['pointer-events'] = 'none';
      // @ts-ignore:next-line
      this.textElement_.style['fill'] = '#fff';

      return;
    }

    if (this.shouldAddBorderRect_()) {
      this.createBorderRect_();
    } else {
      this.clickTarget_ = (this.sourceBlock_ as BlockSvg).getSvgRoot();
    }
    this.createTextElement_();

    this.imageElement = dom.createSvgElement(Svg.IMAGE, {}, this.fieldGroup_);

    if (this.getConstants()!.FIELD_DROPDOWN_SVG_ARROW) {
      this.createSVGArrow_();
    } else {
      this.createTextArrow_();
    }

    if (this.borderRect_) {
      dom.addClass(this.borderRect_, 'blocklyDropdownRect');
    }
  }

  /**
   * Whether or not the dropdown should add a border rect.
   *
   * @returns True if the dropdown field should add a border rect.
   */
  protected shouldAddBorderRect_(): boolean {
    return (
      !this.getConstants()!.FIELD_DROPDOWN_NO_BORDER_RECT_SHADOW ||
      (this.getConstants()!.FIELD_DROPDOWN_NO_BORDER_RECT_SHADOW &&
        !this.getSourceBlock()?.isShadow())
    );
  }

  /** Create a tspan based arrow. */
  protected createTextArrow_() {
    this.arrow = dom.createSvgElement(Svg.TSPAN, {}, this.textElement_);
    this.arrow!.appendChild(
      document.createTextNode(
        this.getSourceBlock()?.RTL
          ? FieldDropdown.ARROW_CHAR + ' '
          : ' ' + FieldDropdown.ARROW_CHAR,
      ),
    );
    if (this.getConstants()!.FIELD_TEXT_BASELINE_CENTER) {
      this.arrow.setAttribute('dominant-baseline', 'central');
    }
    if (this.getSourceBlock()?.RTL) {
      this.getTextElement().insertBefore(this.arrow, this.textContent_);
    } else {
      this.getTextElement().appendChild(this.arrow);
    }
  }

  /** Create an SVG based arrow. */
  protected createSVGArrow_() {
    this.svgArrow = dom.createSvgElement(
      Svg.IMAGE,
      {
        'height': this.getConstants()!.FIELD_DROPDOWN_SVG_ARROW_SIZE + 'px',
        'width': this.getConstants()!.FIELD_DROPDOWN_SVG_ARROW_SIZE + 'px',
      },
      this.fieldGroup_,
    );
    this.svgArrow!.setAttributeNS(
      dom.XLINK_NS,
      'xlink:href',
      this.getConstants()!.FIELD_DROPDOWN_SVG_ARROW_DATAURI,
    );
  }

  /**
   * Create a dropdown menu under the text.
   *
   * @param e Optional mouse event that triggered the field to open, or
   *     undefined if triggered programmatically.
   */
  protected override showEditor_(e?: MouseEvent) {
    const block = this.getSourceBlock();
    if (!block) {
      throw new UnattachedFieldError();
    }
    this.dropdownCreate();
    if (e && typeof e.clientX === 'number') {
      this.menu_!.openingCoords = new Coordinate(e.clientX, e.clientY);
    } else {
      this.menu_!.openingCoords = null;
    }

    // Remove any pre-existing elements in the dropdown.
    dropDownDiv.clearContent();
    // Element gets created in render.
    const menuElement = this.menu_!.render(dropDownDiv.getContentDiv());
    dom.addClass(menuElement, 'blocklyDropdownMenu');

    if (this.getConstants()!.FIELD_DROPDOWN_COLOURED_DIV) {
      const primaryColour = block.getColour();
      const borderColour = (this.sourceBlock_ as BlockSvg).style.colourTertiary;
      dropDownDiv.setColour(primaryColour, borderColour);
    }

    dropDownDiv.showPositionedByField(this, this.dropdownDispose_.bind(this));

    // Focusing needs to be handled after the menu is rendered and positioned.
    // Otherwise it will cause a page scroll to get the misplaced menu in
    // view. See issue #1329.
    this.menu_!.focus();

    if (this.selectedMenuItem) {
      this.menu_!.setHighlighted(this.selectedMenuItem);
      style.scrollIntoContainerView(
        this.selectedMenuItem.getElement()!,
        dropDownDiv.getContentDiv(),
        true,
      );
    }

    this.applyColour();
  }

  /** Create the dropdown editor. */
  private dropdownCreate() {
    const block = this.getSourceBlock();
    if (!block) {
      throw new UnattachedFieldError();
    }
    const menu = new Menu();
    menu.setRole(aria.Role.LISTBOX);
    this.menu_ = menu;

    const options = this.getOptions(false);
    this.selectedMenuItem = null;

    // Move to top rename variable and delete variable in list options.
    options.sort((a: MenuOption, b: MenuOption) => {
      if (
        a[1] === internalConstants.DELETE_VARIABLE_ID &&
        b[1] === internalConstants.RENAME_VARIABLE_ID
      ) {
        return 1;
      }
      if (
        a[1] === internalConstants.RENAME_VARIABLE_ID ||
        a[1] === internalConstants.DELETE_VARIABLE_ID
      ) {
        return -1;
      }
      // @ts-ignore:next-line
      return a[0].localeCompare(b[0], undefined, {
        numeric: true,
        sensitivity: 'base',
      });
    });

    for (let i = 0; i < options.length; i++) {
      const [label, value] = options[i];
      const content = (() => {
        if (typeof label === 'object') {
          const container = document.createElement('div');
          container.classList.add('blocklyMenuItemValue');
          // Convert ImageProperties to an HTMLImageElement.
          const image = new Image(label['width'], label['height']);
          image.src = label['src'];
          image.alt = label['alt'] || '';

          container.appendChild(image);
          // @ts-ignore:next-line
          if (label['text']) {
            const span = document.createElement('span');
            span.classList.add('blocklyMenuItemText');
            // @ts-ignore:next-line
            if (typeof label['text'] === 'string') {
              // @ts-ignore:next-line
              span.innerText = label['text'];
            } else {
              const bElement = document.createElement('b');
              // @ts-ignore:next-line
              bElement.innerText = label['text']['title'] + ': ';

              const descriptionSpan = document.createElement('span');
              // @ts-ignore:next-line
              descriptionSpan.innerText = label['text']['description'];

              span.appendChild(bElement);
              span.appendChild(descriptionSpan);
            }

            container.appendChild(span);
          }

          return container;
        }
        return label;
      })();
      const menuItem = new MenuItem(content, value);
      menuItem.setRole(aria.Role.OPTION);
      menuItem.setRightToLeft(block.RTL);
      menuItem.setCheckable(true);
      menu.addChild(menuItem);
      menuItem.setChecked(value === this.value_);
      if (value === this.value_) {
        this.selectedMenuItem = menuItem;
      }
      menuItem.onAction(this.handleMenuActionEvent, this);
    }
  }

  /**
   * Disposes of events and DOM-references belonging to the dropdown editor.
   */
  protected dropdownDispose_() {
    if (this.menu_) {
      this.menu_.dispose();
    }
    this.menu_ = null;
    this.selectedMenuItem = null;
    this.applyColour();
  }

  /**
   * Handle an action in the dropdown menu.
   *
   * @param menuItem The MenuItem selected within menu.
   */
  private handleMenuActionEvent(menuItem: MenuItem) {
    dropDownDiv.hideIfOwner(this, true);
    this.onItemSelected_(this.menu_ as Menu, menuItem);
  }

  /**
   * Handle the selection of an item in the dropdown menu.
   *
   * @param menu The Menu component clicked.
   * @param menuItem The MenuItem selected within menu.
   */
  protected onItemSelected_(menu: Menu, menuItem: MenuItem) {
    this.setValue(menuItem.getValue());
  }

  /**
   * @returns True if the option list is generated by a function.
   *     Otherwise false.
   */
  isOptionListDynamic(): boolean {
    return typeof this.menuGenerator_ === 'function';
  }

  /**
   * Return a list of the options for this dropdown.
   *
   * @param useCache For dynamic options, whether or not to use the cached
   *     options or to re-generate them.
   * @returns A non-empty array of option tuples:
   *     (human-readable text or image, language-neutral name).
   * @throws {TypeError} If generated options are incorrectly structured.
   */
  getOptions(useCache?: boolean): MenuOption[] {
    if (!this.menuGenerator_) {
      // A subclass improperly skipped setup without defining the menu
      // generator.
      throw TypeError('A menu generator was never defined.');
    }
    if (Array.isArray(this.menuGenerator_)) return this.menuGenerator_;
    if (useCache && this.generatedOptions) return this.generatedOptions;

    this.generatedOptions = this.menuGenerator_();
    validateOptions(this.generatedOptions);
    return this.generatedOptions;
  }

  /**
   * Used to notify the field an invalid value was input. Can be overridden by
   * subclasses, see FieldTextInput.
   * No-op by default.
   * @param {*} _invalidValue The input value that was determined to be invalid.
   * @protected
   */
  doValueInvalid_(_invalidValue: any) {
    if (this.getOptions(true).length > 1) {
      this.selectedOption = [Msg.OPTION_VALUE_REMOVED, _invalidValue];
      super.doValueUpdate_(_invalidValue);
    }
  }

  /**
   * Ensure that the input value is a valid language-neutral option.
   *
   * @param newValue The input value.
   * @returns A valid language-neutral option, or null if invalid.
   */
  protected override doClassValidation_(
    newValue: string,
  ): string | null | undefined;
  protected override doClassValidation_(newValue?: string): string | null;
  protected override doClassValidation_(
    newValue?: string,
  ): string | null | undefined {
    const options = this.getOptions(true);
    const isValueValid = options.some((option) => option[1] === newValue);

    if (!isValueValid) {
      if (this.sourceBlock_) {
        if (options.length > 1) {
          this.sourceBlock_.setRemoved(true);
        }
        console.warn(
          "Cannot set the dropdown's value to an unavailable option." +
            ' Block type: ' +
            this.sourceBlock_.type +
            ', Field name: ' +
            this.name +
            ', Value: ' +
            newValue,
        );
      }
      return null;
    }
<<<<<<< HEAD
    if (
      this.sourceBlock_ &&
      this.selectedOption[0] === Msg.OPTION_VALUE_REMOVED &&
      this.sourceBlock_.isRemoved()
    ) {
      this.sourceBlock_.setRemoved(false);
    }

    return newValue as string;
=======
    return newValue;
>>>>>>> 7a154ea8
  }

  /**
   * Update the value of this dropdown field.
   *
   * @param newValue The value to be saved. The default validator guarantees
   *     that this is one of the valid dropdown options.
   */
  protected override doValueUpdate_(newValue: string) {
    super.doValueUpdate_(newValue);
    const options = this.getOptions(true);
    for (let i = 0, option; (option = options[i]); i++) {
      if (option[1] === this.value_) {
        this.selectedOption = option;
      }
    }
  }

  /**
   * Updates the dropdown arrow to match the colour/style of the block.
   */
  override applyColour() {
    const style = (this.sourceBlock_ as BlockSvg).style;
    if (this.borderRect_) {
      this.borderRect_.setAttribute('stroke', style.colourTertiary);
      if (this.menu_) {
        this.borderRect_.setAttribute('fill', style.colourTertiary);
      } else {
        this.borderRect_.setAttribute('fill', 'transparent');
      }
    }
    // Update arrow's colour.
    if (this.sourceBlock_ && this.arrow) {
      if (this.sourceBlock_.isShadow()) {
        this.arrow.style.fill = style.colourSecondary;
      } else {
        this.arrow.style.fill = style.colourPrimary;
      }
    }
  }

  /** Draws the border with the correct width. */
  protected override render_() {
    if (!this.textContent_ || !this.imageElement) {
      return;
    }

    // Hide both elements.
    this.getTextContent().nodeValue = '';
    this.imageElement!.style.display = 'none';

    // Show correct element.
    const option = this.selectedOption && this.selectedOption[0];
    if (option && typeof option === 'object') {
      this.renderSelectedImage(option);
    } else {
      this.renderSelectedText();
    }

    this.positionBorderRect_();
  }

  /**
   * Renders the selected option, which must be an image.
   *
   * @param imageJson Selected option that must be an image.
   */
  private renderSelectedImage(imageJson: ImageProperties) {
    const block = this.getSourceBlock();
    if (!block) {
      throw new UnattachedFieldError();
    }
    this.imageElement!.style.display = '';
    this.imageElement!.setAttributeNS(
      dom.XLINK_NS,
      'xlink:href',
      imageJson.src,
    );
    this.imageElement!.setAttribute('height', String(imageJson.height));
    this.imageElement!.setAttribute('width', String(imageJson.width));

    const imageHeight = Number(imageJson.height);
    const imageWidth = Number(imageJson.width);

    // Height and width include the border rect.
    const hasBorder = !!this.borderRect_;
    const height = Math.max(
      hasBorder ? this.getConstants()!.FIELD_DROPDOWN_BORDER_RECT_HEIGHT : 0,
      imageHeight + IMAGE_Y_PADDING,
    );
    const xPadding = hasBorder
      ? this.getConstants()!.FIELD_BORDER_RECT_X_PADDING
      : 0;
    let arrowWidth = 0;
    if (this.svgArrow) {
      arrowWidth = this.positionSVGArrow(
        imageWidth + xPadding,
        height / 2 - this.getConstants()!.FIELD_DROPDOWN_SVG_ARROW_SIZE / 2,
      );
    } else {
      arrowWidth = dom.getFastTextWidth(
        this.arrow as SVGTSpanElement,
        this.getConstants()!.FIELD_TEXT_FONTSIZE,
        this.getConstants()!.FIELD_TEXT_FONTWEIGHT,
        this.getConstants()!.FIELD_TEXT_FONTFAMILY,
      );
    }
    this.size_.width = imageWidth + arrowWidth + xPadding * 2;
    this.size_.height = height;

    let arrowX = 0;
    if (block.RTL) {
      const imageX = xPadding + arrowWidth;
      this.imageElement!.setAttribute('x', `${imageX}`);
    } else {
      arrowX = imageWidth + arrowWidth;
      this.getTextElement().setAttribute('text-anchor', 'end');
      this.imageElement!.setAttribute('x', `${xPadding}`);
    }
    this.imageElement!.setAttribute('y', String(height / 2 - imageHeight / 2));

    this.positionTextElement_(arrowX + xPadding, imageWidth + arrowWidth);
  }

  /** Renders the selected option, which must be text. */
  private renderSelectedText() {
    // Retrieves the selected option to display through getText_.
    this.getTextContent().nodeValue = this.getDisplayText_();
    const textElement = this.getTextElement();
    dom.addClass(textElement, 'blocklyDropdownText');
    textElement.setAttribute('text-anchor', 'start');

    // Height and width include the border rect.
    const hasBorder = !!this.borderRect_;
    const height = Math.max(
      hasBorder ? this.getConstants()!.FIELD_DROPDOWN_BORDER_RECT_HEIGHT : 0,
      this.getConstants()!.FIELD_TEXT_HEIGHT,
    );
    const textWidth = dom.getFastTextWidth(
      this.getTextElement(),
      this.getConstants()!.FIELD_TEXT_FONTSIZE,
      this.getConstants()!.FIELD_TEXT_FONTWEIGHT,
      this.getConstants()!.FIELD_TEXT_FONTFAMILY,
    );
    const xPadding = hasBorder
      ? this.getConstants()!.FIELD_BORDER_RECT_X_PADDING
      : 0;
    let arrowWidth = 0;
    if (this.svgArrow) {
      arrowWidth = this.positionSVGArrow(
        textWidth + xPadding,
        height / 2 - this.getConstants()!.FIELD_DROPDOWN_SVG_ARROW_SIZE / 2,
      );
    }
    this.size_.width = textWidth + arrowWidth + xPadding * 2;
    this.size_.height = height;

    this.positionTextElement_(xPadding, textWidth);
  }

  /**
   * Position a drop-down arrow at the appropriate location at render-time.
   *
   * @param x X position the arrow is being rendered at, in px.
   * @param y Y position the arrow is being rendered at, in px.
   * @returns Amount of space the arrow is taking up, in px.
   */
  private positionSVGArrow(x: number, y: number): number {
    if (!this.svgArrow) {
      return 0;
    }
    const block = this.getSourceBlock();
    if (!block) {
      throw new UnattachedFieldError();
    }
    const hasBorder = !!this.borderRect_;
    const xPadding = hasBorder
      ? this.getConstants()!.FIELD_BORDER_RECT_X_PADDING
      : 0;
    const textPadding = this.getConstants()!.FIELD_DROPDOWN_SVG_ARROW_PADDING;
    const svgArrowSize = this.getConstants()!.FIELD_DROPDOWN_SVG_ARROW_SIZE;
    const arrowX = block.RTL ? xPadding : x + textPadding;
    this.svgArrow.setAttribute(
      'transform',
      'translate(' + arrowX + ',' + y + ')',
    );
    return svgArrowSize + textPadding;
  }

  /**
   * Use the `getText_` developer hook to override the field's text
   * representation.  Get the selected option text.  If the selected option is
   * an image we return the image alt text.
   *
   * @returns Selected option text.
   */
  protected override getText_(): string | null {
    if (!this.selectedOption) {
      return null;
    }
    const option = this.selectedOption[0];
    if (typeof option === 'object') {
      return option['alt'];
    }
    return option;
  }

  /**
   * Construct a FieldDropdown from a JSON arg object.
   *
   * @param options A JSON object with options (options).
   * @returns The new field instance.
   * @nocollapse
   * @internal
   */
  static override fromJson(
    options: FieldDropdownFromJsonConfig,
  ): FieldDropdown {
    if (!options.options) {
      throw new Error(
        'options are required for the dropdown field. The ' +
          'options property must be assigned an array of ' +
          '[humanReadableValue, languageNeutralValue] tuples.',
      );
    }
    // `this` might be a subclass of FieldDropdown if that class doesn't
    // override the static fromJson method.
    return new this(options.options, undefined, options);
  }

  /**
   * Factor out common words in statically defined options.
   * Create prefix and/or suffix labels.
   */
  trimOptions(options: MenuOption[]): {
    options: MenuOption[];
    prefix?: string;
    suffix?: string;
  } {
    let hasImages = false;
    const trimmedOptions = options.map(([label, value]): MenuOption => {
      if (typeof label === 'string') {
        return [parsing.replaceMessageReferences(label), value];
      }

      hasImages = true;
      // Copy the image properties so they're not influenced by the original.
      // NOTE: No need to deep copy since image properties are only 1 level deep.
      const imageLabel =
        label.alt !== null
          ? {...label, alt: parsing.replaceMessageReferences(label.alt)}
          : {...label};
      return [imageLabel, value];
    });

    if (hasImages || options.length < 2) return {options: trimmedOptions};

    const stringOptions = trimmedOptions as [string, string][];
    const stringLabels = stringOptions.map(([label]) => label);

    if (this.isOutAffixDisabled()) {
      return {options: stringOptions};
    }

    const shortest = utilsString.shortestStringLength(stringLabels);
    const prefixLength = utilsString.commonWordPrefix(stringLabels, shortest);
    const suffixLength = utilsString.commonWordSuffix(stringLabels, shortest);
    if (!prefixLength && !suffixLength) {
      return {options: stringOptions};
    }
    if (shortest <= prefixLength + suffixLength) {
      // One or more strings will entirely vanish if we proceed.  Abort.
      return {options: stringOptions};
    }

    const prefix = prefixLength
      ? stringLabels[0].substring(0, prefixLength - 1)
      : undefined;
    const suffix = suffixLength
      ? stringLabels[0].substr(1 - suffixLength)
      : undefined;
    return {
      options: applyTrim(stringOptions, prefixLength, suffixLength),
      prefix,
      suffix,
    };
  }
}

/**
 * Definition of a human-readable image dropdown option.
 */
export interface ImageProperties {
  src: string;
  alt: string;
  width: number;
  height: number;
}

/**
 * An individual option in the dropdown menu. The first element is the human-
 * readable value (text or image), and the second element is the language-
 * neutral value.
 */
export type MenuOption = [string | ImageProperties, string];

/**
 * A function that generates an array of menu options for FieldDropdown
 * or its descendants.
 */
export type MenuGeneratorFunction = (this: FieldDropdown) => MenuOption[];

/**
 * Either an array of menu options or a function that generates an array of
 * menu options for FieldDropdown or its descendants.
 */
export type MenuGenerator = MenuOption[] | MenuGeneratorFunction;

/**
 * Config options for the dropdown field.
 */
export type FieldDropdownConfig = FieldConfig;

/**
 * fromJson config for the dropdown field.
 */
export interface FieldDropdownFromJsonConfig extends FieldDropdownConfig {
  options?: MenuOption[];
}

/**
 * A function that is called to validate changes to the field's value before
 * they are set.
 *
 * @see {@link https://developers.google.com/blockly/guides/create-custom-blocks/fields/validators#return_values}
 * @param newValue The value to be validated.
 * @returns One of three instructions for setting the new value: `T`, `null`,
 * or `undefined`.
 *
 * - `T` to set this function's returned value instead of `newValue`.
 *
 * - `null` to invoke `doValueInvalid_` and not set a value.
 *
 * - `undefined` to set `newValue` as is.
 */
export type FieldDropdownValidator = FieldValidator<string>;

/**
 * The y offset from the top of the field to the top of the image, if an image
 * is selected.
 */
const IMAGE_Y_OFFSET = 5;

/** The total vertical padding above and below an image. */
const IMAGE_Y_PADDING: number = IMAGE_Y_OFFSET * 2;

/**
 * Use the calculated prefix and suffix lengths to trim all of the options in
 * the given array.
 *
 * @param options Array of option tuples:
 *     (human-readable text or image, language-neutral name).
 * @param prefixLength The length of the common prefix.
 * @param suffixLength The length of the common suffix
 * @returns A new array with all of the option text trimmed.
 */
function applyTrim(
  options: [string, string][],
  prefixLength: number,
  suffixLength: number,
): MenuOption[] {
  return options.map(([text, value]) => [
    text.substring(prefixLength, text.length - suffixLength),
    value,
  ]);
}

/**
 * Validates the data structure to be processed as an options list.
 *
 * @param options The proposed dropdown options.
 * @throws {TypeError} If proposed options are incorrectly structured.
 */
function validateOptions(options: MenuOption[]) {
  if (!Array.isArray(options)) {
    throw TypeError('FieldDropdown options must be an array.');
  }
  if (!options.length) {
    throw TypeError('FieldDropdown options must not be an empty array.');
  }
  let foundError = false;
  for (let i = 0; i < options.length; i++) {
    const tuple = options[i];
    if (!Array.isArray(tuple)) {
      foundError = true;
      console.error(
        'Invalid option[' +
          i +
          ']: Each FieldDropdown option must be an ' +
          'array. Found: ',
        tuple,
      );
    } else if (typeof tuple[1] !== 'string') {
      foundError = true;
      console.error(
        'Invalid option[' +
          i +
          ']: Each FieldDropdown option id must be ' +
          'a string. Found ' +
          tuple[1] +
          ' in: ',
        tuple,
      );
    } else if (
      tuple[0] &&
      typeof tuple[0] !== 'string' &&
      typeof tuple[0].src !== 'string'
    ) {
      foundError = true;
      console.error(
        'Invalid option[' +
          i +
          ']: Each FieldDropdown option must have a ' +
          'string label or image description. Found' +
          tuple[0] +
          ' in: ',
        tuple,
      );
    }
  }
  if (foundError) {
    throw TypeError('Found invalid FieldDropdown options.');
  }
}

fieldRegistry.register('field_dropdown', FieldDropdown);<|MERGE_RESOLUTION|>--- conflicted
+++ resolved
@@ -516,7 +516,7 @@
       }
       return null;
     }
-<<<<<<< HEAD
+
     if (
       this.sourceBlock_ &&
       this.selectedOption[0] === Msg.OPTION_VALUE_REMOVED &&
@@ -525,10 +525,7 @@
       this.sourceBlock_.setRemoved(false);
     }
 
-    return newValue as string;
-=======
     return newValue;
->>>>>>> 7a154ea8
   }
 
   /**
