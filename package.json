--- conflicted
+++ resolved
@@ -1,10 +1,6 @@
 {
   "name": "blockly",
-<<<<<<< HEAD
   "version": "12.0.0-beta.4",
-=======
-  "version": "11.2.2",
->>>>>>> 778b7d50
   "description": "Blockly is a library for building visual programming editors.",
   "keywords": [
     "blockly"
