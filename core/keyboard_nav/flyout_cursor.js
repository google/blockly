/**
 * @license
 * Visual Blocks Editor
 *
 * Copyright 2019 Google Inc.
 * https://developers.google.com/blockly/
 *
 * Licensed under the Apache License, Version 2.0 (the "License");
 * you may not use this file except in compliance with the License.
 * You may obtain a copy of the License at
 *
 *   http://www.apache.org/licenses/LICENSE-2.0
 *
 * Unless required by applicable law or agreed to in writing, software
 * distributed under the License is distributed on an "AS IS" BASIS,
 * WITHOUT WARRANTIES OR CONDITIONS OF ANY KIND, either express or implied.
 * See the License for the specific language governing permissions and
 * limitations under the License.
 */

/**
 * @fileoverview The class representing a cursor used to navigate the flyout.
 * Used primarily for keyboard navigation.
 * @author aschmiedt@google.com (Abby Schmiedt)
 */
'use strict';

goog.provide('Blockly.FlyoutCursor');

goog.require('Blockly.Cursor');
goog.require('Blockly.utils.object');


/**
 * Class for a flyout cursor.
 * This controls how a user navigates blocks in the flyout.
 * @constructor
 * @extends {Blockly.Cursor}
 */
Blockly.FlyoutCursor = function() {
  Blockly.FlyoutCursor.superClass_.constructor.call(this);
};
Blockly.utils.object.inherits(Blockly.FlyoutCursor, Blockly.Cursor);

/**
 * Find the next connection, field, or block.
 * @return {Blockly.ASTNode} The next element, or null if the current node is
 *     not set or there is no next value.
 * @override
 */
Blockly.FlyoutCursor.prototype.next = function() {
  var curNode = this.getCurNode();
  if (!curNode) {
    return null;
  }
  var newNode = curNode.next();

<<<<<<< HEAD
    if (newNode) {
      this.setCurNode(newNode);
    }
    return newNode;
=======
  if (newNode) {
    this.setLocation(newNode);
>>>>>>> a1e39734
  }
  return newNode;
};

/**
 * This is a  no-op since a flyout cursor can not go in.
 * @return {null} Always null.
 * @override
 */
Blockly.FlyoutCursor.prototype.in = function() {
  return null;
};

/**
 * Find the previous connection, field, or block.
 * @return {Blockly.ASTNode} The previous element, or null if the current node
 *     is not set or there is no previous value.
 * @override
 */
Blockly.FlyoutCursor.prototype.prev = function() {
<<<<<<< HEAD
  if (!this.isMarker_) {
    var curNode = this.getCurNode();
    if (!curNode) {
      return null;
    }
    var newNode = curNode.prev();
    
    if (newNode) {
      this.setCurNode(newNode);
    }
    return newNode;
=======
  var curNode = this.getCurNode();
  if (!curNode) {
    return null;
  }
  var newNode = curNode.prev();

  if (newNode) {
    this.setLocation(newNode);
>>>>>>> a1e39734
  }
  return newNode;
};

/**
 * This is a  no-op since a flyout cursor can not go out.
 * @return {null} Always null.
 * @override
 */
Blockly.FlyoutCursor.prototype.out = function() {
  return null;
};<|MERGE_RESOLUTION|>--- conflicted
+++ resolved
@@ -55,15 +55,8 @@
   }
   var newNode = curNode.next();
 
-<<<<<<< HEAD
-    if (newNode) {
-      this.setCurNode(newNode);
-    }
-    return newNode;
-=======
   if (newNode) {
-    this.setLocation(newNode);
->>>>>>> a1e39734
+    this.setCurNode(newNode);
   }
   return newNode;
 };
@@ -84,19 +77,6 @@
  * @override
  */
 Blockly.FlyoutCursor.prototype.prev = function() {
-<<<<<<< HEAD
-  if (!this.isMarker_) {
-    var curNode = this.getCurNode();
-    if (!curNode) {
-      return null;
-    }
-    var newNode = curNode.prev();
-    
-    if (newNode) {
-      this.setCurNode(newNode);
-    }
-    return newNode;
-=======
   var curNode = this.getCurNode();
   if (!curNode) {
     return null;
@@ -104,8 +84,7 @@
   var newNode = curNode.prev();
 
   if (newNode) {
-    this.setLocation(newNode);
->>>>>>> a1e39734
+    this.setCurNode(newNode);
   }
   return newNode;
 };
