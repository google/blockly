--- conflicted
+++ resolved
@@ -40,16 +40,6 @@
    * @this Blockly.Block
    */
   init: function() {
-<<<<<<< HEAD
-    this.setHelpUrl(Blockly.Msg.COLOUR_PICKER_HELPURL);
-    this.setColour(Blockly.Blocks.colour.HUE);
-    this.appendDummyInput()
-        .appendField(new Blockly.FieldColour('#ff0000'), 'COLOUR');
-    this.setOutput(true, 'Colour');
-    this.setTooltip(Blockly.Msg.COLOUR_PICKER_TOOLTIP);
-  },
-  typeblock: Blockly.Msg.COLOUR_PICKER_TYPEBLOCK
-=======
     this.jsonInit({
       "message0": "%1",
       "args0": [
@@ -64,8 +54,8 @@
       "tooltip": Blockly.Msg.COLOUR_PICKER_TOOLTIP,
       "helpUrl": Blockly.Msg.COLOUR_PICKER_HELPURL
     });
-  }
->>>>>>> 218fdc66
+  },
+  typeblock: Blockly.Msg.COLOUR_PICKER_TYPEBLOCK
 };
 
 Blockly.Blocks['colour_random'] = {
@@ -74,16 +64,6 @@
    * @this Blockly.Block
    */
   init: function() {
-<<<<<<< HEAD
-    this.setHelpUrl(Blockly.Msg.COLOUR_RANDOM_HELPURL);
-    this.setColour(Blockly.Blocks.colour.HUE);
-    this.appendDummyInput()
-        .appendField(Blockly.Msg.COLOUR_RANDOM_TITLE);
-    this.setOutput(true, 'Colour');
-    this.setTooltip(Blockly.Msg.COLOUR_RANDOM_TOOLTIP);
-  },
-  typeblock: Blockly.Msg.COLOUR_RANDOM_TYPEBLOCK
-=======
     this.jsonInit({
       "message0": Blockly.Msg.COLOUR_RANDOM_TITLE,
       "output": "Colour",
@@ -91,8 +71,8 @@
       "tooltip": Blockly.Msg.COLOUR_RANDOM_TOOLTIP,
       "helpUrl": Blockly.Msg.COLOUR_RANDOM_HELPURL
     });
-  }
->>>>>>> 218fdc66
+  },
+  typeblock: Blockly.Msg.COLOUR_RANDOM_TYPEBLOCK
 };
 
 Blockly.Blocks['colour_rgb'] = {
