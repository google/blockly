--- conflicted
+++ resolved
@@ -16,10 +16,6 @@
  */
 goog.module('Blockly.zelos.StatementInput');
 
-<<<<<<< HEAD
-const object = goog.require('Blockly.utils.object');
-=======
->>>>>>> 61322294
 /* eslint-disable-next-line no-unused-vars */
 const {ConstantProvider} = goog.requireType('Blockly.blockRendering.ConstantProvider');
 /* eslint-disable-next-line no-unused-vars */
@@ -29,34 +25,6 @@
 
 /**
  * An object containing information about the space a statement input takes up
-<<<<<<< HEAD
- * during rendering
- * @param {!ConstantProvider} constants The rendering constants provider.
- * @param {!Input} input The statement input to measure and store information
- *    for.
- * @package
- * @constructor
- * @extends {BaseStatementInput}
- * @alias Blockly.zelos.StatementInput
- */
-const StatementInput = function(constants, input) {
-  StatementInput.superClass_.constructor.call(this, constants, input);
-
-  if (this.connectedBlock) {
-    // Find the bottom-most connected block in the stack.
-    let block = this.connectedBlock;
-    let nextBlock;
-    while ((nextBlock = block.getNextBlock())) {
-      block = nextBlock;
-    }
-    if (!block.nextConnection) {
-      this.height = this.connectedBlockHeight;
-      this.connectedBottomNextConnection = true;
-    }
-  }
-};
-object.inherits(StatementInput, BaseStatementInput);
-=======
  * during rendering.
  * @extends {BaseStatementInput}
  * @alias Blockly.zelos.StatementInput
@@ -85,6 +53,5 @@
     }
   }
 }
->>>>>>> 61322294
 
 exports.StatementInput = StatementInput;