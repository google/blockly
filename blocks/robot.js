--- conflicted
+++ resolved
@@ -163,11 +163,7 @@
         .appendField(new Blockly.FieldAngle('0'), "LEFT");
     this.setPreviousStatement(true);
     this.setNextStatement(true);
-<<<<<<< HEAD
-    this.setColour(160);
-=======
     this.setColour(230);
->>>>>>> bba7b551
     this.setTooltip('Look some number of degrees up and/or to the left.');
     this.setHelpUrl('');
   }
