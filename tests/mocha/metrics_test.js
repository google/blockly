/**
 * @license
 * Copyright 2021 Google LLC
 * SPDX-License-Identifier: Apache-2.0
 */

<<<<<<< HEAD
goog.module('Blockly.test.metrics');

const {sharedTestSetup, sharedTestTeardown} = goog.require('Blockly.test.helpers.setupTeardown');


suite('Metrics', function() {
=======
import {
  sharedTestSetup,
  sharedTestTeardown,
} from './test_helpers/setup_teardown.js';

suite('Metrics', function () {
>>>>>>> 0e22a798
  const SCROLL_X = 10;
  const SCROLL_Y = 10;
  function assertDimensionsMatch(toCheck, left, top, width, height) {
    chai.assert.equal(top, toCheck.top, 'Top did not match.');
    chai.assert.equal(left, toCheck.left, 'Left did not match.');
    chai.assert.equal(width, toCheck.width, 'Width did not match.');
    chai.assert.equal(height, toCheck.height, 'Height did not match.');
  }

  // Make a mock workspace object with two properties:
  // getBlocksBoundingBox and scale.
  function makeMockWs(scale, x, y, width, height) {
    return {
      getBlocksBoundingBox: function () {
        return {top: y, bottom: y + height, left: x, right: x + width};
      },
      getToolbox: function () {},
      getFlyout: function () {},
      scale: scale,
      scrollX: SCROLL_X,
      scrollY: SCROLL_Y,
<<<<<<< HEAD
      isMovableHorizontally: function() {return true;},
      isMovableVertically: function() {return true;},
=======
      isMovableHorizontally: function () {
        return true;
      },
      isMovableVertically: function () {
        return true;
      },
>>>>>>> 0e22a798
    };
  }

  setup(function () {
    sharedTestSetup.call(this);
  });
  teardown(function () {
    sharedTestTeardown.call(this);
  });

  suite('getAbsoluteMetrics', function () {
    setup(function () {
      this.ws = makeMockWs(1, 0, 0, 0, 0);
      this.metricsManager = new Blockly.MetricsManager(this.ws);
      this.toolboxMetricsStub = sinon.stub(
        this.metricsManager,
        'getToolboxMetrics',
      );
      this.flyoutMetricsStub = sinon.stub(
        this.metricsManager,
        'getFlyoutMetrics',
      );
      this.getToolboxStub = sinon.stub(
        this.metricsManager.workspace_,
        'getToolbox',
      );
      this.getFlyoutStub = sinon.stub(
        this.metricsManager.workspace_,
        'getFlyout',
      );
    });

    test('left toolboxes with always open flyouts have both offsets', function () {
      this.toolboxMetricsStub.returns({width: 50, height: 0, position: 2});
      this.flyoutMetricsStub.returns({width: 100, height: 0, position: 2});
      this.getToolboxStub.returns(true);
      this.getFlyoutStub.returns({autoClose: false});

      const absoluteMetrics = this.metricsManager.getAbsoluteMetrics();

      assertDimensionsMatch(absoluteMetrics, 150, 0);
    });

    test('top toolboxes with always open flyouts have both offsets', function () {
      this.toolboxMetricsStub.returns({width: 0, height: 50, position: 0});
      this.flyoutMetricsStub.returns({width: 0, height: 100, position: 0});
      this.getToolboxStub.returns(true);
      this.getFlyoutStub.returns({autoClose: false});

      const absoluteMetrics = this.metricsManager.getAbsoluteMetrics();

      assertDimensionsMatch(absoluteMetrics, 0, 150);
    });

    test('left toolboxes with autoclosing flyouts only have a toolbox offset', function () {
      this.toolboxMetricsStub.returns({width: 50, height: 0, position: 2});
      this.flyoutMetricsStub.returns({width: 100, height: 0, position: 2});
      this.getToolboxStub.returns(true);
      this.getFlyoutStub.returns({autoClose: true});

      const absoluteMetrics = this.metricsManager.getAbsoluteMetrics();

      assertDimensionsMatch(absoluteMetrics, 50, 0);
    });

    test('top toolboxes with autoclosing flyouts only have a toolbox offset', function () {
      this.toolboxMetricsStub.returns({width: 0, height: 50, position: 0});
      this.flyoutMetricsStub.returns({width: 0, height: 100, position: 0});
      this.getToolboxStub.returns(true);
      this.getFlyoutStub.returns({autoClose: true});

      const absoluteMetrics = this.metricsManager.getAbsoluteMetrics();

      assertDimensionsMatch(absoluteMetrics, 0, 50);
    });

    test('left always open flyouts have a flyout offset', function () {
      this.toolboxMetricsStub.returns({width: 50, height: 0, position: 2});
      this.flyoutMetricsStub.returns({width: 100, height: 0, position: 2});
      this.getToolboxStub.returns(false);
      this.getFlyoutStub.returns({autoClose: false});

      const absoluteMetrics = this.metricsManager.getAbsoluteMetrics();

      assertDimensionsMatch(absoluteMetrics, 100, 0);
    });

    test('top always open flyouts have a flyout offset', function () {
      this.toolboxMetricsStub.returns({width: 0, height: 50, position: 0});
      this.flyoutMetricsStub.returns({width: 0, height: 100, position: 0});
      this.getToolboxStub.returns(false);
      this.getFlyoutStub.returns({autoClose: false});

      const absoluteMetrics = this.metricsManager.getAbsoluteMetrics();

      assertDimensionsMatch(absoluteMetrics, 0, 100);
    });

    test('left autoclosing flyouts have no offset', function () {
      this.toolboxMetricsStub.returns({width: 50, height: 0, position: 2});
      this.flyoutMetricsStub.returns({width: 100, height: 0, position: 2});
      this.getToolboxStub.returns(false);
      this.getFlyoutStub.returns({autoClose: true});

      const absoluteMetrics = this.metricsManager.getAbsoluteMetrics();

      assertDimensionsMatch(absoluteMetrics, 0, 0);
    });

    test('top autoclosing flyouts have no offset', function () {
      this.toolboxMetricsStub.returns({width: 0, height: 50, position: 0});
      this.flyoutMetricsStub.returns({width: 0, height: 100, position: 0});
      this.getToolboxStub.returns(false);
      this.getFlyoutStub.returns({autoClose: true});

      const absoluteMetrics = this.metricsManager.getAbsoluteMetrics();

      assertDimensionsMatch(absoluteMetrics, 0, 0);
    });
  });

  suite('getViewMetrics', function () {
    setup(function () {
      this.ws = makeMockWs(1, 0, 0, 0, 0);
      this.metricsManager = new Blockly.MetricsManager(this.ws);
      this.toolboxMetricsStub = sinon.stub(
        this.metricsManager,
        'getToolboxMetrics',
      );
      this.flyoutMetricsStub = sinon.stub(
        this.metricsManager,
        'getFlyoutMetrics',
      );
      this.getToolboxStub = sinon.stub(
        this.metricsManager.workspace_,
        'getToolbox',
      );
      this.getFlyoutStub = sinon.stub(
        this.metricsManager.workspace_,
        'getFlyout',
      );
      this.svgMetricsStub = sinon.stub(this.metricsManager, 'getSvgMetrics');
    });

    test('left toolboxes with always open flyouts have both offsets', function () {
      this.toolboxMetricsStub.returns({width: 50, height: 0, position: 2});
      this.flyoutMetricsStub.returns({width: 100, height: 0, position: 2});
      this.svgMetricsStub.returns({width: 500, height: 500});
      this.getToolboxStub.returns(true);
      this.getFlyoutStub.returns({autoClose: false});

      const viewMetrics = this.metricsManager.getViewMetrics();

      assertDimensionsMatch(viewMetrics, -SCROLL_X, -SCROLL_Y, 350, 500);
    });

    test('top toolboxes with always open flyouts have both offsets', function () {
      this.toolboxMetricsStub.returns({width: 0, height: 50, position: 0});
      this.flyoutMetricsStub.returns({width: 0, height: 100, position: 0});
      this.svgMetricsStub.returns({width: 500, height: 500});
      this.getToolboxStub.returns(true);
      this.getFlyoutStub.returns({autoClose: false});

      const viewMetrics = this.metricsManager.getViewMetrics();

      assertDimensionsMatch(viewMetrics, -SCROLL_X, -SCROLL_Y, 500, 350);
    });

    test('left toolboxes with autoclosing flyouts only have a toolbox offset', function () {
      this.toolboxMetricsStub.returns({width: 50, height: 0, position: 2});
      this.flyoutMetricsStub.returns({width: 100, height: 0, position: 2});
      this.svgMetricsStub.returns({width: 500, height: 500});
      this.getToolboxStub.returns(true);
      this.getFlyoutStub.returns({autoClose: true});

      const viewMetrics = this.metricsManager.getViewMetrics();

      assertDimensionsMatch(viewMetrics, -SCROLL_X, -SCROLL_Y, 450, 500);
    });

    test('top toolboxes with autoclosing flyouts only have a toolbox offset', function () {
      this.toolboxMetricsStub.returns({width: 0, height: 50, position: 0});
      this.flyoutMetricsStub.returns({width: 0, height: 100, position: 0});
      this.svgMetricsStub.returns({width: 500, height: 500});
      this.getToolboxStub.returns(true);
      this.getFlyoutStub.returns({autoClose: true});

      const viewMetrics = this.metricsManager.getViewMetrics();

      assertDimensionsMatch(viewMetrics, -SCROLL_X, -SCROLL_Y, 500, 450);
    });

    test('left always open flyouts have a flyout offset', function () {
      this.toolboxMetricsStub.returns({width: 50, height: 0, position: 2});
      this.flyoutMetricsStub.returns({width: 100, height: 0, position: 2});
      this.svgMetricsStub.returns({width: 500, height: 500});
      this.getToolboxStub.returns(false);
      this.getFlyoutStub.returns({autoClose: false});

      const viewMetrics = this.metricsManager.getViewMetrics();

      assertDimensionsMatch(viewMetrics, -SCROLL_X, -SCROLL_Y, 400, 500);
    });

    test('top always open flyouts have a flyout offset', function () {
      this.toolboxMetricsStub.returns({width: 0, height: 50, position: 0});
      this.flyoutMetricsStub.returns({width: 0, height: 100, position: 0});
      this.svgMetricsStub.returns({width: 500, height: 500});
      this.getToolboxStub.returns(false);
      this.getFlyoutStub.returns({autoClose: false});

      const viewMetrics = this.metricsManager.getViewMetrics();

      assertDimensionsMatch(viewMetrics, -SCROLL_X, -SCROLL_Y, 500, 400);
    });

    test('left autoclosing flyouts have no offset', function () {
      this.toolboxMetricsStub.returns({width: 50, height: 0, position: 2});
      this.flyoutMetricsStub.returns({width: 100, height: 0, position: 2});
      this.svgMetricsStub.returns({width: 500, height: 500});
      this.getToolboxStub.returns(false);
      this.getFlyoutStub.returns({autoClose: true});

      const viewMetrics = this.metricsManager.getViewMetrics();

      assertDimensionsMatch(viewMetrics, -SCROLL_X, -SCROLL_Y, 500, 500);
    });

<<<<<<< HEAD
      const viewMetrics = this.metricsManager.getViewMetrics();
=======
    test('top autoclosing flyouts have no offset', function () {
      this.toolboxMetricsStub.returns({width: 0, height: 50, position: 0});
      this.flyoutMetricsStub.returns({width: 0, height: 100, position: 0});
      this.svgMetricsStub.returns({width: 500, height: 500});
      this.getToolboxStub.returns(false);
      this.getFlyoutStub.returns({autoClose: true});
>>>>>>> 0e22a798

      const viewMetrics = this.metricsManager.getViewMetrics();

      assertDimensionsMatch(viewMetrics, -SCROLL_X, -SCROLL_Y, 500, 500);
    });
<<<<<<< HEAD
    test('Get view metrics in workspace coordinates ', function() {
=======

    test('Get view metrics in workspace coordinates ', function () {
>>>>>>> 0e22a798
      const scale = 2;
      const getWorkspaceCoordinates = true;

      this.ws.scale = scale;
      this.toolboxMetricsStub.returns({});
      this.flyoutMetricsStub.returns({width: 0, height: 107, position: 0});
      this.svgMetricsStub.returns({width: 500, height: 500});
      this.getToolboxStub.returns(false);
      this.getFlyoutStub.returns(true);

<<<<<<< HEAD
      const viewMetrics =
          this.metricsManager.getViewMetrics(getWorkspaceCoordinates);
=======
      const viewMetrics = this.metricsManager.getViewMetrics(
        getWorkspaceCoordinates,
      );
>>>>>>> 0e22a798

      assertDimensionsMatch(
        viewMetrics,
        -SCROLL_X / scale,
        -SCROLL_Y / scale,
        500 / scale,
        393 / scale,
      );
    });
  });

<<<<<<< HEAD
  suite('getContentMetrics', function() {
    test('Empty in ws coordinates', function() {
=======
  suite('getContentMetrics', function () {
    test('Empty in ws coordinates', function () {
>>>>>>> 0e22a798
      const ws = makeMockWs(1, 0, 0, 0, 0);
      const metricsManager = new Blockly.MetricsManager(ws);
      const contentMetrics = metricsManager.getContentMetrics(true);
      assertDimensionsMatch(contentMetrics, 0, 0, 0, 0);
    });
<<<<<<< HEAD
    test('Empty zoom-in in ws coordinates', function() {
=======
    test('Empty zoom-in in ws coordinates', function () {
>>>>>>> 0e22a798
      const ws = makeMockWs(2, 0, 0, 0, 0);
      const metricsManager = new Blockly.MetricsManager(ws);
      const contentMetrics = metricsManager.getContentMetrics(true);
      assertDimensionsMatch(contentMetrics, 0, 0, 0, 0);
    });
<<<<<<< HEAD
    test('Empty zoom-out in ws coordinates', function() {
      const ws = makeMockWs(.5, 0, 0, 0, 0);
=======
    test('Empty zoom-out in ws coordinates', function () {
      const ws = makeMockWs(0.5, 0, 0, 0, 0);
>>>>>>> 0e22a798
      const metricsManager = new Blockly.MetricsManager(ws);
      const contentMetrics = metricsManager.getContentMetrics(true);
      assertDimensionsMatch(contentMetrics, 0, 0, 0, 0);
    });
<<<<<<< HEAD
    test('Non empty at origin ws coordinates', function() {
=======
    test('Non empty at origin ws coordinates', function () {
>>>>>>> 0e22a798
      const ws = makeMockWs(1, 0, 0, 100, 100);
      const metricsManager = new Blockly.MetricsManager(ws);
      const contentMetrics = metricsManager.getContentMetrics(true);
      assertDimensionsMatch(contentMetrics, 0, 0, 100, 100);
    });
<<<<<<< HEAD
    test('Non empty at origin zoom-in ws coordinates', function() {
=======
    test('Non empty at origin zoom-in ws coordinates', function () {
>>>>>>> 0e22a798
      const ws = makeMockWs(2, 0, 0, 100, 100);
      const metricsManager = new Blockly.MetricsManager(ws);
      const contentMetrics = metricsManager.getContentMetrics(true);
      assertDimensionsMatch(contentMetrics, 0, 0, 100, 100);
    });
<<<<<<< HEAD
    test('Non empty at origin zoom-out ws coordinates', function() {
      const ws = makeMockWs(.5, 0, 0, 100, 100);
=======
    test('Non empty at origin zoom-out ws coordinates', function () {
      const ws = makeMockWs(0.5, 0, 0, 100, 100);
>>>>>>> 0e22a798
      const metricsManager = new Blockly.MetricsManager(ws);
      const contentMetrics = metricsManager.getContentMetrics(true);
      assertDimensionsMatch(contentMetrics, 0, 0, 100, 100);
    });
<<<<<<< HEAD
    test('Non empty positive origin ws coordinates', function() {
=======
    test('Non empty positive origin ws coordinates', function () {
>>>>>>> 0e22a798
      const ws = makeMockWs(1, 10, 10, 100, 100);
      const metricsManager = new Blockly.MetricsManager(ws);
      const contentMetrics = metricsManager.getContentMetrics(true);
      assertDimensionsMatch(contentMetrics, 10, 10, 100, 100);
    });
<<<<<<< HEAD
    test('Non empty positive origin zoom-in ws coordinates', function() {
=======
    test('Non empty positive origin zoom-in ws coordinates', function () {
>>>>>>> 0e22a798
      const ws = makeMockWs(2, 10, 10, 100, 100);
      const metricsManager = new Blockly.MetricsManager(ws);
      const contentMetrics = metricsManager.getContentMetrics(true);
      // 1 ws unit = 2 pixels at this zoom level.
      assertDimensionsMatch(contentMetrics, 10, 10, 100, 100);
    });
<<<<<<< HEAD
    test('Non empty positive origin zoom-out ws coordinates', function() {
      const ws = makeMockWs(.5, 10, 10, 100, 100);
=======
    test('Non empty positive origin zoom-out ws coordinates', function () {
      const ws = makeMockWs(0.5, 10, 10, 100, 100);
>>>>>>> 0e22a798
      const metricsManager = new Blockly.MetricsManager(ws);
      const contentMetrics = metricsManager.getContentMetrics(true);
      // 1 ws unit = 0.5 pixels at this zoom level.
      assertDimensionsMatch(contentMetrics, 10, 10, 100, 100);
    });
<<<<<<< HEAD
    test('Non empty negative origin ws coordinates', function() {
=======
    test('Non empty negative origin ws coordinates', function () {
>>>>>>> 0e22a798
      const ws = makeMockWs(1, -10, -10, 100, 100);
      const metricsManager = new Blockly.MetricsManager(ws);
      const contentMetrics = metricsManager.getContentMetrics(true);
      // Pixel and ws units are the same at default zoom.
      assertDimensionsMatch(contentMetrics, -10, -10, 100, 100);
    });
<<<<<<< HEAD
    test('Non empty negative origin zoom-in ws coordinates', function() {
=======
    test('Non empty negative origin zoom-in ws coordinates', function () {
>>>>>>> 0e22a798
      const ws = makeMockWs(2, -10, -10, 100, 100);
      const metricsManager = new Blockly.MetricsManager(ws);
      const contentMetrics = metricsManager.getContentMetrics(true);
      assertDimensionsMatch(contentMetrics, -10, -10, 100, 100);
    });
<<<<<<< HEAD
    test('Non empty negative origin zoom-out ws coordinates', function() {
      const ws = makeMockWs(.5, -10, -10, 100, 100);
=======
    test('Non empty negative origin zoom-out ws coordinates', function () {
      const ws = makeMockWs(0.5, -10, -10, 100, 100);
>>>>>>> 0e22a798
      const metricsManager = new Blockly.MetricsManager(ws);
      const contentMetrics = metricsManager.getContentMetrics(true);
      assertDimensionsMatch(contentMetrics, -10, -10, 100, 100);
    });
<<<<<<< HEAD
    test('Empty in pixel coordinates', function() {
=======
    test('Empty in pixel coordinates', function () {
>>>>>>> 0e22a798
      const ws = makeMockWs(1, 0, 0, 0, 0);
      const metricsManager = new Blockly.MetricsManager(ws);
      const contentMetrics = metricsManager.getContentMetrics(false);
      assertDimensionsMatch(contentMetrics, 0, 0, 0, 0);
    });
<<<<<<< HEAD
    test('Empty zoom-in in pixel coordinates', function() {
=======
    test('Empty zoom-in in pixel coordinates', function () {
>>>>>>> 0e22a798
      const ws = makeMockWs(2, 0, 0, 0, 0);
      const metricsManager = new Blockly.MetricsManager(ws);
      const contentMetrics = metricsManager.getContentMetrics(false);
      assertDimensionsMatch(contentMetrics, 0, 0, 0, 0);
    });
<<<<<<< HEAD
    test('Empty zoom-out in pixel coordinates', function() {
      const ws = makeMockWs(.5, 0, 0, 0, 0);
=======
    test('Empty zoom-out in pixel coordinates', function () {
      const ws = makeMockWs(0.5, 0, 0, 0, 0);
>>>>>>> 0e22a798
      const metricsManager = new Blockly.MetricsManager(ws);
      const contentMetrics = metricsManager.getContentMetrics(false);
      assertDimensionsMatch(contentMetrics, 0, 0, 0, 0);
    });
<<<<<<< HEAD
    test('Non empty at origin pixel coordinates', function() {
=======
    test('Non empty at origin pixel coordinates', function () {
>>>>>>> 0e22a798
      const ws = makeMockWs(1, 0, 0, 100, 100);
      const metricsManager = new Blockly.MetricsManager(ws);
      const contentMetrics = metricsManager.getContentMetrics(false);
      // Pixel and ws units are the same at default zoom.
      assertDimensionsMatch(contentMetrics, 0, 0, 100, 100);
    });
<<<<<<< HEAD
    test('Non empty at origin zoom-in pixel coordinates', function() {
=======
    test('Non empty at origin zoom-in pixel coordinates', function () {
>>>>>>> 0e22a798
      const ws = makeMockWs(2, 0, 0, 100, 100);
      const metricsManager = new Blockly.MetricsManager(ws);
      const contentMetrics = metricsManager.getContentMetrics(false);
      // 1 ws unit = 2 pixels at this zoom level.
      assertDimensionsMatch(contentMetrics, 0, 0, 200, 200);
    });
<<<<<<< HEAD
    test('Non empty at origin zoom-out pixel coordinates', function() {
      const ws = makeMockWs(.5, 0, 0, 100, 100);
=======
    test('Non empty at origin zoom-out pixel coordinates', function () {
      const ws = makeMockWs(0.5, 0, 0, 100, 100);
>>>>>>> 0e22a798
      const metricsManager = new Blockly.MetricsManager(ws);
      const contentMetrics = metricsManager.getContentMetrics(false);
      // 1 ws unit = 0.5 pixels at this zoom level.
      assertDimensionsMatch(contentMetrics, 0, 0, 50, 50);
    });
<<<<<<< HEAD
    test('Non empty positive origin pixel coordinates', function() {
=======
    test('Non empty positive origin pixel coordinates', function () {
>>>>>>> 0e22a798
      const ws = makeMockWs(1, 10, 10, 100, 100);
      const metricsManager = new Blockly.MetricsManager(ws);
      const contentMetrics = metricsManager.getContentMetrics(false);
      // Pixel and ws units are the same at default zoom.
      assertDimensionsMatch(contentMetrics, 10, 10, 100, 100);
    });
<<<<<<< HEAD
    test('Non empty positive origin zoom-in pixel coordinates', function() {
=======
    test('Non empty positive origin zoom-in pixel coordinates', function () {
>>>>>>> 0e22a798
      const ws = makeMockWs(2, 10, 10, 100, 100);
      const metricsManager = new Blockly.MetricsManager(ws);
      const contentMetrics = metricsManager.getContentMetrics(false);
      // 1 ws unit = 2 pixels at this zoom level.
      assertDimensionsMatch(contentMetrics, 20, 20, 200, 200);
    });
<<<<<<< HEAD
    test('Non empty positive origin zoom-out pixel coordinates', function() {
      const ws = makeMockWs(.5, 10, 10, 100, 100);
=======
    test('Non empty positive origin zoom-out pixel coordinates', function () {
      const ws = makeMockWs(0.5, 10, 10, 100, 100);
>>>>>>> 0e22a798
      const metricsManager = new Blockly.MetricsManager(ws);
      const contentMetrics = metricsManager.getContentMetrics(false);
      // 1 ws unit = 0.5 pixels at this zoom level.
      assertDimensionsMatch(contentMetrics, 5, 5, 50, 50);
    });
<<<<<<< HEAD
    test('Non empty negative origin pixel coordinates', function() {
=======
    test('Non empty negative origin pixel coordinates', function () {
>>>>>>> 0e22a798
      const ws = makeMockWs(1, -10, -10, 100, 100);
      const metricsManager = new Blockly.MetricsManager(ws);
      const contentMetrics = metricsManager.getContentMetrics(false);
      // Pixel and ws units are the same at default zoom.
      assertDimensionsMatch(contentMetrics, -10, -10, 100, 100);
    });
<<<<<<< HEAD
    test('Non empty negative origin zoom-in pixel coordinates', function() {
=======
    test('Non empty negative origin zoom-in pixel coordinates', function () {
>>>>>>> 0e22a798
      const ws = makeMockWs(2, -10, -10, 100, 100);
      const metricsManager = new Blockly.MetricsManager(ws);
      const contentMetrics = metricsManager.getContentMetrics(false);
      // 1 ws unit = 2 pixels at this zoom level.
      assertDimensionsMatch(contentMetrics, -20, -20, 200, 200);
    });
<<<<<<< HEAD
    test('Non empty negative origin zoom-out pixel coordinates', function() {
      const ws = makeMockWs(.5, -10, -10, 100, 100);
=======
    test('Non empty negative origin zoom-out pixel coordinates', function () {
      const ws = makeMockWs(0.5, -10, -10, 100, 100);
>>>>>>> 0e22a798
      const metricsManager = new Blockly.MetricsManager(ws);
      const contentMetrics = metricsManager.getContentMetrics(false);
      // 1 ws unit = 0.5 pixels at this zoom level.
      assertDimensionsMatch(contentMetrics, -5, -5, 50, 50);
    });
  });

<<<<<<< HEAD
  suite('getScrollMetrics', function() {
    test('Empty workspace in ws coordinates', function() {
=======
  suite('getScrollMetrics', function () {
    test('Empty workspace in ws coordinates', function () {
>>>>>>> 0e22a798
      const ws = makeMockWs(1, 0, 0, 0, 0);
      const metricsManager = new Blockly.MetricsManager(ws);
      // The location of the viewport.
      const mockViewMetrics = {top: 0, left: 0, width: 200, height: 200};
      // The bounding box around the blocks on the screen.
      const mockContentMetrics = {top: 0, left: 0, width: 0, height: 0};

<<<<<<< HEAD
      const contentMetrics =
          metricsManager.getScrollMetrics(true, mockViewMetrics, mockContentMetrics);
=======
      const contentMetrics = metricsManager.getScrollMetrics(
        true,
        mockViewMetrics,
        mockContentMetrics,
      );
>>>>>>> 0e22a798

      // Should add half the view width to all sides.
      assertDimensionsMatch(contentMetrics, -200, -200, 400, 400);
    });
<<<<<<< HEAD
    test('Empty workspace zoom-in in ws coordinates', function() {
=======
    test('Empty workspace zoom-in in ws coordinates', function () {
>>>>>>> 0e22a798
      const ws = makeMockWs(2, 0, 0, 0, 0);
      const metricsManager = new Blockly.MetricsManager(ws);
      // The location of the viewport.
      const mockViewMetrics = {top: 0, left: 0, width: 200, height: 200};
      // The bounding box around the blocks on the screen.
      const mockContentMetrics = {top: 0, left: 0, width: 0, height: 0};

<<<<<<< HEAD
      const contentMetrics =
          metricsManager.getScrollMetrics(true, mockViewMetrics, mockContentMetrics);
=======
      const contentMetrics = metricsManager.getScrollMetrics(
        true,
        mockViewMetrics,
        mockContentMetrics,
      );
>>>>>>> 0e22a798

      // Should add half the view width to all sides.
      assertDimensionsMatch(contentMetrics, -100, -100, 200, 200);
    });
<<<<<<< HEAD
    test('Empty workspace zoom-out in ws coordinates', function() {
=======
    test('Empty workspace zoom-out in ws coordinates', function () {
>>>>>>> 0e22a798
      const ws = makeMockWs(0.5, 0, 0, 0, 0);
      const metricsManager = new Blockly.MetricsManager(ws);
      // The location of the viewport.
      const mockViewMetrics = {top: 0, left: 0, width: 200, height: 200};
      // The bounding box around the blocks on the screen.
      const mockContentMetrics = {top: 0, left: 0, width: 0, height: 0};

<<<<<<< HEAD
      const contentMetrics =
          metricsManager.getScrollMetrics(true, mockViewMetrics, mockContentMetrics);
=======
      const contentMetrics = metricsManager.getScrollMetrics(
        true,
        mockViewMetrics,
        mockContentMetrics,
      );
>>>>>>> 0e22a798

      // Should add half the view width to all sides.
      assertDimensionsMatch(contentMetrics, -400, -400, 800, 800);
    });
<<<<<<< HEAD
    test('Non empty workspace in ws coordinates', function() {
=======
    test('Non empty workspace in ws coordinates', function () {
>>>>>>> 0e22a798
      const ws = makeMockWs(1, 0, 0, 0, 0);
      const metricsManager = new Blockly.MetricsManager(ws);
      // The location of the viewport.
      const mockViewMetrics = {top: 0, left: 0, width: 200, height: 200};
      // The bounding box around the blocks on the screen.
      const mockContentMetrics = {top: 100, left: 100, width: 50, height: 50};

<<<<<<< HEAD
      const contentMetrics =
          metricsManager.getScrollMetrics(true, mockViewMetrics, mockContentMetrics);
=======
      const contentMetrics = metricsManager.getScrollMetrics(
        true,
        mockViewMetrics,
        mockContentMetrics,
      );
>>>>>>> 0e22a798

      // Should add half of the view width to all sides.
      assertDimensionsMatch(contentMetrics, -50, -50, 350, 350);
    });
<<<<<<< HEAD
    test('Non empty workspace zoom-in in ws coordinates', function() {
=======
    test('Non empty workspace zoom-in in ws coordinates', function () {
>>>>>>> 0e22a798
      const ws = makeMockWs(2, 0, 0, 0, 0);
      const metricsManager = new Blockly.MetricsManager(ws);
      // The location of the viewport.
      const mockViewMetrics = {top: 0, left: 0, width: 200, height: 200};
      // The bounding box around the blocks on the screen.
      const mockContentMetrics = {top: 100, left: 100, width: 50, height: 50};

<<<<<<< HEAD
      const contentMetrics =
          metricsManager.getScrollMetrics(true, mockViewMetrics, mockContentMetrics);
=======
      const contentMetrics = metricsManager.getScrollMetrics(
        true,
        mockViewMetrics,
        mockContentMetrics,
      );
>>>>>>> 0e22a798

      // Should add half of the view width to all sides.
      assertDimensionsMatch(contentMetrics, -25, -25, 175, 175);
    });
<<<<<<< HEAD
    test('Non empty workspace zoom-out in ws coordinates', function() {
=======
    test('Non empty workspace zoom-out in ws coordinates', function () {
>>>>>>> 0e22a798
      const ws = makeMockWs(0.5, 0, 0, 0, 0);
      const metricsManager = new Blockly.MetricsManager(ws);
      // The location of the viewport.
      const mockViewMetrics = {top: 0, left: 0, width: 200, height: 200};
      // The bounding box around the blocks on the screen.
      const mockContentMetrics = {top: 100, left: 100, width: 50, height: 50};

<<<<<<< HEAD
      const contentMetrics =
          metricsManager.getScrollMetrics(true, mockViewMetrics, mockContentMetrics);
=======
      const contentMetrics = metricsManager.getScrollMetrics(
        true,
        mockViewMetrics,
        mockContentMetrics,
      );
>>>>>>> 0e22a798

      // Should add half of the view width to all sides.
      assertDimensionsMatch(contentMetrics, -100, -100, 700, 700);
    });
<<<<<<< HEAD
    test('Empty workspace in pixel coordinates', function() {
=======
    test('Empty workspace in pixel coordinates', function () {
>>>>>>> 0e22a798
      const ws = makeMockWs(1, 0, 0, 0, 0);
      const metricsManager = new Blockly.MetricsManager(ws);
      // The location of the viewport.
      const mockViewMetrics = {top: 0, left: 0, width: 200, height: 200};
      // The bounding box around the blocks on the screen.
      const mockContentMetrics = {top: 0, left: 0, width: 0, height: 0};

<<<<<<< HEAD
      const contentMetrics =
          metricsManager.getScrollMetrics(false, mockViewMetrics, mockContentMetrics);
=======
      const contentMetrics = metricsManager.getScrollMetrics(
        false,
        mockViewMetrics,
        mockContentMetrics,
      );
>>>>>>> 0e22a798

      // Should add half the view width to all sides.
      assertDimensionsMatch(contentMetrics, -200, -200, 400, 400);
    });
<<<<<<< HEAD
    test('Empty workspace zoom-in in pixel coordinates', function() {
=======
    test('Empty workspace zoom-in in pixel coordinates', function () {
>>>>>>> 0e22a798
      const ws = makeMockWs(2, 0, 0, 0, 0);
      const metricsManager = new Blockly.MetricsManager(ws);
      // The location of the viewport.
      const mockViewMetrics = {top: 0, left: 0, width: 200, height: 200};
      // The bounding box around the blocks on the screen.
      const mockContentMetrics = {top: 0, left: 0, width: 0, height: 0};

<<<<<<< HEAD
      const contentMetrics =
          metricsManager.getScrollMetrics(false, mockViewMetrics, mockContentMetrics);
=======
      const contentMetrics = metricsManager.getScrollMetrics(
        false,
        mockViewMetrics,
        mockContentMetrics,
      );
>>>>>>> 0e22a798

      // Should add half the view width to all sides.
      assertDimensionsMatch(contentMetrics, -200, -200, 400, 400);
    });
<<<<<<< HEAD
    test('Empty workspace zoom-out in pixel coordinates', function() {
=======
    test('Empty workspace zoom-out in pixel coordinates', function () {
>>>>>>> 0e22a798
      const ws = makeMockWs(0.5, 0, 0, 0, 0);
      const metricsManager = new Blockly.MetricsManager(ws);
      // The location of the viewport.
      const mockViewMetrics = {top: 0, left: 0, width: 200, height: 200};
      // The bounding box around the blocks on the screen.
      const mockContentMetrics = {top: 0, left: 0, width: 0, height: 0};

<<<<<<< HEAD
      const contentMetrics =
          metricsManager.getScrollMetrics(false, mockViewMetrics, mockContentMetrics);
=======
      const contentMetrics = metricsManager.getScrollMetrics(
        false,
        mockViewMetrics,
        mockContentMetrics,
      );
>>>>>>> 0e22a798

      // Should add half the view width to all sides.
      assertDimensionsMatch(contentMetrics, -200, -200, 400, 400);
    });
<<<<<<< HEAD
    test('Non empty workspace in pixel coordinates', function() {
=======
    test('Non empty workspace in pixel coordinates', function () {
>>>>>>> 0e22a798
      const ws = makeMockWs(1, 0, 0, 0, 0);
      const metricsManager = new Blockly.MetricsManager(ws);
      // The location of the viewport.
      const mockViewMetrics = {top: 0, left: 0, width: 200, height: 200};
      // The bounding box around the blocks on the screen.
      const mockContentMetrics = {top: 100, left: 100, width: 50, height: 50};

<<<<<<< HEAD
      const contentMetrics =
          metricsManager.getScrollMetrics(false, mockViewMetrics, mockContentMetrics);
=======
      const contentMetrics = metricsManager.getScrollMetrics(
        false,
        mockViewMetrics,
        mockContentMetrics,
      );
>>>>>>> 0e22a798

      // Should add half of the view width to all sides.
      assertDimensionsMatch(contentMetrics, -50, -50, 350, 350);
    });
<<<<<<< HEAD
    test('Non empty workspace zoom-in in pixel coordinates', function() {
=======
    test('Non empty workspace zoom-in in pixel coordinates', function () {
>>>>>>> 0e22a798
      const ws = makeMockWs(2, 0, 0, 0, 0);
      const metricsManager = new Blockly.MetricsManager(ws);
      // The location of the viewport.
      const mockViewMetrics = {top: 0, left: 0, width: 200, height: 200};
      // The bounding box around the blocks on the screen.
      const mockContentMetrics = {top: 100, left: 100, width: 50, height: 50};

<<<<<<< HEAD
      const contentMetrics =
          metricsManager.getScrollMetrics(false, mockViewMetrics, mockContentMetrics);
=======
      const contentMetrics = metricsManager.getScrollMetrics(
        false,
        mockViewMetrics,
        mockContentMetrics,
      );
>>>>>>> 0e22a798

      // Should add half of the view width to all sides.
      assertDimensionsMatch(contentMetrics, -50, -50, 350, 350);
    });
<<<<<<< HEAD
    test('Non empty workspace zoom-out in pixel coordinates', function() {
=======
    test('Non empty workspace zoom-out in pixel coordinates', function () {
>>>>>>> 0e22a798
      const ws = makeMockWs(0.5, 0, 0, 0, 0);
      const metricsManager = new Blockly.MetricsManager(ws);
      // The location of the viewport.
      const mockViewMetrics = {top: 0, left: 0, width: 200, height: 200};
      // The bounding box around the blocks on the screen.
      const mockContentMetrics = {top: 100, left: 100, width: 50, height: 50};

<<<<<<< HEAD
      const contentMetrics =
          metricsManager.getScrollMetrics(false, mockViewMetrics, mockContentMetrics);
=======
      const contentMetrics = metricsManager.getScrollMetrics(
        false,
        mockViewMetrics,
        mockContentMetrics,
      );
>>>>>>> 0e22a798

      // Should add half of the view width to all sides.
      assertDimensionsMatch(contentMetrics, -50, -50, 350, 350);
    });
  });
});<|MERGE_RESOLUTION|>--- conflicted
+++ resolved
@@ -4,21 +4,12 @@
  * SPDX-License-Identifier: Apache-2.0
  */
 
-<<<<<<< HEAD
-goog.module('Blockly.test.metrics');
-
-const {sharedTestSetup, sharedTestTeardown} = goog.require('Blockly.test.helpers.setupTeardown');
-
-
-suite('Metrics', function() {
-=======
 import {
   sharedTestSetup,
   sharedTestTeardown,
 } from './test_helpers/setup_teardown.js';
 
 suite('Metrics', function () {
->>>>>>> 0e22a798
   const SCROLL_X = 10;
   const SCROLL_Y = 10;
   function assertDimensionsMatch(toCheck, left, top, width, height) {
@@ -40,17 +31,12 @@
       scale: scale,
       scrollX: SCROLL_X,
       scrollY: SCROLL_Y,
-<<<<<<< HEAD
-      isMovableHorizontally: function() {return true;},
-      isMovableVertically: function() {return true;},
-=======
       isMovableHorizontally: function () {
         return true;
       },
       isMovableVertically: function () {
         return true;
       },
->>>>>>> 0e22a798
     };
   }
 
@@ -279,27 +265,19 @@
       assertDimensionsMatch(viewMetrics, -SCROLL_X, -SCROLL_Y, 500, 500);
     });
 
-<<<<<<< HEAD
-      const viewMetrics = this.metricsManager.getViewMetrics();
-=======
     test('top autoclosing flyouts have no offset', function () {
       this.toolboxMetricsStub.returns({width: 0, height: 50, position: 0});
       this.flyoutMetricsStub.returns({width: 0, height: 100, position: 0});
       this.svgMetricsStub.returns({width: 500, height: 500});
       this.getToolboxStub.returns(false);
       this.getFlyoutStub.returns({autoClose: true});
->>>>>>> 0e22a798
 
       const viewMetrics = this.metricsManager.getViewMetrics();
 
       assertDimensionsMatch(viewMetrics, -SCROLL_X, -SCROLL_Y, 500, 500);
     });
-<<<<<<< HEAD
-    test('Get view metrics in workspace coordinates ', function() {
-=======
 
     test('Get view metrics in workspace coordinates ', function () {
->>>>>>> 0e22a798
       const scale = 2;
       const getWorkspaceCoordinates = true;
 
@@ -310,14 +288,9 @@
       this.getToolboxStub.returns(false);
       this.getFlyoutStub.returns(true);
 
-<<<<<<< HEAD
-      const viewMetrics =
-          this.metricsManager.getViewMetrics(getWorkspaceCoordinates);
-=======
       const viewMetrics = this.metricsManager.getViewMetrics(
         getWorkspaceCoordinates,
       );
->>>>>>> 0e22a798
 
       assertDimensionsMatch(
         viewMetrics,
@@ -329,263 +302,158 @@
     });
   });
 
-<<<<<<< HEAD
-  suite('getContentMetrics', function() {
-    test('Empty in ws coordinates', function() {
-=======
   suite('getContentMetrics', function () {
     test('Empty in ws coordinates', function () {
->>>>>>> 0e22a798
       const ws = makeMockWs(1, 0, 0, 0, 0);
       const metricsManager = new Blockly.MetricsManager(ws);
       const contentMetrics = metricsManager.getContentMetrics(true);
       assertDimensionsMatch(contentMetrics, 0, 0, 0, 0);
     });
-<<<<<<< HEAD
-    test('Empty zoom-in in ws coordinates', function() {
-=======
     test('Empty zoom-in in ws coordinates', function () {
->>>>>>> 0e22a798
       const ws = makeMockWs(2, 0, 0, 0, 0);
       const metricsManager = new Blockly.MetricsManager(ws);
       const contentMetrics = metricsManager.getContentMetrics(true);
       assertDimensionsMatch(contentMetrics, 0, 0, 0, 0);
     });
-<<<<<<< HEAD
-    test('Empty zoom-out in ws coordinates', function() {
-      const ws = makeMockWs(.5, 0, 0, 0, 0);
-=======
     test('Empty zoom-out in ws coordinates', function () {
       const ws = makeMockWs(0.5, 0, 0, 0, 0);
->>>>>>> 0e22a798
       const metricsManager = new Blockly.MetricsManager(ws);
       const contentMetrics = metricsManager.getContentMetrics(true);
       assertDimensionsMatch(contentMetrics, 0, 0, 0, 0);
     });
-<<<<<<< HEAD
-    test('Non empty at origin ws coordinates', function() {
-=======
     test('Non empty at origin ws coordinates', function () {
->>>>>>> 0e22a798
       const ws = makeMockWs(1, 0, 0, 100, 100);
       const metricsManager = new Blockly.MetricsManager(ws);
       const contentMetrics = metricsManager.getContentMetrics(true);
       assertDimensionsMatch(contentMetrics, 0, 0, 100, 100);
     });
-<<<<<<< HEAD
-    test('Non empty at origin zoom-in ws coordinates', function() {
-=======
     test('Non empty at origin zoom-in ws coordinates', function () {
->>>>>>> 0e22a798
       const ws = makeMockWs(2, 0, 0, 100, 100);
       const metricsManager = new Blockly.MetricsManager(ws);
       const contentMetrics = metricsManager.getContentMetrics(true);
       assertDimensionsMatch(contentMetrics, 0, 0, 100, 100);
     });
-<<<<<<< HEAD
-    test('Non empty at origin zoom-out ws coordinates', function() {
-      const ws = makeMockWs(.5, 0, 0, 100, 100);
-=======
     test('Non empty at origin zoom-out ws coordinates', function () {
       const ws = makeMockWs(0.5, 0, 0, 100, 100);
->>>>>>> 0e22a798
       const metricsManager = new Blockly.MetricsManager(ws);
       const contentMetrics = metricsManager.getContentMetrics(true);
       assertDimensionsMatch(contentMetrics, 0, 0, 100, 100);
     });
-<<<<<<< HEAD
-    test('Non empty positive origin ws coordinates', function() {
-=======
     test('Non empty positive origin ws coordinates', function () {
->>>>>>> 0e22a798
       const ws = makeMockWs(1, 10, 10, 100, 100);
       const metricsManager = new Blockly.MetricsManager(ws);
       const contentMetrics = metricsManager.getContentMetrics(true);
       assertDimensionsMatch(contentMetrics, 10, 10, 100, 100);
     });
-<<<<<<< HEAD
-    test('Non empty positive origin zoom-in ws coordinates', function() {
-=======
     test('Non empty positive origin zoom-in ws coordinates', function () {
->>>>>>> 0e22a798
       const ws = makeMockWs(2, 10, 10, 100, 100);
       const metricsManager = new Blockly.MetricsManager(ws);
       const contentMetrics = metricsManager.getContentMetrics(true);
       // 1 ws unit = 2 pixels at this zoom level.
       assertDimensionsMatch(contentMetrics, 10, 10, 100, 100);
     });
-<<<<<<< HEAD
-    test('Non empty positive origin zoom-out ws coordinates', function() {
-      const ws = makeMockWs(.5, 10, 10, 100, 100);
-=======
     test('Non empty positive origin zoom-out ws coordinates', function () {
       const ws = makeMockWs(0.5, 10, 10, 100, 100);
->>>>>>> 0e22a798
       const metricsManager = new Blockly.MetricsManager(ws);
       const contentMetrics = metricsManager.getContentMetrics(true);
       // 1 ws unit = 0.5 pixels at this zoom level.
       assertDimensionsMatch(contentMetrics, 10, 10, 100, 100);
     });
-<<<<<<< HEAD
-    test('Non empty negative origin ws coordinates', function() {
-=======
     test('Non empty negative origin ws coordinates', function () {
->>>>>>> 0e22a798
       const ws = makeMockWs(1, -10, -10, 100, 100);
       const metricsManager = new Blockly.MetricsManager(ws);
       const contentMetrics = metricsManager.getContentMetrics(true);
       // Pixel and ws units are the same at default zoom.
       assertDimensionsMatch(contentMetrics, -10, -10, 100, 100);
     });
-<<<<<<< HEAD
-    test('Non empty negative origin zoom-in ws coordinates', function() {
-=======
     test('Non empty negative origin zoom-in ws coordinates', function () {
->>>>>>> 0e22a798
       const ws = makeMockWs(2, -10, -10, 100, 100);
       const metricsManager = new Blockly.MetricsManager(ws);
       const contentMetrics = metricsManager.getContentMetrics(true);
       assertDimensionsMatch(contentMetrics, -10, -10, 100, 100);
     });
-<<<<<<< HEAD
-    test('Non empty negative origin zoom-out ws coordinates', function() {
-      const ws = makeMockWs(.5, -10, -10, 100, 100);
-=======
     test('Non empty negative origin zoom-out ws coordinates', function () {
       const ws = makeMockWs(0.5, -10, -10, 100, 100);
->>>>>>> 0e22a798
       const metricsManager = new Blockly.MetricsManager(ws);
       const contentMetrics = metricsManager.getContentMetrics(true);
       assertDimensionsMatch(contentMetrics, -10, -10, 100, 100);
     });
-<<<<<<< HEAD
-    test('Empty in pixel coordinates', function() {
-=======
     test('Empty in pixel coordinates', function () {
->>>>>>> 0e22a798
       const ws = makeMockWs(1, 0, 0, 0, 0);
       const metricsManager = new Blockly.MetricsManager(ws);
       const contentMetrics = metricsManager.getContentMetrics(false);
       assertDimensionsMatch(contentMetrics, 0, 0, 0, 0);
     });
-<<<<<<< HEAD
-    test('Empty zoom-in in pixel coordinates', function() {
-=======
     test('Empty zoom-in in pixel coordinates', function () {
->>>>>>> 0e22a798
       const ws = makeMockWs(2, 0, 0, 0, 0);
       const metricsManager = new Blockly.MetricsManager(ws);
       const contentMetrics = metricsManager.getContentMetrics(false);
       assertDimensionsMatch(contentMetrics, 0, 0, 0, 0);
     });
-<<<<<<< HEAD
-    test('Empty zoom-out in pixel coordinates', function() {
-      const ws = makeMockWs(.5, 0, 0, 0, 0);
-=======
     test('Empty zoom-out in pixel coordinates', function () {
       const ws = makeMockWs(0.5, 0, 0, 0, 0);
->>>>>>> 0e22a798
       const metricsManager = new Blockly.MetricsManager(ws);
       const contentMetrics = metricsManager.getContentMetrics(false);
       assertDimensionsMatch(contentMetrics, 0, 0, 0, 0);
     });
-<<<<<<< HEAD
-    test('Non empty at origin pixel coordinates', function() {
-=======
     test('Non empty at origin pixel coordinates', function () {
->>>>>>> 0e22a798
       const ws = makeMockWs(1, 0, 0, 100, 100);
       const metricsManager = new Blockly.MetricsManager(ws);
       const contentMetrics = metricsManager.getContentMetrics(false);
       // Pixel and ws units are the same at default zoom.
       assertDimensionsMatch(contentMetrics, 0, 0, 100, 100);
     });
-<<<<<<< HEAD
-    test('Non empty at origin zoom-in pixel coordinates', function() {
-=======
     test('Non empty at origin zoom-in pixel coordinates', function () {
->>>>>>> 0e22a798
       const ws = makeMockWs(2, 0, 0, 100, 100);
       const metricsManager = new Blockly.MetricsManager(ws);
       const contentMetrics = metricsManager.getContentMetrics(false);
       // 1 ws unit = 2 pixels at this zoom level.
       assertDimensionsMatch(contentMetrics, 0, 0, 200, 200);
     });
-<<<<<<< HEAD
-    test('Non empty at origin zoom-out pixel coordinates', function() {
-      const ws = makeMockWs(.5, 0, 0, 100, 100);
-=======
     test('Non empty at origin zoom-out pixel coordinates', function () {
       const ws = makeMockWs(0.5, 0, 0, 100, 100);
->>>>>>> 0e22a798
       const metricsManager = new Blockly.MetricsManager(ws);
       const contentMetrics = metricsManager.getContentMetrics(false);
       // 1 ws unit = 0.5 pixels at this zoom level.
       assertDimensionsMatch(contentMetrics, 0, 0, 50, 50);
     });
-<<<<<<< HEAD
-    test('Non empty positive origin pixel coordinates', function() {
-=======
     test('Non empty positive origin pixel coordinates', function () {
->>>>>>> 0e22a798
       const ws = makeMockWs(1, 10, 10, 100, 100);
       const metricsManager = new Blockly.MetricsManager(ws);
       const contentMetrics = metricsManager.getContentMetrics(false);
       // Pixel and ws units are the same at default zoom.
       assertDimensionsMatch(contentMetrics, 10, 10, 100, 100);
     });
-<<<<<<< HEAD
-    test('Non empty positive origin zoom-in pixel coordinates', function() {
-=======
     test('Non empty positive origin zoom-in pixel coordinates', function () {
->>>>>>> 0e22a798
       const ws = makeMockWs(2, 10, 10, 100, 100);
       const metricsManager = new Blockly.MetricsManager(ws);
       const contentMetrics = metricsManager.getContentMetrics(false);
       // 1 ws unit = 2 pixels at this zoom level.
       assertDimensionsMatch(contentMetrics, 20, 20, 200, 200);
     });
-<<<<<<< HEAD
-    test('Non empty positive origin zoom-out pixel coordinates', function() {
-      const ws = makeMockWs(.5, 10, 10, 100, 100);
-=======
     test('Non empty positive origin zoom-out pixel coordinates', function () {
       const ws = makeMockWs(0.5, 10, 10, 100, 100);
->>>>>>> 0e22a798
       const metricsManager = new Blockly.MetricsManager(ws);
       const contentMetrics = metricsManager.getContentMetrics(false);
       // 1 ws unit = 0.5 pixels at this zoom level.
       assertDimensionsMatch(contentMetrics, 5, 5, 50, 50);
     });
-<<<<<<< HEAD
-    test('Non empty negative origin pixel coordinates', function() {
-=======
     test('Non empty negative origin pixel coordinates', function () {
->>>>>>> 0e22a798
       const ws = makeMockWs(1, -10, -10, 100, 100);
       const metricsManager = new Blockly.MetricsManager(ws);
       const contentMetrics = metricsManager.getContentMetrics(false);
       // Pixel and ws units are the same at default zoom.
       assertDimensionsMatch(contentMetrics, -10, -10, 100, 100);
     });
-<<<<<<< HEAD
-    test('Non empty negative origin zoom-in pixel coordinates', function() {
-=======
     test('Non empty negative origin zoom-in pixel coordinates', function () {
->>>>>>> 0e22a798
       const ws = makeMockWs(2, -10, -10, 100, 100);
       const metricsManager = new Blockly.MetricsManager(ws);
       const contentMetrics = metricsManager.getContentMetrics(false);
       // 1 ws unit = 2 pixels at this zoom level.
       assertDimensionsMatch(contentMetrics, -20, -20, 200, 200);
     });
-<<<<<<< HEAD
-    test('Non empty negative origin zoom-out pixel coordinates', function() {
-      const ws = makeMockWs(.5, -10, -10, 100, 100);
-=======
     test('Non empty negative origin zoom-out pixel coordinates', function () {
       const ws = makeMockWs(0.5, -10, -10, 100, 100);
->>>>>>> 0e22a798
       const metricsManager = new Blockly.MetricsManager(ws);
       const contentMetrics = metricsManager.getContentMetrics(false);
       // 1 ws unit = 0.5 pixels at this zoom level.
@@ -593,13 +461,8 @@
     });
   });
 
-<<<<<<< HEAD
-  suite('getScrollMetrics', function() {
-    test('Empty workspace in ws coordinates', function() {
-=======
   suite('getScrollMetrics', function () {
     test('Empty workspace in ws coordinates', function () {
->>>>>>> 0e22a798
       const ws = makeMockWs(1, 0, 0, 0, 0);
       const metricsManager = new Blockly.MetricsManager(ws);
       // The location of the viewport.
@@ -607,25 +470,16 @@
       // The bounding box around the blocks on the screen.
       const mockContentMetrics = {top: 0, left: 0, width: 0, height: 0};
 
-<<<<<<< HEAD
-      const contentMetrics =
-          metricsManager.getScrollMetrics(true, mockViewMetrics, mockContentMetrics);
-=======
       const contentMetrics = metricsManager.getScrollMetrics(
         true,
         mockViewMetrics,
         mockContentMetrics,
       );
->>>>>>> 0e22a798
 
       // Should add half the view width to all sides.
       assertDimensionsMatch(contentMetrics, -200, -200, 400, 400);
     });
-<<<<<<< HEAD
-    test('Empty workspace zoom-in in ws coordinates', function() {
-=======
     test('Empty workspace zoom-in in ws coordinates', function () {
->>>>>>> 0e22a798
       const ws = makeMockWs(2, 0, 0, 0, 0);
       const metricsManager = new Blockly.MetricsManager(ws);
       // The location of the viewport.
@@ -633,25 +487,16 @@
       // The bounding box around the blocks on the screen.
       const mockContentMetrics = {top: 0, left: 0, width: 0, height: 0};
 
-<<<<<<< HEAD
-      const contentMetrics =
-          metricsManager.getScrollMetrics(true, mockViewMetrics, mockContentMetrics);
-=======
       const contentMetrics = metricsManager.getScrollMetrics(
         true,
         mockViewMetrics,
         mockContentMetrics,
       );
->>>>>>> 0e22a798
 
       // Should add half the view width to all sides.
       assertDimensionsMatch(contentMetrics, -100, -100, 200, 200);
     });
-<<<<<<< HEAD
-    test('Empty workspace zoom-out in ws coordinates', function() {
-=======
     test('Empty workspace zoom-out in ws coordinates', function () {
->>>>>>> 0e22a798
       const ws = makeMockWs(0.5, 0, 0, 0, 0);
       const metricsManager = new Blockly.MetricsManager(ws);
       // The location of the viewport.
@@ -659,25 +504,16 @@
       // The bounding box around the blocks on the screen.
       const mockContentMetrics = {top: 0, left: 0, width: 0, height: 0};
 
-<<<<<<< HEAD
-      const contentMetrics =
-          metricsManager.getScrollMetrics(true, mockViewMetrics, mockContentMetrics);
-=======
       const contentMetrics = metricsManager.getScrollMetrics(
         true,
         mockViewMetrics,
         mockContentMetrics,
       );
->>>>>>> 0e22a798
 
       // Should add half the view width to all sides.
       assertDimensionsMatch(contentMetrics, -400, -400, 800, 800);
     });
-<<<<<<< HEAD
-    test('Non empty workspace in ws coordinates', function() {
-=======
     test('Non empty workspace in ws coordinates', function () {
->>>>>>> 0e22a798
       const ws = makeMockWs(1, 0, 0, 0, 0);
       const metricsManager = new Blockly.MetricsManager(ws);
       // The location of the viewport.
@@ -685,25 +521,16 @@
       // The bounding box around the blocks on the screen.
       const mockContentMetrics = {top: 100, left: 100, width: 50, height: 50};
 
-<<<<<<< HEAD
-      const contentMetrics =
-          metricsManager.getScrollMetrics(true, mockViewMetrics, mockContentMetrics);
-=======
       const contentMetrics = metricsManager.getScrollMetrics(
         true,
         mockViewMetrics,
         mockContentMetrics,
       );
->>>>>>> 0e22a798
 
       // Should add half of the view width to all sides.
       assertDimensionsMatch(contentMetrics, -50, -50, 350, 350);
     });
-<<<<<<< HEAD
-    test('Non empty workspace zoom-in in ws coordinates', function() {
-=======
     test('Non empty workspace zoom-in in ws coordinates', function () {
->>>>>>> 0e22a798
       const ws = makeMockWs(2, 0, 0, 0, 0);
       const metricsManager = new Blockly.MetricsManager(ws);
       // The location of the viewport.
@@ -711,25 +538,16 @@
       // The bounding box around the blocks on the screen.
       const mockContentMetrics = {top: 100, left: 100, width: 50, height: 50};
 
-<<<<<<< HEAD
-      const contentMetrics =
-          metricsManager.getScrollMetrics(true, mockViewMetrics, mockContentMetrics);
-=======
       const contentMetrics = metricsManager.getScrollMetrics(
         true,
         mockViewMetrics,
         mockContentMetrics,
       );
->>>>>>> 0e22a798
 
       // Should add half of the view width to all sides.
       assertDimensionsMatch(contentMetrics, -25, -25, 175, 175);
     });
-<<<<<<< HEAD
-    test('Non empty workspace zoom-out in ws coordinates', function() {
-=======
     test('Non empty workspace zoom-out in ws coordinates', function () {
->>>>>>> 0e22a798
       const ws = makeMockWs(0.5, 0, 0, 0, 0);
       const metricsManager = new Blockly.MetricsManager(ws);
       // The location of the viewport.
@@ -737,25 +555,16 @@
       // The bounding box around the blocks on the screen.
       const mockContentMetrics = {top: 100, left: 100, width: 50, height: 50};
 
-<<<<<<< HEAD
-      const contentMetrics =
-          metricsManager.getScrollMetrics(true, mockViewMetrics, mockContentMetrics);
-=======
       const contentMetrics = metricsManager.getScrollMetrics(
         true,
         mockViewMetrics,
         mockContentMetrics,
       );
->>>>>>> 0e22a798
 
       // Should add half of the view width to all sides.
       assertDimensionsMatch(contentMetrics, -100, -100, 700, 700);
     });
-<<<<<<< HEAD
-    test('Empty workspace in pixel coordinates', function() {
-=======
     test('Empty workspace in pixel coordinates', function () {
->>>>>>> 0e22a798
       const ws = makeMockWs(1, 0, 0, 0, 0);
       const metricsManager = new Blockly.MetricsManager(ws);
       // The location of the viewport.
@@ -763,25 +572,16 @@
       // The bounding box around the blocks on the screen.
       const mockContentMetrics = {top: 0, left: 0, width: 0, height: 0};
 
-<<<<<<< HEAD
-      const contentMetrics =
-          metricsManager.getScrollMetrics(false, mockViewMetrics, mockContentMetrics);
-=======
       const contentMetrics = metricsManager.getScrollMetrics(
         false,
         mockViewMetrics,
         mockContentMetrics,
       );
->>>>>>> 0e22a798
 
       // Should add half the view width to all sides.
       assertDimensionsMatch(contentMetrics, -200, -200, 400, 400);
     });
-<<<<<<< HEAD
-    test('Empty workspace zoom-in in pixel coordinates', function() {
-=======
     test('Empty workspace zoom-in in pixel coordinates', function () {
->>>>>>> 0e22a798
       const ws = makeMockWs(2, 0, 0, 0, 0);
       const metricsManager = new Blockly.MetricsManager(ws);
       // The location of the viewport.
@@ -789,25 +589,16 @@
       // The bounding box around the blocks on the screen.
       const mockContentMetrics = {top: 0, left: 0, width: 0, height: 0};
 
-<<<<<<< HEAD
-      const contentMetrics =
-          metricsManager.getScrollMetrics(false, mockViewMetrics, mockContentMetrics);
-=======
       const contentMetrics = metricsManager.getScrollMetrics(
         false,
         mockViewMetrics,
         mockContentMetrics,
       );
->>>>>>> 0e22a798
 
       // Should add half the view width to all sides.
       assertDimensionsMatch(contentMetrics, -200, -200, 400, 400);
     });
-<<<<<<< HEAD
-    test('Empty workspace zoom-out in pixel coordinates', function() {
-=======
     test('Empty workspace zoom-out in pixel coordinates', function () {
->>>>>>> 0e22a798
       const ws = makeMockWs(0.5, 0, 0, 0, 0);
       const metricsManager = new Blockly.MetricsManager(ws);
       // The location of the viewport.
@@ -815,25 +606,16 @@
       // The bounding box around the blocks on the screen.
       const mockContentMetrics = {top: 0, left: 0, width: 0, height: 0};
 
-<<<<<<< HEAD
-      const contentMetrics =
-          metricsManager.getScrollMetrics(false, mockViewMetrics, mockContentMetrics);
-=======
       const contentMetrics = metricsManager.getScrollMetrics(
         false,
         mockViewMetrics,
         mockContentMetrics,
       );
->>>>>>> 0e22a798
 
       // Should add half the view width to all sides.
       assertDimensionsMatch(contentMetrics, -200, -200, 400, 400);
     });
-<<<<<<< HEAD
-    test('Non empty workspace in pixel coordinates', function() {
-=======
     test('Non empty workspace in pixel coordinates', function () {
->>>>>>> 0e22a798
       const ws = makeMockWs(1, 0, 0, 0, 0);
       const metricsManager = new Blockly.MetricsManager(ws);
       // The location of the viewport.
@@ -841,25 +623,16 @@
       // The bounding box around the blocks on the screen.
       const mockContentMetrics = {top: 100, left: 100, width: 50, height: 50};
 
-<<<<<<< HEAD
-      const contentMetrics =
-          metricsManager.getScrollMetrics(false, mockViewMetrics, mockContentMetrics);
-=======
       const contentMetrics = metricsManager.getScrollMetrics(
         false,
         mockViewMetrics,
         mockContentMetrics,
       );
->>>>>>> 0e22a798
 
       // Should add half of the view width to all sides.
       assertDimensionsMatch(contentMetrics, -50, -50, 350, 350);
     });
-<<<<<<< HEAD
-    test('Non empty workspace zoom-in in pixel coordinates', function() {
-=======
     test('Non empty workspace zoom-in in pixel coordinates', function () {
->>>>>>> 0e22a798
       const ws = makeMockWs(2, 0, 0, 0, 0);
       const metricsManager = new Blockly.MetricsManager(ws);
       // The location of the viewport.
@@ -867,25 +640,16 @@
       // The bounding box around the blocks on the screen.
       const mockContentMetrics = {top: 100, left: 100, width: 50, height: 50};
 
-<<<<<<< HEAD
-      const contentMetrics =
-          metricsManager.getScrollMetrics(false, mockViewMetrics, mockContentMetrics);
-=======
       const contentMetrics = metricsManager.getScrollMetrics(
         false,
         mockViewMetrics,
         mockContentMetrics,
       );
->>>>>>> 0e22a798
 
       // Should add half of the view width to all sides.
       assertDimensionsMatch(contentMetrics, -50, -50, 350, 350);
     });
-<<<<<<< HEAD
-    test('Non empty workspace zoom-out in pixel coordinates', function() {
-=======
     test('Non empty workspace zoom-out in pixel coordinates', function () {
->>>>>>> 0e22a798
       const ws = makeMockWs(0.5, 0, 0, 0, 0);
       const metricsManager = new Blockly.MetricsManager(ws);
       // The location of the viewport.
@@ -893,16 +657,11 @@
       // The bounding box around the blocks on the screen.
       const mockContentMetrics = {top: 100, left: 100, width: 50, height: 50};
 
-<<<<<<< HEAD
-      const contentMetrics =
-          metricsManager.getScrollMetrics(false, mockViewMetrics, mockContentMetrics);
-=======
       const contentMetrics = metricsManager.getScrollMetrics(
         false,
         mockViewMetrics,
         mockContentMetrics,
       );
->>>>>>> 0e22a798
 
       // Should add half of the view width to all sides.
       assertDimensionsMatch(contentMetrics, -50, -50, 350, 350);
