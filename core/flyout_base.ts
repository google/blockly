/**
 * @license
 * Copyright 2011 Google LLC
 * SPDX-License-Identifier: Apache-2.0
 */

/**
 * Flyout tray containing blocks which may be created.
 *
 * @class
 */
// Former goog.module ID: Blockly.Flyout

import type {Abstract as AbstractEvent} from './events/events_abstract.js';
import type {Block} from './block.js';
import {BlockSvg} from './block_svg.js';
import * as browserEvents from './browser_events.js';
import * as common from './common.js';
import {ComponentManager} from './component_manager.js';
import {DeleteArea} from './delete_area.js';
import * as eventUtils from './events/utils.js';
import {FlyoutButton} from './flyout_button.js';
import {FlyoutMetricsManager} from './flyout_metrics_manager.js';
import type {IFlyout} from './interfaces/i_flyout.js';
import {MANUALLY_DISABLED} from './constants.js';
import type {Options} from './options.js';
import {ScrollbarPair} from './scrollbar_pair.js';
import * as blocks from './serialization/blocks.js';
import * as Tooltip from './tooltip.js';
import {Coordinate} from './utils/coordinate.js';
import * as dom from './utils/dom.js';
import * as idGenerator from './utils/idgenerator.js';
import {Svg} from './utils/svg.js';
import * as toolbox from './utils/toolbox.js';
import * as Variables from './variables.js';
import {WorkspaceSvg} from './workspace_svg.js';
import * as utilsXml from './utils/xml.js';
import * as Xml from './xml.js';
import * as renderManagement from './render_management.js';
import {IAutoHideable} from './interfaces/i_autohideable.js';

enum FlyoutItemType {
  BLOCK = 'block',
  BUTTON = 'button',
}

/**
 * The language-neutral ID for when the reason why a block is disabled is
 * because the workspace is at block capacity.
 */
const WORKSPACE_AT_BLOCK_CAPACITY_DISABLED_REASON =
  'WORKSPACE_AT_BLOCK_CAPACITY';

/**
 * Class for a flyout.
 */
export abstract class Flyout
  extends DeleteArea
  implements IAutoHideable, IFlyout
{
  /**
   * Position the flyout.
   */
  abstract position(): void;

  /**
   * Determine if a drag delta is toward the workspace, based on the position
   * and orientation of the flyout. This is used in determineDragIntention_ to
   * determine if a new block should be created or if the flyout should scroll.
   *
   * @param currentDragDeltaXY How far the pointer has
   *     moved from the position at mouse down, in pixel units.
   * @returns True if the drag is toward the workspace.
   */
  abstract isDragTowardWorkspace(currentDragDeltaXY: Coordinate): boolean;

  /**
   * Sets the translation of the flyout to match the scrollbars.
   *
   * @param xyRatio Contains a y property which is a float
   *     between 0 and 1 specifying the degree of scrolling and a
   *     similar x property.
   */
  protected abstract setMetrics_(xyRatio: {x?: number; y?: number}): void;

  /**
   * Lay out the blocks in the flyout.
   *
   * @param contents The blocks and buttons to lay out.
   * @param gaps The visible gaps between blocks.
   */
  protected abstract layout_(contents: FlyoutItem[], gaps: number[]): void;

  /**
   * Scroll the flyout.
   *
   * @param e Mouse wheel scroll event.
   */
  protected abstract wheel_(e: WheelEvent): void;

  /**
   * Compute height of flyout.  Position mat under each block.
   * For RTL: Lay out the blocks right-aligned.
   */
  protected abstract reflowInternal_(): void;

  /**
   * Calculates the x coordinate for the flyout position.
   *
   * @returns X coordinate.
   */
  abstract getX(): number;

  /**
   * Calculates the y coordinate for the flyout position.
   *
   * @returns Y coordinate.
   */
  abstract getY(): number;

  /**
   * Scroll the flyout to the beginning of its contents.
   */
  abstract scrollToStart(): void;

  /**
   * The type of a flyout content item.
   */
  static FlyoutItemType = FlyoutItemType;

  protected workspace_: WorkspaceSvg;
  RTL: boolean;
  /**
   * Whether the flyout should be laid out horizontally or not.
   *
   * @internal
   */
  horizontalLayout = false;
  protected toolboxPosition_: number;

  /**
   * Array holding info needed to unbind events.
   * Used for disposing.
   * Ex: [[node, name, func], [node, name, func]].
   */
  private boundEvents: browserEvents.Data[] = [];

  /**
   * Function that will be registered as a change listener on the workspace
   * to reflow when blocks in the flyout workspace change.
   */
  private reflowWrapper: ((e: AbstractEvent) => void) | null = null;

  /**
   * Function that disables blocks in the flyout based on max block counts
   * allowed in the target workspace. Registered as a change listener on the
   * target workspace.
   */
  private filterWrapper: ((e: AbstractEvent) => void) | null = null;

  /**
   * List of background mats that lurk behind each block to catch clicks
   * landing in the blocks' lakes and bays.
   */
  private mats: SVGElement[] = [];

  /**
   * List of visible buttons.
   */
  protected buttons_: FlyoutButton[] = [];

  /**
   * List of visible buttons and blocks.
   */
  protected contents: FlyoutItem[] = [];

  /**
   * List of event listeners.
   */
  private listeners: browserEvents.Data[] = [];

  /**
   * List of blocks that should always be disabled.
   */
  private permanentlyDisabled: Block[] = [];

  protected readonly tabWidth_: number;

  /**
   * The target workspace.
   *
   * @internal
   */
  targetWorkspace!: WorkspaceSvg;

  /**
   * A list of blocks that can be reused.
   */
  private recycledBlocks: BlockSvg[] = [];

  /**
   * Does the flyout automatically close when a block is created?
   */
  autoClose = true;

  /**
   * Whether the flyout is visible.
   */
  private isVisible_ = false;

  /**
   * Whether the workspace containing this flyout is visible.
   */
  private containerVisible = true;
  protected rectMap_: WeakMap<BlockSvg, SVGElement>;

  /**
   * Corner radius of the flyout background.
   */
  readonly CORNER_RADIUS: number = 8;
  readonly MARGIN: number;
  readonly GAP_X: number;
  readonly GAP_Y: number;

  /**
   * Top/bottom padding between scrollbar and edge of flyout background.
   */
  readonly SCROLLBAR_MARGIN: number = 2.5;

  /**
   * Width of flyout.
   */
  protected width_ = 0;

  /**
   * Height of flyout.
   */
  protected height_ = 0;
  // clang-format off
  /**
   * Range of a drag angle from a flyout considered "dragging toward
   * workspace". Drags that are within the bounds of this many degrees from
   * the orthogonal line to the flyout edge are considered to be "drags toward
   * the workspace".
   *
   * @example
   *
   * ```
   * Flyout                                                 Edge   Workspace
   * [block] /  <-within this angle, drags "toward workspace" |
   * [block] ---- orthogonal to flyout boundary ----          |
   * [block] \                                                |
   * ```
   *
   * The angle is given in degrees from the orthogonal.
   *
   * This is used to know when to create a new block and when to scroll the
   * flyout. Setting it to 360 means that all drags create a new block.
   */
  // clang-format on
  protected dragAngleRange_ = 70;

  /**
   * The path around the background of the flyout, which will be filled with a
   * background colour.
   */
  protected svgBackground_: SVGPathElement | null = null;

  /**
   * The root SVG group for the button or label.
   */
  protected svgGroup_: SVGGElement | null = null;
  /**
   * @param workspaceOptions Dictionary of options for the
   *     workspace.
   */
  constructor(workspaceOptions: Options) {
    super();
    workspaceOptions.setMetrics = this.setMetrics_.bind(this);

    this.workspace_ = new WorkspaceSvg(workspaceOptions);
    this.workspace_.setMetricsManager(
      new FlyoutMetricsManager(this.workspace_, this),
    );

    this.workspace_.internalIsFlyout = true;
    // Keep the workspace visibility consistent with the flyout's visibility.
    this.workspace_.setVisible(this.isVisible_);

    /**
     * The unique id for this component that is used to register with the
     * ComponentManager.
     */
    this.id = idGenerator.genUid();

    /**
     * Is RTL vs LTR.
     */
    this.RTL = !!workspaceOptions.RTL;

    /**
     * Position of the toolbox and flyout relative to the workspace.
     */
    this.toolboxPosition_ = workspaceOptions.toolboxPosition;

    /**
     * Width of output tab.
     */
    this.tabWidth_ = this.workspace_.getRenderer().getConstants().TAB_WIDTH;

    /**
     * A map from blocks to the rects which are beneath them to act as input
     * targets.
     *
     * @internal
     */
    this.rectMap_ = new WeakMap();

    /**
     * Margin around the edges of the blocks in the flyout.
     */
    this.MARGIN = this.CORNER_RADIUS;

    // TODO: Move GAP_X and GAP_Y to their appropriate files.
    /**
     * Gap between items in horizontal flyouts. Can be overridden with the "sep"
     * element.
     */
    this.GAP_X = this.MARGIN * 3;

    /**
     * Gap between items in vertical flyouts. Can be overridden with the "sep"
     * element.
     */
    this.GAP_Y = this.MARGIN * 3;
  }

  /**
   * Creates the flyout's DOM.  Only needs to be called once.  The flyout can
   * either exist as its own SVG element or be a g element nested inside a
   * separate SVG element.
   *
   * @param tagName The type of tag to
   *     put the flyout in. This should be <svg> or <g>.
   * @returns The flyout's SVG group.
   */
  createDom(
    tagName: string | Svg<SVGSVGElement> | Svg<SVGGElement>,
  ): SVGElement {
    /*
        <svg | g>
          <path class="blocklyFlyoutBackground"/>
          <g class="blocklyFlyout"></g>
        </ svg | g>
        */
    // Setting style to display:none to start. The toolbox and flyout
    // hide/show code will set up proper visibility and size later.
    this.svgGroup_ = dom.createSvgElement(tagName, {
      'class': 'blocklyFlyout',
    });
    this.svgGroup_.style.display = 'none';
    this.svgBackground_ = dom.createSvgElement(
      Svg.PATH,
      {'class': 'blocklyFlyoutBackground'},
      this.svgGroup_,
    );
    this.svgGroup_.appendChild(this.workspace_.createDom());
    this.workspace_
      .getThemeManager()
      .subscribe(this.svgBackground_, 'flyoutBackgroundColour', 'fill');
    this.workspace_
      .getThemeManager()
      .subscribe(this.svgBackground_, 'flyoutOpacity', 'fill-opacity');
    return this.svgGroup_;
  }

  /**
   * Initializes the flyout.
   *
   * @param targetWorkspace The workspace in which to
   *     create new blocks.
   */
  init(targetWorkspace: WorkspaceSvg) {
    this.targetWorkspace = targetWorkspace;
    this.workspace_.targetWorkspace = targetWorkspace;

    this.workspace_.scrollbar = new ScrollbarPair(
      this.workspace_,
      this.horizontalLayout,
      !this.horizontalLayout,
      'blocklyFlyoutScrollbar',
      this.SCROLLBAR_MARGIN,
    );

    this.hide();

    this.boundEvents.push(
      browserEvents.conditionalBind(
        this.svgGroup_ as SVGGElement,
        'wheel',
        this,
        this.wheel_,
      ),
    );
    this.filterWrapper = this.filterForCapacity.bind(this);
    this.targetWorkspace.addChangeListener(this.filterWrapper);

    // Dragging the flyout up and down.
    this.boundEvents.push(
      browserEvents.conditionalBind(
        this.svgBackground_ as SVGPathElement,
        'pointerdown',
        this,
        this.onMouseDown,
      ),
    );

    // A flyout connected to a workspace doesn't have its own current gesture.
    this.workspace_.getGesture = this.targetWorkspace.getGesture.bind(
      this.targetWorkspace,
    );

    // Get variables from the main workspace rather than the target workspace.
    this.workspace_.setVariableMap(this.targetWorkspace.getVariableMap());

    this.workspace_.createPotentialVariableMap();

    targetWorkspace.getComponentManager().addComponent({
      component: this,
      weight: 1,
      capabilities: [
        ComponentManager.Capability.AUTOHIDEABLE,
        ComponentManager.Capability.DELETE_AREA,
        ComponentManager.Capability.DRAG_TARGET,
      ],
    });
  }

  /**
   * Dispose of this flyout.
   * Unlink from all DOM elements to prevent memory leaks.
   */
  dispose() {
    this.hide();
    this.targetWorkspace.getComponentManager().removeComponent(this.id);
    for (const event of this.boundEvents) {
      browserEvents.unbind(event);
    }
    this.boundEvents.length = 0;
    if (this.filterWrapper) {
      this.targetWorkspace.removeChangeListener(this.filterWrapper);
    }
    if (this.workspace_) {
      this.workspace_.getThemeManager().unsubscribe(this.svgBackground_!);
      this.workspace_.dispose();
    }
    if (this.svgGroup_) {
      dom.removeNode(this.svgGroup_);
    }
  }

  /**
   * Get the width of the flyout.
   *
   * @returns The width of the flyout.
   */
  getWidth(): number {
    return this.width_;
  }

  /**
   * Get the height of the flyout.
   *
   * @returns The width of the flyout.
   */
  getHeight(): number {
    return this.height_;
  }

  /**
   * Get the scale (zoom level) of the flyout. By default,
   * this matches the target workspace scale, but this can be overridden.
   *
   * @returns Flyout workspace scale.
   */
  getFlyoutScale(): number {
    return this.targetWorkspace.scale;
  }

  /**
   * Get the workspace inside the flyout.
   *
   * @returns The workspace inside the flyout.
   */
  getWorkspace(): WorkspaceSvg {
    return this.workspace_;
  }

  /**
<<<<<<< HEAD
   * Sets whether this flyout automatically closes when blocks are dragged out,
   * the workspace is clicked, etc, or not.
   */
  setAutoClose(autoClose: boolean) {
    this.autoClose = autoClose;
    this.targetWorkspace.recordDragTargets();
    this.targetWorkspace.resizeContents();
  }

  /** Automatically hides the flyout if it is an autoclosing flyout. */
  autoHide(onlyClosePopups: boolean): void {
    if (
      !onlyClosePopups &&
      this.targetWorkspace.getFlyout(true) === this &&
      this.autoClose
    )
      this.hide();
=======
   * Get the target workspace inside the flyout.
   *
   * @returns The target workspace inside the flyout.
   */
  getTargetWorkspace(): WorkspaceSvg {
    return this.targetWorkspace;
>>>>>>> 48fc4006
  }

  /**
   * Is the flyout visible?
   *
   * @returns True if visible.
   */
  isVisible(): boolean {
    return this.isVisible_;
  }

  /**
   * Set whether the flyout is visible. A value of true does not necessarily
   * mean that the flyout is shown. It could be hidden because its container is
   * hidden.
   *
   * @param visible True if visible.
   */
  setVisible(visible: boolean) {
    const visibilityChanged = visible !== this.isVisible();

    this.isVisible_ = visible;
    if (visibilityChanged) {
      if (!this.autoClose) {
        // Auto-close flyouts are ignored as drag targets, so only non
        // auto-close flyouts need to have their drag target updated.
        this.targetWorkspace.recordDragTargets();
      }
      this.updateDisplay();
    }
  }

  /**
   * Set whether this flyout's container is visible.
   *
   * @param visible Whether the container is visible.
   */
  setContainerVisible(visible: boolean) {
    const visibilityChanged = visible !== this.containerVisible;
    this.containerVisible = visible;
    if (visibilityChanged) {
      this.updateDisplay();
    }
  }

  /**
   * Get the list of buttons and blocks of the current flyout.
   *
   * @returns The array of flyout buttons and blocks.
   */
  getContents(): FlyoutItem[] {
    return this.contents;
  }

  /**
   * Store the list of buttons and blocks on the flyout.
   *
   * @param contents - The array of items for the flyout.
   */
  setContents(contents: FlyoutItem[]): void {
    this.contents = contents;
  }
  /**
   * Update the display property of the flyout based whether it thinks it should
   * be visible and whether its containing workspace is visible.
   */
  private updateDisplay() {
    let show = true;
    if (!this.containerVisible) {
      show = false;
    } else {
      show = this.isVisible();
    }
    if (this.svgGroup_) {
      this.svgGroup_.style.display = show ? 'block' : 'none';
    }
    // Update the scrollbar's visibility too since it should mimic the
    // flyout's visibility.
    this.workspace_.scrollbar?.setContainerVisible(show);
  }

  /**
   * Update the view based on coordinates calculated in position().
   *
   * @param width The computed width of the flyout's SVG group
   * @param height The computed height of the flyout's SVG group.
   * @param x The computed x origin of the flyout's SVG group.
   * @param y The computed y origin of the flyout's SVG group.
   */
  protected positionAt_(width: number, height: number, x: number, y: number) {
    this.svgGroup_?.setAttribute('width', `${width}`);
    this.svgGroup_?.setAttribute('height', `${height}`);
    this.workspace_.setCachedParentSvgSize(width, height);

    if (this.svgGroup_) {
      const transform = 'translate(' + x + 'px,' + y + 'px)';
      dom.setCssTransform(this.svgGroup_, transform);
    }

    // Update the scrollbar (if one exists).
    const scrollbar = this.workspace_.scrollbar;
    if (scrollbar) {
      // Set the scrollbars origin to be the top left of the flyout.
      scrollbar.setOrigin(x, y);
      scrollbar.resize();
      // If origin changed and metrics haven't changed enough to trigger
      // reposition in resize, we need to call setPosition. See issue #4692.
      if (scrollbar.hScroll) {
        scrollbar.hScroll.setPosition(
          scrollbar.hScroll.position.x,
          scrollbar.hScroll.position.y,
        );
      }
      if (scrollbar.vScroll) {
        scrollbar.vScroll.setPosition(
          scrollbar.vScroll.position.x,
          scrollbar.vScroll.position.y,
        );
      }
    }
  }

  /**
   * Hide and empty the flyout.
   */
  hide() {
    if (!this.isVisible()) {
      return;
    }
    this.setVisible(false);
    // Delete all the event listeners.
    for (const listen of this.listeners) {
      browserEvents.unbind(listen);
    }
    this.listeners.length = 0;
    if (this.reflowWrapper) {
      this.workspace_.removeChangeListener(this.reflowWrapper);
      this.reflowWrapper = null;
    }
    // Do NOT delete the blocks here.  Wait until Flyout.show.
    // https://neil.fraser.name/news/2014/08/09/
  }

  /**
   * Show and populate the flyout.
   *
   * @param flyoutDef Contents to display
   *     in the flyout. This is either an array of Nodes, a NodeList, a
   *     toolbox definition, or a string with the name of the dynamic category.
   */
  show(flyoutDef: toolbox.FlyoutDefinition | string) {
    this.workspace_.setResizesEnabled(false);
    this.hide();
    this.clearOldBlocks();

    // Handle dynamic categories, represented by a name instead of a list.
    if (typeof flyoutDef === 'string') {
      flyoutDef = this.getDynamicCategoryContents(flyoutDef);
    }
    this.setVisible(true);

    // Parse the Array, Node or NodeList into a a list of flyout items.
    const parsedContent = toolbox.convertFlyoutDefToJsonArray(flyoutDef);
    const flyoutInfo = this.createFlyoutInfo(parsedContent);

    renderManagement.triggerQueuedRenders(this.workspace_);

    this.setContents(flyoutInfo.contents);

    this.layout_(flyoutInfo.contents, flyoutInfo.gaps);

    if (this.horizontalLayout) {
      this.height_ = 0;
    } else {
      this.width_ = 0;
    }
    this.workspace_.setResizesEnabled(true);
    this.reflow();

    this.filterForCapacity();

    // Correctly position the flyout's scrollbar when it opens.
    this.position();

    this.reflowWrapper = this.reflow.bind(this);
    this.workspace_.addChangeListener(this.reflowWrapper);
    this.emptyRecycledBlocks();
  }

  /**
   * Create the contents array and gaps array necessary to create the layout for
   * the flyout.
   *
   * @param parsedContent The array
   *     of objects to show in the flyout.
   * @returns The list of contents and gaps needed to lay out the flyout.
   */
  private createFlyoutInfo(parsedContent: toolbox.FlyoutItemInfoArray): {
    contents: FlyoutItem[];
    gaps: number[];
  } {
    const contents: FlyoutItem[] = [];
    const gaps: number[] = [];
    this.permanentlyDisabled.length = 0;
    const defaultGap = this.horizontalLayout ? this.GAP_X : this.GAP_Y;
    for (const info of parsedContent) {
      if ('custom' in info) {
        const customInfo = info as toolbox.DynamicCategoryInfo;
        const categoryName = customInfo['custom'];
        const flyoutDef = this.getDynamicCategoryContents(categoryName);
        const parsedDynamicContent =
          toolbox.convertFlyoutDefToJsonArray(flyoutDef);
        const {contents: dynamicContents, gaps: dynamicGaps} =
          this.createFlyoutInfo(parsedDynamicContent);
        contents.push(...dynamicContents);
        gaps.push(...dynamicGaps);
      }

      switch (info['kind'].toUpperCase()) {
        case 'BLOCK': {
          const blockInfo = info as toolbox.BlockInfo;
          const block = this.createFlyoutBlock(blockInfo);
          contents.push({type: FlyoutItemType.BLOCK, block: block});
          this.addBlockGap(blockInfo, gaps, defaultGap);
          break;
        }
        case 'SEP': {
          const sepInfo = info as toolbox.SeparatorInfo;
          this.addSeparatorGap(sepInfo, gaps, defaultGap);
          break;
        }
        case 'LABEL': {
          const labelInfo = info as toolbox.LabelInfo;
          // A label is a button with different styling.
          const label = this.createButton(labelInfo, /** isLabel */ true);
          contents.push({type: FlyoutItemType.BUTTON, button: label});
          gaps.push(defaultGap);
          break;
        }
        case 'BUTTON': {
          const buttonInfo = info as toolbox.ButtonInfo;
          const button = this.createButton(buttonInfo, /** isLabel */ false);
          contents.push({type: FlyoutItemType.BUTTON, button: button});
          gaps.push(defaultGap);
          break;
        }
      }
    }

    return {contents: contents, gaps: gaps};
  }

  /**
   * Gets the flyout definition for the dynamic category.
   *
   * @param categoryName The name of the dynamic category.
   * @returns The definition of the
   *     flyout in one of its many forms.
   */
  private getDynamicCategoryContents(
    categoryName: string,
  ): toolbox.FlyoutDefinition {
    // Look up the correct category generation function and call that to get a
    // valid XML list.
    const fnToApply =
      this.workspace_.targetWorkspace!.getToolboxCategoryCallback(categoryName);
    if (typeof fnToApply !== 'function') {
      throw TypeError(
        "Couldn't find a callback function when opening" +
          ' a toolbox category.',
      );
    }
    return fnToApply(this.workspace_.targetWorkspace!);
  }

  /**
   * Creates a flyout button or a flyout label.
   *
   * @param btnInfo The object holding information about a button or a label.
   * @param isLabel True if the button is a label, false otherwise.
   * @returns The object used to display the button in the
   *    flyout.
   */
  private createButton(
    btnInfo: toolbox.ButtonOrLabelInfo,
    isLabel: boolean,
  ): FlyoutButton {
    const curButton = new FlyoutButton(
      this.workspace_,
      this.targetWorkspace as WorkspaceSvg,
      btnInfo,
      isLabel,
    );
    return curButton;
  }

  /**
   * Create a block from the xml and permanently disable any blocks that were
   * defined as disabled.
   *
   * @param blockInfo The info of the block.
   * @returns The block created from the blockInfo.
   */
  private createFlyoutBlock(blockInfo: toolbox.BlockInfo): BlockSvg {
    let block;
    if (blockInfo['blockxml']) {
      const xml = (
        typeof blockInfo['blockxml'] === 'string'
          ? utilsXml.textToDom(blockInfo['blockxml'])
          : blockInfo['blockxml']
      ) as Element;
      block = this.getRecycledBlock(xml.getAttribute('type')!);
      if (!block) {
        block = Xml.domToBlockInternal(xml, this.workspace_);
      }
    } else {
      block = this.getRecycledBlock(blockInfo['type']!);
      if (!block) {
        if (blockInfo['enabled'] === undefined) {
          blockInfo['enabled'] =
            blockInfo['disabled'] !== 'true' && blockInfo['disabled'] !== true;
        }
        if (
          blockInfo['disabledReasons'] === undefined &&
          blockInfo['enabled'] === false
        ) {
          blockInfo['disabledReasons'] = [MANUALLY_DISABLED];
        }
        block = blocks.appendInternal(
          blockInfo as blocks.State,
          this.workspace_,
        );
      }
    }

    if (!block.isEnabled()) {
      // Record blocks that were initially disabled.
      // Do not enable these blocks as a result of capacity filtering.
      this.permanentlyDisabled.push(block);
    }
    return block as BlockSvg;
  }

  /**
   * Returns a block from the array of recycled blocks with the given type, or
   * undefined if one cannot be found.
   *
   * @param blockType The type of the block to try to recycle.
   * @returns The recycled block, or undefined if
   *     one could not be recycled.
   */
  private getRecycledBlock(blockType: string): BlockSvg | undefined {
    let index = -1;
    for (let i = 0; i < this.recycledBlocks.length; i++) {
      if (this.recycledBlocks[i].type === blockType) {
        index = i;
        break;
      }
    }
    return index === -1 ? undefined : this.recycledBlocks.splice(index, 1)[0];
  }

  /**
   * Adds a gap in the flyout based on block info.
   *
   * @param blockInfo Information about a block.
   * @param gaps The list of gaps between items in the flyout.
   * @param defaultGap The default gap between one element and the
   *     next.
   */
  private addBlockGap(
    blockInfo: toolbox.BlockInfo,
    gaps: number[],
    defaultGap: number,
  ) {
    let gap;
    if (blockInfo['gap']) {
      gap = parseInt(String(blockInfo['gap']));
    } else if (blockInfo['blockxml']) {
      const xml = (
        typeof blockInfo['blockxml'] === 'string'
          ? utilsXml.textToDom(blockInfo['blockxml'])
          : blockInfo['blockxml']
      ) as Element;
      gap = parseInt(xml.getAttribute('gap')!);
    }
    gaps.push(!gap || isNaN(gap) ? defaultGap : gap);
  }

  /**
   * Add the necessary gap in the flyout for a separator.
   *
   * @param sepInfo The object holding
   *    information about a separator.
   * @param gaps The list gaps between items in the flyout.
   * @param defaultGap The default gap between the button and next
   *     element.
   */
  private addSeparatorGap(
    sepInfo: toolbox.SeparatorInfo,
    gaps: number[],
    defaultGap: number,
  ) {
    // Change the gap between two toolbox elements.
    // <sep gap="36"></sep>
    // The default gap is 24, can be set larger or smaller.
    // This overwrites the gap attribute on the previous element.
    const newGap = parseInt(String(sepInfo['gap']));
    // Ignore gaps before the first block.
    if (!isNaN(newGap) && gaps.length > 0) {
      gaps[gaps.length - 1] = newGap;
    } else {
      gaps.push(defaultGap);
    }
  }

  /**
   * Delete blocks, mats and buttons from a previous showing of the flyout.
   */
  private clearOldBlocks() {
    // Delete any blocks from a previous showing.
    const oldBlocks = this.workspace_.getTopBlocks(false);
    for (let i = 0, block; (block = oldBlocks[i]); i++) {
      if (this.blockIsRecyclable_(block)) {
        this.recycleBlock(block);
      } else {
        block.dispose(false, false);
      }
    }
    // Delete any mats from a previous showing.
    for (let j = 0; j < this.mats.length; j++) {
      const rect = this.mats[j];
      if (rect) {
        Tooltip.unbindMouseEvents(rect);
        dom.removeNode(rect);
      }
    }
    this.mats.length = 0;
    // Delete any buttons from a previous showing.
    for (let i = 0, button; (button = this.buttons_[i]); i++) {
      button.dispose();
    }
    this.buttons_.length = 0;

    // Clear potential variables from the previous showing.
    this.workspace_.getPotentialVariableMap()?.clear();
  }

  /**
   * Empties all of the recycled blocks, properly disposing of them.
   */
  private emptyRecycledBlocks() {
    for (let i = 0; i < this.recycledBlocks.length; i++) {
      this.recycledBlocks[i].dispose();
    }
    this.recycledBlocks = [];
  }

  /**
   * Returns whether the given block can be recycled or not.
   *
   * @param _block The block to check for recyclability.
   * @returns True if the block can be recycled. False otherwise.
   */
  protected blockIsRecyclable_(_block: BlockSvg): boolean {
    // By default, recycling is disabled.
    return false;
  }

  /**
   * Puts a previously created block into the recycle bin and moves it to the
   * top of the workspace. Used during large workspace swaps to limit the number
   * of new DOM elements we need to create.
   *
   * @param block The block to recycle.
   */
  private recycleBlock(block: BlockSvg) {
    const xy = block.getRelativeToSurfaceXY();
    block.moveBy(-xy.x, -xy.y);
    this.recycledBlocks.push(block);
  }

  /**
   * Add listeners to a block that has been added to the flyout.
   *
   * @param root The root node of the SVG group the block is in.
   * @param block The block to add listeners for.
   * @param rect The invisible rectangle under the block that acts
   *     as a mat for that block.
   */
  protected addBlockListeners_(
    root: SVGElement,
    block: BlockSvg,
    rect: SVGElement,
  ) {
    this.listeners.push(
      browserEvents.conditionalBind(
        root,
        'pointerdown',
        null,
        this.blockMouseDown(block),
      ),
    );
    this.listeners.push(
      browserEvents.conditionalBind(
        rect,
        'pointerdown',
        null,
        this.blockMouseDown(block),
      ),
    );
    this.listeners.push(
      browserEvents.bind(root, 'pointerenter', block, () => {
        if (!this.targetWorkspace.isDragging()) {
          block.addSelect();
        }
      }),
    );
    this.listeners.push(
      browserEvents.bind(root, 'pointerleave', block, () => {
        if (!this.targetWorkspace.isDragging()) {
          block.removeSelect();
        }
      }),
    );
    this.listeners.push(
      browserEvents.bind(rect, 'pointerenter', block, () => {
        if (!this.targetWorkspace.isDragging()) {
          block.addSelect();
        }
      }),
    );
    this.listeners.push(
      browserEvents.bind(rect, 'pointerleave', block, () => {
        if (!this.targetWorkspace.isDragging()) {
          block.removeSelect();
        }
      }),
    );
  }

  /**
   * Handle a pointerdown on an SVG block in a non-closing flyout.
   *
   * @param block The flyout block to copy.
   * @returns Function to call when block is clicked.
   */
  private blockMouseDown(block: BlockSvg): Function {
    return (e: PointerEvent) => {
      const gesture = this.targetWorkspace.getGesture(e);
      if (gesture) {
        gesture.setStartBlock(block);
        gesture.handleFlyoutStart(e, this);
      }
    };
  }

  /**
   * Pointer down on the flyout background.  Start a vertical scroll drag.
   *
   * @param e Pointer down event.
   */
  private onMouseDown(e: PointerEvent) {
    const gesture = this.targetWorkspace.getGesture(e);
    if (gesture) {
      gesture.handleFlyoutStart(e, this);
    }
  }

  /**
   * Does this flyout allow you to create a new instance of the given block?
   * Used for deciding if a block can be "dragged out of" the flyout.
   *
   * @param block The block to copy from the flyout.
   * @returns True if you can create a new instance of the block, false
   *    otherwise.
   * @internal
   */
  isBlockCreatable(block: BlockSvg): boolean {
    return block.isEnabled();
  }

  /**
   * Create a copy of this block on the workspace.
   *
   * @param originalBlock The block to copy from the flyout.
   * @returns The newly created block.
   * @throws {Error} if something went wrong with deserialization.
   * @internal
   */
  createBlock(originalBlock: BlockSvg): BlockSvg {
    let newBlock = null;
    eventUtils.disable();
    const variablesBeforeCreation = this.targetWorkspace.getAllVariables();
    this.targetWorkspace.setResizesEnabled(false);
    try {
      newBlock = this.placeNewBlock(originalBlock);
    } finally {
      eventUtils.enable();
    }

    // Close the flyout.
    this.targetWorkspace.hideChaff();

    const newVariables = Variables.getAddedVariables(
      this.targetWorkspace,
      variablesBeforeCreation,
    );

    if (eventUtils.isEnabled()) {
      eventUtils.setGroup(true);
      // Fire a VarCreate event for each (if any) new variable created.
      for (let i = 0; i < newVariables.length; i++) {
        const thisVariable = newVariables[i];
        eventUtils.fire(
          new (eventUtils.get(eventUtils.VAR_CREATE))(thisVariable),
        );
      }

      // Block events come after var events, in case they refer to newly created
      // variables.
      eventUtils.fire(new (eventUtils.get(eventUtils.BLOCK_CREATE))(newBlock));
    }
    if (this.autoClose) {
      this.hide();
    } else {
      this.filterForCapacity();
    }
    return newBlock;
  }

  /**
   * Initialize the given button: move it to the correct location,
   * add listeners, etc.
   *
   * @param button The button to initialize and place.
   * @param x The x position of the cursor during this layout pass.
   * @param y The y position of the cursor during this layout pass.
   */
  protected initFlyoutButton_(button: FlyoutButton, x: number, y: number) {
    const buttonSvg = button.createDom();
    button.moveTo(x, y);
    button.show();
    // Clicking on a flyout button or label is a lot like clicking on the
    // flyout background.
    this.listeners.push(
      browserEvents.conditionalBind(
        buttonSvg,
        'pointerdown',
        this,
        this.onMouseDown,
      ),
    );

    this.buttons_.push(button);
  }

  /**
   * Create and place a rectangle corresponding to the given block.
   *
   * @param block The block to associate the rect to.
   * @param x The x position of the cursor during this layout pass.
   * @param y The y position of the cursor during this layout pass.
   * @param blockHW The height and width of
   *     the block.
   * @param index The index into the mats list where this rect should
   *     be placed.
   * @returns Newly created SVG element for the rectangle behind
   *     the block.
   */
  protected createRect_(
    block: BlockSvg,
    x: number,
    y: number,
    blockHW: {height: number; width: number},
    index: number,
  ): SVGElement {
    // Create an invisible rectangle under the block to act as a button.  Just
    // using the block as a button is poor, since blocks have holes in them.
    const rect = dom.createSvgElement(Svg.RECT, {
      'fill-opacity': 0,
      'x': x,
      'y': y,
      'height': blockHW.height,
      'width': blockHW.width,
    });
    (rect as AnyDuringMigration).tooltip = block;
    Tooltip.bindMouseEvents(rect);
    // Add the rectangles under the blocks, so that the blocks' tooltips work.
    this.workspace_.getCanvas().insertBefore(rect, block.getSvgRoot());

    this.rectMap_.set(block, rect);
    this.mats[index] = rect;
    return rect;
  }

  /**
   * Move a rectangle to sit exactly behind a block, taking into account tabs,
   * hats, and any other protrusions we invent.
   *
   * @param rect The rectangle to move directly behind the block.
   * @param block The block the rectangle should be behind.
   */
  protected moveRectToBlock_(rect: SVGElement, block: BlockSvg) {
    const blockHW = block.getHeightWidth();
    rect.setAttribute('width', String(blockHW.width));
    rect.setAttribute('height', String(blockHW.height));

    const blockXY = block.getRelativeToSurfaceXY();
    rect.setAttribute('y', String(blockXY.y));
    rect.setAttribute(
      'x',
      String(this.RTL ? blockXY.x - blockHW.width : blockXY.x),
    );
  }

  /**
   * Filter the blocks on the flyout to disable the ones that are above the
   * capacity limit.  For instance, if the user may only place two more blocks
   * on the workspace, an "a + b" block that has two shadow blocks would be
   * disabled.
   */
  private filterForCapacity() {
    const blocks = this.workspace_.getTopBlocks(false);
    for (let i = 0, block; (block = blocks[i]); i++) {
      if (!this.permanentlyDisabled.includes(block)) {
        const enable = this.targetWorkspace.isCapacityAvailable(
          common.getBlockTypeCounts(block),
        );
        while (block) {
          block.setDisabledReason(
            !enable,
            WORKSPACE_AT_BLOCK_CAPACITY_DISABLED_REASON,
          );
          block = block.getNextBlock();
        }
      }
    }
  }

  /**
   * Reflow blocks and their mats.
   */
  reflow() {
    if (this.reflowWrapper) {
      this.workspace_.removeChangeListener(this.reflowWrapper);
    }
    this.reflowInternal_();
    if (this.reflowWrapper) {
      this.workspace_.addChangeListener(this.reflowWrapper);
    }
  }

  /**
   * @returns True if this flyout may be scrolled with a scrollbar or
   *     by dragging.
   * @internal
   */
  isScrollable(): boolean {
    return this.workspace_.scrollbar
      ? this.workspace_.scrollbar.isVisible()
      : false;
  }

  /**
   * Copy a block from the flyout to the workspace and position it correctly.
   *
   * @param oldBlock The flyout block to copy.
   * @returns The new block in the main workspace.
   */
  private placeNewBlock(oldBlock: BlockSvg): BlockSvg {
    const targetWorkspace = this.targetWorkspace;
    const svgRootOld = oldBlock.getSvgRoot();
    if (!svgRootOld) {
      throw Error('oldBlock is not rendered');
    }

    // Clone the block.
    const json = this.serializeBlock(oldBlock);
    // Normally this resizes leading to weird jumps. Save it for terminateDrag.
    targetWorkspace.setResizesEnabled(false);
    const block = blocks.append(json, targetWorkspace) as BlockSvg;

    this.positionNewBlock(oldBlock, block);

    return block;
  }

  /**
   * Serialize a block to JSON.
   *
   * @param block The block to serialize.
   * @returns A serialized representation of the block.
   */
  protected serializeBlock(block: BlockSvg): blocks.State {
    return blocks.save(block) as blocks.State;
  }

  /**
   * Positions a block on the target workspace.
   *
   * @param oldBlock The flyout block being copied.
   * @param block The block to posiiton.
   */
  private positionNewBlock(oldBlock: BlockSvg, block: BlockSvg) {
    const targetWorkspace = this.targetWorkspace;

    // The offset in pixels between the main workspace's origin and the upper
    // left corner of the injection div.
    const mainOffsetPixels = targetWorkspace.getOriginOffsetInPixels();

    // The offset in pixels between the flyout workspace's origin and the upper
    // left corner of the injection div.
    const flyoutOffsetPixels = this.workspace_.getOriginOffsetInPixels();

    // The position of the old block in flyout workspace coordinates.
    const oldBlockPos = oldBlock.getRelativeToSurfaceXY();
    // The position of the old block in pixels relative to the flyout
    // workspace's origin.
    oldBlockPos.scale(this.workspace_.scale);

    // The position of the old block in pixels relative to the upper left corner
    // of the injection div.
    const oldBlockOffsetPixels = Coordinate.sum(
      flyoutOffsetPixels,
      oldBlockPos,
    );

    // The position of the old block in pixels relative to the origin of the
    // main workspace.
    const finalOffset = Coordinate.difference(
      oldBlockOffsetPixels,
      mainOffsetPixels,
    );
    // The position of the old block in main workspace coordinates.
    finalOffset.scale(1 / targetWorkspace.scale);

    // No 'reason' provided since events are disabled.
    block.moveTo(new Coordinate(finalOffset.x, finalOffset.y));
  }
}

/**
 * A flyout content item.
 */
export interface FlyoutItem {
  type: FlyoutItemType;
  button?: FlyoutButton | undefined;
  block?: BlockSvg | undefined;
}<|MERGE_RESOLUTION|>--- conflicted
+++ resolved
@@ -497,7 +497,6 @@
   }
 
   /**
-<<<<<<< HEAD
    * Sets whether this flyout automatically closes when blocks are dragged out,
    * the workspace is clicked, etc, or not.
    */
@@ -515,14 +514,15 @@
       this.autoClose
     )
       this.hide();
-=======
+    }
+
+  /**
    * Get the target workspace inside the flyout.
    *
    * @returns The target workspace inside the flyout.
    */
   getTargetWorkspace(): WorkspaceSvg {
     return this.targetWorkspace;
->>>>>>> 48fc4006
   }
 
   /**
