--- conflicted
+++ resolved
@@ -16,10 +16,6 @@
  */
 goog.module('Blockly.zelos.RightConnectionShape');
 
-<<<<<<< HEAD
-const object = goog.require('Blockly.utils.object');
-=======
->>>>>>> 61322294
 /* eslint-disable-next-line no-unused-vars */
 const {ConstantProvider} = goog.requireType('Blockly.blockRendering.ConstantProvider');
 const {Measurable} = goog.require('Blockly.blockRendering.Measurable');
@@ -29,23 +25,6 @@
 /**
  * An object containing information about the space a right connection shape
  * takes up during rendering.
-<<<<<<< HEAD
- * @param {!ConstantProvider} constants The rendering
- *   constants provider.
- * @package
- * @constructor
- * @extends {Measurable}
- * @alias Blockly.zelos.RightConnectionShape
- */
-const RightConnectionShape = function(constants) {
-  RightConnectionShape.superClass_.constructor.call(this, constants);
-  this.type |= Types.getType('RIGHT_CONNECTION');
-  // Size is dynamic
-  this.height = 0;
-  this.width = 0;
-};
-object.inherits(RightConnectionShape, Measurable);
-=======
  * @extends {Measurable}
  * @alias Blockly.zelos.RightConnectionShape
  */
@@ -63,6 +42,5 @@
     this.width = 0;
   }
 }
->>>>>>> 61322294
 
 exports.RightConnectionShape = RightConnectionShape;