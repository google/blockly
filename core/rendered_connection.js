/**
 * @license
 * Visual Blocks Editor
 *
 * Copyright 2016 Google Inc.
 * https://developers.google.com/blockly/
 *
 * Licensed under the Apache License, Version 2.0 (the "License");
 * you may not use this file except in compliance with the License.
 * You may obtain a copy of the License at
 *
 *   http://www.apache.org/licenses/LICENSE-2.0
 *
 * Unless required by applicable law or agreed to in writing, software
 * distributed under the License is distributed on an "AS IS" BASIS,
 * WITHOUT WARRANTIES OR CONDITIONS OF ANY KIND, either express or implied.
 * See the License for the specific language governing permissions and
 * limitations under the License.
 */

/**
 * @fileoverview Components for creating connections between blocks.
 * @author fenichel@google.com (Rachel Fenichel)
 */
'use strict';

goog.provide('Blockly.RenderedConnection');

goog.require('Blockly.Connection');


/**
 * Class for a connection between blocks that may be rendered on screen.
 * @param {!Blockly.Block} source The block establishing this connection.
 * @param {number} type The type of the connection.
 * @extends {Blockly.Connection}
 * @constructor
 */
Blockly.RenderedConnection = function(source, type) {
  Blockly.RenderedConnection.superClass_.constructor.call(this, source, type);

  /**
   * Workspace units, (0, 0) is top left of block.
   * @type {!goog.math.Coordinate}
   * @private
   */
  this.offsetInBlock_ = new goog.math.Coordinate(0, 0);
};
goog.inherits(Blockly.RenderedConnection, Blockly.Connection);

/**
 * Returns the distance between this connection and another connection in
 * workspace units.
 * @param {!Blockly.Connection} otherConnection The other connection to measure
 *     the distance to.
 * @return {number} The distance between connections, in workspace units.
 */
Blockly.RenderedConnection.prototype.distanceFrom = function(otherConnection) {
  var xDiff = this.x_ - otherConnection.x_;
  var yDiff = this.y_ - otherConnection.y_;
  return Math.sqrt(xDiff * xDiff + yDiff * yDiff);
};

/**
 * Move the block(s) belonging to the connection to a point where they don't
 * visually interfere with the specified connection.
 * @param {!Blockly.Connection} staticConnection The connection to move away
 *     from.
 * @private
 */
Blockly.RenderedConnection.prototype.bumpAwayFrom_ = function(staticConnection) {
  if (this.sourceBlock_.workspace.isDragging()) {
    // Don't move blocks around while the user is doing the same.
    return;
  }
  // Move the root block.
  var rootBlock = this.sourceBlock_.getRootBlock();
  if (rootBlock.isInFlyout) {
    // Don't move blocks around in a flyout.
    return;
  }
  var reverse = false;
  if (!rootBlock.isMovable()) {
    // Can't bump an uneditable block away.
    // Check to see if the other block is movable.
    rootBlock = staticConnection.getSourceBlock().getRootBlock();
    if (!rootBlock.isMovable()) {
      return;
    }
    // Swap the connections and move the 'static' connection instead.
    staticConnection = this;
    reverse = true;
  }
  // Raise it to the top for extra visibility.
  var selected = Blockly.selected == rootBlock;
  selected || rootBlock.addSelect();
  var dx = (staticConnection.x_ + Blockly.SNAP_RADIUS) - this.x_;
  var dy = (staticConnection.y_ + Blockly.SNAP_RADIUS) - this.y_;
  if (reverse) {
    // When reversing a bump due to an uneditable block, bump up.
    dy = -dy;
  }
  if (rootBlock.RTL) {
    dx = -dx;
  }
  rootBlock.moveBy(dx, dy);
  selected || rootBlock.removeSelect();
};

/**
 * Change the connection's coordinates.
 * @param {number} x New absolute x coordinate, in workspace coordinates.
 * @param {number} y New absolute y coordinate, in workspace coordinates.
 */
Blockly.RenderedConnection.prototype.moveTo = function(x, y) {
  // Remove it from its old location in the database (if already present)
  if (this.inDB_) {
    this.db_.removeConnection_(this);
  }
  this.x_ = x;
  this.y_ = y;
  // Insert it into its new location in the database.
  if (!this.hidden_) {
    this.db_.addConnection(this);
  }
};

/**
 * Change the connection's coordinates.
 * @param {number} dx Change to x coordinate, in workspace units.
 * @param {number} dy Change to y coordinate, in workspace units.
 */
Blockly.RenderedConnection.prototype.moveBy = function(dx, dy) {
  this.moveTo(this.x_ + dx, this.y_ + dy);
};

/**
 * Move this connection to the location given by its offset within the block and
 * the location of the block's top left corner.
 * @param {!goog.math.Coordinate} blockTL The location of the top left corner
 *     of the block, in workspace coordinates.
 */
Blockly.RenderedConnection.prototype.moveToOffset = function(blockTL) {
  this.moveTo(blockTL.x + this.offsetInBlock_.x,
      blockTL.y + this.offsetInBlock_.y);
};

/**
 * Set the offset of this connection relative to the top left of its block.
 * @param {number} x The new relative x, in workspace units.
 * @param {number} y The new relative y, in workspace units.
 */
Blockly.RenderedConnection.prototype.setOffsetInBlock = function(x, y) {
  this.offsetInBlock_.x = x;
  this.offsetInBlock_.y = y;
};

/**
 * Move the blocks on either side of this connection right next to each other.
 * @private
 */
Blockly.RenderedConnection.prototype.tighten_ = function() {
  var dx = this.targetConnection.x_ - this.x_;
  var dy = this.targetConnection.y_ - this.y_;
  if (dx != 0 || dy != 0) {
    var block = this.targetBlock();
    var svgRoot = block.getSvgRoot();
    if (!svgRoot) {
      throw 'block is not rendered.';
    }
    // Workspace coordinates.
    var xy = Blockly.utils.getRelativeXY(svgRoot);
    block.getSvgRoot().setAttribute('transform',
        'translate(' + (xy.x - dx) + ',' + (xy.y - dy) + ')');
    block.moveConnections_(-dx, -dy);
  }
};

/**
 * Find the closest compatible connection to this connection.
<<<<<<< HEAD
 * All parameters are in workspace units
=======
 * All parameters are in workspace units.
>>>>>>> 15399414
 * @param {number} maxLimit The maximum radius to another connection.
 * @param {number} dx Horizontal offset between this connection's location
 *     in the database and the current location (as a result of dragging).
 * @param {number} dy Vertical offset between this connection's location
 *     in the database and the current location (as a result of dragging).
 * @return {!{connection: ?Blockly.Connection, radius: number}} Contains two
 *     properties: 'connection' which is either another connection or null,
 *     and 'radius' which is the distance.
 */
Blockly.RenderedConnection.prototype.closest = function(maxLimit, dx, dy) {
  return this.dbOpposite_.searchForClosest(this, maxLimit, dx, dy);
};

/**
 * Add highlighting around this connection.
 */
Blockly.RenderedConnection.prototype.highlight = function() {
  var steps;
  if (this.type == Blockly.INPUT_VALUE || this.type == Blockly.OUTPUT_VALUE) {
    steps = 'm 0,0 ' + Blockly.BlockSvg.TAB_PATH_DOWN + ' v 5';
  } else {
    steps = 'm -20,0 h 5 ' + Blockly.BlockSvg.NOTCH_PATH_LEFT + ' h 5';
  }
  var xy = this.sourceBlock_.getRelativeToSurfaceXY();
  var x = this.x_ - xy.x;
  var y = this.y_ - xy.y;
  Blockly.Connection.highlightedPath_ = Blockly.utils.createSvgElement('path',
      {'class': 'blocklyHighlightedConnectionPath',
       'd': steps,
       transform: 'translate(' + x + ',' + y + ')' +
           (this.sourceBlock_.RTL ? ' scale(-1 1)' : '')},
      this.sourceBlock_.getSvgRoot());
};

/**
 * Unhide this connection, as well as all down-stream connections on any block
 * attached to this connection.  This happens when a block is expanded.
 * Also unhides down-stream comments.
 * @return {!Array.<!Blockly.Block>} List of blocks to render.
 */
Blockly.RenderedConnection.prototype.unhideAll = function() {
  this.setHidden(false);
  // All blocks that need unhiding must be unhidden before any rendering takes
  // place, since rendering requires knowing the dimensions of lower blocks.
  // Also, since rendering a block renders all its parents, we only need to
  // render the leaf nodes.
  var renderList = [];
  if (this.type != Blockly.INPUT_VALUE && this.type != Blockly.NEXT_STATEMENT) {
    // Only spider down.
    return renderList;
  }
  var block = this.targetBlock();
  if (block) {
    var connections;
    if (block.isCollapsed()) {
      // This block should only be partially revealed since it is collapsed.
      connections = [];
      block.outputConnection && connections.push(block.outputConnection);
      block.nextConnection && connections.push(block.nextConnection);
      block.previousConnection && connections.push(block.previousConnection);
    } else {
      // Show all connections of this block.
      connections = block.getConnections_(true);
    }
    for (var i = 0; i < connections.length; i++) {
      renderList.push.apply(renderList, connections[i].unhideAll());
    }
    if (!renderList.length) {
      // Leaf block.
      renderList[0] = block;
    }
  }
  return renderList;
};

/**
 * Remove the highlighting around this connection.
 */
Blockly.RenderedConnection.prototype.unhighlight = function() {
  goog.dom.removeNode(Blockly.Connection.highlightedPath_);
  delete Blockly.Connection.highlightedPath_;
};

/**
 * Set whether this connections is hidden (not tracked in a database) or not.
 * @param {boolean} hidden True if connection is hidden.
 */
Blockly.RenderedConnection.prototype.setHidden = function(hidden) {
  this.hidden_ = hidden;
  if (hidden && this.inDB_) {
    this.db_.removeConnection_(this);
  } else if (!hidden && !this.inDB_) {
    this.db_.addConnection(this);
  }
};

/**
 * Hide this connection, as well as all down-stream connections on any block
 * attached to this connection.  This happens when a block is collapsed.
 * Also hides down-stream comments.
 */
Blockly.RenderedConnection.prototype.hideAll = function() {
  this.setHidden(true);
  if (this.targetConnection) {
    var blocks = this.targetBlock().getDescendants();
    for (var i = 0; i < blocks.length; i++) {
      var block = blocks[i];
      // Hide all connections of all children.
      var connections = block.getConnections_(true);
      for (var j = 0; j < connections.length; j++) {
        connections[j].setHidden(true);
      }
      // Close all bubbles of all children.
      var icons = block.getIcons();
      for (var j = 0; j < icons.length; j++) {
        icons[j].setVisible(false);
      }
    }
  }
};

/**
 * Check if the two connections can be dragged to connect to each other.
 * @param {!Blockly.Connection} candidate A nearby connection to check.
 * @param {number} maxRadius The maximum radius allowed for connections, in
 *     workspace units.
 * @return {boolean} True if the connection is allowed, false otherwise.
 */
Blockly.RenderedConnection.prototype.isConnectionAllowed = function(candidate,
    maxRadius) {
  if (this.distanceFrom(candidate) > maxRadius) {
    return false;
  }

  return Blockly.RenderedConnection.superClass_.isConnectionAllowed.call(this,
      candidate);
};

/**
 * Disconnect two blocks that are connected by this connection.
 * @param {!Blockly.Block} parentBlock The superior block.
 * @param {!Blockly.Block} childBlock The inferior block.
 * @private
 */
Blockly.RenderedConnection.prototype.disconnectInternal_ = function(parentBlock,
    childBlock) {
  Blockly.RenderedConnection.superClass_.disconnectInternal_.call(this,
      parentBlock, childBlock);
  // Rerender the parent so that it may reflow.
  if (parentBlock.rendered) {
    parentBlock.render();
  }
  if (childBlock.rendered) {
    childBlock.updateDisabled();
    childBlock.render();
  }
};

/**
 * Respawn the shadow block if there was one connected to the this connection.
 * Render/rerender blocks as needed.
 * @private
 */
Blockly.RenderedConnection.prototype.respawnShadow_ = function() {
  var parentBlock = this.getSourceBlock();
  // Respawn the shadow block if there is one.
  var shadow = this.getShadowDom();
  if (parentBlock.workspace && shadow && Blockly.Events.recordUndo) {
    Blockly.RenderedConnection.superClass_.respawnShadow_.call(this);
    var blockShadow = this.targetBlock();
    if (!blockShadow) {
      throw 'Couldn\'t respawn the shadow block that should exist here.';
    }
    blockShadow.initSvg();
    blockShadow.render(false);
    if (parentBlock.rendered) {
      parentBlock.render();
    }
  }
};

/**
 * Find all nearby compatible connections to this connection.
 * Type checking does not apply, since this function is used for bumping.
 * @param {number} maxLimit The maximum radius to another connection, in
 *     workspace units.
 * @return {!Array.<!Blockly.Connection>} List of connections.
 * @private
 */
Blockly.RenderedConnection.prototype.neighbours_ = function(maxLimit) {
  return this.dbOpposite_.getNeighbours(this, maxLimit);
};

/**
 * Connect two connections together.  This is the connection on the superior
 * block.  Rerender blocks as needed.
 * @param {!Blockly.Connection} childConnection Connection on inferior block.
 * @private
 */
Blockly.RenderedConnection.prototype.connect_ = function(childConnection) {
  Blockly.RenderedConnection.superClass_.connect_.call(this, childConnection);

  var parentConnection = this;
  var parentBlock = parentConnection.getSourceBlock();
  var childBlock = childConnection.getSourceBlock();

  if (parentBlock.rendered) {
    parentBlock.updateDisabled();
  }
  if (childBlock.rendered) {
    childBlock.updateDisabled();
  }
  if (parentBlock.rendered && childBlock.rendered) {
    if (parentConnection.type == Blockly.NEXT_STATEMENT ||
        parentConnection.type == Blockly.PREVIOUS_STATEMENT) {
      // Child block may need to square off its corners if it is in a stack.
      // Rendering a child will render its parent.
      childBlock.render();
    } else {
      // Child block does not change shape.  Rendering the parent node will
      // move its connected children into position.
      parentBlock.render();
    }
  }
};

/**
 * Function to be called when this connection's compatible types have changed.
 * @private
 */
Blockly.RenderedConnection.prototype.onCheckChanged_ = function() {
  // The new value type may not be compatible with the existing connection.
  if (this.isConnected() && !this.checkType_(this.targetConnection)) {
    var child = this.isSuperior() ? this.targetBlock() : this.sourceBlock_;
    child.unplug();
    // Bump away.
    this.sourceBlock_.bumpNeighbours_();
  }
};<|MERGE_RESOLUTION|>--- conflicted
+++ resolved
@@ -178,11 +178,7 @@
 
 /**
  * Find the closest compatible connection to this connection.
-<<<<<<< HEAD
- * All parameters are in workspace units
-=======
  * All parameters are in workspace units.
->>>>>>> 15399414
  * @param {number} maxLimit The maximum radius to another connection.
  * @param {number} dx Horizontal offset between this connection's location
  *     in the database and the current location (as a result of dragging).
