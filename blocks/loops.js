/**
 * @license
 * Copyright 2012 Google LLC
 * SPDX-License-Identifier: Apache-2.0
 */

/**
 * @fileoverview Loop blocks for Blockly.
 * @suppress {checkTypes}
 */
'use strict';

<<<<<<< HEAD
goog.module('Blockly.blocks.loops');
=======
goog.module('Blockly.libraryBlocks.loops');
>>>>>>> 61322294

/* eslint-disable-next-line no-unused-vars */
const AbstractEvent = goog.requireType('Blockly.Events.Abstract');
const ContextMenu = goog.require('Blockly.ContextMenu');
const Events = goog.require('Blockly.Events');
const Extensions = goog.require('Blockly.Extensions');
const Variables = goog.require('Blockly.Variables');
<<<<<<< HEAD
const common = goog.require('Blockly.common');
const xmlUtils = goog.require('Blockly.utils.xml');
/* eslint-disable-next-line no-unused-vars */
const {Block} = goog.requireType('Blockly.Block');
const {Msg} = goog.require('Blockly.Msg');
=======
const xmlUtils = goog.require('Blockly.utils.xml');
/* eslint-disable-next-line no-unused-vars */
const {Block} = goog.requireType('Blockly.Block');
/* eslint-disable-next-line no-unused-vars */
const {BlockDefinition} = goog.requireType('Blockly.blocks');
const {Msg} = goog.require('Blockly.Msg');
const {createBlockDefinitionsFromJsonArray, defineBlocks} = goog.require('Blockly.common');
>>>>>>> 61322294
/** @suppress {extraRequire} */
goog.require('Blockly.FieldDropdown');
/** @suppress {extraRequire} */
goog.require('Blockly.FieldLabel');
/** @suppress {extraRequire} */
goog.require('Blockly.FieldNumber');
/** @suppress {extraRequire} */
goog.require('Blockly.FieldVariable');
/** @suppress {extraRequire} */
goog.require('Blockly.Warning');


<<<<<<< HEAD
common.defineBlocksWithJsonArray([
=======
/**
 * A dictionary of the block definitions provided by this module.
 * @type {!Object<string, !BlockDefinition>}
 */
const blocks = createBlockDefinitionsFromJsonArray([
>>>>>>> 61322294
  // Block for repeat n times (external number).
  {
    'type': 'controls_repeat_ext',
    'message0': '%{BKY_CONTROLS_REPEAT_TITLE}',
    'args0': [{
      'type': 'input_value',
      'name': 'TIMES',
      'check': 'Number',
    }],
    'message1': '%{BKY_CONTROLS_REPEAT_INPUT_DO} %1',
    'args1': [{
      'type': 'input_statement',
      'name': 'DO',
    }],
    'previousStatement': null,
    'nextStatement': null,
    'style': 'loop_blocks',
    'tooltip': '%{BKY_CONTROLS_REPEAT_TOOLTIP}',
    'helpUrl': '%{BKY_CONTROLS_REPEAT_HELPURL}',
  },
  // Block for repeat n times (internal number).
  // The 'controls_repeat_ext' block is preferred as it is more flexible.
  {
    'type': 'controls_repeat',
    'message0': '%{BKY_CONTROLS_REPEAT_TITLE}',
    'args0': [{
      'type': 'field_number',
      'name': 'TIMES',
      'value': 10,
      'min': 0,
      'precision': 1,
    }],
    'message1': '%{BKY_CONTROLS_REPEAT_INPUT_DO} %1',
    'args1': [{
      'type': 'input_statement',
      'name': 'DO',
    }],
    'previousStatement': null,
    'nextStatement': null,
    'style': 'loop_blocks',
    'tooltip': '%{BKY_CONTROLS_REPEAT_TOOLTIP}',
    'helpUrl': '%{BKY_CONTROLS_REPEAT_HELPURL}',
  },
  // Block for 'do while/until' loop.
  {
    'type': 'controls_whileUntil',
    'message0': '%1 %2',
    'args0': [
      {
        'type': 'field_dropdown',
        'name': 'MODE',
        'options': [
          ['%{BKY_CONTROLS_WHILEUNTIL_OPERATOR_WHILE}', 'WHILE'],
          ['%{BKY_CONTROLS_WHILEUNTIL_OPERATOR_UNTIL}', 'UNTIL'],
        ],
      },
      {
        'type': 'input_value',
        'name': 'BOOL',
        'check': 'Boolean',
      },
    ],
    'message1': '%{BKY_CONTROLS_REPEAT_INPUT_DO} %1',
    'args1': [{
      'type': 'input_statement',
      'name': 'DO',
    }],
    'previousStatement': null,
    'nextStatement': null,
    'style': 'loop_blocks',
    'helpUrl': '%{BKY_CONTROLS_WHILEUNTIL_HELPURL}',
    'extensions': ['controls_whileUntil_tooltip'],
  },
  // Block for 'for' loop.
  {
    'type': 'controls_for',
    'message0': '%{BKY_CONTROLS_FOR_TITLE}',
    'args0': [
      {
        'type': 'field_variable',
        'name': 'VAR',
        'variable': null,
      },
      {
        'type': 'input_value',
        'name': 'FROM',
        'check': 'Number',
        'align': 'RIGHT',
      },
      {
        'type': 'input_value',
        'name': 'TO',
        'check': 'Number',
        'align': 'RIGHT',
      },
      {
        'type': 'input_value',
        'name': 'BY',
        'check': 'Number',
        'align': 'RIGHT',
      },
    ],
    'message1': '%{BKY_CONTROLS_REPEAT_INPUT_DO} %1',
    'args1': [{
      'type': 'input_statement',
      'name': 'DO',
    }],
    'inputsInline': true,
<<<<<<< HEAD
    'obsolete': true,
=======
>>>>>>> 61322294
    'previousStatement': null,
    'nextStatement': null,
    'style': 'loop_blocks',
    'helpUrl': '%{BKY_CONTROLS_FOR_HELPURL}',
    'extensions': [
      'contextMenu_newGetVariableBlock',
      'controls_for_tooltip',
    ],
<<<<<<< HEAD
  },
  // Block for 'for' loop with argument local.
  {
    'type': 'controls_for_with_argument',
    'message0': '%{BKY_CONTROLS_FOR_TITLE}',
    'args0': [
      {
        'type': 'input_value',
        'name': 'ARGUMENT',
      },
      {
        'type': 'input_value',
        'name': 'FROM',
        'check': 'Number',
        'align': 'RIGHT',
      },
      {
        'type': 'input_value',
        'name': 'TO',
        'check': 'Number',
        'align': 'RIGHT',
      },
      {
        'type': 'input_value',
        'name': 'BY',
        'check': 'Number',
        'align': 'RIGHT',
      },
    ],
    'message1': '%{BKY_CONTROLS_REPEAT_INPUT_DO} %1',
    'args1': [{
      'type': 'input_statement',
      'name': 'DO',
    }],
    'inputsInline': true,
    'previousStatement': null,
    'nextStatement': null,
    'style': 'loop_blocks',
    'helpUrl': '%{BKY_CONTROLS_FOR_HELPURL}',
    'extensions': [
      'controls_for_tooltip',
    ],
=======
>>>>>>> 61322294
  },
  // Block for 'for each' loop.
  {
    'type': 'controls_forEach',
    'message0': '%{BKY_CONTROLS_FOREACH_TITLE}',
    'args0': [
      {
        'type': 'field_variable',
        'name': 'VAR',
        'variable': null,
      },
      {
        'type': 'input_value',
        'name': 'LIST',
        'check': 'Array',
      },
    ],
    'message1': '%{BKY_CONTROLS_REPEAT_INPUT_DO} %1',
    'args1': [{
      'type': 'input_statement',
      'name': 'DO',
    }],
    'previousStatement': null,
    'nextStatement': null,
<<<<<<< HEAD
    'obsolete': true,
=======
>>>>>>> 61322294
    'style': 'loop_blocks',
    'helpUrl': '%{BKY_CONTROLS_FOREACH_HELPURL}',
    'extensions': [
      'contextMenu_newGetVariableBlock',
      'controls_forEach_tooltip',
    ],
<<<<<<< HEAD
  },
  // Block for 'for each' loop with argument local.
  {
    'type': 'controls_forEach_with_argument',
    'message0': '%{BKY_CONTROLS_FOREACH_TITLE}',
    'args0': [
      {
        'type': 'input_value',
        'name': 'ARGUMENT',
      },
      {
        'type': 'input_value',
        'name': 'LIST',
        'check': 'Array',
      },
    ],
    'message1': '%{BKY_CONTROLS_REPEAT_INPUT_DO} %1',
    'args1': [{
      'type': 'input_statement',
      'name': 'DO',
    }],
    'inputsInline': true,
    'previousStatement': null,
    'nextStatement': null,
    'style': 'loop_blocks',
    'helpUrl': '%{BKY_CONTROLS_FOREACH_HELPURL}',
    'extensions': [
      'controls_forEach_tooltip',
    ],
=======
>>>>>>> 61322294
  },
  // Block for flow statements: continue, break.
  {
    'type': 'controls_flow_statements',
    'message0': '%1',
    'args0': [{
      'type': 'field_dropdown',
      'name': 'FLOW',
      'options': [
        ['%{BKY_CONTROLS_FLOW_STATEMENTS_OPERATOR_BREAK}', 'BREAK'],
        ['%{BKY_CONTROLS_FLOW_STATEMENTS_OPERATOR_CONTINUE}', 'CONTINUE'],
      ],
    }],
    'previousStatement': null,
    'style': 'loop_blocks',
    'helpUrl': '%{BKY_CONTROLS_FLOW_STATEMENTS_HELPURL}',
    'suppressPrefixSuffix': true,
    'extensions': [
      'controls_flow_tooltip',
      'controls_flow_in_loop_check',
    ],
  },
]);
<<<<<<< HEAD
=======
exports.blocks = blocks;
>>>>>>> 61322294

/**
 * Tooltips for the 'controls_whileUntil' block, keyed by MODE value.
 * @see {Extensions#buildTooltipForDropdown}
 * @readonly
 */
const WHILE_UNTIL_TOOLTIPS = {
  'WHILE': '%{BKY_CONTROLS_WHILEUNTIL_TOOLTIP_WHILE}',
  'UNTIL': '%{BKY_CONTROLS_WHILEUNTIL_TOOLTIP_UNTIL}',
};

Extensions.register(
    'controls_whileUntil_tooltip',
    Extensions.buildTooltipForDropdown('MODE', WHILE_UNTIL_TOOLTIPS));

/**
 * Tooltips for the 'controls_flow_statements' block, keyed by FLOW value.
 * @see {Extensions#buildTooltipForDropdown}
 * @readonly
 */
const BREAK_CONTINUE_TOOLTIPS = {
  'BREAK': '%{BKY_CONTROLS_FLOW_STATEMENTS_TOOLTIP_BREAK}',
  'CONTINUE': '%{BKY_CONTROLS_FLOW_STATEMENTS_TOOLTIP_CONTINUE}',
};

Extensions.register(
    'controls_flow_tooltip',
    Extensions.buildTooltipForDropdown('FLOW', BREAK_CONTINUE_TOOLTIPS));

/**
 * Mixin to add a context menu item to create a 'variables_get' block.
 * Used by blocks 'controls_for' and 'controls_forEach'.
 * @mixin
 * @augments Block
 * @package
 * @readonly
 */
const CUSTOM_CONTEXT_MENU_CREATE_VARIABLES_GET_MIXIN = {
  /**
   * Add context menu option to create getter block for the loop's variable.
   * (customContextMenu support limited to web BlockSvg.)
   * @param {!Array} options List of menu options to add to.
   * @this {Block}
   */
  customContextMenu: function(options) {
    if (this.isInFlyout) {
      return;
    }
    const variable = this.getField('VAR').getVariable();
    const varName = variable.name;
    if (!this.isCollapsed() && varName !== null) {
      const option = {enabled: true};
      option.text = Msg['VARIABLES_SET_CREATE_GET'].replace('%1', varName);
      const xmlField = Variables.generateVariableFieldDom(variable);
      const xmlBlock = xmlUtils.createElement('block');
      xmlBlock.setAttribute('type', 'variables_get');
      xmlBlock.appendChild(xmlField);
      option.callback = ContextMenu.callbackFactory(this, xmlBlock);
      options.push(option);
    }
  },
};

Extensions.registerMixin(
    'contextMenu_newGetVariableBlock',
    CUSTOM_CONTEXT_MENU_CREATE_VARIABLES_GET_MIXIN);

Extensions.register(
    'controls_for_tooltip',
    Extensions.buildTooltipWithFieldText('%{BKY_CONTROLS_FOR_TOOLTIP}', 'VAR'));

Extensions.register(
    'controls_forEach_tooltip',
    Extensions.buildTooltipWithFieldText(
        '%{BKY_CONTROLS_FOREACH_TOOLTIP}', 'VAR'));

/**
 * List of block types that are loops and thus do not need warnings.
 * To add a new loop type add this to your code:
 *
 * // If using the Blockly npm package and es6 import syntax:
 * import {loopTypes} from 'blockly/blocks';
<<<<<<< HEAD
 * loopTypes.push('custom_loop');
 *
 * // Else if using Closure Compiler and goog.modules:
 * const {loopTypes} = goog.require('Blockly.blocks.loops');
 * loopTypes.push('custom_loop');
 *
 * @type {!Array<string>}
 */
const loopTypes = [
  'controls_repeat',
  'controls_repeat_ext',
  'controls_forEach',
  'controls_forEach_with_argument',
  'controls_for',
  'controls_for_with_argument',
  'controls_whileUntil',
];
=======
 * loopTypes.add('custom_loop');
 *
 * // Else if using Closure Compiler and goog.modules:
 * const {loopTypes} = goog.require('Blockly.libraryBlocks.loops');
 * loopTypes.add('custom_loop');
 *
 * // Else if using blockly_compressed + blockss_compressed.js in browser:
 * Blockly.libraryBlocks.loopTypes.add('custom_loop');
 *
 * @type {!Set<string>}
 */
const loopTypes = new Set([
  'controls_repeat',
  'controls_repeat_ext',
  'controls_forEach',
  'controls_for',
  'controls_whileUntil',
]);
>>>>>>> 61322294
exports.loopTypes = loopTypes;

/**
 * This mixin adds a check to make sure the 'controls_flow_statements' block
 * is contained in a loop. Otherwise a warning is added to the block.
 * @mixin
 * @augments Block
 * @public
 * @readonly
 */
const CONTROL_FLOW_IN_LOOP_CHECK_MIXIN = {
  /**
   * Is this block enclosed (at any level) by a loop?
   * @return {Block} The nearest surrounding loop, or null if none.
   * @this {Block}
   */
  getSurroundLoop: function() {
    let block = this;
    do {
<<<<<<< HEAD
      if (loopTypes.includes(block.type)) {
=======
      if (loopTypes.has(block.type)) {
>>>>>>> 61322294
        return block;
      }
      block = block.getSurroundParent();
    } while (block);
    return null;
  },

  /**
   * Called whenever anything on the workspace changes.
   * Add warning if this flow block is not nested inside a loop.
<<<<<<< HEAD
   * @param {!AbstractEvent} e Change event.
=======
   * @param {!AbstractEvent} e Move event.
>>>>>>> 61322294
   * @this {Block}
   */
  onchange: function(e) {
    // Don't change state if:
    //   * It's at the start of a drag.
    //   * It's not a move event.
    if (!this.workspace.isDragging || this.workspace.isDragging() ||
        e.type !== Events.BLOCK_MOVE) {
      return;
    }
    const enabled = this.getSurroundLoop(this);
    this.setWarningText(
        enabled ? null : Msg['CONTROLS_FLOW_STATEMENTS_WARNING']);
    if (!this.isInFlyout) {
      const group = Events.getGroup();
      // Makes it so the move and the disable event get undone together.
      Events.setGroup(e.group);
      this.setEnabled(enabled);
      Events.setGroup(group);
    }
  },
};

Extensions.registerMixin(
<<<<<<< HEAD
    'controls_flow_in_loop_check', CONTROL_FLOW_IN_LOOP_CHECK_MIXIN);
=======
    'controls_flow_in_loop_check', CONTROL_FLOW_IN_LOOP_CHECK_MIXIN);

// Register provided blocks.
defineBlocks(blocks);
>>>>>>> 61322294
<|MERGE_RESOLUTION|>--- conflicted
+++ resolved
@@ -10,11 +10,7 @@
  */
 'use strict';
 
-<<<<<<< HEAD
-goog.module('Blockly.blocks.loops');
-=======
 goog.module('Blockly.libraryBlocks.loops');
->>>>>>> 61322294
 
 /* eslint-disable-next-line no-unused-vars */
 const AbstractEvent = goog.requireType('Blockly.Events.Abstract');
@@ -22,13 +18,6 @@
 const Events = goog.require('Blockly.Events');
 const Extensions = goog.require('Blockly.Extensions');
 const Variables = goog.require('Blockly.Variables');
-<<<<<<< HEAD
-const common = goog.require('Blockly.common');
-const xmlUtils = goog.require('Blockly.utils.xml');
-/* eslint-disable-next-line no-unused-vars */
-const {Block} = goog.requireType('Blockly.Block');
-const {Msg} = goog.require('Blockly.Msg');
-=======
 const xmlUtils = goog.require('Blockly.utils.xml');
 /* eslint-disable-next-line no-unused-vars */
 const {Block} = goog.requireType('Blockly.Block');
@@ -36,7 +25,6 @@
 const {BlockDefinition} = goog.requireType('Blockly.blocks');
 const {Msg} = goog.require('Blockly.Msg');
 const {createBlockDefinitionsFromJsonArray, defineBlocks} = goog.require('Blockly.common');
->>>>>>> 61322294
 /** @suppress {extraRequire} */
 goog.require('Blockly.FieldDropdown');
 /** @suppress {extraRequire} */
@@ -48,16 +36,11 @@
 /** @suppress {extraRequire} */
 goog.require('Blockly.Warning');
 
-
-<<<<<<< HEAD
-common.defineBlocksWithJsonArray([
-=======
 /**
  * A dictionary of the block definitions provided by this module.
  * @type {!Object<string, !BlockDefinition>}
  */
 const blocks = createBlockDefinitionsFromJsonArray([
->>>>>>> 61322294
   // Block for repeat n times (external number).
   {
     'type': 'controls_repeat_ext',
@@ -166,10 +149,7 @@
       'name': 'DO',
     }],
     'inputsInline': true,
-<<<<<<< HEAD
     'obsolete': true,
-=======
->>>>>>> 61322294
     'previousStatement': null,
     'nextStatement': null,
     'style': 'loop_blocks',
@@ -178,7 +158,6 @@
       'contextMenu_newGetVariableBlock',
       'controls_for_tooltip',
     ],
-<<<<<<< HEAD
   },
   // Block for 'for' loop with argument local.
   {
@@ -221,8 +200,6 @@
     'extensions': [
       'controls_for_tooltip',
     ],
-=======
->>>>>>> 61322294
   },
   // Block for 'for each' loop.
   {
@@ -247,17 +224,13 @@
     }],
     'previousStatement': null,
     'nextStatement': null,
-<<<<<<< HEAD
     'obsolete': true,
-=======
->>>>>>> 61322294
     'style': 'loop_blocks',
     'helpUrl': '%{BKY_CONTROLS_FOREACH_HELPURL}',
     'extensions': [
       'contextMenu_newGetVariableBlock',
       'controls_forEach_tooltip',
     ],
-<<<<<<< HEAD
   },
   // Block for 'for each' loop with argument local.
   {
@@ -287,8 +260,6 @@
     'extensions': [
       'controls_forEach_tooltip',
     ],
-=======
->>>>>>> 61322294
   },
   // Block for flow statements: continue, break.
   {
@@ -312,10 +283,7 @@
     ],
   },
 ]);
-<<<<<<< HEAD
-=======
 exports.blocks = blocks;
->>>>>>> 61322294
 
 /**
  * Tooltips for the 'controls_whileUntil' block, keyed by MODE value.
@@ -398,25 +366,6 @@
  *
  * // If using the Blockly npm package and es6 import syntax:
  * import {loopTypes} from 'blockly/blocks';
-<<<<<<< HEAD
- * loopTypes.push('custom_loop');
- *
- * // Else if using Closure Compiler and goog.modules:
- * const {loopTypes} = goog.require('Blockly.blocks.loops');
- * loopTypes.push('custom_loop');
- *
- * @type {!Array<string>}
- */
-const loopTypes = [
-  'controls_repeat',
-  'controls_repeat_ext',
-  'controls_forEach',
-  'controls_forEach_with_argument',
-  'controls_for',
-  'controls_for_with_argument',
-  'controls_whileUntil',
-];
-=======
  * loopTypes.add('custom_loop');
  *
  * // Else if using Closure Compiler and goog.modules:
@@ -432,10 +381,11 @@
   'controls_repeat',
   'controls_repeat_ext',
   'controls_forEach',
+  'controls_forEach_with_argument',
   'controls_for',
+  'controls_for_with_argument',
   'controls_whileUntil',
 ]);
->>>>>>> 61322294
 exports.loopTypes = loopTypes;
 
 /**
@@ -455,11 +405,7 @@
   getSurroundLoop: function() {
     let block = this;
     do {
-<<<<<<< HEAD
-      if (loopTypes.includes(block.type)) {
-=======
       if (loopTypes.has(block.type)) {
->>>>>>> 61322294
         return block;
       }
       block = block.getSurroundParent();
@@ -470,11 +416,7 @@
   /**
    * Called whenever anything on the workspace changes.
    * Add warning if this flow block is not nested inside a loop.
-<<<<<<< HEAD
-   * @param {!AbstractEvent} e Change event.
-=======
    * @param {!AbstractEvent} e Move event.
->>>>>>> 61322294
    * @this {Block}
    */
   onchange: function(e) {
@@ -499,11 +441,7 @@
 };
 
 Extensions.registerMixin(
-<<<<<<< HEAD
     'controls_flow_in_loop_check', CONTROL_FLOW_IN_LOOP_CHECK_MIXIN);
-=======
-    'controls_flow_in_loop_check', CONTROL_FLOW_IN_LOOP_CHECK_MIXIN);
 
 // Register provided blocks.
-defineBlocks(blocks);
->>>>>>> 61322294
+defineBlocks(blocks);