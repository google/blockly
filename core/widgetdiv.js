/**
 * @license
 * Visual Blocks Editor
 *
 * Copyright 2013 Google Inc.
 * https://developers.google.com/blockly/
 *
 * Licensed under the Apache License, Version 2.0 (the "License");
 * you may not use this file except in compliance with the License.
 * You may obtain a copy of the License at
 *
 *   http://www.apache.org/licenses/LICENSE-2.0
 *
 * Unless required by applicable law or agreed to in writing, software
 * distributed under the License is distributed on an "AS IS" BASIS,
 * WITHOUT WARRANTIES OR CONDITIONS OF ANY KIND, either express or implied.
 * See the License for the specific language governing permissions and
 * limitations under the License.
 */

/**
 * @fileoverview A div that floats on top of Blockly.  This singleton contains
 *     temporary HTML UI widgets that the user is currently interacting with.
 *     E.g. text input areas, colour pickers, context menus.
 * @author fraser@google.com (Neil Fraser)
 */
'use strict';

goog.provide('Blockly.WidgetDiv');

goog.require('Blockly.Css');
goog.require('goog.dom');


/**
 * Class for a WidgetDiv.
 * Creates the WidgetDiv's DOM.
 * @param {!Blockly.Workspace} workspace The workspace in which to create new
 *     blocks.
 * @constructor
 */
Blockly.WidgetDiv = function(workspace) {
  /**
   * @type {!Blockly.Workspace}
   * @private
   */
  this.workspace_ = workspace;
};


/**
 * The HTML container.  Set once by Blockly.WidgetDiv.createDom.
 * @type {Element}
 */
Blockly.WidgetDiv.prototype.DIV = null;

/**
 * The object currently using this container.
 * @type {Object}
 * @private
 */
Blockly.WidgetDiv.prototype.owner_ = null;

/**
 * Optional cleanup function set by whichever object uses the widget.
 * @type {Function}
 * @private
 */
Blockly.WidgetDiv.prototype.dispose_ = null;





/**
 * Create the widget div and inject it onto the page.
 */
Blockly.WidgetDiv.prototype.createDom = function() {
  if (this.DIV) {
    return;  // Already created.
  }
  // Create an HTML container for popup overlays (e.g. editor widgets).
  this.DIV = goog.dom.createDom('div', 'blocklyWidgetDiv');
  
  var svg = this.workspace_.options.svg;
  svg.parentNode.insertBefore(this.DIV, svg);
};

/**
 * Initialize and display the widget div.  Close the old one if needed.
 * @param {!Object} newOwner The object that will be using this container.
 * @param {boolean} rtl Right-to-left (true) or left-to-right (false).
 * @param {Function} dispose Optional cleanup function to be run when the widget
 *   is closed.
 */
Blockly.WidgetDiv.prototype.show = function(newOwner, rtl, dispose) {
  this.hide();
  this.owner_ = newOwner;
  this.dispose_ = dispose;
  this.DIV.style.direction = rtl ? 'rtl' : 'ltr';
  this.DIV.style.display = 'block';
};

/**
 * Destroy the widget and hide the div.
 */
<<<<<<< HEAD
Blockly.WidgetDiv.prototype.hide = function() {
  if (this.owner_) {
    this.DIV.style.display = 'none';
    this.DIV.style.left = '';
    this.DIV.style.top = '';
    this.dispose_ && this.dispose_();
    this.owner_ = null;
    this.dispose_ = null;
    goog.dom.removeChildren(this.DIV);
=======
Blockly.WidgetDiv.hide = function() {
  if (Blockly.WidgetDiv.owner_) {
    Blockly.WidgetDiv.DIV.style.display = 'none';
    Blockly.WidgetDiv.DIV.style.left = '';
    Blockly.WidgetDiv.DIV.style.top = '';
    Blockly.WidgetDiv.DIV.style.height = '';
    Blockly.WidgetDiv.dispose_ && Blockly.WidgetDiv.dispose_();
    Blockly.WidgetDiv.owner_ = null;
    Blockly.WidgetDiv.dispose_ = null;
    goog.dom.removeChildren(Blockly.WidgetDiv.DIV);
>>>>>>> 510d9627
  }
};

/**
 * Is the container visible?
 * @return {boolean} True if visible.
 */
Blockly.WidgetDiv.prototype.isVisible = function() {
  return !!this.owner_;
};

/**
 * Destroy the widget and hide the div if it is being used by the specified
 *   object.
 * @param {!Object} oldOwner The object that was using this container.
 */
Blockly.WidgetDiv.prototype.hideIfOwner = function(oldOwner) {
  if (this.owner_ == oldOwner) {
    this.hide();
  }
};

/**
 * Position the widget at a given location.  Prevent the widget from going
 * offscreen top or left (right in RTL).
 * @param {number} anchorX Horizontal location (window coorditates, not body).
 * @param {number} anchorY Vertical location (window coorditates, not body).
 * @param {!goog.math.Size} windowSize Height/width of window.
 * @param {!goog.math.Coordinate} scrollOffset X/y of window scrollbars.
 * @param {boolean} rtl True if RTL, false if LTR.
 */
Blockly.WidgetDiv.prototype.position = function(anchorX, anchorY, windowSize,
                                      scrollOffset, rtl) {
  // Don't let the widget go above the top edge of the window.
  if (anchorY < scrollOffset.y) {
    anchorY = scrollOffset.y;
  }
  if (rtl) {
    // Don't let the widget go right of the right edge of the window.
    if (anchorX > windowSize.width + scrollOffset.x) {
      anchorX = windowSize.width + scrollOffset.x;
    }
  } else {
    // Don't let the widget go left of the left edge of the window.
    if (anchorX < scrollOffset.x) {
      anchorX = scrollOffset.x;
    }
  }
<<<<<<< HEAD
  this.DIV.style.left = anchorX + 'px';
  this.DIV.style.top = anchorY + 'px';
  this.DIV.style.height = windowSize.height - anchorY + 'px';
=======
  Blockly.WidgetDiv.DIV.style.left = anchorX + 'px';
  Blockly.WidgetDiv.DIV.style.top = anchorY + 'px';
  Blockly.WidgetDiv.DIV.style.height =
      (windowSize.height - anchorY + scrollOffset.y) + 'px';
>>>>>>> 510d9627
};<|MERGE_RESOLUTION|>--- conflicted
+++ resolved
@@ -33,57 +33,35 @@
 
 
 /**
- * Class for a WidgetDiv.
- * Creates the WidgetDiv's DOM.
- * @param {!Blockly.Workspace} workspace The workspace in which to create new
- *     blocks.
- * @constructor
- */
-Blockly.WidgetDiv = function(workspace) {
-  /**
-   * @type {!Blockly.Workspace}
-   * @private
-   */
-  this.workspace_ = workspace;
-};
-
-
-/**
  * The HTML container.  Set once by Blockly.WidgetDiv.createDom.
  * @type {Element}
  */
-Blockly.WidgetDiv.prototype.DIV = null;
+Blockly.WidgetDiv.DIV = null;
 
 /**
  * The object currently using this container.
  * @type {Object}
  * @private
  */
-Blockly.WidgetDiv.prototype.owner_ = null;
+Blockly.WidgetDiv.owner_ = null;
 
 /**
  * Optional cleanup function set by whichever object uses the widget.
  * @type {Function}
  * @private
  */
-Blockly.WidgetDiv.prototype.dispose_ = null;
-
-
-
-
+Blockly.WidgetDiv.dispose_ = null;
 
 /**
  * Create the widget div and inject it onto the page.
  */
-Blockly.WidgetDiv.prototype.createDom = function() {
-  if (this.DIV) {
+Blockly.WidgetDiv.createDom = function() {
+  if (Blockly.WidgetDiv.DIV) {
     return;  // Already created.
   }
   // Create an HTML container for popup overlays (e.g. editor widgets).
-  this.DIV = goog.dom.createDom('div', 'blocklyWidgetDiv');
-  
-  var svg = this.workspace_.options.svg;
-  svg.parentNode.insertBefore(this.DIV, svg);
+  Blockly.WidgetDiv.DIV = goog.dom.createDom('div', 'blocklyWidgetDiv');
+  document.body.appendChild(Blockly.WidgetDiv.DIV);
 };
 
 /**
@@ -93,39 +71,26 @@
  * @param {Function} dispose Optional cleanup function to be run when the widget
  *   is closed.
  */
-Blockly.WidgetDiv.prototype.show = function(newOwner, rtl, dispose) {
-  this.hide();
-  this.owner_ = newOwner;
-  this.dispose_ = dispose;
-  this.DIV.style.direction = rtl ? 'rtl' : 'ltr';
-  this.DIV.style.display = 'block';
+Blockly.WidgetDiv.show = function(newOwner, rtl, dispose) {
+  Blockly.WidgetDiv.hide();
+  Blockly.WidgetDiv.owner_ = newOwner;
+  Blockly.WidgetDiv.dispose_ = dispose;
+  Blockly.WidgetDiv.DIV.style.direction = rtl ? 'rtl' : 'ltr';
+  Blockly.WidgetDiv.DIV.style.display = 'block';
 };
 
 /**
  * Destroy the widget and hide the div.
  */
-<<<<<<< HEAD
-Blockly.WidgetDiv.prototype.hide = function() {
-  if (this.owner_) {
-    this.DIV.style.display = 'none';
-    this.DIV.style.left = '';
-    this.DIV.style.top = '';
-    this.dispose_ && this.dispose_();
-    this.owner_ = null;
-    this.dispose_ = null;
-    goog.dom.removeChildren(this.DIV);
-=======
 Blockly.WidgetDiv.hide = function() {
   if (Blockly.WidgetDiv.owner_) {
     Blockly.WidgetDiv.DIV.style.display = 'none';
     Blockly.WidgetDiv.DIV.style.left = '';
     Blockly.WidgetDiv.DIV.style.top = '';
-    Blockly.WidgetDiv.DIV.style.height = '';
     Blockly.WidgetDiv.dispose_ && Blockly.WidgetDiv.dispose_();
     Blockly.WidgetDiv.owner_ = null;
     Blockly.WidgetDiv.dispose_ = null;
     goog.dom.removeChildren(Blockly.WidgetDiv.DIV);
->>>>>>> 510d9627
   }
 };
 
@@ -133,8 +98,8 @@
  * Is the container visible?
  * @return {boolean} True if visible.
  */
-Blockly.WidgetDiv.prototype.isVisible = function() {
-  return !!this.owner_;
+Blockly.WidgetDiv.isVisible = function() {
+  return !!Blockly.WidgetDiv.owner_;
 };
 
 /**
@@ -142,9 +107,9 @@
  *   object.
  * @param {!Object} oldOwner The object that was using this container.
  */
-Blockly.WidgetDiv.prototype.hideIfOwner = function(oldOwner) {
-  if (this.owner_ == oldOwner) {
-    this.hide();
+Blockly.WidgetDiv.hideIfOwner = function(oldOwner) {
+  if (Blockly.WidgetDiv.owner_ == oldOwner) {
+    Blockly.WidgetDiv.hide();
   }
 };
 
@@ -157,14 +122,14 @@
  * @param {!goog.math.Coordinate} scrollOffset X/y of window scrollbars.
  * @param {boolean} rtl True if RTL, false if LTR.
  */
-Blockly.WidgetDiv.prototype.position = function(anchorX, anchorY, windowSize,
+Blockly.WidgetDiv.position = function(anchorX, anchorY, windowSize,
                                       scrollOffset, rtl) {
   // Don't let the widget go above the top edge of the window.
   if (anchorY < scrollOffset.y) {
     anchorY = scrollOffset.y;
   }
   if (rtl) {
-    // Don't let the widget go right of the right edge of the window.
+    // Don't let the menu go right of the right edge of the window.
     if (anchorX > windowSize.width + scrollOffset.x) {
       anchorX = windowSize.width + scrollOffset.x;
     }
@@ -174,14 +139,7 @@
       anchorX = scrollOffset.x;
     }
   }
-<<<<<<< HEAD
-  this.DIV.style.left = anchorX + 'px';
-  this.DIV.style.top = anchorY + 'px';
-  this.DIV.style.height = windowSize.height - anchorY + 'px';
-=======
   Blockly.WidgetDiv.DIV.style.left = anchorX + 'px';
   Blockly.WidgetDiv.DIV.style.top = anchorY + 'px';
-  Blockly.WidgetDiv.DIV.style.height =
-      (windowSize.height - anchorY + scrollOffset.y) + 'px';
->>>>>>> 510d9627
+  Blockly.WidgetDiv.DIV.style.height = windowSize.height - anchorY + 'px';
 };