/**
 * @license
 * Copyright 2019 Google LLC
 * SPDX-License-Identifier: Apache-2.0
 */

/**
 * @fileoverview The class representing a cursor.
 * Used primarily for keyboard navigation.
 */
'use strict';

/**
 * The class representing a cursor.
 * Used primarily for keyboard navigation.
 * @class
 */
goog.module('Blockly.Cursor');

<<<<<<< HEAD
const object = goog.require('Blockly.utils.object');
=======
>>>>>>> 61322294
const registry = goog.require('Blockly.registry');
const {ASTNode} = goog.require('Blockly.ASTNode');
const {Marker} = goog.require('Blockly.Marker');

/**
 * Class for a cursor.
 * A cursor controls how a user navigates the Blockly AST.
<<<<<<< HEAD
 * @constructor
 * @extends {Marker}
 * @alias Blockly.Cursor
 */
const Cursor = function() {
  Cursor.superClass_.constructor.call(this);

=======
 * @extends {Marker}
 * @alias Blockly.Cursor
 */
class Cursor extends Marker {
>>>>>>> 61322294
  /**
   * @alias Blockly.Cursor
   */
<<<<<<< HEAD
  this.type = 'cursor';
};
object.inherits(Cursor, Marker);

/**
 * Find the next connection, field, or block.
 * @return {ASTNode} The next element, or null if the current node is
 *     not set or there is no next value.
 * @public
 */
Cursor.prototype.next = function() {
  const curNode = this.getCurNode();
  if (!curNode) {
    return null;
  }

  let newNode = curNode.next();
  while (newNode && newNode.next() &&
         (newNode.getType() === ASTNode.types.NEXT ||
          newNode.getType() === ASTNode.types.BLOCK)) {
    newNode = newNode.next();
  }

  if (newNode) {
    this.setCurNode(newNode);
  }
  return newNode;
};

/**
 * Find the in connection or field.
 * @return {ASTNode} The in element, or null if the current node is
 *     not set or there is no in value.
 * @public
 */
Cursor.prototype.in = function() {
  let curNode = this.getCurNode();
  if (!curNode) {
    return null;
  }
  // If we are on a previous or output connection, go to the block level before
  // performing next operation.
  if (curNode.getType() === ASTNode.types.PREVIOUS ||
      curNode.getType() === ASTNode.types.OUTPUT) {
    curNode = curNode.next();
  }
  const newNode = curNode.in();

  if (newNode) {
    this.setCurNode(newNode);
  }
  return newNode;
};

/**
 * Find the previous connection, field, or block.
 * @return {ASTNode} The previous element, or null if the current node
 *     is not set or there is no previous value.
 * @public
 */
Cursor.prototype.prev = function() {
  const curNode = this.getCurNode();
  if (!curNode) {
    return null;
  }
  let newNode = curNode.prev();

  while (newNode && newNode.prev() &&
         (newNode.getType() === ASTNode.types.NEXT ||
          newNode.getType() === ASTNode.types.BLOCK)) {
    newNode = newNode.prev();
=======
  constructor() {
    super();

    /**
     * @override
     */
    this.type = 'cursor';
  }

  /**
   * Find the next connection, field, or block.
   * @return {ASTNode} The next element, or null if the current node is
   *     not set or there is no next value.
   * @public
   */
  next() {
    const curNode = this.getCurNode();
    if (!curNode) {
      return null;
    }

    let newNode = curNode.next();
    while (newNode && newNode.next() &&
           (newNode.getType() === ASTNode.types.NEXT ||
            newNode.getType() === ASTNode.types.BLOCK)) {
      newNode = newNode.next();
    }

    if (newNode) {
      this.setCurNode(newNode);
    }
    return newNode;
>>>>>>> 61322294
  }

  /**
   * Find the in connection or field.
   * @return {ASTNode} The in element, or null if the current node is
   *     not set or there is no in value.
   * @public
   */
  in() {
    let curNode = this.getCurNode();
    if (!curNode) {
      return null;
    }
    // If we are on a previous or output connection, go to the block level
    // before performing next operation.
    if (curNode.getType() === ASTNode.types.PREVIOUS ||
        curNode.getType() === ASTNode.types.OUTPUT) {
      curNode = curNode.next();
    }
    const newNode = curNode.in();

    if (newNode) {
      this.setCurNode(newNode);
    }
    return newNode;
  }

<<<<<<< HEAD
/**
 * Find the out connection, field, or block.
 * @return {ASTNode} The out element, or null if the current node is
 *     not set or there is no out value.
 * @public
 */
Cursor.prototype.out = function() {
  const curNode = this.getCurNode();
  if (!curNode) {
    return null;
  }
  let newNode = curNode.out();

  if (newNode && newNode.getType() === ASTNode.types.BLOCK) {
    newNode = newNode.prev() || newNode;
=======
  /**
   * Find the previous connection, field, or block.
   * @return {ASTNode} The previous element, or null if the current node
   *     is not set or there is no previous value.
   * @public
   */
  prev() {
    const curNode = this.getCurNode();
    if (!curNode) {
      return null;
    }
    let newNode = curNode.prev();

    while (newNode && newNode.prev() &&
           (newNode.getType() === ASTNode.types.NEXT ||
            newNode.getType() === ASTNode.types.BLOCK)) {
      newNode = newNode.prev();
    }

    if (newNode) {
      this.setCurNode(newNode);
    }
    return newNode;
  }

  /**
   * Find the out connection, field, or block.
   * @return {ASTNode} The out element, or null if the current node is
   *     not set or there is no out value.
   * @public
   */
  out() {
    const curNode = this.getCurNode();
    if (!curNode) {
      return null;
    }
    let newNode = curNode.out();

    if (newNode && newNode.getType() === ASTNode.types.BLOCK) {
      newNode = newNode.prev() || newNode;
    }

    if (newNode) {
      this.setCurNode(newNode);
    }
    return newNode;
>>>>>>> 61322294
  }
}

registry.register(registry.Type.CURSOR, registry.DEFAULT, Cursor);

<<<<<<< HEAD
registry.register(registry.Type.CURSOR, registry.DEFAULT, Cursor);

=======
>>>>>>> 61322294
exports.Cursor = Cursor;<|MERGE_RESOLUTION|>--- conflicted
+++ resolved
@@ -17,10 +17,6 @@
  */
 goog.module('Blockly.Cursor');
 
-<<<<<<< HEAD
-const object = goog.require('Blockly.utils.object');
-=======
->>>>>>> 61322294
 const registry = goog.require('Blockly.registry');
 const {ASTNode} = goog.require('Blockly.ASTNode');
 const {Marker} = goog.require('Blockly.Marker');
@@ -28,96 +24,13 @@
 /**
  * Class for a cursor.
  * A cursor controls how a user navigates the Blockly AST.
-<<<<<<< HEAD
- * @constructor
- * @extends {Marker}
- * @alias Blockly.Cursor
- */
-const Cursor = function() {
-  Cursor.superClass_.constructor.call(this);
-
-=======
  * @extends {Marker}
  * @alias Blockly.Cursor
  */
 class Cursor extends Marker {
->>>>>>> 61322294
   /**
    * @alias Blockly.Cursor
    */
-<<<<<<< HEAD
-  this.type = 'cursor';
-};
-object.inherits(Cursor, Marker);
-
-/**
- * Find the next connection, field, or block.
- * @return {ASTNode} The next element, or null if the current node is
- *     not set or there is no next value.
- * @public
- */
-Cursor.prototype.next = function() {
-  const curNode = this.getCurNode();
-  if (!curNode) {
-    return null;
-  }
-
-  let newNode = curNode.next();
-  while (newNode && newNode.next() &&
-         (newNode.getType() === ASTNode.types.NEXT ||
-          newNode.getType() === ASTNode.types.BLOCK)) {
-    newNode = newNode.next();
-  }
-
-  if (newNode) {
-    this.setCurNode(newNode);
-  }
-  return newNode;
-};
-
-/**
- * Find the in connection or field.
- * @return {ASTNode} The in element, or null if the current node is
- *     not set or there is no in value.
- * @public
- */
-Cursor.prototype.in = function() {
-  let curNode = this.getCurNode();
-  if (!curNode) {
-    return null;
-  }
-  // If we are on a previous or output connection, go to the block level before
-  // performing next operation.
-  if (curNode.getType() === ASTNode.types.PREVIOUS ||
-      curNode.getType() === ASTNode.types.OUTPUT) {
-    curNode = curNode.next();
-  }
-  const newNode = curNode.in();
-
-  if (newNode) {
-    this.setCurNode(newNode);
-  }
-  return newNode;
-};
-
-/**
- * Find the previous connection, field, or block.
- * @return {ASTNode} The previous element, or null if the current node
- *     is not set or there is no previous value.
- * @public
- */
-Cursor.prototype.prev = function() {
-  const curNode = this.getCurNode();
-  if (!curNode) {
-    return null;
-  }
-  let newNode = curNode.prev();
-
-  while (newNode && newNode.prev() &&
-         (newNode.getType() === ASTNode.types.NEXT ||
-          newNode.getType() === ASTNode.types.BLOCK)) {
-    newNode = newNode.prev();
-=======
   constructor() {
     super();
 
@@ -150,7 +63,6 @@
       this.setCurNode(newNode);
     }
     return newNode;
->>>>>>> 61322294
   }
 
   /**
@@ -178,23 +90,6 @@
     return newNode;
   }
 
-<<<<<<< HEAD
-/**
- * Find the out connection, field, or block.
- * @return {ASTNode} The out element, or null if the current node is
- *     not set or there is no out value.
- * @public
- */
-Cursor.prototype.out = function() {
-  const curNode = this.getCurNode();
-  if (!curNode) {
-    return null;
-  }
-  let newNode = curNode.out();
-
-  if (newNode && newNode.getType() === ASTNode.types.BLOCK) {
-    newNode = newNode.prev() || newNode;
-=======
   /**
    * Find the previous connection, field, or block.
    * @return {ASTNode} The previous element, or null if the current node
@@ -241,15 +136,9 @@
       this.setCurNode(newNode);
     }
     return newNode;
->>>>>>> 61322294
   }
 }
 
 registry.register(registry.Type.CURSOR, registry.DEFAULT, Cursor);
 
-<<<<<<< HEAD
-registry.register(registry.Type.CURSOR, registry.DEFAULT, Cursor);
-
-=======
->>>>>>> 61322294
 exports.Cursor = Cursor;