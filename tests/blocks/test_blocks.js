--- conflicted
+++ resolved
@@ -25,8 +25,6 @@
     "args0": []
   },
   {
-<<<<<<< HEAD
-=======
     "type": "test_basic_stack",
     "message0": "stack block",
     "previousStatement": null,
@@ -69,7 +67,6 @@
     "style": "math_blocks"
   },
   {
->>>>>>> ba6dfd81
     "type": "test_basic_value_to_stack",
     "message0": "value to stack",
     "nextStatement": null,
@@ -103,11 +100,6 @@
     "previousStatement": null,
     "nextStatement": null,
     "style": "math_blocks",
-<<<<<<< HEAD
-  },
-  {
-    "type": "test_fields_dropdown_long",
-=======
   },
   {
     "type": "test_basic_tooltips",
@@ -215,7 +207,6 @@
   },
   {
     "type": "test_dropdowns_long",
->>>>>>> ba6dfd81
     "message0": "long: %1",
     "args0": [
       {
@@ -259,11 +250,7 @@
     ]
   },
   {
-<<<<<<< HEAD
-    "type": "test_fields_dropdown_images",
-=======
     "type": "test_dropdowns_images",
->>>>>>> ba6dfd81
     "message0": "%1",
     "args0": [
       {
@@ -289,11 +276,7 @@
     ]
   },
   {
-<<<<<<< HEAD
-    "type": "test_fields_dropdown_images_and_text",
-=======
     "type": "test_dropdowns_images_and_text",
->>>>>>> ba6dfd81
     "message0": "%1",
     "args0": [
       {
@@ -334,11 +317,7 @@
           }
       }
     ],
-<<<<<<< HEAD
-    "colour": "230"
-=======
-    "style": "math_blocks",
->>>>>>> ba6dfd81
+    "style": "math_blocks",
   },
   {
     "type": "test_fields_date",
@@ -399,9 +378,6 @@
     "helpUrl": ""
   },
   {
-<<<<<<< HEAD
-    "type": "test_fields_number",
-=======
     "type": "test_fields_colour",
     "message0": "colour %1",
     "args0": [
@@ -480,7 +456,6 @@
   },
   {
     "type": "test_numbers_float",
->>>>>>> ba6dfd81
     "message0": "float %1",
     "args0": [
       {
@@ -494,13 +469,8 @@
     "tooltip": "A number."
   },
   {
-<<<<<<< HEAD
-    "type": "test_fields_integer",
-    "message0": "integer %1",
-=======
     "type": "test_numbers_whole",
     "message0": "precision 1 %1",
->>>>>>> ba6dfd81
     "args0": [
       {
         "type": "field_number",
@@ -514,13 +484,8 @@
     "tooltip": "The number should be rounded to multiples of 1"
   },
   {
-<<<<<<< HEAD
-    "type": "test_fields_number_hundredths",
-    "message0": "$ %1",
-=======
     "type": "test_numbers_hundredths",
     "message0": "precision 0.01 %1",
->>>>>>> ba6dfd81
     "args0": [
       {
         "type": "field_number",
@@ -530,8 +495,6 @@
       }
     ],
     "style": "math_blocks",
-<<<<<<< HEAD
-=======
     "output": "Number",
     "tooltip": "The number should be rounded to multiples of 0.01"
   },
@@ -547,14 +510,10 @@
       }
     ],
     "style": "math_blocks",
->>>>>>> ba6dfd81
     "output": "Number",
     "tooltip": "The number should be rounded to multiples of 0.5"
   },
   {
-<<<<<<< HEAD
-    "type": "test_fields_integer_bounded",
-=======
     "type": "test_numbers_three_halves",
     "message0": "precision 1.5 %1",
     "args0": [
@@ -571,7 +530,6 @@
   },
   {
     "type": "test_numbers_whole_bounded",
->>>>>>> ba6dfd81
     "message0": "midi note %1",
     "args0": [
       {
@@ -588,8 +546,6 @@
     "tooltip": "A midi note."
   },
   {
-<<<<<<< HEAD
-=======
     "type": "test_angles_protractor",
     "message0": "protractor %1",
     "args0": [
@@ -688,7 +644,6 @@
     "tooltip": "test tooltip"
   },
   {
->>>>>>> ba6dfd81
     "type": "test_images_datauri",
     "message0": "Image data: URI %1",
     "args0": [
@@ -1004,8 +959,6 @@
   }
 ]);  // END JSON EXTRACT (Do not delete this comment.)
 
-<<<<<<< HEAD
-=======
 Blockly.Blocks['test_validators_text_null'] = {
   init: function() {
     this.appendDummyInput()
@@ -1374,18 +1327,13 @@
   }
 };
 
->>>>>>> ba6dfd81
 Blockly.Blocks['test_basic_empty_with_mutator'] = {
   init: function() {
     this.setMutator(new Blockly.Mutator(['math_number']));
   }
 };
 
-<<<<<<< HEAD
-Blockly.Blocks['test_fields_dropdown_dynamic'] = {
-=======
 Blockly.Blocks['test_dropdowns_dynamic'] = {
->>>>>>> ba6dfd81
   init: function() {
     var dropdown = new Blockly.FieldDropdown(this.dynamicOptions);
     this.appendDummyInput()
@@ -1450,8 +1398,6 @@
       }
     }
   })
-<<<<<<< HEAD
-=======
 };
 
 Blockly.Blocks['test_dropdowns_dynamic_random'] = {
@@ -1470,5 +1416,4 @@
     }
     return options;
   }
->>>>>>> ba6dfd81
 };