--- conflicted
+++ resolved
@@ -126,15 +126,9 @@
  * @param {string} name The name of the extension to unregister.
  * @alias Blockly.Extensions.unregister
  */
-<<<<<<< HEAD
-Blockly.Extensions.unregister = function(name) {
-  if (Blockly.Extensions.isRegistered(name)) {
-    delete Blockly.Extensions.ALL_[name];
-=======
 const unregister = function(name) {
-  if (allExtensions[name]) {
+  if (isRegistered(name)) {
     delete allExtensions[name];
->>>>>>> ca61d8cb
   } else {
     console.warn(
         'No extension mapping for name "' + name + '" found to unregister');
@@ -147,10 +141,12 @@
  * @param {string} name The name of the extension to check for.
  * @return {boolean} True if the extension is registered.  False if it is
  *     not registered.
- */
-Blockly.Extensions.isRegistered = function(name) {
-  return !!Blockly.Extensions.ALL_[name];
-};
+ * @alias Blockly.Extensions.isRegistered
+ */
+const isRegistered = function(name) {
+  return !!allExtensions[name];
+};
+exports.isRegistered = isRegistered;
 
 /**
  * Applies an extension method to a block. This should only be called during
