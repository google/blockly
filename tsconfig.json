{
  "include": [
    "core/**/*",  // N.B.: also pulls in closure/goog/goog.js if needed.
    "closure/**/*",  // Just for ouptut directory structure.
  ],
  "exclude": [
    "core/blockly.js"
  ],
  "compilerOptions": {
    // Tells TypeScript to read JS files, as
    // normally they are ignored as source files
    "allowJs": true,

    // Generate d.ts files and sourcemaps.
    "declaration": true,
<<<<<<< HEAD
    // Generate declaration maps used for api-extractor
    "declarationMap": true,
=======
    "sourceMap": true,
>>>>>>> 3a36ed51

    "module": "ES2015",
    "moduleResolution": "node",
    "target": "ES2020",
    "strict": true,

    // This does not understand enums only used to define other enums, so we
    // cannot leave it enabled.
    // See: https://github.com/microsoft/TypeScript/issues/49974
    // "importsNotUsedAsValues": "error"
  }
}<|MERGE_RESOLUTION|>--- conflicted
+++ resolved
@@ -13,12 +13,9 @@
 
     // Generate d.ts files and sourcemaps.
     "declaration": true,
-<<<<<<< HEAD
     // Generate declaration maps used for api-extractor
     "declarationMap": true,
-=======
     "sourceMap": true,
->>>>>>> 3a36ed51
 
     "module": "ES2015",
     "moduleResolution": "node",
