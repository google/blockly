/**
 * @license
 * Visual Blocks Language
 *
 * Copyright 2012 Google Inc.
 * https://developers.google.com/blockly/
 *
 * Licensed under the Apache License, Version 2.0 (the "License");
 * you may not use this file except in compliance with the License.
 * You may obtain a copy of the License at
 *
 *   http://www.apache.org/licenses/LICENSE-2.0
 *
 * Unless required by applicable law or agreed to in writing, software
 * distributed under the License is distributed on an "AS IS" BASIS,
 * WITHOUT WARRANTIES OR CONDITIONS OF ANY KIND, either express or implied.
 * See the License for the specific language governing permissions and
 * limitations under the License.
 */

/**
 * @fileoverview Generating Python for text blocks.
 * @author q.neutron@gmail.com (Quynh Neutron)
 */
'use strict';

goog.provide('Blockly.Python.texts');

goog.require('Blockly.Python');


Blockly.Python['text'] = function(block) {
  // Text value.
  var code = Blockly.Python.quote_(block.getFieldValue('TEXT'));
  return [code, Blockly.Python.ORDER_ATOMIC];
};

Blockly.Python['text_join'] = function(block) {
  // Create a string made up of any number of elements of any type.
  //Should we allow joining by '-' or ',' or any other characters?
  var code;
  if (block.itemCount_ == 0) {
    return ['\'\'', Blockly.Python.ORDER_ATOMIC];
  } else if (block.itemCount_ == 1) {
    var argument0 = Blockly.Python.valueToCode(block, 'ADD0',
        Blockly.Python.ORDER_NONE) || '\'\'';
    code = 'str(' + argument0 + ')';
    return [code, Blockly.Python.ORDER_FUNCTION_CALL];
  } else if (block.itemCount_ == 2) {
    var argument0 = Blockly.Python.valueToCode(block, 'ADD0',
        Blockly.Python.ORDER_NONE) || '\'\'';
    var argument1 = Blockly.Python.valueToCode(block, 'ADD1',
        Blockly.Python.ORDER_NONE) || '\'\'';
    var code = 'str(' + argument0 + ') + str(' + argument1 + ')';
    return [code, Blockly.Python.ORDER_UNARY_SIGN];
  } else {
    var code = [];
    for (var n = 0; n < block.itemCount_; n++) {
      code[n] = Blockly.Python.valueToCode(block, 'ADD' + n,
          Blockly.Python.ORDER_NONE) || '\'\'';
    }
    var tempVar = Blockly.Python.variableDB_.getDistinctName('temp_value',
        Blockly.Variables.NAME_TYPE);
    code = '\'\'.join([str(' + tempVar + ') for ' + tempVar + ' in [' +
        code.join(', ') + ']])';
    return [code, Blockly.Python.ORDER_FUNCTION_CALL];
  }
};

Blockly.Python['text_append'] = function(block) {
  // Append to a variable in place.
  var varName = Blockly.Python.variableDB_.getName(block.getFieldValue('VAR'),
      Blockly.Variables.NAME_TYPE);
  var argument0 = Blockly.Python.valueToCode(block, 'TEXT',
      Blockly.Python.ORDER_NONE) || '\'\'';
  return varName + ' = str(' + varName + ') + str(' + argument0 + ')\n';
};

Blockly.Python['text_length'] = function(block) {
  // String length.
  var argument0 = Blockly.Python.valueToCode(block, 'VALUE',
      Blockly.Python.ORDER_NONE) || '\'\'';
  return ['len(' + argument0 + ')', Blockly.Python.ORDER_FUNCTION_CALL];
};

Blockly.Python['text_isEmpty'] = function(block) {
  // Is the string null?
  var argument0 = Blockly.Python.valueToCode(block, 'VALUE',
      Blockly.Python.ORDER_NONE) || '\'\'';
  var code = 'not len(' + argument0 + ')';
  return [code, Blockly.Python.ORDER_LOGICAL_NOT];
};

Blockly.Python['text_indexOf'] = function(block) {
  // Search the text for a substring.
  // Should we allow for non-case sensitive???
  var operator = block.getFieldValue('END') == 'FIRST' ? 'find' : 'rfind';
  var argument0 = Blockly.Python.valueToCode(block, 'FIND',
      Blockly.Python.ORDER_NONE) || '\'\'';
  var argument1 = Blockly.Python.valueToCode(block, 'VALUE',
      Blockly.Python.ORDER_MEMBER) || '\'\'';
  var code = argument1 + '.' + operator + '(' + argument0 + ') + 1';
  return [code, Blockly.Python.ORDER_MEMBER];
};

Blockly.Python['text_charAt'] = function(block) {
  // Get letter at index.
  // Note: Until January 2013 this block did not have the WHERE input.
  var where = block.getFieldValue('WHERE') || 'FROM_START';
  var at = Blockly.Python.valueToCode(block, 'AT',
      Blockly.Python.ORDER_UNARY_SIGN) || '1';
  var text = Blockly.Python.valueToCode(block, 'VALUE',
      Blockly.Python.ORDER_MEMBER) || '\'\'';
  switch (where) {
    case 'FIRST':
      var code = text + '[0]';
      return [code, Blockly.Python.ORDER_MEMBER];
    case 'LAST':
      var code = text + '[-1]';
      return [code, Blockly.Python.ORDER_MEMBER];
    case 'FROM_START':
      // Blockly uses one-based indicies.
      if (Blockly.isNumber(at)) {
        // If the index is a naked number, decrement it right now.
        at = parseInt(at, 10) - 1;
      } else {
        // If the index is dynamic, decrement it in code.
        at = 'int(' + at + ' - 1)';
      }
      var code = text + '[' + at + ']';
      return [code, Blockly.Python.ORDER_MEMBER];
    case 'FROM_END':
      var code = text + '[-' + at + ']';
      return [code, Blockly.Python.ORDER_MEMBER];
    case 'RANDOM':
      Blockly.Python.definitions_['import_random'] = 'import random';
      var functionName = Blockly.Python.provideFunction_(
          'text_random_letter',
          ['def ' + Blockly.Python.FUNCTION_NAME_PLACEHOLDER_ + '(text):',
           '  x = int(random.random() * len(text))',
           '  return text[x];']);
      code = functionName + '(' + text + ')';
      return [code, Blockly.Python.ORDER_FUNCTION_CALL];
  }
  throw 'Unhandled option (text_charAt).';
};

Blockly.Python['text_getSubstring'] = function(block) {
  // Get substring.
  var text = Blockly.Python.valueToCode(block, 'STRING',
      Blockly.Python.ORDER_MEMBER) || '\'\'';
  var where1 = block.getFieldValue('WHERE1');
  var where2 = block.getFieldValue('WHERE2');
  var at1 = Blockly.Python.valueToCode(block, 'AT1',
      Blockly.Python.ORDER_ADDITIVE) || '1';
  var at2 = Blockly.Python.valueToCode(block, 'AT2',
      Blockly.Python.ORDER_ADDITIVE) || '1';
  if (where1 == 'FIRST' || (where1 == 'FROM_START' && at1 == '1')) {
    at1 = '';
  } else if (where1 == 'FROM_START') {
    // Blockly uses one-based indicies.
    if (Blockly.isNumber(at1)) {
      // If the index is a naked number, decrement it right now.
      at1 = parseInt(at1, 10) - 1;
    } else {
      // If the index is dynamic, decrement it in code.
      at1 = 'int(' + at1 + ' - 1)';
    }
  } else if (where1 == 'FROM_END') {
    if (Blockly.isNumber(at1)) {
      at1 = -parseInt(at1, 10);
    } else {
      at1 = '-int(' + at1 + ')';
    }
  }
  if (where2 == 'LAST' || (where2 == 'FROM_END' && at2 == '1')) {
    at2 = '';
  } else if (where2 == 'FROM_START') {
    if (Blockly.isNumber(at2)) {
      at2 = parseInt(at2, 10);
    } else {
      at2 = 'int(' + at2 + ')';
    }
  } else if (where2 == 'FROM_END') {
    if (Blockly.isNumber(at2)) {
      // If the index is a naked number, increment it right now.
      at2 = 1 - parseInt(at2, 10);
      if (at2 == 0) {
        at2 = '';
      }
    } else {
      // If the index is dynamic, increment it in code.
      // Add special case for -0.
      Blockly.Python.definitions_['import_sys'] = 'import sys';
      at2 = 'int(1 - ' + at2 + ') or sys.maxsize';
    }
  }
  var code = text + '[' + at1 + ' : ' + at2 + ']';
  return [code, Blockly.Python.ORDER_MEMBER];
};

Blockly.Python['text_changeCase'] = function(block) {
  // Change capitalization.
  var OPERATORS = {
    'UPPERCASE': '.upper()',
    'LOWERCASE': '.lower()',
    'TITLECASE': '.title()'
  };
  var operator = OPERATORS[block.getFieldValue('CASE')];
  var argument0 = Blockly.Python.valueToCode(block, 'TEXT',
      Blockly.Python.ORDER_MEMBER) || '\'\'';
  var code = argument0 + operator;
  return [code, Blockly.Python.ORDER_MEMBER];
};

Blockly.Python['text_trim'] = function(block) {
  // Trim spaces.
  var OPERATORS = {
    'LEFT': '.lstrip()',
    'RIGHT': '.rstrip()',
    'BOTH': '.strip()'
  };
  var operator = OPERATORS[block.getFieldValue('MODE')];
  var argument0 = Blockly.Python.valueToCode(block, 'TEXT',
      Blockly.Python.ORDER_MEMBER) || '\'\'';
  var code = argument0 + operator;
  return [code, Blockly.Python.ORDER_MEMBER];
};

Blockly.Python['text_print'] = function(block) {
  // Print statement.
  var argument0 = Blockly.Python.valueToCode(block, 'TEXT',
      Blockly.Python.ORDER_NONE) || '\'\'';
  return 'print(' + argument0 + ')\n';
};

Blockly.Python['text_prompt_ext'] = function(block) {
  // Prompt function.
  var functionName = Blockly.Python.provideFunction_(
      'text_prompt',
      ['def ' + Blockly.Python.FUNCTION_NAME_PLACEHOLDER_ + '(msg):',
       '  try:',
       '    return raw_input(msg)',
       '  except NameError:',
       '    return input(msg)']);
  if (block.getField('TEXT')) {
    // Internal message.
    var msg = Blockly.Python.quote_(block.getFieldValue('TEXT'));
  } else {
    // External message.
    var msg = Blockly.Python.valueToCode(block, 'TEXT',
        Blockly.Python.ORDER_NONE) || '\'\'';
  }
  var code = functionName + '(' + msg + ')';
  var toNumber = block.getFieldValue('TYPE') == 'NUMBER';
  if (toNumber) {
    code = 'float(' + code + ')';
  }
  return [code, Blockly.Python.ORDER_FUNCTION_CALL];
};

<<<<<<< HEAD
Blockly.Python['text_prompt_ext'] = function(block) {
  // Prompt function (external message).
  var functionName = Blockly.Python.provideFunction_(
      'text_prompt',
      ['def ' + Blockly.Python.FUNCTION_NAME_PLACEHOLDER_ + '(msg):',
       '  try:',
       '    return raw_input(msg)',
       '  except NameError:',
       '    return input(msg)']);
  var msg = Blockly.Python.valueToCode(block, 'TEXT',
      Blockly.Python.ORDER_NONE) || '\'\'';
  var code = functionName + '(' + msg + ')';
  var toNumber = block.getFieldValue('TYPE') == 'NUMBER';
  if (toNumber) {
    code = 'float(' + code + ')';
  }
  return [code, Blockly.Python.ORDER_FUNCTION_CALL];
};


Blockly.Python['text_comment'] = function(block) {
 // Display comment
  
  var comment = block.getFieldValue('COMMENT') || '';
  var code = '/*\n' + comment + '\n*/\n';
  
  return [code, Blockly.Python.ORDER_FUNCTION_CALL];
};
=======
Blockly.Python['text_prompt'] = Blockly.Python['text_prompt_ext'];
>>>>>>> d5e1abd7
<|MERGE_RESOLUTION|>--- conflicted
+++ resolved
@@ -259,26 +259,7 @@
   return [code, Blockly.Python.ORDER_FUNCTION_CALL];
 };
 
-<<<<<<< HEAD
-Blockly.Python['text_prompt_ext'] = function(block) {
-  // Prompt function (external message).
-  var functionName = Blockly.Python.provideFunction_(
-      'text_prompt',
-      ['def ' + Blockly.Python.FUNCTION_NAME_PLACEHOLDER_ + '(msg):',
-       '  try:',
-       '    return raw_input(msg)',
-       '  except NameError:',
-       '    return input(msg)']);
-  var msg = Blockly.Python.valueToCode(block, 'TEXT',
-      Blockly.Python.ORDER_NONE) || '\'\'';
-  var code = functionName + '(' + msg + ')';
-  var toNumber = block.getFieldValue('TYPE') == 'NUMBER';
-  if (toNumber) {
-    code = 'float(' + code + ')';
-  }
-  return [code, Blockly.Python.ORDER_FUNCTION_CALL];
-};
-
+Blockly.Python['text_prompt'] = Blockly.Python['text_prompt_ext'];
 
 Blockly.Python['text_comment'] = function(block) {
  // Display comment
@@ -287,7 +268,4 @@
   var code = '/*\n' + comment + '\n*/\n';
   
   return [code, Blockly.Python.ORDER_FUNCTION_CALL];
-};
-=======
-Blockly.Python['text_prompt'] = Blockly.Python['text_prompt_ext'];
->>>>>>> d5e1abd7
+};