--- conflicted
+++ resolved
@@ -156,7 +156,6 @@
 };
 
 Blockly.Python['math_number_property'] = function(block) {
-<<<<<<< HEAD
    // Check if a number is even, odd, prime, whole, positive, or negative
    // or if it is divisible by certain number. Returns true or false.
   const PROPERTIES = {
@@ -185,20 +184,10 @@
   let code;
   if (dropdownProperty === 'PRIME') {
     // Prime is a special case as it is not a one-liner test.
-=======
-  // Check if a number is even, odd, prime, whole, positive, or negative
-  // or if it is divisible by certain number. Returns true or false.
-  const number_to_check = Blockly.Python.valueToCode(block, 'NUMBER_TO_CHECK',
-      Blockly.Python.ORDER_MULTIPLICATIVE) || '0';
-  const dropdown_property = block.getFieldValue('PROPERTY');
-  let code;
-  if (dropdown_property === 'PRIME') {
->>>>>>> 67b61997
     Blockly.Python.definitions_['import_math'] = 'import math';
     Blockly.Python.definitions_['from_numbers_import_Number'] =
         'from numbers import Number';
     const functionName = Blockly.Python.provideFunction_(
-<<<<<<< HEAD
       'math_isPrime',
       ['def ' + Blockly.Python.FUNCTION_NAME_PLACEHOLDER_ + '(n):',
        '  # https://en.wikipedia.org/wiki/Primality_test#Naive_methods',
@@ -232,59 +221,6 @@
     code = numberToCheck + suffix;
   };
   return [code, outputOrder];
-=======
-        'math_isPrime',
-        ['def ' + Blockly.Python.FUNCTION_NAME_PLACEHOLDER_ + '(n):',
-         '  # https://en.wikipedia.org/wiki/Primality_test#Naive_methods',
-         '  # If n is not a number but a string, try parsing it.',
-         '  if not isinstance(n, Number):',
-         '    try:',
-         '      n = float(n)',
-         '    except:',
-         '      return False',
-         '  if n == 2 or n == 3:',
-         '    return True',
-         '  # False if n is negative, is 1, or not whole,' +
-             ' or if n is divisible by 2 or 3.',
-         '  if n <= 1 or n % 1 != 0 or n % 2 == 0 or n % 3 == 0:',
-         '    return False',
-         '  # Check all the numbers of form 6k +/- 1, up to sqrt(n).',
-         '  for x in range(6, int(math.sqrt(n)) + 2, 6):',
-         '    if n % (x - 1) == 0 or n % (x + 1) == 0:',
-         '      return False',
-         '  return True']);
-    code = functionName + '(' + number_to_check + ')';
-    return [code, Blockly.Python.ORDER_FUNCTION_CALL];
-  }
-  switch (dropdown_property) {
-    case 'EVEN':
-      code = number_to_check + ' % 2 == 0';
-      break;
-    case 'ODD':
-      code = number_to_check + ' % 2 == 1';
-      break;
-    case 'WHOLE':
-      code = number_to_check + ' % 1 == 0';
-      break;
-    case 'POSITIVE':
-      code = number_to_check + ' > 0';
-      break;
-    case 'NEGATIVE':
-      code = number_to_check + ' < 0';
-      break;
-    case 'DIVISIBLE_BY': {
-      const divisor = Blockly.Python.valueToCode(block, 'DIVISOR',
-          Blockly.Python.ORDER_MULTIPLICATIVE);
-      // If 'divisor' is some code that evals to 0, Python will raise an error.
-      if (!divisor || divisor === '0') {
-        return ['False', Blockly.Python.ORDER_ATOMIC];
-      }
-      code = number_to_check + ' % ' + divisor + ' == 0';
-      break;
-    }
-  }
-  return [code, Blockly.Python.ORDER_RELATIONAL];
->>>>>>> 67b61997
 };
 
 Blockly.Python['math_change'] = function(block) {
