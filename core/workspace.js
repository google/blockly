--- conflicted
+++ resolved
@@ -334,13 +334,8 @@
 };
 
 /**
-<<<<<<< HEAD
- * Delete a variables and all of its uses from this workspace. May prompt the
- * user for confirmation.
-=======
  * Delete a variable by the passed in name and all of its uses from this
  * workspace. May prompt the user for confirmation.
->>>>>>> 15399414
  * @param {string} name Name of variable to delete.
  */
 Blockly.Workspace.prototype.deleteVariable = function(name) {
@@ -359,10 +354,7 @@
   }
 
   var workspace = this;
-<<<<<<< HEAD
-=======
   var variable = workspace.getVariable(name);
->>>>>>> 15399414
   if (uses.length > 1) {
     // Confirm before deleting multiple blocks.
     Blockly.confirm(
@@ -370,18 +362,11 @@
         replace('%2', name),
         function(ok) {
           if (ok) {
-<<<<<<< HEAD
-            workspace.deleteVariableInternal_(name);
-=======
             workspace.deleteVariableInternal_(variable);
->>>>>>> 15399414
           }
         });
   } else {
     // No confirmation necessary for a single block.
-<<<<<<< HEAD
-    this.deleteVariableInternal_(name);
-=======
     this.deleteVariableInternal_(variable);
   }
 };
@@ -397,37 +382,23 @@
     this.deleteVariableInternal_(variable);
   } else {
     console.warn("Can't delete non-existant variable: " + id);
->>>>>>> 15399414
   }
 };
 
 /**
  * Deletes a variable and all of its uses from this workspace without asking the
  * user for confirmation.
-<<<<<<< HEAD
- * @private
- */
-Blockly.Workspace.prototype.deleteVariableInternal_ = function(name) {
-  var uses = this.getVariableUses(name);
-  var variableIndex = this.variableIndexOf(name);
-=======
  * @param {Blockly.VariableModel} variable Variable to delete.
  * @private
  */
 Blockly.Workspace.prototype.deleteVariableInternal_ = function(variable) {
   var uses = this.getVariableUses(variable.name);
->>>>>>> 15399414
   Blockly.Events.setGroup(true);
   for (var i = 0; i < uses.length; i++) {
     uses[i].dispose(true, false);
   }
-<<<<<<< HEAD
-  Blockly.Events.setGroup(false);
-  this.variableList.splice(variableIndex, 1);
-=======
   this.variableMap_.deleteVariable(variable);
   Blockly.Events.setGroup(false);
->>>>>>> 15399414
 };
 
 /**
