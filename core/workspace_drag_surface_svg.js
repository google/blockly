--- conflicted
+++ resolved
@@ -169,11 +169,7 @@
  * show the surface.
  * @param {!SVGElement} blockCanvas The block canvas <g> element from the
  *     workspace.
-<<<<<<< HEAD
- * @param {!Element} bubbleCanvas The <g> element that contains the bubbles.
-=======
  * @param {!SVGElement} bubbleCanvas The <g> element that contains the bubbles.
->>>>>>> ba6dfd81
  * @param {Element} previousSibling The element to insert the block canvas and
        bubble canvas after when it goes back in the DOM at the end of a drag.
  * @param {number} width The width of the workspace SVG element.
