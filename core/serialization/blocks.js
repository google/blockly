/**
 * @license
 * Copyright 2021 Google LLC
 * SPDX-License-Identifier: Apache-2.0
 */

/**
 * @fileoverview Handles serializing blocks to plain JavaScript objects only
 *     containing state.
 */
'use strict';

goog.module('Blockly.serialization.blocks');
goog.module.declareLegacyNamespace();

const {BadConnectionCheck, MissingBlockType, MissingConnection, RealChildOfShadow} = goog.require('Blockly.serialization.exceptions');
// eslint-disable-next-line no-unused-vars
const Connection = goog.requireType('Blockly.Connection');
// eslint-disable-next-line no-unused-vars
const {ISerializer} = goog.require('Blockly.serialization.ISerializer');
const Size = goog.require('Blockly.utils.Size');
// eslint-disable-next-line no-unused-vars
const Workspace = goog.requireType('Blockly.Workspace');
const Xml = goog.require('Blockly.Xml');
const eventUtils = goog.require('Blockly.Events.utils');
const inputTypes = goog.require('Blockly.inputTypes');
const priorities = goog.require('Blockly.serialization.priorities');
const serializationRegistry = goog.require('Blockly.serialization.registry');
/* eslint-disable-next-line no-unused-vars */
const {Block} = goog.requireType('Blockly.Block');


// TODO(#5160): Remove this once lint is fixed.
/* eslint-disable no-use-before-define */

/**
 * Represents the state of a connection.
 * @typedef {{
 *   shadow: (!State|undefined),
 *   block: (!State|undefined)
 * }}
 */
var ConnectionState;
exports.ConnectionState = ConnectionState;

/**
 * Represents the state of a given block.
 * @typedef {{
 *     type: string,
 *     id: (string|undefined),
 *     x: (number|undefined),
 *     y: (number|undefined),
 *     collapsed: (boolean|undefined),
 *     enabled: (boolean|undefined),
 *     inline: (boolean|undefined),
 *     data: (string|undefined),
 *     extra-state: (*|undefined),
 *     icons: (!Object<string, *>|undefined),
 *     fields: (!Object<string, *>|undefined),
 *     inputs: (!Object<string, !ConnectionState>|undefined),
 *     next: (!ConnectionState|undefined)
 * }}
 */
var State;
exports.State = State;

/**
 * Returns the state of the given block as a plain JavaScript object.
 * @param {!Block} block The block to serialize.
 * @param {{addCoordinates: (boolean|undefined), addInputBlocks:
 *     (boolean|undefined), addNextBlocks: (boolean|undefined),
 *     doFullSerialization: (boolean|undefined)}=} param1
 *     addCoordinates: If true, the coordinates of the block are added to the
 *       serialized state. False by default.
 *     addinputBlocks: If true, children of the block which are connected to
 *       inputs will be serialized. True by default.
 *     addNextBlocks: If true, children of the block which are connected to the
 *       block's next connection (if it exists) will be serialized.
 *       True by default.
 *     doFullSerialization: If true, fields that normally just save a reference
 *       to some external state (eg variables) will instead serialize all of the
 *       info about that state. This supports deserializing the block into a
 *       workspace where that state doesn't yet exist. True by default.
 * @return {?State} The serialized state of the block, or null if the block
 *     could not be serialied (eg it was an insertion marker).
 */
const save = function(
    block,
    {
      addCoordinates = false,
      addInputBlocks = true,
      addNextBlocks = true,
      doFullSerialization = true,
    } = {}
) {
  if (block.isInsertionMarker()) {
    return null;
  }

  const state = {
    'type': block.type,
    'id': block.id
  };

  if (addCoordinates) {
    saveCoords(block, state);
  }
  saveAttributes(block, state);
  saveExtraState(block, state);
  saveIcons(block, state);
  saveFields(block, state, doFullSerialization);
  if (addInputBlocks) {
    saveInputBlocks(block, state, doFullSerialization);
  }
  if (addNextBlocks) {
    saveNextBlocks(block, state, doFullSerialization);
  }

  return state;
};
exports.save = save;

/**
 * Adds attributes to the given state object based on the state of the block.
 * Eg collapsed, disabled, inline, etc.
 * @param {!Block} block The block to base the attributes on.
 * @param {!State} state The state object to append to.
 */
const saveAttributes = function(block, state) {
  if (block.isCollapsed()) {
    state['collapsed'] = true;
  }
  if (!block.isEnabled()) {
    state['enabled'] = false;
  }
  if (block.inputsInline !== undefined &&
      block.inputsInline !== block.inputsInlineDefault) {
    state['inline'] = block.inputsInline;
  }
  // Data is a nullable string, so we don't need to worry about falsy values.
  if (block.data) {
    state['data'] = block.data;
  }
};

/**
 * Adds the coordinates of the given block to the given state object.
 * @param {!Block} block The block to base the coordinates on.
 * @param {!State} state The state object to append to.
 */
const saveCoords = function(block, state) {
  const workspace = block.workspace;
  const xy = block.getRelativeToSurfaceXY();
  state['x'] = Math.round(workspace.RTL ? workspace.getWidth() - xy.x : xy.x);
  state['y'] = Math.round(xy.y);
};

/**
 * Adds any extra state the block may provide to the given state object.
 * @param {!Block} block The block to serialize the extra state of.
 * @param {!State} state The state object to append to.
 */
const saveExtraState = function(block, state) {
  if (block.saveExtraState) {
    const extraState = block.saveExtraState();
    if (extraState !== null) {
      state['extraState'] = extraState;
    }
  } else if (block.mutationToDom) {
    const extraState = block.mutationToDom();
    if (extraState !== null) {
      state['extraState'] = Xml.domToText(extraState).replace(
          ' xmlns="https://developers.google.com/blockly/xml"', '');
    }
  }
};

/**
 * Adds the state of all of the icons on the block to the given state object.
 * @param {!Block} block The block to serialize the icon state of.
 * @param {!State} state The state object to append to.
 */
const saveIcons = function(block, state) {
  // TODO(#2105): Remove this logic and put it in the icon.
  if (block.getCommentText()) {
    state['icons'] = {
      'comment': {
        'text': block.getCommentText(),
        'pinned': block.commentModel.pinned,
        'height': Math.round(block.commentModel.size.height),
        'width': Math.round(block.commentModel.size.width),
      }
    };
  }
};

/**
 * Adds the state of all of the fields on the block to the given state object.
 * @param {!Block} block The block to serialize the field state of.
 * @param {!State} state The state object to append to.
 * @param {boolean} doFullSerialization Whether or not to serialize the full
 *     state of the field (rather than possibly saving a reference to some
 *     state).
 */
const saveFields = function(block, state, doFullSerialization) {
  const fields = Object.create(null);
  for (let i = 0; i < block.inputList.length; i++) {
    const input = block.inputList[i];
    for (let j = 0; j < input.fieldRow.length; j++) {
      const field = input.fieldRow[j];
      if (field.isSerializable()) {
        fields[field.name] = field.saveState(doFullSerialization);
      }
    }
  }
  if (Object.keys(fields).length) {
    state['fields'] = fields;
  }
};

/**
 * Adds the state of all of the child blocks of the given block (which are
 * connected to inputs) to the given state object.
 * @param {!Block} block The block to serialize the input blocks of.
 * @param {!State} state The state object to append to.
 * @param {boolean} doFullSerialization Whether or not to do full serialization.
 */
const saveInputBlocks = function(block, state, doFullSerialization) {
  const inputs = Object.create(null);
  for (let i = 0; i < block.inputList.length; i++) {
    const input = block.inputList[i];
    if (input.type === inputTypes.DUMMY) {
      continue;
    }
    const connectionState = saveConnection(
        /** @type {!Connection} */ (input.connection), doFullSerialization);
    if (connectionState) {
      inputs[input.name] = connectionState;
    }
  }

  if (Object.keys(inputs).length) {
    state['inputs'] = inputs;
  }
};

/**
 * Adds the state of all of the next blocks of the given block to the given
 * state object.
 * @param {!Block} block The block to serialize the next blocks of.
 * @param {!State} state The state object to append to.
 * @param {boolean} doFullSerialization Whether or not to do full serialization.
 */
const saveNextBlocks = function(block, state, doFullSerialization) {
  if (!block.nextConnection) {
    return;
  }
  const connectionState = saveConnection(
      block.nextConnection, doFullSerialization);
  if (connectionState) {
    state['next'] = connectionState;
  }
};

/**
 * Returns the state of the given connection (ie the state of any connected
 * shadow or real blocks).
 * @param {!Connection} connection The connection to serialize the connected
 *     blocks of.
 * @return {?ConnectionState} An object containing the state of any connected
 *     shadow block, or any connected real block.
 * @param {boolean} doFullSerialization Whether or not to do full serialization.
 */
const saveConnection = function(connection, doFullSerialization) {
  const shadow = connection.getShadowState(true);
  const child = connection.targetBlock();
  if (!shadow && !child) {
    return null;
  }
  const state = Object.create(null);
  if (shadow) {
    state['shadow'] = shadow;
  }
  if (child && !child.isShadow()) {
    state['block'] = save(child, {doFullSerialization});
  }
  return state;
};

/**
 * Loads the block represented by the given state into the given workspace.
 * @param {!State} state The state of a block to deserialize into the workspace.
 * @param {!Workspace} workspace The workspace to add the block to.
 * @param {{recordUndo: (boolean|undefined)}=} param1
 *     recordUndo: If true, events triggered by this function will be undo-able
 *       by the user. False by default.
 * @return {!Block} The block that was just loaded.
 */
const append = function(state, workspace, {recordUndo = false} = {}) {
  return appendInternal(state, workspace, {recordUndo});
};
exports.append = append;

/**
 * Loads the block represented by the given state into the given workspace.
 * This is defined internally so that the extra parameters don't clutter our
 * external API.
 * But it is exported so that other places within Blockly can call it directly
 * with the extra paramters.
 * @param {!State} state The state of a block to deserialize into the workspace.
 * @param {!Workspace} workspace The workspace to add the block to.
 * @param {{parentConnection: (!Connection|undefined), isShadow:
 *     (boolean|undefined), recordUndo: (boolean|undefined)}=} param1
 *     parentConnection: If provided, the system will attempt to connect the
 *       block to this connection after it is created. Undefined by default.
 *     isShadow: If true, the block will be set to a shadow block after it is
 *       created. False by default.
 *     recordUndo: If true, events triggered by this function will be undo-able
 *       by the user. False by default.
 * @return {!Block} The block that was just appended.
 */
const appendInternal = function(
    state,
    workspace,
    {
      parentConnection = undefined,
      isShadow = false,
      recordUndo = false
    } = {}
) {
  const prevRecordUndo = eventUtils.getRecordUndo();
  eventUtils.setRecordUndo(recordUndo);
  const existingGroup = eventUtils.getGroup();
  if (!existingGroup) {
    eventUtils.setGroup(true);
  }
  eventUtils.disable();

  const block = appendPrivate(state, workspace, {parentConnection, isShadow});

<<<<<<< HEAD
  eventUtils.enable();
  eventUtils.fire(new (eventUtils.get(eventUtils.BLOCK_CREATE))(block));
  eventUtils.setGroup(existingGroup);
  eventUtils.setRecordUndo(prevRecordUndo);
  
=======
  Events.enable();
  Events.fire(new (Events.get(Events.BLOCK_CREATE))(block));
  Events.setGroup(existingGroup);
  Events.setRecordUndo(prevRecordUndo);

>>>>>>> fd917f42
  // Adding connections to the connection db is expensive. This defers that
  // operation to decrease load time.
  if (workspace.rendered) {
    setTimeout(() => {
      if (!block.disposed) {
        block.setConnectionTracking(true);
      }
    }, 1);
  }

  return block;
};
/** @package */
exports.appendInternal = appendInternal;

/**
 * Loads the block represented by the given state into the given workspace.
 * This is defined privately so that it can be called recursively without firing
 * eroneous events. Events (and other things we only want to occur on the top
 * block) are handled by appendInternal.
 * @param {!State} state The state of a block to deserialize into the workspace.
 * @param {!Workspace} workspace The workspace to add the block to.
 * @param {{parentConnection: (!Connection|undefined),
 *     isShadow: (boolean|undefined)}=} param1
 *     parentConnection: If provided, the system will attempt to connect the
 *       block to this connection after it is created. Undefined by default.
 *     isShadow: The block will be set to a shadow block after it is created.
 *       False by default.
 * @return {!Block} The block that was just appended.
 */
const appendPrivate = function(
    state,
    workspace,
    {
      parentConnection = undefined,
      isShadow = false,
    } = {}
) {
  if (!state['type']) {
    throw new MissingBlockType(state);
  }

  const block = workspace.newBlock(state['type'], state['id']);
  block.setShadow(isShadow);
  loadCoords(block, state);
  loadAttributes(block, state);
  loadExtraState(block, state);
  tryToConnectParent(parentConnection, block, state);
  loadIcons(block, state);
  loadFields(block, state);
  loadInputBlocks(block, state);
  loadNextBlocks(block, state);
  initBlock(block, workspace.rendered);

  return block;
};

/**
 * Applies any coordinate information available on the state object to the
 * block.
 * @param {!Block} block The block to set the position of.
 * @param {!State} state The state object to reference.
 */
const loadCoords = function(block, state) {
  let x = state['x'] === undefined ? 0 : state['x'];
  const y = state['y'] === undefined ? 0 : state['y'];

  const workspace = block.workspace;
  x = workspace.RTL ? workspace.getWidth() - x : x;

  block.moveBy(x, y);
};

/**
 * Applies any attribute information available on the state object to the block.
 * @param {!Block} block The block to set the attributes of.
 * @param {!State} state The state object to reference.
 */
const loadAttributes = function(block, state) {
  if (state['collapsed']) {
    block.setCollapsed(true);
  }
  if (state['enabled'] === false) {
    block.setEnabled(false);
  }
  if (state['inline'] !== undefined) {
    block.setInputsInline(state['inline']);
  }
  if (state['data'] !== undefined) {
    block.data = state['data'];
  }
};

/**
 * Applies any extra state information available on the state object to the
 * block.
 * @param {!Block} block The block to set the extra state of.
 * @param {!State} state The state object to reference.
 */
const loadExtraState = function(block, state) {
  if (!state['extraState']) {
    return;
  }
  if (block.loadExtraState) {
    block.loadExtraState(state['extraState']);
  } else {
    block.domToMutation(Xml.textToDom(state['extraState']));
  }
};

/**
 * Attempts to connect the block to the parent connection, if it exists.
 * @param {(!Connection|undefined)} parentConnection The parent connection to
 *     try to connect the block to.
 * @param {!Block} child The block to try to connect to the parent.
 * @param {!State} state The state which defines the given block
 */
const tryToConnectParent = function(parentConnection, child, state) {
  if (!parentConnection) {
    return;
  }

  if (parentConnection.getSourceBlock().isShadow() && !child.isShadow()) {
    throw new RealChildOfShadow(state);
  }

  let connected = false;
  let childConnection;
  if (parentConnection.type == inputTypes.VALUE) {
    childConnection = child.outputConnection;
    if (!childConnection) {
      throw new MissingConnection('output', child, state);
    }
    connected = parentConnection.connect(childConnection);
  } else { // Statement type.
    childConnection = child.previousConnection;
    if (!childConnection) {
      throw new MissingConnection('previous', child, state);
    }
    connected = parentConnection.connect(childConnection);
  }

  if (!connected) {
    const checker = child.workspace.connectionChecker;
    throw new BadConnectionCheck(
        checker.getErrorMessage(
            checker.canConnectWithReason(
                childConnection, parentConnection, false),
            childConnection,
            parentConnection),
        parentConnection.type == inputTypes.VALUE ?
            'output connection' : 'previous connection',
        child,
        state);
  }
};

/**
 * Applies icon state to the icons on the block, based on the given state
 * object.
 * @param {!Block} block The block to set the icon state of.
 * @param {!State} state The state object to reference.
 */
const loadIcons = function(block, state) {
  if (!state['icons']) {
    return;
  }
  // TODO(#2105): Remove this logic and put it in the icon.
  const comment = state['icons']['comment'];
  if (comment) {
    block.setCommentText(comment['text']);
    block.commentModel.pinned = comment['pinned'];
    block.commentModel.size = new Size(comment['width'], comment['height']);
    if (comment['pinned'] && block.getCommentIcon && !block.isInFlyout) {
      // Give the block a chance to be positioned and rendered before showing.
      setTimeout(() => block.getCommentIcon().setVisible(true), 1);
    }
  }
};

/**
 * Applies any field information available on the state object to the block.
 * @param {!Block} block The block to set the field state of.
 * @param {!State} state The state object to reference.
 */
const loadFields = function(block, state) {
  if (!state['fields']) {
    return;
  }
  const keys = Object.keys(state['fields']);
  for (let i = 0; i < keys.length; i++) {
    const fieldName = keys[i];
    const fieldState = state['fields'][fieldName];
    const field = block.getField(fieldName);
    if (!field) {
      console.warn(
          `Ignoring non-existant field ${fieldName} in block ${block.type}`);
      continue;
    }
    field.loadState(fieldState);
  }
};

/**
 * Creates any child blocks (attached to inputs) defined by the given state
 * and attaches them to the given block.
 * @param {!Block} block The block to attach input blocks to.
 * @param {!State} state The state object to reference.
 */
const loadInputBlocks = function(block, state) {
  if (!state['inputs']) {
    return;
  }
  const keys = Object.keys(state['inputs']);
  for (let i = 0; i < keys.length; i++) {
    const inputName = keys[i];
    const input = block.getInput(inputName);
    if (!input || !input.connection) {
      throw new MissingConnection(inputName, block, state);
    }
    loadConnection(input.connection, state['inputs'][inputName]);
  }
};

/**
 * Creates any next blocks defined by the given state and attaches them to the
 * given block.
 * @param {!Block} block The block to attach next blocks to.
 * @param {!State} state The state object to reference.
 */
const loadNextBlocks = function(block, state) {
  if (!state['next']) {
    return;
  }
  if (!block.nextConnection) {
    throw new MissingConnection('next', block, state);
  }
  loadConnection(block.nextConnection, state['next']);
};

/**
 * Applies the state defined by connectionState to the given connection, ie
 * assigns shadows and attaches child blocks.
 * @param {!Connection} connection The connection to deserialize the
 *     connected blocks of.
 * @param {!ConnectionState} connectionState The object containing the state of
 *     any connected shadow block, or any connected real block.
 */
const loadConnection = function(connection, connectionState) {
  if (connectionState['shadow']) {
    connection.setShadowState(connectionState['shadow']);
  }
  if (connectionState['block']) {
    appendPrivate(
        connectionState['block'],
        connection.getSourceBlock().workspace,
        {parentConnection: connection});
  }
};

// TODO(#5146): Remove this from the serialization system.
/**
 * Initializes the give block, eg init the model, inits the svg, renders, etc.
 * @param {!Block} block The block to initialize.
 * @param {boolean} rendered Whether the block is a rendered or headless block.
 */
const initBlock = function(block, rendered) {
  if (rendered) {
    // Adding connections to the connection db is expensive. This defers that
    // operation to decrease load time.
    block.setConnectionTracking(false);

    block.initSvg();
    block.render(false);
  } else {
    block.initModel();
  }
};

// Alias to disambiguate saving within the serializer.
const saveBlock = save;

/**
 * Serializer for saving and loading block state.
 * @implements {ISerializer}
 */
class BlockSerializer {
  constructor() {
    /**
     * The priority for deserializing blocks.
     * @type {number}
     */
    this.priority = priorities.BLOCKS;
  }

  /**
   * Serializes the blocks of the given workspace.
   * @param {!Workspace} workspace The workspace to save the blocks of.
   * @return {?{languageVersion: number, blocks:!Array<!State>}} The state of
   *     the workspace's blocks, or null if there are no blocks.
   */
  save(workspace) {
    const blockStates = [];
    for (const block of workspace.getTopBlocks(false)) {
      const state = saveBlock(
          block, {addCoordinates: true, doFullSerialization: false});
      if (state) {
        blockStates.push(state);
      }
    }
    if (blockStates.length) {
      return {
        'languageVersion': 0, // Currently unused.
        'blocks': blockStates
      };
    }
    return null;
  }

  /**
   * Deserializes the blocks defined by the given state into the given
   * workspace.
   * @param {{languageVersion: number, blocks:!Array<!State>}} state The state
   *     of the blocks to deserialize.
   * @param {!Workspace} workspace The workspace to deserialize into.
   */
  load(state, workspace) {
    const blockStates = state['blocks'];
    for (const state of blockStates) {
      append(state, workspace, {recordUndo: eventUtils.getRecordUndo()});
    }
  }

  /**
   * Disposes of any blocks that exist on the workspace.
   * @param {!Workspace} workspace The workspace to clear the blocks of.
   */
  clear(workspace) {
    // Cannot use workspace.clear() because that also removes variables.
    for (const block of workspace.getTopBlocks(false)) {
      block.dispose(false);
    }
  }
}

serializationRegistry.register('blocks', new BlockSerializer());<|MERGE_RESOLUTION|>--- conflicted
+++ resolved
@@ -338,19 +338,11 @@
 
   const block = appendPrivate(state, workspace, {parentConnection, isShadow});
 
-<<<<<<< HEAD
   eventUtils.enable();
   eventUtils.fire(new (eventUtils.get(eventUtils.BLOCK_CREATE))(block));
   eventUtils.setGroup(existingGroup);
   eventUtils.setRecordUndo(prevRecordUndo);
-  
-=======
-  Events.enable();
-  Events.fire(new (Events.get(Events.BLOCK_CREATE))(block));
-  Events.setGroup(existingGroup);
-  Events.setRecordUndo(prevRecordUndo);
-
->>>>>>> fd917f42
+
   // Adding connections to the connection db is expensive. This defers that
   // operation to decrease load time.
   if (workspace.rendered) {
