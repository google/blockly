--- conflicted
+++ resolved
@@ -21,10 +21,4 @@
 
 export declare const luaGenerator: any;
 
-<<<<<<< HEAD
-import * as Blockly from './core';
-declare const lua: any;
-export = lua;
-=======
-export {LuaGenerator} from './generators/lua';
->>>>>>> 0e22a798
+export {LuaGenerator} from './generators/lua';