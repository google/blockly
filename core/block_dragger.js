--- conflicted
+++ resolved
@@ -218,16 +218,12 @@
     // Prevent unnecessary add/remove class calls.
     this.updateCursorDuringBlockDrag_();
   }
-<<<<<<< HEAD
-  this.wouldDeleteBlock_ = wouldDeleteBlock;
 
   if (this.dragTarget_ !== oldDragTarget) {
     oldDragTarget && oldDragTarget.onDragExit();
     this.dragTarget_ && this.dragTarget_.onDragEnter();
   }
   this.dragTarget_ && this.dragTarget_.onDragOver();
-=======
->>>>>>> 77dddca0
 };
 
 /**
