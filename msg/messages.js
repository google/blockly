--- conflicted
+++ resolved
@@ -1024,13 +1024,9 @@
 Blockly.Msg.LISTS_CREATE_WITH_TOOLTIP = 'Create a list with any number of items.';
 /// block text - See [https://github.com/google/blockly/wiki/Lists#create-list-with https://github.com/google/blockly/wiki/Lists#create-list-with].
 Blockly.Msg.LISTS_CREATE_WITH_INPUT_WITH = 'create list with';
-<<<<<<< HEAD
 /// typeblock - Typing to add the block
 Blockly.Msg.LISTS_CREATE_WITH_TYPEBLOCK = 'Create List With';
-/// block text - This appears in a sub-block when [https://github.com/google/blockly/wiki/Lists#changing-number-of-inputs changing the number of inputs in a ''''create list with'''' block].
-=======
 /// block text - This appears in a sub-block when [https://github.com/google/blockly/wiki/Lists#changing-number-of-inputs changing the number of inputs in a ''''create list with'''' block].\n{{Identical|List}}
->>>>>>> 3f8e586f
 Blockly.Msg.LISTS_CREATE_WITH_CONTAINER_TITLE_ADD = 'list';
 /// tooltip - See [https://github.com/google/blockly/wiki/Lists#changing-number-of-inputs https://github.com/google/blockly/wiki/Lists#changing-number-of-inputs].
 Blockly.Msg.LISTS_CREATE_WITH_CONTAINER_TOOLTIP = 'Add, remove, or reorder sections to reconfigure this list block.';
@@ -1089,15 +1085,11 @@
 /// dropdown - See [https://github.com/google/blockly/wiki/Lists#finding-items-in-a-list
 /// https://github.com/google/blockly/wiki/Lists#finding-items-in-a-list].
 /// [[File:Blockly-list-find.png]]
-<<<<<<< HEAD
-Blockly.Msg.LISTS_INDEX_OF_TOOLTIP = 'Returns the index of the first/last occurrence of the item in the list. Returns 0 if text is not found.';
+Blockly.Msg.LISTS_INDEX_OF_TOOLTIP = 'Returns the index of the first/last occurrence of the item in the list. Returns 0 if item is not found.';
 /// typeblock - Typing to add the block
 Blockly.Msg.LISTS_INDEX_OF_FIRST_TYPEBLOCK = 'Find First Occurrence Of Item';
 /// typeblock - Typing to add the block
 Blockly.Msg.LISTS_INDEX_OF_LAST_TYPEBLOCK = 'Find Last Occurrence Of Item';
-=======
-Blockly.Msg.LISTS_INDEX_OF_TOOLTIP = 'Returns the index of the first/last occurrence of the item in the list. Returns 0 if item is not found.';
->>>>>>> 3f8e586f
 
 Blockly.Msg.LISTS_GET_INDEX_HELPURL = Blockly.Msg.LISTS_INDEX_OF_HELPURL;
 /// dropdown - Indicates that the user wishes to
