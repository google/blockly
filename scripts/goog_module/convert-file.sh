--- conflicted
+++ resolved
@@ -303,10 +303,6 @@
     verify-filepath "$1" "false"
     if [[ $? -eq 0 ]]; then
       filepath="$1"
-<<<<<<< HEAD
-      echo '1'
-=======
->>>>>>> 720059e5
       shift
     fi
 
