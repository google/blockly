--- conflicted
+++ resolved
@@ -285,31 +285,17 @@
     this.draggingBlock_.dispose(false, true);
     Blockly.draggingConnections = [];
   } else {
-<<<<<<< HEAD
     this.draggingBlock_.setDragging(false);
-    if (!preventMove) {
-      // These are expensive and don't need to be done if we're deleting.
-      this.draggingBlock_.moveConnections(delta.x, delta.y);
-      this.fireMoveEvent_();
-      if (this.draggedConnectionManager_.wouldConnectBlock()) {
-        // Applying connections also rerenders the relevant blocks.
-        this.draggedConnectionManager_.applyConnections();
-      } else {
-        this.draggingBlock_.render();
-      }
-      this.draggingBlock_.scheduleSnapAndBump();
-    } else {
+    if (preventMove) {
       // Blocks dragged directly from a flyout may need to be bumped into
       // bounds.
       Blockly.bumpObjectIntoBounds_(
           this.draggingBlock_.workspace,
           this.workspace_.getMetricsManager()
               .getScrollMetrics(true), this.draggingBlock_);
+    } else {
+      this.updateBlockLocationAfterMove_(delta);
     }
-=======
-    // Moving the block is expensive, so only do it if the block is not deleted.
-    this.updateBlockAfterMove_(delta);
->>>>>>> 0014ad32
   }
   this.workspace_.setResizesEnabled(true);
 
@@ -322,9 +308,8 @@
  *     the block started the drag to where it ended the drag.
  * @protected
  */
-Blockly.BlockDragger.prototype.updateBlockAfterMove_ = function(delta) {
+Blockly.BlockDragger.prototype.updateBlockLocationAfterMove_ = function(delta) {
   this.draggingBlock_.moveConnections(delta.x, delta.y);
-  this.draggingBlock_.setDragging(false);
   this.fireMoveEvent_();
   if (this.draggedConnectionManager_.wouldConnectBlock()) {
     // Applying connections also rerenders the relevant blocks.
