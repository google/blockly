--- conflicted
+++ resolved
@@ -98,15 +98,12 @@
   }
   hex = str.substring(0, 2) === '0x' ? '#' + str.substring(2) : str;
   hex = hex[0] === '#' ? hex : '#' + hex;
-<<<<<<< HEAD
-  
+
   if (/^#[0-9a-f]{8}$/.test(hex)) {
     // e.g. '#00ff0024' with alpha
     return hex;
   }
-  
-=======
->>>>>>> 61322294
+
   if (/^#[0-9a-f]{6}$/.test(hex)) {
     // e.g. '#00ff88'
     return hex;
