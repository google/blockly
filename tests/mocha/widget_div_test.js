/**
 * @license
 * Copyright 2020 Google LLC
 * SPDX-License-Identifier: Apache-2.0
 */

<<<<<<< HEAD
goog.module('Blockly.test.widgetDiv');

const {sharedTestSetup, sharedTestTeardown} = goog.require('Blockly.test.helpers.setupTeardown');


suite('WidgetDiv', function() {
  setup(function() {
=======
import {
  sharedTestSetup,
  sharedTestTeardown,
} from './test_helpers/setup_teardown.js';

suite('WidgetDiv', function () {
  setup(function () {
>>>>>>> 0e22a798
    sharedTestSetup.call(this);
  });
  teardown(function () {
    sharedTestTeardown.call(this);
  });

  suite('positionWithAnchor', function () {
    function makeBBox(left, top, width, height) {
      return {
        left: left,
        right: left + width,
        top: top,
        bottom: top + height,
        width: width,
        height: height,
      };
    }

    setup(function () {
      Blockly.WidgetDiv.createDom();
      this.viewportBBox = makeBBox(0, 0, 1000, 1003);
      this.widgetSize = {
        width: 100,
        height: 102,
      };
      this.anchorSize = {
        width: 90,
        height: 91,
      };

      this.testWidgetPosition = function (
        anchorBBox,
        rtl,
        expectedX,
        expectedY,
        expectedHeight,
      ) {
        Blockly.WidgetDiv.positionWithAnchor(
<<<<<<< HEAD
            this.viewportBBox, anchorBBox, this.widgetSize, rtl);
=======
          this.viewportBBox,
          anchorBBox,
          this.widgetSize,
          rtl,
        );
>>>>>>> 0e22a798
        const style = Blockly.WidgetDiv.getDiv().style;
        chai.assert.equal(style.left, expectedX + 'px', 'Left');
        chai.assert.equal(style.top, expectedY + 'px', 'Top');
        chai.assert.equal(style.height, expectedHeight + 'px', 'Height');
      };
    });

    suite('LTR', function () {
      test('noConflict', function () {
        // Anchor placed in the middle.
<<<<<<< HEAD
        const anchorBBox =
            makeBBox(500, 500, this.anchorSize.width, this.anchorSize.height);
=======
        const anchorBBox = makeBBox(
          500,
          500,
          this.anchorSize.width,
          this.anchorSize.height,
        );
>>>>>>> 0e22a798
        // The widget div should be placed just below at the left side of the
        // anchor.
        const expectedX = anchorBBox.left;
        const expectedY = anchorBBox.top + this.anchorSize.height;
        this.testWidgetPosition(
          anchorBBox,
          false,
          expectedX,
          expectedY,
          this.widgetSize.height,
        );
      });

      test('topConflict', function () {
        // Anchor close to the top.
<<<<<<< HEAD
        const anchorBBox =
            makeBBox(500, 50, this.anchorSize.width, this.anchorSize.height);
=======
        const anchorBBox = makeBBox(
          500,
          50,
          this.anchorSize.width,
          this.anchorSize.height,
        );
>>>>>>> 0e22a798
        // The widget div should be placed just below the anchor.
        const expectedX = anchorBBox.left;
        const expectedY = anchorBBox.top + this.anchorSize.height;
        this.testWidgetPosition(
          anchorBBox,
          false,
          expectedX,
          expectedY,
          this.widgetSize.height,
        );
      });

      test('bottomConflict', function () {
        // Anchor placed close to the bottom.
<<<<<<< HEAD
        const anchorBBox =
            makeBBox(500, 900, this.anchorSize.width, this.anchorSize.height);
=======
        const anchorBBox = makeBBox(
          500,
          900,
          this.anchorSize.width,
          this.anchorSize.height,
        );
>>>>>>> 0e22a798
        // The widget div should be placed just above the anchor.
        const expectedX = anchorBBox.left;
        const expectedY = anchorBBox.top - this.widgetSize.height;
        this.testWidgetPosition(
          anchorBBox,
          false,
          expectedX,
          expectedY,
          this.widgetSize.height,
        );
      });

      test('leftConflict', function () {
        // Anchor placed close to the left side.
<<<<<<< HEAD
        const anchorBBox =
            makeBBox(50, 500, this.anchorSize.width, this.anchorSize.height);
=======
        const anchorBBox = makeBBox(
          50,
          500,
          this.anchorSize.width,
          this.anchorSize.height,
        );
>>>>>>> 0e22a798
        // The widget div should be placed at the anchor.
        const expectedX = anchorBBox.left;
        const expectedY = anchorBBox.top + this.anchorSize.height;
        this.testWidgetPosition(
          anchorBBox,
          false,
          expectedX,
          expectedY,
          this.widgetSize.height,
        );
      });

      test('rightConflict', function () {
        // Anchor placed close to the right side.
<<<<<<< HEAD
        const anchorBBox =
            makeBBox(950, 500, this.anchorSize.width, this.anchorSize.height);
=======
        const anchorBBox = makeBBox(
          950,
          500,
          this.anchorSize.width,
          this.anchorSize.height,
        );
>>>>>>> 0e22a798
        // The widget div should be placed as far right as possible--at the edge of
        // the screen.
        const expectedX = this.viewportBBox.width - this.widgetSize.width;
        const expectedY = anchorBBox.top + this.anchorSize.height;
        this.testWidgetPosition(
          anchorBBox,
          false,
          expectedX,
          expectedY,
          this.widgetSize.height,
        );
      });
    });
    suite('RTL', function () {
      test('noConflict', function () {
        // Anchor placed in the middle
<<<<<<< HEAD
        const anchorBBox =
            makeBBox(500, 500, this.anchorSize.width, this.anchorSize.height);
=======
        const anchorBBox = makeBBox(
          500,
          500,
          this.anchorSize.width,
          this.anchorSize.height,
        );
>>>>>>> 0e22a798
        // The widget div should be placed at the right side of the anchor.
        const expectedX = anchorBBox.right - this.widgetSize.width;
        const expectedY = anchorBBox.top + this.anchorSize.height;
        this.testWidgetPosition(
          anchorBBox,
          true,
          expectedX,
          expectedY,
          this.widgetSize.height,
        );
      });

      test('topConflict', function () {
        // Anchor close to the top.
<<<<<<< HEAD
        const anchorBBox =
            makeBBox(500, 50, this.anchorSize.width, this.anchorSize.height);
=======
        const anchorBBox = makeBBox(
          500,
          50,
          this.anchorSize.width,
          this.anchorSize.height,
        );
>>>>>>> 0e22a798
        // The widget div should be placed just below the anchor.
        const expectedX = anchorBBox.right - this.widgetSize.width;
        const expectedY = anchorBBox.top + this.anchorSize.height;
        this.testWidgetPosition(
          anchorBBox,
          true,
          expectedX,
          expectedY,
          this.widgetSize.height,
        );
      });

      test('bottomConflict', function () {
        // Anchor placed close to the bottom.
<<<<<<< HEAD
        const anchorBBox =
            makeBBox(500, 900, this.anchorSize.width, this.anchorSize.height);
=======
        const anchorBBox = makeBBox(
          500,
          900,
          this.anchorSize.width,
          this.anchorSize.height,
        );
>>>>>>> 0e22a798
        // The widget div should be placed just above the anchor.
        const expectedX = anchorBBox.right - this.widgetSize.width;
        const expectedY = anchorBBox.top - this.widgetSize.height;
        this.testWidgetPosition(
          anchorBBox,
          true,
          expectedX,
          expectedY,
          this.widgetSize.height,
        );
      });

      test('leftConflict', function () {
        // Anchor placed close to the left side.
<<<<<<< HEAD
        const anchorBBox =
            makeBBox(10, 500, this.anchorSize.width, this.anchorSize.height);
=======
        const anchorBBox = makeBBox(
          10,
          500,
          this.anchorSize.width,
          this.anchorSize.height,
        );
>>>>>>> 0e22a798
        // The widget div should be placed as far left as possible--at the edge of
        // the screen.
        const expectedX = 0;
        const expectedY = anchorBBox.top + this.anchorSize.height;
        this.testWidgetPosition(
          anchorBBox,
          true,
          expectedX,
          expectedY,
          this.widgetSize.height,
        );
      });

      test('rightConflict', function () {
        // Anchor placed close to the right side.
<<<<<<< HEAD
        const anchorBBox =
            makeBBox(950, 500, this.anchorSize.width, this.anchorSize.height);
=======
        const anchorBBox = makeBBox(
          950,
          500,
          this.anchorSize.width,
          this.anchorSize.height,
        );
>>>>>>> 0e22a798
        // The widget div should be placed as far right as possible--at the edge of
        // the screen.
        const expectedX = this.viewportBBox.width - this.widgetSize.width;
        const expectedY = anchorBBox.top + this.anchorSize.height;
        this.testWidgetPosition(
          anchorBBox,
          true,
          expectedX,
          expectedY,
          this.widgetSize.height,
        );
      });
    });
  });
});<|MERGE_RESOLUTION|>--- conflicted
+++ resolved
@@ -4,15 +4,6 @@
  * SPDX-License-Identifier: Apache-2.0
  */
 
-<<<<<<< HEAD
-goog.module('Blockly.test.widgetDiv');
-
-const {sharedTestSetup, sharedTestTeardown} = goog.require('Blockly.test.helpers.setupTeardown');
-
-
-suite('WidgetDiv', function() {
-  setup(function() {
-=======
 import {
   sharedTestSetup,
   sharedTestTeardown,
@@ -20,7 +11,6 @@
 
 suite('WidgetDiv', function () {
   setup(function () {
->>>>>>> 0e22a798
     sharedTestSetup.call(this);
   });
   teardown(function () {
@@ -59,15 +49,11 @@
         expectedHeight,
       ) {
         Blockly.WidgetDiv.positionWithAnchor(
-<<<<<<< HEAD
-            this.viewportBBox, anchorBBox, this.widgetSize, rtl);
-=======
           this.viewportBBox,
           anchorBBox,
           this.widgetSize,
           rtl,
         );
->>>>>>> 0e22a798
         const style = Blockly.WidgetDiv.getDiv().style;
         chai.assert.equal(style.left, expectedX + 'px', 'Left');
         chai.assert.equal(style.top, expectedY + 'px', 'Top');
@@ -78,17 +64,12 @@
     suite('LTR', function () {
       test('noConflict', function () {
         // Anchor placed in the middle.
-<<<<<<< HEAD
-        const anchorBBox =
-            makeBBox(500, 500, this.anchorSize.width, this.anchorSize.height);
-=======
-        const anchorBBox = makeBBox(
-          500,
-          500,
-          this.anchorSize.width,
-          this.anchorSize.height,
-        );
->>>>>>> 0e22a798
+        const anchorBBox = makeBBox(
+          500,
+          500,
+          this.anchorSize.width,
+          this.anchorSize.height,
+        );
         // The widget div should be placed just below at the left side of the
         // anchor.
         const expectedX = anchorBBox.left;
@@ -104,17 +85,12 @@
 
       test('topConflict', function () {
         // Anchor close to the top.
-<<<<<<< HEAD
-        const anchorBBox =
-            makeBBox(500, 50, this.anchorSize.width, this.anchorSize.height);
-=======
         const anchorBBox = makeBBox(
           500,
           50,
           this.anchorSize.width,
           this.anchorSize.height,
         );
->>>>>>> 0e22a798
         // The widget div should be placed just below the anchor.
         const expectedX = anchorBBox.left;
         const expectedY = anchorBBox.top + this.anchorSize.height;
@@ -129,17 +105,12 @@
 
       test('bottomConflict', function () {
         // Anchor placed close to the bottom.
-<<<<<<< HEAD
-        const anchorBBox =
-            makeBBox(500, 900, this.anchorSize.width, this.anchorSize.height);
-=======
         const anchorBBox = makeBBox(
           500,
           900,
           this.anchorSize.width,
           this.anchorSize.height,
         );
->>>>>>> 0e22a798
         // The widget div should be placed just above the anchor.
         const expectedX = anchorBBox.left;
         const expectedY = anchorBBox.top - this.widgetSize.height;
@@ -154,17 +125,12 @@
 
       test('leftConflict', function () {
         // Anchor placed close to the left side.
-<<<<<<< HEAD
-        const anchorBBox =
-            makeBBox(50, 500, this.anchorSize.width, this.anchorSize.height);
-=======
         const anchorBBox = makeBBox(
           50,
           500,
           this.anchorSize.width,
           this.anchorSize.height,
         );
->>>>>>> 0e22a798
         // The widget div should be placed at the anchor.
         const expectedX = anchorBBox.left;
         const expectedY = anchorBBox.top + this.anchorSize.height;
@@ -179,17 +145,12 @@
 
       test('rightConflict', function () {
         // Anchor placed close to the right side.
-<<<<<<< HEAD
-        const anchorBBox =
-            makeBBox(950, 500, this.anchorSize.width, this.anchorSize.height);
-=======
         const anchorBBox = makeBBox(
           950,
           500,
           this.anchorSize.width,
           this.anchorSize.height,
         );
->>>>>>> 0e22a798
         // The widget div should be placed as far right as possible--at the edge of
         // the screen.
         const expectedX = this.viewportBBox.width - this.widgetSize.width;
@@ -206,17 +167,12 @@
     suite('RTL', function () {
       test('noConflict', function () {
         // Anchor placed in the middle
-<<<<<<< HEAD
-        const anchorBBox =
-            makeBBox(500, 500, this.anchorSize.width, this.anchorSize.height);
-=======
-        const anchorBBox = makeBBox(
-          500,
-          500,
-          this.anchorSize.width,
-          this.anchorSize.height,
-        );
->>>>>>> 0e22a798
+        const anchorBBox = makeBBox(
+          500,
+          500,
+          this.anchorSize.width,
+          this.anchorSize.height,
+        );
         // The widget div should be placed at the right side of the anchor.
         const expectedX = anchorBBox.right - this.widgetSize.width;
         const expectedY = anchorBBox.top + this.anchorSize.height;
@@ -231,17 +187,12 @@
 
       test('topConflict', function () {
         // Anchor close to the top.
-<<<<<<< HEAD
-        const anchorBBox =
-            makeBBox(500, 50, this.anchorSize.width, this.anchorSize.height);
-=======
         const anchorBBox = makeBBox(
           500,
           50,
           this.anchorSize.width,
           this.anchorSize.height,
         );
->>>>>>> 0e22a798
         // The widget div should be placed just below the anchor.
         const expectedX = anchorBBox.right - this.widgetSize.width;
         const expectedY = anchorBBox.top + this.anchorSize.height;
@@ -256,17 +207,12 @@
 
       test('bottomConflict', function () {
         // Anchor placed close to the bottom.
-<<<<<<< HEAD
-        const anchorBBox =
-            makeBBox(500, 900, this.anchorSize.width, this.anchorSize.height);
-=======
         const anchorBBox = makeBBox(
           500,
           900,
           this.anchorSize.width,
           this.anchorSize.height,
         );
->>>>>>> 0e22a798
         // The widget div should be placed just above the anchor.
         const expectedX = anchorBBox.right - this.widgetSize.width;
         const expectedY = anchorBBox.top - this.widgetSize.height;
@@ -281,17 +227,12 @@
 
       test('leftConflict', function () {
         // Anchor placed close to the left side.
-<<<<<<< HEAD
-        const anchorBBox =
-            makeBBox(10, 500, this.anchorSize.width, this.anchorSize.height);
-=======
         const anchorBBox = makeBBox(
           10,
           500,
           this.anchorSize.width,
           this.anchorSize.height,
         );
->>>>>>> 0e22a798
         // The widget div should be placed as far left as possible--at the edge of
         // the screen.
         const expectedX = 0;
@@ -307,17 +248,12 @@
 
       test('rightConflict', function () {
         // Anchor placed close to the right side.
-<<<<<<< HEAD
-        const anchorBBox =
-            makeBBox(950, 500, this.anchorSize.width, this.anchorSize.height);
-=======
         const anchorBBox = makeBBox(
           950,
           500,
           this.anchorSize.width,
           this.anchorSize.height,
         );
->>>>>>> 0e22a798
         // The widget div should be placed as far right as possible--at the edge of
         // the screen.
         const expectedX = this.viewportBBox.width - this.widgetSize.width;
