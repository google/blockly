/**
 * @license
 * Visual Blocks Editor
 *
 * Copyright 2012 Google Inc.
 * https://developers.google.com/blockly/
 *
 * Licensed under the Apache License, Version 2.0 (the "License");
 * you may not use this file except in compliance with the License.
 * You may obtain a copy of the License at
 *
 *   http://www.apache.org/licenses/LICENSE-2.0
 *
 * Unless required by applicable law or agreed to in writing, software
 * distributed under the License is distributed on an "AS IS" BASIS,
 * WITHOUT WARRANTIES OR CONDITIONS OF ANY KIND, either express or implied.
 * See the License for the specific language governing permissions and
 * limitations under the License.
 */

/**
 * @fileoverview List blocks for Blockly.
 * @author fraser@google.com (Neil Fraser)
 */
'use strict';

goog.provide('Blockly.Blocks.lists');

goog.require('Blockly.Blocks');


/**
 * Common HSV hue for all blocks in this category.
 */
Blockly.Blocks.lists.HUE = 260;

Blockly.Blocks['lists_create_empty'] = {
  /**
   * Block for creating an empty list.
   * @this Blockly.Block
   */
  init: function() {
    this.setHelpUrl(Blockly.Msg.LISTS_CREATE_EMPTY_HELPURL);
    this.setColour(Blockly.Blocks.lists.HUE);
    this.setOutput(true, 'Array');
    this.appendDummyInput()
        .appendField(Blockly.Msg.LISTS_CREATE_EMPTY_TITLE);
    this.setTooltip(Blockly.Msg.LISTS_CREATE_EMPTY_TOOLTIP);
  },
  typeblock: Blockly.Msg.LISTS_CREATE_EMPTY_TYPEBLOCK
};

Blockly.Blocks['lists_create_with'] = {
  /**
   * Block for creating a list with any number of elements of any type.
   * @this Blockly.Block
   */
  init: function() {
    this.setHelpUrl(Blockly.Msg.LISTS_CREATE_WITH_HELPURL);
    this.setColour(Blockly.Blocks.lists.HUE);
    this.appendAddSubGroup(Blockly.Msg.LISTS_CREATE_WITH_INPUT_WITH, 'items',
                           null,
                           Blockly.Msg.LISTS_CREATE_EMPTY_TITLE);
    this.itemCount_ = 1;
    this.updateShape_();
    this.setOutput(true, 'Array');
    this.setTooltip(Blockly.Msg.LISTS_CREATE_WITH_TOOLTIP);
  },
<<<<<<< HEAD
  getAddSubName: function(name,pos) {
    return 'ADD'+pos;
=======
  /**
   * Create XML to represent list inputs.
   * @return {!Element} XML storage element.
   * @this Blockly.Block
   */
  mutationToDom: function() {
    var container = document.createElement('mutation');
    container.setAttribute('items', this.itemCount_);
    return container;
  },
  /**
   * Parse XML to restore the list inputs.
   * @param {!Element} xmlElement XML storage element.
   * @this Blockly.Block
   */
  domToMutation: function(xmlElement) {
    this.itemCount_ = parseInt(xmlElement.getAttribute('items'), 10);
    this.updateShape_();
  },
  /**
   * Populate the mutator's dialog with this block's components.
   * @param {!Blockly.Workspace} workspace Mutator's workspace.
   * @return {!Blockly.Block} Root block in mutator.
   * @this Blockly.Block
   */
  decompose: function(workspace) {
    var containerBlock =
        Blockly.Block.obtain(workspace, 'lists_create_with_container');
    containerBlock.initSvg();
    var connection = containerBlock.getInput('STACK').connection;
    for (var i = 0; i < this.itemCount_; i++) {
      var itemBlock = Blockly.Block.obtain(workspace, 'lists_create_with_item');
      itemBlock.initSvg();
      connection.connect(itemBlock.previousConnection);
      connection = itemBlock.nextConnection;
    }
    return containerBlock;
  },
  /**
   * Reconfigure this block based on the mutator dialog's components.
   * @param {!Blockly.Block} containerBlock Root block in mutator.
   * @this Blockly.Block
   */
  compose: function(containerBlock) {
    var itemBlock = containerBlock.getInputTargetBlock('STACK');
    // Count number of inputs.
    var connections = [];
    var i = 0;
    while (itemBlock) {
      connections[i] = itemBlock.valueConnection_;
      itemBlock = itemBlock.nextConnection &&
          itemBlock.nextConnection.targetBlock();
      i++;
    }
    this.itemCount_ = i;
    this.updateShape_();
    // Reconnect any child blocks.
    for (var i = 0; i < this.itemCount_; i++) {
      if (connections[i]) {
        this.getInput('ADD' + i).connection.connect(connections[i]);
      }
    }
>>>>>>> 83abc988
  },
  typeblock: [
      { entry: Blockly.Msg.LISTS_CREATE_WITH_TYPEBLOCK,
        mutatorAttributes: { items: 2 } }
//      ,{ entry: Blockly.Msg.LISTS_CREATE_EMPTY_TYPEBLOCK,
//        mutatorAttributes: { items: 0 } }
             ]
};

Blockly.Blocks['lists_repeat'] = {
  /**
   * Block for creating a list with one element repeated.
   * @this Blockly.Block
   */
  init: function() {
    this.jsonInit({
      "message0": Blockly.Msg.LISTS_REPEAT_TITLE,
      "args0": [
        {
          "type": "input_value",
          "name": "ITEM"
        },
        {
          "type": "input_value",
          "name": "NUM",
          "check": "Number"
        }
      ],
      "output": "Array",
      "colour": Blockly.Blocks.lists.HUE,
      "tooltip": Blockly.Msg.LISTS_REPEAT_TOOLTIP,
      "helpUrl": Blockly.Msg.LISTS_REPEAT_HELPURL
    });
  },
  typeblock: [{entry: Blockly.Msg.LISTS_REPEAT_TYPEBLOCK,
                "values": {'NUM': 5 }}]
};

Blockly.Blocks['lists_length'] = {
  /**
   * Block for list length.
   * @this Blockly.Block
   */
  init: function() {
    this.jsonInit({
      "message0": Blockly.Msg.LISTS_LENGTH_TITLE,
      "args0": [
        {
          "type": "input_value",
          "name": "VALUE",
          "check": ['String', 'Array']
        }
      ],
      "output": 'Number',
      "colour": Blockly.Blocks.lists.HUE,
      "tooltip": Blockly.Msg.LISTS_LENGTH_TOOLTIP,
      "helpUrl": Blockly.Msg.LISTS_LENGTH_HELPURL
    });
  },
  typeblock: Blockly.Msg.LISTS_LENGTH_TYPEBLOCK 
};

Blockly.Blocks['lists_isEmpty'] = {
  /**
   * Block for is the list empty?
   * @this Blockly.Block
   */
  init: function() {
    this.jsonInit({
      "message0": Blockly.Msg.LISTS_ISEMPTY_TITLE,
      "args0": [
        {
          "type": "input_value",
          "name": "VALUE",
          "check": ['String', 'Array']
        }
      ],
      "output": 'Boolean',
      "colour": Blockly.Blocks.lists.HUE,
      "tooltip": Blockly.Msg.LISTS_ISEMPTY_TOOLTIP,
      "helpUrl": Blockly.Msg.LISTS_ISEMPTY_HELPURL
    });
  },
  typeblock: Blockly.Msg.LISTS_ISEMPTY_TYPEBLOCK
};

Blockly.Blocks['lists_indexOf'] = {
  /**
   * Block for finding an item in the list.
   * @this Blockly.Block
   */
  init: function() {
    var OPERATORS =
        [[Blockly.Msg.LISTS_INDEX_OF_FIRST, 'FIRST'],
         [Blockly.Msg.LISTS_INDEX_OF_LAST, 'LAST']];
    this.setHelpUrl(Blockly.Msg.LISTS_INDEX_OF_HELPURL);
    this.setColour(Blockly.Blocks.lists.HUE);
    this.setOutput(true, 'Number');
    this.appendValueInput('VALUE')
        .setCheck('Array')
        .appendField(Blockly.Msg.LISTS_INDEX_OF_INPUT_IN_LIST);
    this.appendValueInput('FIND')
        .appendField(new Blockly.FieldDropdown(OPERATORS), 'END');
    this.setInputsInline(true);
    this.setTooltip(Blockly.Msg.LISTS_INDEX_OF_TOOLTIP);
  },
  typeblock: [{ entry: Blockly.Msg.LISTS_INDEX_OF_FIRST_TYPEBLOCK,
                fields: { END: 'FIRST' } },
              { entry: Blockly.Msg.LISTS_INDEX_OF_LAST_TYPEBLOCK,
                fields: { END: 'LAST' } } ]
};

Blockly.Blocks['lists_getIndex'] = {
  /**
   * Block for getting element at index.
   * @this Blockly.Block
   */
  init: function() {
    var MODE =
        [[Blockly.Msg.LISTS_GET_INDEX_GET, 'GET'],
         [Blockly.Msg.LISTS_GET_INDEX_GET_REMOVE, 'GET_REMOVE'],
         [Blockly.Msg.LISTS_GET_INDEX_REMOVE, 'REMOVE']];
    this.WHERE_OPTIONS =
        [[Blockly.Msg.LISTS_GET_INDEX_FROM_START, 'FROM_START'],
         [Blockly.Msg.LISTS_GET_INDEX_FROM_END, 'FROM_END'],
         [Blockly.Msg.LISTS_GET_INDEX_FIRST, 'FIRST'],
         [Blockly.Msg.LISTS_GET_INDEX_LAST, 'LAST'],
         [Blockly.Msg.LISTS_GET_INDEX_RANDOM, 'RANDOM']];
    this.setHelpUrl(Blockly.Msg.LISTS_GET_INDEX_HELPURL);
    this.setColour(Blockly.Blocks.lists.HUE);
    var modeMenu = new Blockly.FieldDropdown(MODE, function(value) {
      var isStatement = (value == 'REMOVE');
      this.sourceBlock_.updateStatement_(isStatement);
    });
    this.appendValueInput('VALUE')
        .setCheck('Array')
        .appendField(Blockly.Msg.LISTS_GET_INDEX_INPUT_IN_LIST);
    this.appendDummyInput()
        .appendField(modeMenu, 'MODE')
        .appendField('', 'SPACE');
    this.appendDummyInput('AT');
    if (Blockly.Msg.LISTS_GET_INDEX_TAIL) {
      this.appendDummyInput('TAIL')
          .appendField(Blockly.Msg.LISTS_GET_INDEX_TAIL);
    }
    this.setInputsInline(true);
    this.setOutput(true);
    this.updateAt_(true);
    // Assign 'this' to a variable for use in the tooltip closure below.
    var thisBlock = this;
    this.setTooltip(function() {
      var combo = thisBlock.getFieldValue('MODE') + '_' +
          thisBlock.getFieldValue('WHERE');
      return Blockly.Msg['LISTS_GET_INDEX_TOOLTIP_' + combo];
    });
  },
  /**
   * Create XML to represent whether the block is a statement or a value.
   * Also represent whether there is an 'AT' input.
   * @return {Element} XML storage element.
   * @this Blockly.Block
   */
  mutationToDom: function() {
    var container = document.createElement('mutation');
    var isStatement = !this.outputConnection;
    container.setAttribute('statement', isStatement);
    var isAt = this.getInput('AT').type == Blockly.INPUT_VALUE;
    container.setAttribute('at', isAt);
    return container;
  },
  /**
   * Parse XML to restore the 'AT' input.
   * @param {!Element} xmlElement XML storage element.
   * @this Blockly.Block
   */
  domToMutation: function(xmlElement) {
    // Note: Until January 2013 this block did not have mutations,
    // so 'statement' defaults to false and 'at' defaults to true.
    var isStatement = (xmlElement.getAttribute('statement') == 'true');
    this.updateStatement_(isStatement);
    var isAt = (xmlElement.getAttribute('at') != 'false');
    this.updateAt_(isAt);
  },
  /**
   * Switch between a value block and a statement block.
   * @param {boolean} newStatement True if the block should be a statement.
   *     False if the block should be a value.
   * @private
   * @this Blockly.Block
   */
  updateStatement_: function(newStatement) {
    var oldStatement = !this.outputConnection;
    if (newStatement != oldStatement) {
      this.unplug(true, true);
      if (newStatement) {
        this.setOutput(false);
        this.setPreviousStatement(true);
        this.setNextStatement(true);
      } else {
        this.setPreviousStatement(false);
        this.setNextStatement(false);
        this.setOutput(true);
      }
    }
  },
  /**
   * Create or delete an input for the numeric index.
   * @param {boolean} isAt True if the input should exist.
   * @private
   * @this Blockly.Block
   */
  updateAt_: function(isAt) {
    // Destroy old 'AT' and 'ORDINAL' inputs.
    this.removeInput('AT');
    this.removeInput('ORDINAL', true);
    // Create either a value 'AT' input or a dummy input.
    if (isAt) {
      this.appendValueInput('AT').setCheck('Number');
      if (Blockly.Msg.ORDINAL_NUMBER_SUFFIX) {
        this.appendDummyInput('ORDINAL')
            .appendField(Blockly.Msg.ORDINAL_NUMBER_SUFFIX);
      }
    } else {
      this.appendDummyInput('AT');
    }
    var menu = new Blockly.FieldDropdown(this.WHERE_OPTIONS, function(value) {
      var newAt = (value == 'FROM_START') || (value == 'FROM_END');
      // The 'isAt' variable is available due to this function being a closure.
      if (newAt != isAt) {
        var block = this.sourceBlock_;
        block.updateAt_(newAt);
        // This menu has been destroyed and replaced.  Update the replacement.
        block.setFieldValue(value, 'WHERE');
        return null;
      }
      return undefined;
    });
    this.getInput('AT').appendField(menu, 'WHERE');
    if (Blockly.Msg.LISTS_GET_INDEX_TAIL) {
      this.moveInputBefore('TAIL', null);
    }
  },
  typeblock: function() {
    var result = [];
    var modeOptions = ['GET', 'GET_REMOVE', 'REMOVE'];
    var whereOptions = ['FROM_START', 'FROM_END', 'FIRST', 'LAST', 'RANDOM'];
    for (var modeSlot = 0; modeSlot < modeOptions.length; modeSlot++) {
      var mode = modeOptions[modeSlot];
      for (var whereSlot = 0; whereSlot < whereOptions.length; whereSlot++) {
        var where = whereOptions[whereSlot];
        result.push({ entry: Blockly.Msg['LISTS_GET_INDEX_'+ mode +
                                                  '_' + where +'_TYPEBLOCK'],
                      values: { 'VALUE': '<block type="variables_get">'+
                                     '<field name="VAR">list</field></block>' },
                      fields: { 'MODE': mode, 'WHERE': where }});
      }
    }
    return result;
  }
};

Blockly.Blocks['lists_setIndex'] = {
  /**
   * Block for setting the element at index.
   * @this Blockly.Block
   */
  init: function() {
    var MODE =
        [[Blockly.Msg.LISTS_SET_INDEX_SET, 'SET'],
         [Blockly.Msg.LISTS_SET_INDEX_INSERT, 'INSERT']];
    this.WHERE_OPTIONS =
        [[Blockly.Msg.LISTS_GET_INDEX_FROM_START, 'FROM_START'],
         [Blockly.Msg.LISTS_GET_INDEX_FROM_END, 'FROM_END'],
         [Blockly.Msg.LISTS_GET_INDEX_FIRST, 'FIRST'],
         [Blockly.Msg.LISTS_GET_INDEX_LAST, 'LAST'],
         [Blockly.Msg.LISTS_GET_INDEX_RANDOM, 'RANDOM']];
    this.setHelpUrl(Blockly.Msg.LISTS_SET_INDEX_HELPURL);
    this.setColour(Blockly.Blocks.lists.HUE);
    this.appendValueInput('LIST')
        .setCheck('Array')
        .appendField(Blockly.Msg.LISTS_SET_INDEX_INPUT_IN_LIST);
    this.appendDummyInput()
        .appendField(new Blockly.FieldDropdown(MODE), 'MODE')
        .appendField('', 'SPACE');
    this.appendDummyInput('AT');
    this.appendValueInput('TO')
        .appendField(Blockly.Msg.LISTS_SET_INDEX_INPUT_TO);
    this.setInputsInline(true);
    this.setPreviousStatement(true);
    this.setNextStatement(true);
    this.setTooltip(Blockly.Msg.LISTS_SET_INDEX_TOOLTIP);
    this.updateAt_(true);
    // Assign 'this' to a variable for use in the tooltip closure below.
    var thisBlock = this;
    this.setTooltip(function() {
      var combo = thisBlock.getFieldValue('MODE') + '_' +
          thisBlock.getFieldValue('WHERE');
      return Blockly.Msg['LISTS_SET_INDEX_TOOLTIP_' + combo];
    });
  },
  /**
   * Create XML to represent whether there is an 'AT' input.
   * @return {Element} XML storage element.
   * @this Blockly.Block
   */
  mutationToDom: function() {
    var container = document.createElement('mutation');
    var isAt = this.getInput('AT').type == Blockly.INPUT_VALUE;
    container.setAttribute('at', isAt);
    return container;
  },
  /**
   * Parse XML to restore the 'AT' input.
   * @param {!Element} xmlElement XML storage element.
   * @this Blockly.Block
   */
  domToMutation: function(xmlElement) {
    // Note: Until January 2013 this block did not have mutations,
    // so 'at' defaults to true.
    var isAt = (xmlElement.getAttribute('at') != 'false');
    this.updateAt_(isAt);
  },
  /**
   * Create or delete an input for the numeric index.
   * @param {boolean} isAt True if the input should exist.
   * @private
   * @this Blockly.Block
   */
  updateAt_: function(isAt) {
    // Destroy old 'AT' and 'ORDINAL' input.
    this.removeInput('AT');
    this.removeInput('ORDINAL', true);
    // Create either a value 'AT' input or a dummy input.
    if (isAt) {
      this.appendValueInput('AT').setCheck('Number');
      if (Blockly.Msg.ORDINAL_NUMBER_SUFFIX) {
        this.appendDummyInput('ORDINAL')
            .appendField(Blockly.Msg.ORDINAL_NUMBER_SUFFIX);
      }
    } else {
      this.appendDummyInput('AT');
    }
    var menu = new Blockly.FieldDropdown(this.WHERE_OPTIONS, function(value) {
      var newAt = (value == 'FROM_START') || (value == 'FROM_END');
      // The 'isAt' variable is available due to this function being a closure.
      if (newAt != isAt) {
        var block = this.sourceBlock_;
        block.updateAt_(newAt);
        // This menu has been destroyed and replaced.  Update the replacement.
        block.setFieldValue(value, 'WHERE');
        return null;
      }
      return undefined;
    });
    this.moveInputBefore('AT', 'TO');
    if (this.getInput('ORDINAL')) {
      this.moveInputBefore('ORDINAL', 'TO');
    }

    this.getInput('AT').appendField(menu, 'WHERE');
  },
  typeblock: function() {
    var result = [];
    var modeOptions = ['SET', 'INSERT'];
    var whereOptions = ['FROM_START', 'FROM_END', 'FIRST', 'LAST', 'RANDOM'];
    for (var modeSlot = 0; modeSlot < modeOptions.length; modeSlot++) {
      var mode = modeOptions[modeSlot];
      for (var whereSlot = 0; whereSlot < whereOptions.length; whereSlot++) {
        var where = whereOptions[whereSlot];
        result.push({ entry: Blockly.Msg['LISTS_SET_INDEX_'+ mode +
                                                  '_' + where +'_TYPEBLOCK'],
                      values: { 'LIST': '<block type="variables_get">'+
                                      '<field name="VAR">list</field></block>'},
                      fields: { 'MODE': mode, 'WHERE': where }});
      }
    }
    return result;
  }
};

Blockly.Blocks['lists_getSublist'] = {
  /**
   * Block for getting sublist.
   * @this Blockly.Block
   */
  init: function() {
    this['WHERE_OPTIONS_1'] =
        [[Blockly.Msg.LISTS_GET_SUBLIST_START_FROM_START, 'FROM_START'],
         [Blockly.Msg.LISTS_GET_SUBLIST_START_FROM_END, 'FROM_END'],
         [Blockly.Msg.LISTS_GET_SUBLIST_START_FIRST, 'FIRST']];
    this['WHERE_OPTIONS_2'] =
        [[Blockly.Msg.LISTS_GET_SUBLIST_END_FROM_START, 'FROM_START'],
         [Blockly.Msg.LISTS_GET_SUBLIST_END_FROM_END, 'FROM_END'],
         [Blockly.Msg.LISTS_GET_SUBLIST_END_LAST, 'LAST']];
    this.setHelpUrl(Blockly.Msg.LISTS_GET_SUBLIST_HELPURL);
    this.setColour(Blockly.Blocks.lists.HUE);
    this.appendValueInput('LIST')
        .setCheck('Array')
        .appendField(Blockly.Msg.LISTS_GET_SUBLIST_INPUT_IN_LIST);
    this.appendDummyInput('AT1');
    this.appendDummyInput('AT2');
    if (Blockly.Msg.LISTS_GET_SUBLIST_TAIL) {
      this.appendDummyInput('TAIL')
          .appendField(Blockly.Msg.LISTS_GET_SUBLIST_TAIL);
    }
    this.setInputsInline(true);
    this.setOutput(true, 'Array');
    this.updateAt_(1, true);
    this.updateAt_(2, true);
    this.setTooltip(Blockly.Msg.LISTS_GET_SUBLIST_TOOLTIP);
  },
  /**
   * Create XML to represent whether there are 'AT' inputs.
   * @return {Element} XML storage element.
   * @this Blockly.Block
   */
  mutationToDom: function() {
    var container = document.createElement('mutation');
    var isAt1 = this.getInput('AT1').type == Blockly.INPUT_VALUE;
    container.setAttribute('at1', isAt1);
    var isAt2 = this.getInput('AT2').type == Blockly.INPUT_VALUE;
    container.setAttribute('at2', isAt2);
    return container;
  },
  /**
   * Parse XML to restore the 'AT' inputs.
   * @param {!Element} xmlElement XML storage element.
   * @this Blockly.Block
   */
  domToMutation: function(xmlElement) {
    var isAt1 = (xmlElement.getAttribute('at1') == 'true');
    var isAt2 = (xmlElement.getAttribute('at2') == 'true');
    this.updateAt_(1, isAt1);
    this.updateAt_(2, isAt2);
  },
  /**
   * Create or delete an input for a numeric index.
   * This block has two such inputs, independant of each other.
   * @param {number} n Specify first or second input (1 or 2).
   * @param {boolean} isAt True if the input should exist.
   * @private
   * @this Blockly.Block
   */
  updateAt_: function(n, isAt) {
    // Create or delete an input for the numeric index.
    // Destroy old 'AT' and 'ORDINAL' inputs.
    this.removeInput('AT' + n);
    this.removeInput('ORDINAL' + n, true);
    // Create either a value 'AT' input or a dummy input.
    if (isAt) {
      this.appendValueInput('AT' + n).setCheck('Number');
      if (Blockly.Msg.ORDINAL_NUMBER_SUFFIX) {
        this.appendDummyInput('ORDINAL' + n)
            .appendField(Blockly.Msg.ORDINAL_NUMBER_SUFFIX);
      }
    } else {
      this.appendDummyInput('AT' + n);
    }
    var menu = new Blockly.FieldDropdown(this['WHERE_OPTIONS_' + n],
        function(value) {
      var newAt = (value == 'FROM_START') || (value == 'FROM_END');
      // The 'isAt' variable is available due to this function being a closure.
      if (newAt != isAt) {
        var block = this.sourceBlock_;
        block.updateAt_(n, newAt);
        // This menu has been destroyed and replaced.  Update the replacement.
        block.setFieldValue(value, 'WHERE' + n);
        return null;
      }
      return undefined;
    });
    this.getInput('AT' + n)
        .appendField(menu, 'WHERE' + n);
    if (n == 1) {
      this.moveInputBefore('AT1', 'AT2');
      if (this.getInput('ORDINAL1')) {
        this.moveInputBefore('ORDINAL1', 'AT2');
      }
    }
    if (Blockly.Msg.LISTS_GET_SUBLIST_TAIL) {
      this.moveInputBefore('TAIL', null);
    }
  },
  typeblock: [{ entry: Blockly.Msg.LISTS_GET_SUBLIST_TYPEBLOCK,
                values: { 'LIST': '<block type="variables_get">'+
                                '<field name="VAR">list</field></block>' }}]
};

Blockly.Blocks['lists_split'] = {
  /**
   * Block for splitting text into a list, or joining a list into text.
   * @this Blockly.Block
   */
  init: function() {
    // Assign 'this' to a variable for use in the closures below.
    var thisBlock = this;
    var dropdown = new Blockly.FieldDropdown(
        [[Blockly.Msg.LISTS_SPLIT_LIST_FROM_TEXT, 'SPLIT'],
         [Blockly.Msg.LISTS_SPLIT_TEXT_FROM_LIST, 'JOIN']],
        function(newOp) {
          if (newOp == 'SPLIT') {
            thisBlock.outputConnection.setCheck('Array');
            thisBlock.getInput('INPUT').setCheck('String');
          } else {
            thisBlock.outputConnection.setCheck('String');
            thisBlock.getInput('INPUT').setCheck('Array');
          }
        });
    this.setHelpUrl(Blockly.Msg.LISTS_SPLIT_HELPURL);
    this.setColour(Blockly.Blocks.lists.HUE);
    this.appendValueInput('INPUT')
        .setCheck('String')
        .appendField(dropdown, 'MODE');
    this.appendValueInput('DELIM')
        .setCheck('String')
        .appendField(Blockly.Msg.LISTS_SPLIT_WITH_DELIMITER);
    this.setInputsInline(true);
    this.setOutput(true, 'Array');
    this.setTooltip(function() {
      var mode = thisBlock.getFieldValue('MODE');
      if (mode == 'SPLIT') {
        return Blockly.Msg.LISTS_SPLIT_TOOLTIP_SPLIT;
      } else if (mode == 'JOIN') {
        return Blockly.Msg.LISTS_SPLIT_TOOLTIP_JOIN;
      }
      throw 'Unknown mode: ' + mode;
    });
  },
  typeblock: [{ entry: Blockly.Msg.LISTS_SPLIT_LIST_FROM_TEXT_TYPEBLOCK,
                values: { 'DELIM': '<block type="text">'+
                                       '<field name="TEXT">,</field></block>' },
                fields: { 'MODE': 'SPLIT' }},
              { entry: Blockly.Msg.LISTS_SPLIT_TEXT_FROM_LIST_TYPEBLOCK,
                values: { 'DELIM': '<block type="text">'+
                                      '<field name="TEXT">,</field></block>' },
                fields: { 'MODE': 'SPLIT' }}]
};<|MERGE_RESOLUTION|>--- conflicted
+++ resolved
@@ -66,10 +66,9 @@
     this.setOutput(true, 'Array');
     this.setTooltip(Blockly.Msg.LISTS_CREATE_WITH_TOOLTIP);
   },
-<<<<<<< HEAD
   getAddSubName: function(name,pos) {
     return 'ADD'+pos;
-=======
+  },
   /**
    * Create XML to represent list inputs.
    * @return {!Element} XML storage element.
@@ -132,7 +131,6 @@
         this.getInput('ADD' + i).connection.connect(connections[i]);
       }
     }
->>>>>>> 83abc988
   },
   typeblock: [
       { entry: Blockly.Msg.LISTS_CREATE_WITH_TYPEBLOCK,
