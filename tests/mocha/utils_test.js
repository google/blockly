--- conflicted
+++ resolved
@@ -4,15 +4,6 @@
  * SPDX-License-Identifier: Apache-2.0
  */
 
-<<<<<<< HEAD
-goog.module('Blockly.test.utils');
-
-const {sharedTestSetup, sharedTestTeardown} = goog.require('Blockly.test.helpers.setupTeardown');
-
-
-suite('Utils', function() {
-  setup(function() {
-=======
 import {
   sharedTestSetup,
   sharedTestTeardown,
@@ -20,18 +11,13 @@
 
 suite('Utils', function () {
   setup(function () {
->>>>>>> 0e22a798
     sharedTestSetup.call(this);
   });
   teardown(function () {
     sharedTestTeardown.call(this);
   });
 
-<<<<<<< HEAD
-  test('genUid', function() {
-=======
   test('genUid', function () {
->>>>>>> 0e22a798
     const uuids = {};
     chai.assert.equal([1, 2, 3].indexOf(4), -1);
     for (let i = 0; i < 1000; i++) {
@@ -41,12 +27,6 @@
     }
   });
 
-<<<<<<< HEAD
-  suite('tokenizeInterpolation', function() {
-    suite('Basic', function() {
-      test('Empty string', function() {
-        chai.assert.deepEqual(Blockly.utils.parsing.tokenizeInterpolation(''), []);
-=======
   suite('tokenizeInterpolation', function () {
     suite('Basic', function () {
       test('Empty string', function () {
@@ -61,94 +41,59 @@
           Blockly.utils.parsing.tokenizeInterpolation('Hello'),
           ['Hello'],
         );
->>>>>>> 0e22a798
       });
 
       test('Unescaped %', function () {
         chai.assert.deepEqual(
-<<<<<<< HEAD
-            Blockly.utils.parsing.tokenizeInterpolation('Hello'), ['Hello']);
-=======
           Blockly.utils.parsing.tokenizeInterpolation('Hello%World'),
           ['Hello%World'],
         );
->>>>>>> 0e22a798
       });
 
       test('Escaped %', function () {
         chai.assert.deepEqual(
-<<<<<<< HEAD
-            Blockly.utils.parsing.tokenizeInterpolation('Hello%World'),
-            ['Hello%World']);
-=======
           Blockly.utils.parsing.tokenizeInterpolation('Hello%%World'),
           ['Hello%World'],
         );
->>>>>>> 0e22a798
       });
 
       test('Newlines are tokenized', function () {
         chai.assert.deepEqual(
-<<<<<<< HEAD
-            Blockly.utils.parsing.tokenizeInterpolation('Hello%%World'),
-            ['Hello%World']);
-=======
           Blockly.utils.parsing.tokenizeInterpolation('Hello\nWorld'),
           ['Hello', '\n', 'World'],
         );
->>>>>>> 0e22a798
       });
     });
 
     suite('Number interpolation', function () {
       test('Single-digit number interpolation', function () {
         chai.assert.deepEqual(
-<<<<<<< HEAD
-            Blockly.utils.parsing.tokenizeInterpolation('Hello%1World'),
-            ['Hello', 1, 'World']);
-=======
           Blockly.utils.parsing.tokenizeInterpolation('Hello%1World'),
           ['Hello', 1, 'World'],
         );
->>>>>>> 0e22a798
       });
 
       test('Multi-digit number interpolation', function () {
         chai.assert.deepEqual(
-<<<<<<< HEAD
-            Blockly.utils.parsing.tokenizeInterpolation('%123Hello%456World%789'),
-            [123, 'Hello', 456, 'World', 789]);
-=======
           Blockly.utils.parsing.tokenizeInterpolation('%123Hello%456World%789'),
           [123, 'Hello', 456, 'World', 789],
         );
->>>>>>> 0e22a798
       });
 
       test('Escaped number', function () {
         chai.assert.deepEqual(
-<<<<<<< HEAD
-            Blockly.utils.parsing.tokenizeInterpolation('Hello %%1 World'),
-            ['Hello %1 World']);
-=======
           Blockly.utils.parsing.tokenizeInterpolation('Hello %%1 World'),
           ['Hello %1 World'],
         );
->>>>>>> 0e22a798
       });
 
       test('Crazy interpolation', function () {
         // No idea what this is supposed to tell you if it breaks. But might
         // as well keep it.
         chai.assert.deepEqual(
-<<<<<<< HEAD
-            Blockly.utils.parsing.tokenizeInterpolation('%%%x%%0%00%01%'),
-            ['%%x%0', 0, 1, '%']);
-=======
           Blockly.utils.parsing.tokenizeInterpolation('%%%x%%0%00%01%'),
           ['%%x%0', 0, 1, '%'],
         );
->>>>>>> 0e22a798
       });
     });
 
@@ -156,185 +101,115 @@
       test('Simple interpolation', function () {
         Blockly.Msg.STRING_REF = 'test string';
         chai.assert.deepEqual(
-<<<<<<< HEAD
-            Blockly.utils.parsing.tokenizeInterpolation('%{bky_string_ref}'),
-            ['test string']);
-=======
           Blockly.utils.parsing.tokenizeInterpolation('%{bky_string_ref}'),
           ['test string'],
         );
->>>>>>> 0e22a798
       });
 
       test('Case', function () {
         Blockly.Msg.STRING_REF = 'test string';
         chai.assert.deepEqual(
-<<<<<<< HEAD
-            Blockly.utils.parsing.tokenizeInterpolation('%{BkY_StRiNg_ReF}'),
-            ['test string']);
-=======
           Blockly.utils.parsing.tokenizeInterpolation('%{BkY_StRiNg_ReF}'),
           ['test string'],
         );
->>>>>>> 0e22a798
       });
 
       test('Surrounding text', function () {
         Blockly.Msg.STRING_REF = 'test string';
         chai.assert.deepEqual(
-<<<<<<< HEAD
-            Blockly.utils.parsing.tokenizeInterpolation(
-                'before %{bky_string_ref} after'),
-            ['before test string after']);
-=======
           Blockly.utils.parsing.tokenizeInterpolation(
             'before %{bky_string_ref} after',
           ),
           ['before test string after'],
         );
->>>>>>> 0e22a798
       });
 
       test('With param', function () {
         Blockly.Msg.WITH_PARAM = 'before %1 after';
         chai.assert.deepEqual(
-<<<<<<< HEAD
-            Blockly.utils.parsing.tokenizeInterpolation('%{bky_with_param}'),
-            ['before ', 1, ' after']);
-=======
           Blockly.utils.parsing.tokenizeInterpolation('%{bky_with_param}'),
           ['before ', 1, ' after'],
         );
->>>>>>> 0e22a798
       });
 
       test('Recursive reference', function () {
         Blockly.Msg.STRING_REF = 'test string';
         Blockly.Msg.RECURSE = 'before %{bky_string_ref} after';
         chai.assert.deepEqual(
-<<<<<<< HEAD
-            Blockly.utils.parsing.tokenizeInterpolation('%{bky_recurse}'),
-            ['before test string after']);
-=======
           Blockly.utils.parsing.tokenizeInterpolation('%{bky_recurse}'),
           ['before test string after'],
         );
->>>>>>> 0e22a798
       });
 
       test('Number reference', function () {
         Blockly.Msg['1'] = 'test string';
         chai.assert.deepEqual(
-<<<<<<< HEAD
-            Blockly.utils.parsing.tokenizeInterpolation('%{bky_1}'), ['test string']);
-=======
           Blockly.utils.parsing.tokenizeInterpolation('%{bky_1}'),
           ['test string'],
         );
->>>>>>> 0e22a798
       });
 
       test('Undefined reference', function () {
         chai.assert.deepEqual(
-<<<<<<< HEAD
-            Blockly.utils.parsing.tokenizeInterpolation('%{bky_undefined}'),
-            ['%{bky_undefined}']);
-=======
           Blockly.utils.parsing.tokenizeInterpolation('%{bky_undefined}'),
           ['%{bky_undefined}'],
         );
->>>>>>> 0e22a798
       });
 
       test('Not prefixed', function () {
         Blockly.Msg.STRING_REF = 'test string';
         chai.assert.deepEqual(
-<<<<<<< HEAD
-            Blockly.utils.parsing.tokenizeInterpolation('%{string_ref}'),
-            ['%{string_ref}']);
-=======
           Blockly.utils.parsing.tokenizeInterpolation('%{string_ref}'),
           ['%{string_ref}'],
         );
->>>>>>> 0e22a798
       });
 
       test('Not prefixed, number', function () {
         Blockly.Msg['1'] = 'test string';
         chai.assert.deepEqual(
-<<<<<<< HEAD
-            Blockly.utils.parsing.tokenizeInterpolation('%{1}'),
-            ['%{1}']);
-=======
           Blockly.utils.parsing.tokenizeInterpolation('%{1}'),
           ['%{1}'],
         );
->>>>>>> 0e22a798
       });
 
       test('Space in ref', function () {
         Blockly.Msg['string ref'] = 'test string';
         chai.assert.deepEqual(
-<<<<<<< HEAD
-            Blockly.utils.parsing.tokenizeInterpolation('%{bky_string ref}'),
-            ['%{bky_string ref}']);
-=======
           Blockly.utils.parsing.tokenizeInterpolation('%{bky_string ref}'),
           ['%{bky_string ref}'],
         );
->>>>>>> 0e22a798
       });
 
       test('Dash in ref', function () {
         Blockly.Msg['string-ref'] = 'test string';
         chai.assert.deepEqual(
-<<<<<<< HEAD
-            Blockly.utils.parsing.tokenizeInterpolation('%{bky_string-ref}'),
-            ['%{bky_string-ref}']);
-=======
           Blockly.utils.parsing.tokenizeInterpolation('%{bky_string-ref}'),
           ['%{bky_string-ref}'],
         );
->>>>>>> 0e22a798
       });
 
       test('Period in ref', function () {
         Blockly.Msg['string.ref'] = 'test string';
         chai.assert.deepEqual(
-<<<<<<< HEAD
-            Blockly.utils.parsing.tokenizeInterpolation('%{bky_string.ref}'),
-            ['%{bky_string.ref}']);
-=======
           Blockly.utils.parsing.tokenizeInterpolation('%{bky_string.ref}'),
           ['%{bky_string.ref}'],
         );
->>>>>>> 0e22a798
       });
 
       test('Ampersand in ref', function () {
         Blockly.Msg['string&ref'] = 'test string';
         chai.assert.deepEqual(
-<<<<<<< HEAD
-            Blockly.utils.parsing.tokenizeInterpolation('%{bky_string&ref}'),
-            ['%{bky_string&ref}']);
-=======
           Blockly.utils.parsing.tokenizeInterpolation('%{bky_string&ref}'),
           ['%{bky_string&ref}'],
         );
->>>>>>> 0e22a798
       });
 
       test('Unclosed reference', function () {
         Blockly.Msg.UNCLOSED = 'test string';
         chai.assert.deepEqual(
-<<<<<<< HEAD
-            Blockly.utils.parsing.tokenizeInterpolation('%{bky_unclosed'),
-            ['%{bky_unclosed']);
-=======
           Blockly.utils.parsing.tokenizeInterpolation('%{bky_unclosed'),
           ['%{bky_unclosed'],
         );
->>>>>>> 0e22a798
       });
     });
   });
@@ -351,13 +226,6 @@
     resultString = Blockly.utils.parsing.replaceMessageReferences('%%');
     chai.assert.equal(resultString, '%', 'Escaped %');
     resultString =
-<<<<<<< HEAD
-        Blockly.utils.parsing.replaceMessageReferences('%%{bky_string_ref}');
-    chai.assert.equal(resultString, '%{bky_string_ref}', 'Escaped %');
-
-    resultString = Blockly.utils.parsing.replaceMessageReferences('%a');
-    chai.assert.equal(resultString, '%a', 'Unrecognized % escape code treated as literal');
-=======
       Blockly.utils.parsing.replaceMessageReferences('%%{bky_string_ref}');
     chai.assert.equal(resultString, '%{bky_string_ref}', 'Escaped %');
 
@@ -375,54 +243,12 @@
       'Hello\nWorld',
       'Newlines are not tokenized',
     );
->>>>>>> 0e22a798
 
     resultString = Blockly.utils.parsing.replaceMessageReferences('%1');
     chai.assert.equal(resultString, '%1', 'Interpolation tokens ignored.');
     resultString = Blockly.utils.parsing.replaceMessageReferences('%1 %2');
     chai.assert.equal(resultString, '%1 %2', 'Interpolation tokens ignored.');
     resultString =
-<<<<<<< HEAD
-        Blockly.utils.parsing.replaceMessageReferences('before %1 after');
-    chai.assert.equal(resultString, 'before %1 after', 'Interpolation tokens ignored.');
-
-    // Blockly.Msg.STRING_REF cases:
-    resultString =
-        Blockly.utils.parsing.replaceMessageReferences('%{bky_string_ref}');
-    chai.assert.equal(resultString, 'test string', 'Message ref dereferenced.');
-    resultString = Blockly.utils.parsing.replaceMessageReferences(
-        'before %{bky_string_ref} after');
-    chai.assert.equal(resultString, 'before test string after', 'Message ref dereferenced.');
-
-    // Blockly.Msg.STRING_REF_WITH_ARG cases:
-    resultString = Blockly.utils.parsing.replaceMessageReferences(
-        '%{bky_string_ref_with_arg}');
-    chai.assert.equal(resultString, 'test %1 string', 'Message ref dereferenced with argument preserved.');
-    resultString = Blockly.utils.parsing.replaceMessageReferences(
-        'before %{bky_string_ref_with_arg} after');
-    chai.assert.equal(resultString, 'before test %1 string after', 'Message ref dereferenced with argument preserved.');
-
-    // Blockly.Msg.STRING_REF_WITH_SUBREF cases:
-    resultString = Blockly.utils.parsing.replaceMessageReferences(
-        '%{bky_string_ref_with_subref}');
-    chai.assert.equal(resultString, 'test subref string', 'Message ref and subref dereferenced.');
-    resultString = Blockly.utils.parsing.replaceMessageReferences(
-        'before %{bky_string_ref_with_subref} after');
-    chai.assert.equal(resultString, 'before test subref string after', 'Message ref and subref dereferenced.');
-  });
-
-  test('arrayRemove', function() {
-    const arr = [1, 2, 3, 2];
-    chai.assert.isFalse(Blockly.utils.arrayRemove(arr, 0), 'Remove Not found');
-    chai.assert.equal(arr.join(','), '1,2,3,2', 'Remove Not found result');
-    chai.assert.isTrue(Blockly.utils.arrayRemove(arr, 2), 'Remove item');
-    chai.assert.equal(arr.join(','), '1,3,2', 'Remove item result');
-    chai.assert.isTrue(Blockly.utils.arrayRemove(arr, 2), 'Remove item again');
-    chai.assert.equal(arr.join(','), '1,3', 'Remove item again result');
-  });
-
-  test('XY_REGEX_', function() {
-=======
       Blockly.utils.parsing.replaceMessageReferences('before %1 after');
     chai.assert.equal(
       resultString,
@@ -481,7 +307,6 @@
   });
 
   test('XY_REGEX_', function () {
->>>>>>> 0e22a798
     const regex = Blockly.utils.svgMath.TEST_ONLY.XY_REGEX;
     let m;
     m = 'INVALID'.match(regex);
@@ -516,11 +341,7 @@
     );
   });
 
-<<<<<<< HEAD
-  test('XY_STYLE_REGEX_', function() {
-=======
   test('XY_STYLE_REGEX_', function () {
->>>>>>> 0e22a798
     const regex = Blockly.utils.svgMath.TEST_ONLY.XY_STYLE_REGEX;
     let m;
     m = 'INVALID'.match(regex);
@@ -583,13 +404,8 @@
     );
   });
 
-<<<<<<< HEAD
-  suite('DOM', function() {
-    test('addClass', function() {
-=======
   suite('DOM', function () {
     test('addClass', function () {
->>>>>>> 0e22a798
       const p = document.createElement('p');
       Blockly.utils.dom.addClass(p, 'one');
       chai.assert.equal(p.className, 'one', 'Adding "one"');
@@ -603,11 +419,7 @@
       chai.assert.equal(p.className, 'one two three', 'Adding "three"');
     });
 
-<<<<<<< HEAD
-    test('hasClass', function() {
-=======
     test('hasClass', function () {
->>>>>>> 0e22a798
       const p = document.createElement('p');
       p.className = ' one three  two three  ';
       chai.assert.isTrue(Blockly.utils.dom.hasClass(p, 'one'), 'Has "one"');
@@ -620,11 +432,7 @@
       chai.assert.isFalse(Blockly.utils.dom.hasClass(p, 't'), 'Has no "t"');
     });
 
-<<<<<<< HEAD
-    test('removeClass', function() {
-=======
     test('removeClass', function () {
->>>>>>> 0e22a798
       const p = document.createElement('p');
       p.className = ' one three  two three  ';
       Blockly.utils.dom.removeClass(p, 'two');
@@ -642,24 +450,11 @@
     });
   });
 
-<<<<<<< HEAD
-  suite('String', function() {
-    test('starts with', function() {
-      chai.assert.isFalse(Blockly.utils.string.startsWith('123', '2'), 'Does not start with');
-      chai.assert.isTrue(Blockly.utils.string.startsWith('123', '12'), 'Start with');
-      chai.assert.isTrue(Blockly.utils.string.startsWith('123', ''), 'Start with empty string 1');
-      chai.assert.isTrue(Blockly.utils.string.startsWith('', ''), 'Start with empty string 12');
-    });
-
-    test('shortest string length', function() {
-      let len = Blockly.utils.string.shortestStringLength('one,two,three,four,five'.split(','));
-=======
   suite('String', function () {
     test('shortest string length', function () {
       let len = Blockly.utils.string.shortestStringLength(
         'one,two,three,four,five'.split(','),
       );
->>>>>>> 0e22a798
       chai.assert.equal(len, 3, 'Length of "one"');
       len = Blockly.utils.string.shortestStringLength(
         'one,two,three,four,five,'.split(','),
@@ -671,15 +466,10 @@
       chai.assert.equal(len, 0, 'Empty list');
     });
 
-<<<<<<< HEAD
-    test('comment word prefix', function() {
-      let len = Blockly.utils.string.commonWordPrefix('one,two,three,four,five'.split(','));
-=======
     test('comment word prefix', function () {
       let len = Blockly.utils.string.commonWordPrefix(
         'one,two,three,four,five'.split(','),
       );
->>>>>>> 0e22a798
       chai.assert.equal(len, 0, 'No prefix');
       len = Blockly.utils.string.commonWordPrefix(
         'Xone,Xtwo,Xthree,Xfour,Xfive'.split(','),
@@ -709,15 +499,10 @@
       chai.assert.equal(len, 0, 'No prefix due to \\u00A0');
     });
 
-<<<<<<< HEAD
-    test('comment word suffix', function() {
-      let len = Blockly.utils.string.commonWordSuffix('one,two,three,four,five'.split(','));
-=======
     test('comment word suffix', function () {
       let len = Blockly.utils.string.commonWordSuffix(
         'one,two,three,four,five'.split(','),
       );
->>>>>>> 0e22a798
       chai.assert.equal(len, 0, 'No suffix');
       len = Blockly.utils.string.commonWordSuffix(
         'oneX,twoX,threeX,fourX,fiveX'.split(','),
@@ -740,13 +525,8 @@
     });
   });
 
-<<<<<<< HEAD
-  suite('Math', function() {
-    test('toRadians', function() {
-=======
   suite('Math', function () {
     test('toRadians', function () {
->>>>>>> 0e22a798
       const quarter = Math.PI / 2;
       chai.assert.equal(Blockly.utils.math.toRadians(-90), -quarter, '-90');
       chai.assert.equal(Blockly.utils.math.toRadians(0), 0, '0');
@@ -761,11 +541,7 @@
       );
     });
 
-<<<<<<< HEAD
-    test('toDegrees', function() {
-=======
     test('toDegrees', function () {
->>>>>>> 0e22a798
       const quarter = Math.PI / 2;
       chai.assert.equal(Blockly.utils.math.toDegrees(-quarter), -90, '-90');
       chai.assert.equal(Blockly.utils.math.toDegrees(0), 0, '0');
