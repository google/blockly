/**
 * @license
 * Copyright 2019 Google LLC
 * SPDX-License-Identifier: Apache-2.0
 */

/**
 * @fileoverview The class representing a basic cursor.
 * Used to demo switching between different cursors.
 */
'use strict';

/**
 * The class representing a basic cursor.
 * Used to demo switching between different cursors.
 * @class
 */
goog.module('Blockly.BasicCursor');

<<<<<<< HEAD
const object = goog.require('Blockly.utils.object');
=======
>>>>>>> 61322294
const registry = goog.require('Blockly.registry');
const {ASTNode} = goog.require('Blockly.ASTNode');
const {Cursor} = goog.require('Blockly.Cursor');


/**
 * Class for a basic cursor.
 * This will allow the user to get to all nodes in the AST by hitting next or
 * previous.
<<<<<<< HEAD
 * @constructor
 * @extends {Cursor}
 * @alias Blockly.BasicCursor
 */
const BasicCursor = function() {
  BasicCursor.superClass_.constructor.call(this);
};
object.inherits(BasicCursor, Cursor);

/**
 * Name used for registering a basic cursor.
 * @const {string}
 */
BasicCursor.registrationName = 'basicCursor';

/**
 * Find the next node in the pre order traversal.
 * @return {?ASTNode} The next node, or null if the current node is
 *     not set or there is no next value.
 * @override
 */
BasicCursor.prototype.next = function() {
  const curNode = this.getCurNode();
  if (!curNode) {
    return null;
  }
  const newNode = this.getNextNode_(curNode, this.validNode_);
=======
 * @extends {Cursor}
 * @alias Blockly.BasicCursor
 */
class BasicCursor extends Cursor {
  /**
   * @alias Blockly.BasicCursor
   */
  constructor() {
    super();
  }
>>>>>>> 61322294

  /**
   * Find the next node in the pre order traversal.
   * @return {?ASTNode} The next node, or null if the current node is
   *     not set or there is no next value.
   * @override
   */
  next() {
    const curNode = this.getCurNode();
    if (!curNode) {
      return null;
    }
    const newNode = this.getNextNode_(curNode, this.validNode_);

    if (newNode) {
      this.setCurNode(newNode);
    }
    return newNode;
  }
<<<<<<< HEAD
  return newNode;
};

/**
 * For a basic cursor we only have the ability to go next and previous, so
 * in will also allow the user to get to the next node in the pre order
 * traversal.
 * @return {?ASTNode} The next node, or null if the current node is
 *     not set or there is no next value.
 * @override
 */
BasicCursor.prototype.in = function() {
  return this.next();
};

/**
 * Find the previous node in the pre order traversal.
 * @return {?ASTNode} The previous node, or null if the current node
 *     is not set or there is no previous value.
 * @override
 */
BasicCursor.prototype.prev = function() {
  const curNode = this.getCurNode();
  if (!curNode) {
    return null;
  }
  const newNode = this.getPreviousNode_(curNode, this.validNode_);
=======

  /**
   * For a basic cursor we only have the ability to go next and previous, so
   * in will also allow the user to get to the next node in the pre order
   * traversal.
   * @return {?ASTNode} The next node, or null if the current node is
   *     not set or there is no next value.
   * @override
   */
  in() {
    return this.next();
  }
>>>>>>> 61322294

  /**
   * Find the previous node in the pre order traversal.
   * @return {?ASTNode} The previous node, or null if the current node
   *     is not set or there is no previous value.
   * @override
   */
  prev() {
    const curNode = this.getCurNode();
    if (!curNode) {
      return null;
    }
    const newNode = this.getPreviousNode_(curNode, this.validNode_);

    if (newNode) {
      this.setCurNode(newNode);
    }
    return newNode;
  }

<<<<<<< HEAD
/**
 * For a basic cursor we only have the ability to go next and previous, so
 * out will allow the user to get to the previous node in the pre order
 * traversal.
 * @return {?ASTNode} The previous node, or null if the current node is
 *     not set or there is no previous value.
 * @override
 */
BasicCursor.prototype.out = function() {
  return this.prev();
};

/**
 * Uses pre order traversal to navigate the Blockly AST. This will allow
 * a user to easily navigate the entire Blockly AST without having to go in
 * and out levels on the tree.
 * @param {?ASTNode} node The current position in the AST.
 * @param {!function(ASTNode) : boolean} isValid A function true/false
 *     depending on whether the given node should be traversed.
 * @return {?ASTNode} The next node in the traversal.
 * @protected
 */
BasicCursor.prototype.getNextNode_ = function(node, isValid) {
  if (!node) {
    return null;
  }
  const newNode = node.in() || node.next();
  if (isValid(newNode)) {
    return newNode;
  } else if (newNode) {
    return this.getNextNode_(newNode, isValid);
  }
  const siblingOrParent = this.findSiblingOrParent_(node.out());
  if (isValid(siblingOrParent)) {
    return siblingOrParent;
  } else if (siblingOrParent) {
    return this.getNextNode_(siblingOrParent, isValid);
  }
  return null;
};

/**
 * Reverses the pre order traversal in order to find the previous node. This
 * will allow a user to easily navigate the entire Blockly AST without having to
 * go in and out levels on the tree.
 * @param {?ASTNode} node The current position in the AST.
 * @param {!function(ASTNode) : boolean} isValid A function true/false
 *     depending on whether the given node should be traversed.
 * @return {?ASTNode} The previous node in the traversal or null if no
 *     previous node exists.
 * @protected
 */
BasicCursor.prototype.getPreviousNode_ = function(node, isValid) {
  if (!node) {
    return null;
  }
  let newNode = node.prev();
=======
  /**
   * For a basic cursor we only have the ability to go next and previous, so
   * out will allow the user to get to the previous node in the pre order
   * traversal.
   * @return {?ASTNode} The previous node, or null if the current node is
   *     not set or there is no previous value.
   * @override
   */
  out() {
    return this.prev();
  }

  /**
   * Uses pre order traversal to navigate the Blockly AST. This will allow
   * a user to easily navigate the entire Blockly AST without having to go in
   * and out levels on the tree.
   * @param {?ASTNode} node The current position in the AST.
   * @param {!function(ASTNode) : boolean} isValid A function true/false
   *     depending on whether the given node should be traversed.
   * @return {?ASTNode} The next node in the traversal.
   * @protected
   */
  getNextNode_(node, isValid) {
    if (!node) {
      return null;
    }
    const newNode = node.in() || node.next();
    if (isValid(newNode)) {
      return newNode;
    } else if (newNode) {
      return this.getNextNode_(newNode, isValid);
    }
    const siblingOrParent = this.findSiblingOrParent_(node.out());
    if (isValid(siblingOrParent)) {
      return siblingOrParent;
    } else if (siblingOrParent) {
      return this.getNextNode_(siblingOrParent, isValid);
    }
    return null;
  }

  /**
   * Reverses the pre order traversal in order to find the previous node. This
   * will allow a user to easily navigate the entire Blockly AST without having
   * to go in and out levels on the tree.
   * @param {?ASTNode} node The current position in the AST.
   * @param {!function(ASTNode) : boolean} isValid A function true/false
   *     depending on whether the given node should be traversed.
   * @return {?ASTNode} The previous node in the traversal or null if no
   *     previous node exists.
   * @protected
   */
  getPreviousNode_(node, isValid) {
    if (!node) {
      return null;
    }
    let newNode = node.prev();

    if (newNode) {
      newNode = this.getRightMostChild_(newNode);
    } else {
      newNode = node.out();
    }
    if (isValid(newNode)) {
      return newNode;
    } else if (newNode) {
      return this.getPreviousNode_(newNode, isValid);
    }
    return null;
  }
>>>>>>> 61322294

  /**
   * Decides what nodes to traverse and which ones to skip. Currently, it
   * skips output, stack and workspace nodes.
   * @param {?ASTNode} node The AST node to check whether it is valid.
   * @return {boolean} True if the node should be visited, false otherwise.
   * @protected
   */
  validNode_(node) {
    let isValid = false;
    const type = node && node.getType();
    if (type === ASTNode.types.OUTPUT || type === ASTNode.types.INPUT ||
        type === ASTNode.types.FIELD || type === ASTNode.types.NEXT ||
        type === ASTNode.types.PREVIOUS || type === ASTNode.types.WORKSPACE) {
      isValid = true;
    }
    return isValid;
  }

<<<<<<< HEAD
/**
 * Decides what nodes to traverse and which ones to skip. Currently, it
 * skips output, stack and workspace nodes.
 * @param {?ASTNode} node The AST node to check whether it is valid.
 * @return {boolean} True if the node should be visited, false otherwise.
 * @protected
 */
BasicCursor.prototype.validNode_ = function(node) {
  let isValid = false;
  const type = node && node.getType();
  if (type === ASTNode.types.OUTPUT || type === ASTNode.types.INPUT ||
      type === ASTNode.types.FIELD || type === ASTNode.types.NEXT ||
      type === ASTNode.types.PREVIOUS || type === ASTNode.types.WORKSPACE) {
    isValid = true;
=======
  /**
   * From the given node find either the next valid sibling or parent.
   * @param {?ASTNode} node The current position in the AST.
   * @return {?ASTNode} The parent AST node or null if there are no
   *     valid parents.
   * @private
   */
  findSiblingOrParent_(node) {
    if (!node) {
      return null;
    }
    const nextNode = node.next();
    if (nextNode) {
      return nextNode;
    }
    return this.findSiblingOrParent_(node.out());
>>>>>>> 61322294
  }

<<<<<<< HEAD
/**
 * From the given node find either the next valid sibling or parent.
 * @param {?ASTNode} node The current position in the AST.
 * @return {?ASTNode} The parent AST node or null if there are no
 *     valid parents.
 * @private
 */
BasicCursor.prototype.findSiblingOrParent_ = function(node) {
  if (!node) {
    return null;
  }
  const nextNode = node.next();
  if (nextNode) {
    return nextNode;
=======
  /**
   * Get the right most child of a node.
   * @param {?ASTNode} node The node to find the right most child of.
   * @return {?ASTNode} The right most child of the given node, or the node
   *     if no child exists.
   * @private
   */
  getRightMostChild_(node) {
    if (!node.in()) {
      return node;
    }
    let newNode = node.in();
    while (newNode.next()) {
      newNode = newNode.next();
    }
    return this.getRightMostChild_(newNode);
>>>>>>> 61322294
  }
}

/**
<<<<<<< HEAD
 * Get the right most child of a node.
 * @param {?ASTNode} node The node to find the right most child of.
 * @return {?ASTNode} The right most child of the given node, or the node
 *     if no child exists.
 * @private
 */
BasicCursor.prototype.getRightMostChild_ = function(node) {
  if (!node.in()) {
    return node;
  }
  let newNode = node.in();
  while (newNode.next()) {
    newNode = newNode.next();
  }
  return this.getRightMostChild_(newNode);
};

registry.register(
    registry.Type.CURSOR, BasicCursor.registrationName, BasicCursor);

=======
 * Name used for registering a basic cursor.
 * @const {string}
 */
BasicCursor.registrationName = 'basicCursor';

registry.register(
    registry.Type.CURSOR, BasicCursor.registrationName, BasicCursor);

>>>>>>> 61322294
exports.BasicCursor = BasicCursor;<|MERGE_RESOLUTION|>--- conflicted
+++ resolved
@@ -17,10 +17,6 @@
  */
 goog.module('Blockly.BasicCursor');
 
-<<<<<<< HEAD
-const object = goog.require('Blockly.utils.object');
-=======
->>>>>>> 61322294
 const registry = goog.require('Blockly.registry');
 const {ASTNode} = goog.require('Blockly.ASTNode');
 const {Cursor} = goog.require('Blockly.Cursor');
@@ -30,38 +26,9 @@
  * Class for a basic cursor.
  * This will allow the user to get to all nodes in the AST by hitting next or
  * previous.
-<<<<<<< HEAD
- * @constructor
  * @extends {Cursor}
  * @alias Blockly.BasicCursor
  */
-const BasicCursor = function() {
-  BasicCursor.superClass_.constructor.call(this);
-};
-object.inherits(BasicCursor, Cursor);
-
-/**
- * Name used for registering a basic cursor.
- * @const {string}
- */
-BasicCursor.registrationName = 'basicCursor';
-
-/**
- * Find the next node in the pre order traversal.
- * @return {?ASTNode} The next node, or null if the current node is
- *     not set or there is no next value.
- * @override
- */
-BasicCursor.prototype.next = function() {
-  const curNode = this.getCurNode();
-  if (!curNode) {
-    return null;
-  }
-  const newNode = this.getNextNode_(curNode, this.validNode_);
-=======
- * @extends {Cursor}
- * @alias Blockly.BasicCursor
- */
 class BasicCursor extends Cursor {
   /**
    * @alias Blockly.BasicCursor
@@ -69,7 +36,6 @@
   constructor() {
     super();
   }
->>>>>>> 61322294
 
   /**
    * Find the next node in the pre order traversal.
@@ -89,35 +55,6 @@
     }
     return newNode;
   }
-<<<<<<< HEAD
-  return newNode;
-};
-
-/**
- * For a basic cursor we only have the ability to go next and previous, so
- * in will also allow the user to get to the next node in the pre order
- * traversal.
- * @return {?ASTNode} The next node, or null if the current node is
- *     not set or there is no next value.
- * @override
- */
-BasicCursor.prototype.in = function() {
-  return this.next();
-};
-
-/**
- * Find the previous node in the pre order traversal.
- * @return {?ASTNode} The previous node, or null if the current node
- *     is not set or there is no previous value.
- * @override
- */
-BasicCursor.prototype.prev = function() {
-  const curNode = this.getCurNode();
-  if (!curNode) {
-    return null;
-  }
-  const newNode = this.getPreviousNode_(curNode, this.validNode_);
-=======
 
   /**
    * For a basic cursor we only have the ability to go next and previous, so
@@ -130,7 +67,6 @@
   in() {
     return this.next();
   }
->>>>>>> 61322294
 
   /**
    * Find the previous node in the pre order traversal.
@@ -151,65 +87,6 @@
     return newNode;
   }
 
-<<<<<<< HEAD
-/**
- * For a basic cursor we only have the ability to go next and previous, so
- * out will allow the user to get to the previous node in the pre order
- * traversal.
- * @return {?ASTNode} The previous node, or null if the current node is
- *     not set or there is no previous value.
- * @override
- */
-BasicCursor.prototype.out = function() {
-  return this.prev();
-};
-
-/**
- * Uses pre order traversal to navigate the Blockly AST. This will allow
- * a user to easily navigate the entire Blockly AST without having to go in
- * and out levels on the tree.
- * @param {?ASTNode} node The current position in the AST.
- * @param {!function(ASTNode) : boolean} isValid A function true/false
- *     depending on whether the given node should be traversed.
- * @return {?ASTNode} The next node in the traversal.
- * @protected
- */
-BasicCursor.prototype.getNextNode_ = function(node, isValid) {
-  if (!node) {
-    return null;
-  }
-  const newNode = node.in() || node.next();
-  if (isValid(newNode)) {
-    return newNode;
-  } else if (newNode) {
-    return this.getNextNode_(newNode, isValid);
-  }
-  const siblingOrParent = this.findSiblingOrParent_(node.out());
-  if (isValid(siblingOrParent)) {
-    return siblingOrParent;
-  } else if (siblingOrParent) {
-    return this.getNextNode_(siblingOrParent, isValid);
-  }
-  return null;
-};
-
-/**
- * Reverses the pre order traversal in order to find the previous node. This
- * will allow a user to easily navigate the entire Blockly AST without having to
- * go in and out levels on the tree.
- * @param {?ASTNode} node The current position in the AST.
- * @param {!function(ASTNode) : boolean} isValid A function true/false
- *     depending on whether the given node should be traversed.
- * @return {?ASTNode} The previous node in the traversal or null if no
- *     previous node exists.
- * @protected
- */
-BasicCursor.prototype.getPreviousNode_ = function(node, isValid) {
-  if (!node) {
-    return null;
-  }
-  let newNode = node.prev();
-=======
   /**
    * For a basic cursor we only have the ability to go next and previous, so
    * out will allow the user to get to the previous node in the pre order
@@ -280,7 +157,6 @@
     }
     return null;
   }
->>>>>>> 61322294
 
   /**
    * Decides what nodes to traverse and which ones to skip. Currently, it
@@ -300,22 +176,6 @@
     return isValid;
   }
 
-<<<<<<< HEAD
-/**
- * Decides what nodes to traverse and which ones to skip. Currently, it
- * skips output, stack and workspace nodes.
- * @param {?ASTNode} node The AST node to check whether it is valid.
- * @return {boolean} True if the node should be visited, false otherwise.
- * @protected
- */
-BasicCursor.prototype.validNode_ = function(node) {
-  let isValid = false;
-  const type = node && node.getType();
-  if (type === ASTNode.types.OUTPUT || type === ASTNode.types.INPUT ||
-      type === ASTNode.types.FIELD || type === ASTNode.types.NEXT ||
-      type === ASTNode.types.PREVIOUS || type === ASTNode.types.WORKSPACE) {
-    isValid = true;
-=======
   /**
    * From the given node find either the next valid sibling or parent.
    * @param {?ASTNode} node The current position in the AST.
@@ -332,25 +192,8 @@
       return nextNode;
     }
     return this.findSiblingOrParent_(node.out());
->>>>>>> 61322294
-  }
-
-<<<<<<< HEAD
-/**
- * From the given node find either the next valid sibling or parent.
- * @param {?ASTNode} node The current position in the AST.
- * @return {?ASTNode} The parent AST node or null if there are no
- *     valid parents.
- * @private
- */
-BasicCursor.prototype.findSiblingOrParent_ = function(node) {
-  if (!node) {
-    return null;
-  }
-  const nextNode = node.next();
-  if (nextNode) {
-    return nextNode;
-=======
+  }
+
   /**
    * Get the right most child of a node.
    * @param {?ASTNode} node The node to find the right most child of.
@@ -367,40 +210,16 @@
       newNode = newNode.next();
     }
     return this.getRightMostChild_(newNode);
->>>>>>> 61322294
   }
 }
 
 /**
-<<<<<<< HEAD
- * Get the right most child of a node.
- * @param {?ASTNode} node The node to find the right most child of.
- * @return {?ASTNode} The right most child of the given node, or the node
- *     if no child exists.
- * @private
- */
-BasicCursor.prototype.getRightMostChild_ = function(node) {
-  if (!node.in()) {
-    return node;
-  }
-  let newNode = node.in();
-  while (newNode.next()) {
-    newNode = newNode.next();
-  }
-  return this.getRightMostChild_(newNode);
-};
+ * Name used for registering a basic cursor.
+ * @const {string}
+ */
+BasicCursor.registrationName = 'basicCursor';
 
 registry.register(
     registry.Type.CURSOR, BasicCursor.registrationName, BasicCursor);
 
-=======
- * Name used for registering a basic cursor.
- * @const {string}
- */
-BasicCursor.registrationName = 'basicCursor';
-
-registry.register(
-    registry.Type.CURSOR, BasicCursor.registrationName, BasicCursor);
-
->>>>>>> 61322294
 exports.BasicCursor = BasicCursor;