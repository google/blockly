/**
 * @license
 * Copyright 2019 Google LLC
 * SPDX-License-Identifier: Apache-2.0
 */

<<<<<<< HEAD
goog.module('Blockly.test.astNode');

const {ASTNode} = goog.require('Blockly.ASTNode');
const {sharedTestSetup, sharedTestTeardown, workspaceTeardown} = goog.require('Blockly.test.helpers.setupTeardown');


suite('ASTNode', function() {
  setup(function() {
    sharedTestSetup.call(this);
    Blockly.defineBlocksWithJsonArray([{
      "type": "input_statement",
      "message0": "%1 %2 %3 %4",
      "args0": [
        {
          "type": "field_input",
          "name": "NAME",
          "text": "default",
        },
        {
          "type": "field_input",
          "name": "NAME",
          "text": "default",
        },
        {
          "type": "input_value",
          "name": "NAME",
        },
        {
          "type": "input_statement",
          "name": "NAME",
        },
      ],
      "previousStatement": null,
      "nextStatement": null,
      "colour": 230,
      "tooltip": "",
      "helpUrl": "",
    },
    {
      "type": "value_input",
      "message0": "%1",
      "args0": [
        {
          "type": "input_value",
          "name": "NAME",
        },
      ],
      "colour": 230,
      "tooltip": "",
      "helpUrl": "",
    },
    {
      "type": "field_input",
      "message0": "%1",
      "args0": [
        {
          "type": "field_input",
          "name": "NAME",
          "text": "default",
        },
      ],
      "output": null,
      "colour": 230,
      "tooltip": "",
      "helpUrl": "",
    },
=======
import {ASTNode} from '../../build/src/core/keyboard_nav/ast_node.js';
import {
  sharedTestSetup,
  sharedTestTeardown,
  workspaceTeardown,
} from './test_helpers/setup_teardown.js';

suite('ASTNode', function () {
  setup(function () {
    sharedTestSetup.call(this);
    Blockly.defineBlocksWithJsonArray([
      {
        'type': 'input_statement',
        'message0': '%1 %2 %3 %4',
        'args0': [
          {
            'type': 'field_input',
            'name': 'NAME',
            'text': 'default',
          },
          {
            'type': 'field_input',
            'name': 'NAME',
            'text': 'default',
          },
          {
            'type': 'input_value',
            'name': 'NAME',
          },
          {
            'type': 'input_statement',
            'name': 'NAME',
          },
        ],
        'previousStatement': null,
        'nextStatement': null,
        'colour': 230,
        'tooltip': '',
        'helpUrl': '',
      },
      {
        'type': 'value_input',
        'message0': '%1',
        'args0': [
          {
            'type': 'input_value',
            'name': 'NAME',
          },
        ],
        'colour': 230,
        'tooltip': '',
        'helpUrl': '',
      },
      {
        'type': 'field_input',
        'message0': '%1',
        'args0': [
          {
            'type': 'field_input',
            'name': 'NAME',
            'text': 'default',
          },
        ],
        'output': null,
        'colour': 230,
        'tooltip': '',
        'helpUrl': '',
      },
>>>>>>> 0e22a798
    ]);
    this.workspace = new Blockly.Workspace();
    this.cursor = this.workspace.cursor;
    const statementInput1 = this.workspace.newBlock('input_statement');
    const statementInput2 = this.workspace.newBlock('input_statement');
    const statementInput3 = this.workspace.newBlock('input_statement');
    const statementInput4 = this.workspace.newBlock('input_statement');
    const fieldWithOutput = this.workspace.newBlock('field_input');
    const valueInput = this.workspace.newBlock('value_input');

    statementInput1.nextConnection.connect(statementInput2.previousConnection);
    statementInput1.inputList[0].connection.connect(
      fieldWithOutput.outputConnection,
    );
    statementInput2.inputList[1].connection.connect(
      statementInput3.previousConnection,
    );

    this.blocks = {
      statementInput1: statementInput1,
      statementInput2: statementInput2,
      statementInput3: statementInput3,
      statementInput4: statementInput4,
      fieldWithOutput: fieldWithOutput,
      valueInput: valueInput,
    };
  });
  teardown(function () {
    sharedTestTeardown.call(this);
  });

<<<<<<< HEAD
  suite('HelperFunctions', function() {
    test('findNextForInput_', function() {
=======
  suite('HelperFunctions', function () {
    test('findNextForInput', function () {
>>>>>>> 0e22a798
      const input = this.blocks.statementInput1.inputList[0];
      const input2 = this.blocks.statementInput1.inputList[1];
      const connection = input.connection;
      const node = ASTNode.createConnectionNode(connection);
<<<<<<< HEAD
      const newASTNode = node.findNextForInput_(input);
      chai.assert.equal(newASTNode.getLocation(), input2.connection);
    });

    test('findPrevForInput_', function() {
=======
      const newASTNode = node.findNextForInput(input);
      chai.assert.equal(newASTNode.getLocation(), input2.connection);
    });

    test('findPrevForInput', function () {
>>>>>>> 0e22a798
      const input = this.blocks.statementInput1.inputList[0];
      const input2 = this.blocks.statementInput1.inputList[1];
      const connection = input2.connection;
      const node = ASTNode.createConnectionNode(connection);
<<<<<<< HEAD
      const newASTNode = node.findPrevForInput_(input2);
      chai.assert.equal(newASTNode.getLocation(), input.connection);
    });

    test('findNextForField_', function() {
      const field = this.blocks.statementInput1.inputList[0].fieldRow[0];
      const field2 = this.blocks.statementInput1.inputList[0].fieldRow[1];
      const node = ASTNode.createFieldNode(field);
      const newASTNode = node.findNextForField_(field);
      chai.assert.equal(newASTNode.getLocation(), field2);
    });

    test('findPrevForField_', function() {
      const field = this.blocks.statementInput1.inputList[0].fieldRow[0];
      const field2 = this.blocks.statementInput1.inputList[0].fieldRow[1];
      const node = ASTNode.createFieldNode(field2);
      const newASTNode = node.findPrevForField_(field2);
      chai.assert.equal(newASTNode.getLocation(), field);
    });

    test('navigateBetweenStacks_Forward', function() {
      const node = new ASTNode(
          ASTNode.types.NEXT, this.blocks.statementInput1.nextConnection);
      const newASTNode = node.navigateBetweenStacks_(true);
      chai.assert.equal(newASTNode.getLocation(), this.blocks.statementInput4);
    });

    test('navigateBetweenStacks_Backward', function() {
      const node = new ASTNode(
          ASTNode.types.BLOCK, this.blocks.statementInput4);
      const newASTNode = node.navigateBetweenStacks_(false);
      chai.assert.equal(newASTNode.getLocation(), this.blocks.statementInput1);
    });
    test('getOutAstNodeForBlock_', function() {
      const node = new ASTNode(
          ASTNode.types.BLOCK, this.blocks.statementInput2);
      const newASTNode = node.getOutAstNodeForBlock_(this.blocks.statementInput2);
      chai.assert.equal(newASTNode.getLocation(), this.blocks.statementInput1);
    });
    test('getOutAstNodeForBlock_OneBlock', function() {
      const node = new ASTNode(
          ASTNode.types.BLOCK, this.blocks.statementInput4);
      const newASTNode = node.getOutAstNodeForBlock_(this.blocks.statementInput4);
      chai.assert.equal(newASTNode.getLocation(), this.blocks.statementInput4);
    });
    test('findFirstFieldOrInput_', function() {
      const node = new ASTNode(
          ASTNode.types.BLOCK, this.blocks.statementInput4);
      const field = this.blocks.statementInput4.inputList[0].fieldRow[0];
      const newASTNode = node.findFirstFieldOrInput_(this.blocks.statementInput4);
=======
      const newASTNode = node.findPrevForInput(input2);
      chai.assert.equal(newASTNode.getLocation(), input.connection);
    });

    test('findNextForField', function () {
      const field = this.blocks.statementInput1.inputList[0].fieldRow[0];
      const field2 = this.blocks.statementInput1.inputList[0].fieldRow[1];
      const node = ASTNode.createFieldNode(field);
      const newASTNode = node.findNextForField(field);
      chai.assert.equal(newASTNode.getLocation(), field2);
    });

    test('findPrevForField', function () {
      const field = this.blocks.statementInput1.inputList[0].fieldRow[0];
      const field2 = this.blocks.statementInput1.inputList[0].fieldRow[1];
      const node = ASTNode.createFieldNode(field2);
      const newASTNode = node.findPrevForField(field2);
      chai.assert.equal(newASTNode.getLocation(), field);
    });

    test('navigateBetweenStacks_Forward', function () {
      const node = new ASTNode(
        ASTNode.types.NEXT,
        this.blocks.statementInput1.nextConnection,
      );
      const newASTNode = node.navigateBetweenStacks(true);
      chai.assert.equal(newASTNode.getLocation(), this.blocks.statementInput4);
    });

    test('navigateBetweenStacks_Backward', function () {
      const node = new ASTNode(
        ASTNode.types.BLOCK,
        this.blocks.statementInput4,
      );
      const newASTNode = node.navigateBetweenStacks(false);
      chai.assert.equal(newASTNode.getLocation(), this.blocks.statementInput1);
    });
    test('getOutAstNodeForBlock', function () {
      const node = new ASTNode(
        ASTNode.types.BLOCK,
        this.blocks.statementInput2,
      );
      const newASTNode = node.getOutAstNodeForBlock(
        this.blocks.statementInput2,
      );
      chai.assert.equal(newASTNode.getLocation(), this.blocks.statementInput1);
    });
    test('getOutAstNodeForBlock_OneBlock', function () {
      const node = new ASTNode(
        ASTNode.types.BLOCK,
        this.blocks.statementInput4,
      );
      const newASTNode = node.getOutAstNodeForBlock(
        this.blocks.statementInput4,
      );
      chai.assert.equal(newASTNode.getLocation(), this.blocks.statementInput4);
    });
    test('findFirstFieldOrInput_', function () {
      const node = new ASTNode(
        ASTNode.types.BLOCK,
        this.blocks.statementInput4,
      );
      const field = this.blocks.statementInput4.inputList[0].fieldRow[0];
      const newASTNode = node.findFirstFieldOrInput(
        this.blocks.statementInput4,
      );
>>>>>>> 0e22a798
      chai.assert.equal(newASTNode.getLocation(), field);
    });
  });

<<<<<<< HEAD
  suite('NavigationFunctions', function() {
    setup(function() {
      Blockly.defineBlocksWithJsonArray([{
        "type": "top_connection",
        "message0": "",
        "previousStatement": null,
        "colour": 230,
        "tooltip": "",
        "helpUrl": "",
      },
      {
        "type": "start_block",
        "message0": "",
        "nextStatement": null,
        "colour": 230,
        "tooltip": "",
        "helpUrl": "",
      },
      {
        "type": "fields_and_input",
        "message0": "%1 hi %2 %3 %4",
        "args0": [
          {
            "type": "field_input",
            "name": "NAME",
            "text": "default",
          },
          {
            "type": "input_dummy",
          },
          {
            "type": "field_input",
            "name": "NAME",
            "text": "default",
          },
          {
            "type": "input_value",
            "name": "NAME",
          },
        ],
        "previousStatement": null,
        "nextStatement": null,
        "colour": 230,
        "tooltip": "",
        "helpUrl": "",
      },
      {
        "type": "two_fields",
        "message0": "%1 hi",
        "args0": [
          {
            "type": "field_input",
            "name": "NAME",
            "text": "default",
          },
        ],
        "colour": 230,
        "tooltip": "",
        "helpUrl": "",
      },
      {
        "type": "fields_and_input2",
        "message0": "%1 %2 %3 hi %4 bye",
        "args0": [
          {
            "type": "input_value",
            "name": "NAME",
          },
          {
            "type": "field_input",
            "name": "NAME",
            "text": "default",
          },
          {
            "type": "input_value",
            "name": "NAME",
          },
          {
            "type": "input_statement",
            "name": "NAME",
          },
        ],
        "colour": 230,
        "tooltip": "",
        "helpUrl": "",
      },
      {
        "type": "dummy_input",
        "message0": "Hello",
        "colour": 230,
        "tooltip": "",
        "helpUrl": "",
      },
      {
        "type": "dummy_inputValue",
        "message0": "Hello %1  %2",
        "args0": [
          {
            "type": "input_dummy",
          },
          {
            "type": "input_value",
            "name": "NAME",
          },
        ],
        "colour": 230,
        "tooltip": "",
        "helpUrl": "",
      },
      {
        "type": "output_next",
        "message0": "",
        "output": null,
        "colour": 230,
        "tooltip": "",
        "helpUrl": "",
        "nextStatement": null,
      }]);
=======
  suite('NavigationFunctions', function () {
    setup(function () {
      Blockly.defineBlocksWithJsonArray([
        {
          'type': 'top_connection',
          'message0': '',
          'previousStatement': null,
          'colour': 230,
          'tooltip': '',
          'helpUrl': '',
        },
        {
          'type': 'start_block',
          'message0': '',
          'nextStatement': null,
          'colour': 230,
          'tooltip': '',
          'helpUrl': '',
        },
        {
          'type': 'fields_and_input',
          'message0': '%1 hi %2 %3 %4',
          'args0': [
            {
              'type': 'field_input',
              'name': 'NAME',
              'text': 'default',
            },
            {
              'type': 'input_dummy',
            },
            {
              'type': 'field_input',
              'name': 'NAME',
              'text': 'default',
            },
            {
              'type': 'input_value',
              'name': 'NAME',
            },
          ],
          'previousStatement': null,
          'nextStatement': null,
          'colour': 230,
          'tooltip': '',
          'helpUrl': '',
        },
        {
          'type': 'two_fields',
          'message0': '%1 hi',
          'args0': [
            {
              'type': 'field_input',
              'name': 'NAME',
              'text': 'default',
            },
          ],
          'colour': 230,
          'tooltip': '',
          'helpUrl': '',
        },
        {
          'type': 'fields_and_input2',
          'message0': '%1 %2 %3 hi %4 bye',
          'args0': [
            {
              'type': 'input_value',
              'name': 'NAME',
            },
            {
              'type': 'field_input',
              'name': 'NAME',
              'text': 'default',
            },
            {
              'type': 'input_value',
              'name': 'NAME',
            },
            {
              'type': 'input_statement',
              'name': 'NAME',
            },
          ],
          'colour': 230,
          'tooltip': '',
          'helpUrl': '',
        },
        {
          'type': 'dummy_input',
          'message0': 'Hello',
          'colour': 230,
          'tooltip': '',
          'helpUrl': '',
        },
        {
          'type': 'dummy_inputValue',
          'message0': 'Hello %1  %2',
          'args0': [
            {
              'type': 'input_dummy',
            },
            {
              'type': 'input_value',
              'name': 'NAME',
            },
          ],
          'colour': 230,
          'tooltip': '',
          'helpUrl': '',
        },
        {
          'type': 'output_next',
          'message0': '',
          'output': null,
          'colour': 230,
          'tooltip': '',
          'helpUrl': '',
          'nextStatement': null,
        },
      ]);
>>>>>>> 0e22a798
      const noNextConnection = this.workspace.newBlock('top_connection');
      const fieldAndInputs = this.workspace.newBlock('fields_and_input');
      const twoFields = this.workspace.newBlock('two_fields');
      const fieldAndInputs2 = this.workspace.newBlock('fields_and_input2');
      const noPrevConnection = this.workspace.newBlock('start_block');
      this.blocks.noNextConnection = noNextConnection;
      this.blocks.fieldAndInputs = fieldAndInputs;
      this.blocks.twoFields = twoFields;
      this.blocks.fieldAndInputs2 = fieldAndInputs2;
      this.blocks.noPrevConnection = noPrevConnection;

      const dummyInput = this.workspace.newBlock('dummy_input');
      const dummyInputValue = this.workspace.newBlock('dummy_inputValue');
      const fieldWithOutput2 = this.workspace.newBlock('field_input');
      this.blocks.dummyInput = dummyInput;
      this.blocks.dummyInputValue = dummyInputValue;
      this.blocks.fieldWithOutput2 = fieldWithOutput2;

      const secondBlock = this.workspace.newBlock('input_statement');
      const outputNextBlock = this.workspace.newBlock('output_next');
      this.blocks.secondBlock = secondBlock;
      this.blocks.outputNextBlock = outputNextBlock;
    });
    suite('Next', function () {
      setup(function () {
        this.singleBlockWorkspace = new Blockly.Workspace();
        const singleBlock = this.singleBlockWorkspace.newBlock('two_fields');
        this.blocks.singleBlock = singleBlock;
      });
      teardown(function () {
        workspaceTeardown.call(this, this.singleBlockWorkspace);
      });

<<<<<<< HEAD
      test('fromPreviousToBlock', function() {
=======
      test('fromPreviousToBlock', function () {
>>>>>>> 0e22a798
        const prevConnection = this.blocks.statementInput1.previousConnection;
        const node = ASTNode.createConnectionNode(prevConnection);
        const nextNode = node.next();
        chai.assert.equal(nextNode.getLocation(), this.blocks.statementInput1);
      });
<<<<<<< HEAD
      test('fromBlockToNext', function() {
=======
      test('fromBlockToNext', function () {
>>>>>>> 0e22a798
        const nextConnection = this.blocks.statementInput1.nextConnection;
        const node = ASTNode.createBlockNode(this.blocks.statementInput1);
        const nextNode = node.next();
        chai.assert.equal(nextNode.getLocation(), nextConnection);
      });
<<<<<<< HEAD
      test('fromBlockToNull', function() {
=======
      test('fromBlockToNull', function () {
>>>>>>> 0e22a798
        const node = ASTNode.createBlockNode(this.blocks.noNextConnection);
        const nextNode = node.next();
        chai.assert.isNull(nextNode);
      });
<<<<<<< HEAD
      test('fromNextToPrevious', function() {
=======
      test('fromNextToPrevious', function () {
>>>>>>> 0e22a798
        const nextConnection = this.blocks.statementInput1.nextConnection;
        const prevConnection = this.blocks.statementInput2.previousConnection;
        const node = ASTNode.createConnectionNode(nextConnection);
        const nextNode = node.next();
        chai.assert.equal(nextNode.getLocation(), prevConnection);
      });
<<<<<<< HEAD
      test('fromNextToNull', function() {
=======
      test('fromNextToNull', function () {
>>>>>>> 0e22a798
        const nextConnection = this.blocks.statementInput2.nextConnection;
        const node = ASTNode.createConnectionNode(nextConnection);
        const nextNode = node.next();
        chai.assert.isNull(nextNode);
      });
<<<<<<< HEAD
      test('fromInputToInput', function() {
        const input = this.blocks.statementInput1.inputList[0];
        const inputConnection = this.blocks.statementInput1.inputList[1].connection;
=======
      test('fromInputToInput', function () {
        const input = this.blocks.statementInput1.inputList[0];
        const inputConnection =
          this.blocks.statementInput1.inputList[1].connection;
>>>>>>> 0e22a798
        const node = ASTNode.createInputNode(input);
        const nextNode = node.next();
        chai.assert.equal(nextNode.getLocation(), inputConnection);
      });
<<<<<<< HEAD
      test('fromInputToStatementInput', function() {
        const input = this.blocks.fieldAndInputs2.inputList[1];
        const inputConnection = this.blocks.fieldAndInputs2.inputList[2].connection;
=======
      test('fromInputToStatementInput', function () {
        const input = this.blocks.fieldAndInputs2.inputList[1];
        const inputConnection =
          this.blocks.fieldAndInputs2.inputList[2].connection;
>>>>>>> 0e22a798
        const node = ASTNode.createInputNode(input);
        const nextNode = node.next();
        chai.assert.equal(nextNode.getLocation(), inputConnection);
      });
<<<<<<< HEAD
      test('fromInputToField', function() {
=======
      test('fromInputToField', function () {
>>>>>>> 0e22a798
        const input = this.blocks.fieldAndInputs2.inputList[0];
        const field = this.blocks.fieldAndInputs2.inputList[1].fieldRow[0];
        const node = ASTNode.createInputNode(input);
        const nextNode = node.next();
        chai.assert.equal(nextNode.getLocation(), field);
      });
<<<<<<< HEAD
      test('fromInputToNull', function() {
=======
      test('fromInputToNull', function () {
>>>>>>> 0e22a798
        const input = this.blocks.fieldAndInputs2.inputList[2];
        const node = ASTNode.createInputNode(input);
        const nextNode = node.next();
        chai.assert.isNull(nextNode);
      });
<<<<<<< HEAD
      test('fromOutputToBlock', function() {
=======
      test('fromOutputToBlock', function () {
>>>>>>> 0e22a798
        const output = this.blocks.fieldWithOutput.outputConnection;
        const node = ASTNode.createConnectionNode(output);
        const nextNode = node.next();
        chai.assert.equal(nextNode.getLocation(), this.blocks.fieldWithOutput);
      });
<<<<<<< HEAD
      test('fromFieldToInput', function() {
        const field = this.blocks.statementInput1.inputList[0].fieldRow[1];
        const inputConnection = this.blocks.statementInput1.inputList[0].connection;
=======
      test('fromFieldToInput', function () {
        const field = this.blocks.statementInput1.inputList[0].fieldRow[1];
        const inputConnection =
          this.blocks.statementInput1.inputList[0].connection;
>>>>>>> 0e22a798
        const node = ASTNode.createFieldNode(field);
        const nextNode = node.next();
        chai.assert.equal(nextNode.getLocation(), inputConnection);
      });
<<<<<<< HEAD
      test('fromFieldToField', function() {
=======
      test('fromFieldToField', function () {
>>>>>>> 0e22a798
        const field = this.blocks.fieldAndInputs.inputList[0].fieldRow[0];
        const node = ASTNode.createFieldNode(field);
        const field2 = this.blocks.fieldAndInputs.inputList[1].fieldRow[0];
        const nextNode = node.next();
        chai.assert.equal(nextNode.getLocation(), field2);
      });
<<<<<<< HEAD
      test('fromFieldToNull', function() {
=======
      test('fromFieldToNull', function () {
>>>>>>> 0e22a798
        const field = this.blocks.twoFields.inputList[0].fieldRow[0];
        const node = ASTNode.createFieldNode(field);
        const nextNode = node.next();
        chai.assert.isNull(nextNode);
      });
<<<<<<< HEAD
      test('fromStackToStack', function() {
=======
      test('fromStackToStack', function () {
>>>>>>> 0e22a798
        const node = ASTNode.createStackNode(this.blocks.statementInput1);
        const nextNode = node.next();
        chai.assert.equal(nextNode.getLocation(), this.blocks.statementInput4);
        chai.assert.equal(nextNode.getType(), ASTNode.types.STACK);
      });
<<<<<<< HEAD
      test('fromStackToNull', function() {
=======
      test('fromStackToNull', function () {
>>>>>>> 0e22a798
        const node = ASTNode.createStackNode(this.blocks.singleBlock);
        const nextNode = node.next();
        chai.assert.isNull(nextNode);
      });
    });

<<<<<<< HEAD
    suite('Previous', function() {
      test('fromPreviousToNull', function() {
=======
    suite('Previous', function () {
      test('fromPreviousToNull', function () {
>>>>>>> 0e22a798
        const prevConnection = this.blocks.statementInput1.previousConnection;
        const node = ASTNode.createConnectionNode(prevConnection);
        const prevNode = node.prev();
        chai.assert.isNull(prevNode);
      });
<<<<<<< HEAD
      test('fromPreviousToNext', function() {
=======
      test('fromPreviousToNext', function () {
>>>>>>> 0e22a798
        const prevConnection = this.blocks.statementInput2.previousConnection;
        const node = ASTNode.createConnectionNode(prevConnection);
        const prevNode = node.prev();
        const nextConnection = this.blocks.statementInput1.nextConnection;
        chai.assert.equal(prevNode.getLocation(), nextConnection);
      });
<<<<<<< HEAD
      test('fromPreviousToInput', function() {
=======
      test('fromPreviousToInput', function () {
>>>>>>> 0e22a798
        const prevConnection = this.blocks.statementInput3.previousConnection;
        const node = ASTNode.createConnectionNode(prevConnection);
        const prevNode = node.prev();
        chai.assert.isNull(prevNode);
      });
<<<<<<< HEAD
      test('fromBlockToPrevious', function() {
=======
      test('fromBlockToPrevious', function () {
>>>>>>> 0e22a798
        const node = ASTNode.createBlockNode(this.blocks.statementInput1);
        const prevNode = node.prev();
        const prevConnection = this.blocks.statementInput1.previousConnection;
        chai.assert.equal(prevNode.getLocation(), prevConnection);
      });
<<<<<<< HEAD
      test('fromBlockToNull', function() {
=======
      test('fromBlockToNull', function () {
>>>>>>> 0e22a798
        const node = ASTNode.createBlockNode(this.blocks.noPrevConnection);
        const prevNode = node.prev();
        chai.assert.isNull(prevNode);
      });
<<<<<<< HEAD
      test('fromBlockToOutput', function() {
=======
      test('fromBlockToOutput', function () {
>>>>>>> 0e22a798
        const node = ASTNode.createBlockNode(this.blocks.fieldWithOutput);
        const prevNode = node.prev();
        const outputConnection = this.blocks.fieldWithOutput.outputConnection;
        chai.assert.equal(prevNode.getLocation(), outputConnection);
      });
<<<<<<< HEAD
      test('fromNextToBlock', function() {
=======
      test('fromNextToBlock', function () {
>>>>>>> 0e22a798
        const nextConnection = this.blocks.statementInput1.nextConnection;
        const node = ASTNode.createConnectionNode(nextConnection);
        const prevNode = node.prev();
        chai.assert.equal(prevNode.getLocation(), this.blocks.statementInput1);
      });
<<<<<<< HEAD
      test('fromInputToField', function() {
=======
      test('fromInputToField', function () {
>>>>>>> 0e22a798
        const input = this.blocks.statementInput1.inputList[0];
        const node = ASTNode.createInputNode(input);
        const prevNode = node.prev();
        chai.assert.equal(prevNode.getLocation(), input.fieldRow[1]);
      });
<<<<<<< HEAD
      test('fromInputToNull', function() {
=======
      test('fromInputToNull', function () {
>>>>>>> 0e22a798
        const input = this.blocks.fieldAndInputs2.inputList[0];
        const node = ASTNode.createInputNode(input);
        const prevNode = node.prev();
        chai.assert.isNull(prevNode);
      });
<<<<<<< HEAD
      test('fromInputToInput', function() {
        const input = this.blocks.fieldAndInputs2.inputList[2];
        const inputConnection = this.blocks.fieldAndInputs2.inputList[1].connection;
=======
      test('fromInputToInput', function () {
        const input = this.blocks.fieldAndInputs2.inputList[2];
        const inputConnection =
          this.blocks.fieldAndInputs2.inputList[1].connection;
>>>>>>> 0e22a798
        const node = ASTNode.createInputNode(input);
        const prevNode = node.prev();
        chai.assert.equal(prevNode.getLocation(), inputConnection);
      });
<<<<<<< HEAD
      test('fromOutputToNull', function() {
=======
      test('fromOutputToNull', function () {
>>>>>>> 0e22a798
        const output = this.blocks.fieldWithOutput.outputConnection;
        const node = ASTNode.createConnectionNode(output);
        const prevNode = node.prev();
        chai.assert.isNull(prevNode);
      });
<<<<<<< HEAD
      test('fromFieldToNull', function() {
=======
      test('fromFieldToNull', function () {
>>>>>>> 0e22a798
        const field = this.blocks.statementInput1.inputList[0].fieldRow[0];
        const node = ASTNode.createFieldNode(field);
        const prevNode = node.prev();
        chai.assert.isNull(prevNode);
      });
<<<<<<< HEAD
      test('fromFieldToInput', function() {
        const field = this.blocks.fieldAndInputs2.inputList[1].fieldRow[0];
        const inputConnection = this.blocks.fieldAndInputs2.inputList[0].connection;
=======
      test('fromFieldToInput', function () {
        const field = this.blocks.fieldAndInputs2.inputList[1].fieldRow[0];
        const inputConnection =
          this.blocks.fieldAndInputs2.inputList[0].connection;
>>>>>>> 0e22a798
        const node = ASTNode.createFieldNode(field);
        const prevNode = node.prev();
        chai.assert.equal(prevNode.getLocation(), inputConnection);
      });
<<<<<<< HEAD
      test('fromFieldToField', function() {
=======
      test('fromFieldToField', function () {
>>>>>>> 0e22a798
        const field = this.blocks.fieldAndInputs.inputList[1].fieldRow[0];
        const field2 = this.blocks.fieldAndInputs.inputList[0].fieldRow[0];
        const node = ASTNode.createFieldNode(field);
        const prevNode = node.prev();
        chai.assert.equal(prevNode.getLocation(), field2);
      });
<<<<<<< HEAD
      test('fromStackToStack', function() {
=======
      test('fromStackToStack', function () {
>>>>>>> 0e22a798
        const node = ASTNode.createStackNode(this.blocks.statementInput4);
        const prevNode = node.prev();
        chai.assert.equal(prevNode.getLocation(), this.blocks.statementInput1);
        chai.assert.equal(prevNode.getType(), ASTNode.types.STACK);
      });
    });

    suite('In', function () {
      setup(function () {
        this.emptyWorkspace = new Blockly.Workspace();
      });
      teardown(function () {
        workspaceTeardown.call(this, this.emptyWorkspace);
      });

<<<<<<< HEAD
      test('fromInputToOutput', function() {
=======
      test('fromInputToOutput', function () {
>>>>>>> 0e22a798
        const input = this.blocks.statementInput1.inputList[0];
        const node = ASTNode.createInputNode(input);
        const inNode = node.in();
        const outputConnection = this.blocks.fieldWithOutput.outputConnection;
        chai.assert.equal(inNode.getLocation(), outputConnection);
      });
<<<<<<< HEAD
      test('fromInputToNull', function() {
=======
      test('fromInputToNull', function () {
>>>>>>> 0e22a798
        const input = this.blocks.statementInput2.inputList[0];
        const node = ASTNode.createInputNode(input);
        const inNode = node.in();
        chai.assert.isNull(inNode);
      });
<<<<<<< HEAD
      test('fromInputToPrevious', function() {
        const input = this.blocks.statementInput2.inputList[1];
        const previousConnection = this.blocks.statementInput3.previousConnection;
=======
      test('fromInputToPrevious', function () {
        const input = this.blocks.statementInput2.inputList[1];
        const previousConnection =
          this.blocks.statementInput3.previousConnection;
>>>>>>> 0e22a798
        const node = ASTNode.createInputNode(input);
        const inNode = node.in();
        chai.assert.equal(inNode.getLocation(), previousConnection);
      });
<<<<<<< HEAD
      test('fromBlockToInput', function() {
=======
      test('fromBlockToInput', function () {
>>>>>>> 0e22a798
        const input = this.blocks.valueInput.inputList[0];
        const node = ASTNode.createBlockNode(this.blocks.valueInput);
        const inNode = node.in();
        chai.assert.equal(inNode.getLocation(), input.connection);
      });
<<<<<<< HEAD
      test('fromBlockToField', function() {
=======
      test('fromBlockToField', function () {
>>>>>>> 0e22a798
        const node = ASTNode.createBlockNode(this.blocks.statementInput1);
        const inNode = node.in();
        const field = this.blocks.statementInput1.inputList[0].fieldRow[0];
        chai.assert.equal(inNode.getLocation(), field);
      });
<<<<<<< HEAD
      test('fromBlockToPrevious', function() {
=======
      test('fromBlockToPrevious', function () {
>>>>>>> 0e22a798
        const prevConnection = this.blocks.statementInput4.previousConnection;
        const node = ASTNode.createStackNode(this.blocks.statementInput4);
        const inNode = node.in();
        chai.assert.equal(inNode.getLocation(), prevConnection);
        chai.assert.equal(inNode.getType(), ASTNode.types.PREVIOUS);
      });
<<<<<<< HEAD
      test('fromBlockToNull_DummyInput', function() {
=======
      test('fromBlockToNull_DummyInput', function () {
>>>>>>> 0e22a798
        const node = ASTNode.createBlockNode(this.blocks.dummyInput);
        const inNode = node.in();
        chai.assert.isNull(inNode);
      });
<<<<<<< HEAD
      test('fromBlockToInput_DummyInputValue', function() {
        const node = ASTNode.createBlockNode(this.blocks.dummyInputValue);
        const inputConnection = this.blocks.dummyInputValue.inputList[1].connection;
        const inNode = node.in();
        chai.assert.equal(inNode.getLocation(), inputConnection);
      });
      test('fromOuputToNull', function() {
=======
      test('fromBlockToInput_DummyInputValue', function () {
        const node = ASTNode.createBlockNode(this.blocks.dummyInputValue);
        const inputConnection =
          this.blocks.dummyInputValue.inputList[1].connection;
        const inNode = node.in();
        chai.assert.equal(inNode.getLocation(), inputConnection);
      });
      test('fromOuputToNull', function () {
>>>>>>> 0e22a798
        const output = this.blocks.fieldWithOutput.outputConnection;
        const node = ASTNode.createConnectionNode(output);
        const inNode = node.in();
        chai.assert.isNull(inNode);
      });
<<<<<<< HEAD
      test('fromFieldToNull', function() {
=======
      test('fromFieldToNull', function () {
>>>>>>> 0e22a798
        const field = this.blocks.statementInput1.inputList[0].fieldRow[0];
        const node = ASTNode.createFieldNode(field);
        const inNode = node.in();
        chai.assert.isNull(inNode);
      });
<<<<<<< HEAD
      test('fromWorkspaceToStack', function() {
        const coordinate = new Blockly.utils.Coordinate(100, 100);
        const node = ASTNode.createWorkspaceNode(this.workspace, coordinate);
        const inNode = node.in();
        chai.assert.equal(inNode.getLocation(), this.workspace.getTopBlocks()[0]);
        chai.assert.equal(inNode.getType(), ASTNode.types.STACK);
      });
      test('fromWorkspaceToNull', function() {
        const coordinate = new Blockly.utils.Coordinate(100, 100);
        const node = ASTNode.createWorkspaceNode(
            this.emptyWorkspace, coordinate);
        const inNode = node.in();
        chai.assert.isNull(inNode);
      });
      test('fromStackToPrevious', function() {
=======
      test('fromWorkspaceToStack', function () {
        const coordinate = new Blockly.utils.Coordinate(100, 100);
        const node = ASTNode.createWorkspaceNode(this.workspace, coordinate);
        const inNode = node.in();
        chai.assert.equal(
          inNode.getLocation(),
          this.workspace.getTopBlocks()[0],
        );
        chai.assert.equal(inNode.getType(), ASTNode.types.STACK);
      });
      test('fromWorkspaceToNull', function () {
        const coordinate = new Blockly.utils.Coordinate(100, 100);
        const node = ASTNode.createWorkspaceNode(
          this.emptyWorkspace,
          coordinate,
        );
        const inNode = node.in();
        chai.assert.isNull(inNode);
      });
      test('fromStackToPrevious', function () {
>>>>>>> 0e22a798
        const node = ASTNode.createStackNode(this.blocks.statementInput1);
        const previous = this.blocks.statementInput1.previousConnection;
        const inNode = node.in();
        chai.assert.equal(inNode.getLocation(), previous);
        chai.assert.equal(inNode.getType(), ASTNode.types.PREVIOUS);
      });
<<<<<<< HEAD
      test('fromStackToOutput', function() {
=======
      test('fromStackToOutput', function () {
>>>>>>> 0e22a798
        const node = ASTNode.createStackNode(this.blocks.fieldWithOutput2);
        const output = this.blocks.fieldWithOutput2.outputConnection;
        const inNode = node.in();
        chai.assert.equal(inNode.getLocation(), output);
        chai.assert.equal(inNode.getType(), ASTNode.types.OUTPUT);
      });
<<<<<<< HEAD
      test('fromStackToBlock', function() {
=======
      test('fromStackToBlock', function () {
>>>>>>> 0e22a798
        const node = ASTNode.createStackNode(this.blocks.dummyInput);
        const inNode = node.in();
        chai.assert.equal(inNode.getLocation(), this.blocks.dummyInput);
        chai.assert.equal(inNode.getType(), ASTNode.types.BLOCK);
      });
    });

<<<<<<< HEAD
    suite('Out', function() {
      setup(function() {
        const secondBlock = this.blocks.secondBlock;
        const outputNextBlock = this.blocks.outputNextBlock;
        this.blocks.noPrevConnection.nextConnection.connect(secondBlock.previousConnection);
        secondBlock.inputList[0].connection
            .connect(outputNextBlock.outputConnection);
      });

      test('fromInputToBlock', function() {
=======
    suite('Out', function () {
      setup(function () {
        const secondBlock = this.blocks.secondBlock;
        const outputNextBlock = this.blocks.outputNextBlock;
        this.blocks.noPrevConnection.nextConnection.connect(
          secondBlock.previousConnection,
        );
        secondBlock.inputList[0].connection.connect(
          outputNextBlock.outputConnection,
        );
      });

      test('fromInputToBlock', function () {
>>>>>>> 0e22a798
        const input = this.blocks.statementInput1.inputList[0];
        const node = ASTNode.createInputNode(input);
        const outNode = node.out();
        chai.assert.equal(outNode.getType(), ASTNode.types.BLOCK);
        chai.assert.equal(outNode.getLocation(), this.blocks.statementInput1);
      });
<<<<<<< HEAD
      test('fromOutputToInput', function() {
=======
      test('fromOutputToInput', function () {
>>>>>>> 0e22a798
        const output = this.blocks.fieldWithOutput.outputConnection;
        const node = ASTNode.createConnectionNode(output);
        const outNode = node.out();
        chai.assert.equal(outNode.getType(), ASTNode.types.INPUT);
<<<<<<< HEAD
        chai.assert.equal(outNode.getLocation(),
            this.blocks.statementInput1.inputList[0].connection);
      });
      test('fromOutputToStack', function() {
=======
        chai.assert.equal(
          outNode.getLocation(),
          this.blocks.statementInput1.inputList[0].connection,
        );
      });
      test('fromOutputToStack', function () {
>>>>>>> 0e22a798
        const output = this.blocks.fieldWithOutput2.outputConnection;
        const node = ASTNode.createConnectionNode(output);
        const outNode = node.out();
        chai.assert.equal(outNode.getType(), ASTNode.types.STACK);
        chai.assert.equal(outNode.getLocation(), this.blocks.fieldWithOutput2);
      });
<<<<<<< HEAD
      test('fromFieldToBlock', function() {
=======
      test('fromFieldToBlock', function () {
>>>>>>> 0e22a798
        const field = this.blocks.statementInput1.inputList[0].fieldRow[0];
        const node = ASTNode.createFieldNode(field);
        const outNode = node.out();
        chai.assert.equal(outNode.getType(), ASTNode.types.BLOCK);
        chai.assert.equal(outNode.getLocation(), this.blocks.statementInput1);
      });
<<<<<<< HEAD
      test('fromStackToWorkspace', function() {
        const stub = sinon.stub(this.blocks.statementInput4,
            "getRelativeToSurfaceXY").returns({x: 10, y: 10});
        const node = ASTNode.createStackNode(this.blocks.statementInput4);
        const outNode = node.out();
        chai.assert.equal(outNode.getType(), ASTNode.types.WORKSPACE);
        chai.assert.equal(outNode.wsCoordinate_.x, 10);
        chai.assert.equal(outNode.wsCoordinate_.y, -10);
        stub.restore();
      });
      test('fromPreviousToInput', function() {
        const previous = this.blocks.statementInput3.previousConnection;
        const inputConnection = this.blocks.statementInput2.inputList[1].connection;
=======
      test('fromStackToWorkspace', function () {
        const stub = sinon
          .stub(this.blocks.statementInput4, 'getRelativeToSurfaceXY')
          .returns({x: 10, y: 10});
        const node = ASTNode.createStackNode(this.blocks.statementInput4);
        const outNode = node.out();
        chai.assert.equal(outNode.getType(), ASTNode.types.WORKSPACE);
        chai.assert.equal(outNode.wsCoordinate.x, 10);
        chai.assert.equal(outNode.wsCoordinate.y, -10);
        stub.restore();
      });
      test('fromPreviousToInput', function () {
        const previous = this.blocks.statementInput3.previousConnection;
        const inputConnection =
          this.blocks.statementInput2.inputList[1].connection;
>>>>>>> 0e22a798
        const node = ASTNode.createConnectionNode(previous);
        const outNode = node.out();
        chai.assert.equal(outNode.getType(), ASTNode.types.INPUT);
        chai.assert.equal(outNode.getLocation(), inputConnection);
      });
<<<<<<< HEAD
      test('fromPreviousToStack', function() {
=======
      test('fromPreviousToStack', function () {
>>>>>>> 0e22a798
        const previous = this.blocks.statementInput2.previousConnection;
        const node = ASTNode.createConnectionNode(previous);
        const outNode = node.out();
        chai.assert.equal(outNode.getType(), ASTNode.types.STACK);
        chai.assert.equal(outNode.getLocation(), this.blocks.statementInput1);
      });
<<<<<<< HEAD
      test('fromNextToInput', function() {
        const next = this.blocks.statementInput3.nextConnection;
        const inputConnection = this.blocks.statementInput2.inputList[1].connection;
=======
      test('fromNextToInput', function () {
        const next = this.blocks.statementInput3.nextConnection;
        const inputConnection =
          this.blocks.statementInput2.inputList[1].connection;
>>>>>>> 0e22a798
        const node = ASTNode.createConnectionNode(next);
        const outNode = node.out();
        chai.assert.equal(outNode.getType(), ASTNode.types.INPUT);
        chai.assert.equal(outNode.getLocation(), inputConnection);
      });
<<<<<<< HEAD
      test('fromNextToStack', function() {
=======
      test('fromNextToStack', function () {
>>>>>>> 0e22a798
        const next = this.blocks.statementInput2.nextConnection;
        const node = ASTNode.createConnectionNode(next);
        const outNode = node.out();
        chai.assert.equal(outNode.getType(), ASTNode.types.STACK);
        chai.assert.equal(outNode.getLocation(), this.blocks.statementInput1);
      });
<<<<<<< HEAD
      test('fromNextToStack_NoPreviousConnection', function() {
=======
      test('fromNextToStack_NoPreviousConnection', function () {
>>>>>>> 0e22a798
        const next = this.blocks.secondBlock.nextConnection;
        const node = ASTNode.createConnectionNode(next);
        const outNode = node.out();
        chai.assert.equal(outNode.getType(), ASTNode.types.STACK);
        chai.assert.equal(outNode.getLocation(), this.blocks.noPrevConnection);
      });
      /**
       * This is where there is a block with both an output connection and a
       * next connection attached to an input.
       */
<<<<<<< HEAD
      test('fromNextToInput_OutputAndPreviousConnection', function() {
=======
      test('fromNextToInput_OutputAndPreviousConnection', function () {
>>>>>>> 0e22a798
        const next = this.blocks.outputNextBlock.nextConnection;
        const node = ASTNode.createConnectionNode(next);
        const outNode = node.out();
        chai.assert.equal(outNode.getType(), ASTNode.types.INPUT);
<<<<<<< HEAD
        chai.assert.equal(outNode.getLocation(),
            this.blocks.secondBlock.inputList[0].connection);
      });
      test('fromBlockToStack', function() {
=======
        chai.assert.equal(
          outNode.getLocation(),
          this.blocks.secondBlock.inputList[0].connection,
        );
      });
      test('fromBlockToStack', function () {
>>>>>>> 0e22a798
        const node = ASTNode.createBlockNode(this.blocks.statementInput2);
        const outNode = node.out();
        chai.assert.equal(outNode.getType(), ASTNode.types.STACK);
        chai.assert.equal(outNode.getLocation(), this.blocks.statementInput1);
      });
<<<<<<< HEAD
      test('fromBlockToInput', function() {
=======
      test('fromBlockToInput', function () {
>>>>>>> 0e22a798
        const input = this.blocks.statementInput2.inputList[1].connection;
        const node = ASTNode.createBlockNode(this.blocks.statementInput3);
        const outNode = node.out();
        chai.assert.equal(outNode.getType(), ASTNode.types.INPUT);
        chai.assert.equal(outNode.getLocation(), input);
      });
<<<<<<< HEAD
      test('fromTopBlockToStack', function() {
=======
      test('fromTopBlockToStack', function () {
>>>>>>> 0e22a798
        const node = ASTNode.createBlockNode(this.blocks.statementInput1);
        const outNode = node.out();
        chai.assert.equal(outNode.getType(), ASTNode.types.STACK);
        chai.assert.equal(outNode.getLocation(), this.blocks.statementInput1);
      });
<<<<<<< HEAD
      test('fromBlockToStack_OutputConnection', function() {
=======
      test('fromBlockToStack_OutputConnection', function () {
>>>>>>> 0e22a798
        const node = ASTNode.createBlockNode(this.blocks.fieldWithOutput2);
        const outNode = node.out();
        chai.assert.equal(outNode.getType(), ASTNode.types.STACK);
        chai.assert.equal(outNode.getLocation(), this.blocks.fieldWithOutput2);
      });
<<<<<<< HEAD
      test('fromBlockToInput_OutputConnection', function() {
=======
      test('fromBlockToInput_OutputConnection', function () {
>>>>>>> 0e22a798
        const node = ASTNode.createBlockNode(this.blocks.outputNextBlock);
        const inputConnection = this.blocks.secondBlock.inputList[0].connection;
        const outNode = node.out();
        chai.assert.equal(outNode.getType(), ASTNode.types.INPUT);
        chai.assert.equal(outNode.getLocation(), inputConnection);
      });
    });

<<<<<<< HEAD
    suite('createFunctions', function() {
      test('createFieldNode', function() {
=======
    suite('createFunctions', function () {
      test('createFieldNode', function () {
>>>>>>> 0e22a798
        const field = this.blocks.statementInput1.inputList[0].fieldRow[0];
        const node = ASTNode.createFieldNode(field);
        chai.assert.equal(node.getLocation(), field);
        chai.assert.equal(node.getType(), ASTNode.types.FIELD);
        chai.assert.isFalse(node.isConnection());
      });
<<<<<<< HEAD
      test('createConnectionNode', function() {
=======
      test('createConnectionNode', function () {
>>>>>>> 0e22a798
        const prevConnection = this.blocks.statementInput4.previousConnection;
        const node = ASTNode.createConnectionNode(prevConnection);
        chai.assert.equal(node.getLocation(), prevConnection);
        chai.assert.equal(node.getType(), ASTNode.types.PREVIOUS);
        chai.assert.isTrue(node.isConnection());
      });
<<<<<<< HEAD
      test('createInputNode', function() {
=======
      test('createInputNode', function () {
>>>>>>> 0e22a798
        const input = this.blocks.statementInput1.inputList[0];
        const node = ASTNode.createInputNode(input);
        chai.assert.equal(node.getLocation(), input.connection);
        chai.assert.equal(node.getType(), ASTNode.types.INPUT);
        chai.assert.isTrue(node.isConnection());
      });
<<<<<<< HEAD
      test('createWorkspaceNode', function() {
        const coordinate = new Blockly.utils.Coordinate(100, 100);
        const node = ASTNode
            .createWorkspaceNode(this.workspace, coordinate);
=======
      test('createWorkspaceNode', function () {
        const coordinate = new Blockly.utils.Coordinate(100, 100);
        const node = ASTNode.createWorkspaceNode(this.workspace, coordinate);
>>>>>>> 0e22a798
        chai.assert.equal(node.getLocation(), this.workspace);
        chai.assert.equal(node.getType(), ASTNode.types.WORKSPACE);
        chai.assert.equal(node.getWsCoordinate(), coordinate);
        chai.assert.isFalse(node.isConnection());
      });
<<<<<<< HEAD
      test('createStatementConnectionNode', function() {
        const nextConnection = this.blocks.statementInput1.inputList[1].connection;
        const inputConnection = this.blocks.statementInput1.inputList[1].connection;
=======
      test('createStatementConnectionNode', function () {
        const nextConnection =
          this.blocks.statementInput1.inputList[1].connection;
        const inputConnection =
          this.blocks.statementInput1.inputList[1].connection;
>>>>>>> 0e22a798
        const node = ASTNode.createConnectionNode(nextConnection);
        chai.assert.equal(node.getLocation(), inputConnection);
        chai.assert.equal(node.getType(), ASTNode.types.INPUT);
        chai.assert.isTrue(node.isConnection());
      });
<<<<<<< HEAD
      test('createTopNode-previous', function() {
=======
      test('createTopNode-previous', function () {
>>>>>>> 0e22a798
        const block = this.blocks.statementInput1;
        const topNode = ASTNode.createTopNode(block);
        chai.assert.equal(topNode.getLocation(), block.previousConnection);
      });
<<<<<<< HEAD
      test('createTopNode-block', function() {
=======
      test('createTopNode-block', function () {
>>>>>>> 0e22a798
        const block = this.blocks.noPrevConnection;
        const topNode = ASTNode.createTopNode(block);
        chai.assert.equal(topNode.getLocation(), block);
      });
<<<<<<< HEAD
      test('createTopNode-output', function() {
=======
      test('createTopNode-output', function () {
>>>>>>> 0e22a798
        const block = this.blocks.outputNextBlock;
        const topNode = ASTNode.createTopNode(block);
        chai.assert.equal(topNode.getLocation(), block.outputConnection);
      });
    });
  });
});<|MERGE_RESOLUTION|>--- conflicted
+++ resolved
@@ -4,74 +4,6 @@
  * SPDX-License-Identifier: Apache-2.0
  */
 
-<<<<<<< HEAD
-goog.module('Blockly.test.astNode');
-
-const {ASTNode} = goog.require('Blockly.ASTNode');
-const {sharedTestSetup, sharedTestTeardown, workspaceTeardown} = goog.require('Blockly.test.helpers.setupTeardown');
-
-
-suite('ASTNode', function() {
-  setup(function() {
-    sharedTestSetup.call(this);
-    Blockly.defineBlocksWithJsonArray([{
-      "type": "input_statement",
-      "message0": "%1 %2 %3 %4",
-      "args0": [
-        {
-          "type": "field_input",
-          "name": "NAME",
-          "text": "default",
-        },
-        {
-          "type": "field_input",
-          "name": "NAME",
-          "text": "default",
-        },
-        {
-          "type": "input_value",
-          "name": "NAME",
-        },
-        {
-          "type": "input_statement",
-          "name": "NAME",
-        },
-      ],
-      "previousStatement": null,
-      "nextStatement": null,
-      "colour": 230,
-      "tooltip": "",
-      "helpUrl": "",
-    },
-    {
-      "type": "value_input",
-      "message0": "%1",
-      "args0": [
-        {
-          "type": "input_value",
-          "name": "NAME",
-        },
-      ],
-      "colour": 230,
-      "tooltip": "",
-      "helpUrl": "",
-    },
-    {
-      "type": "field_input",
-      "message0": "%1",
-      "args0": [
-        {
-          "type": "field_input",
-          "name": "NAME",
-          "text": "default",
-        },
-      ],
-      "output": null,
-      "colour": 230,
-      "tooltip": "",
-      "helpUrl": "",
-    },
-=======
 import {ASTNode} from '../../build/src/core/keyboard_nav/ast_node.js';
 import {
   sharedTestSetup,
@@ -140,7 +72,6 @@
         'tooltip': '',
         'helpUrl': '',
       },
->>>>>>> 0e22a798
     ]);
     this.workspace = new Blockly.Workspace();
     this.cursor = this.workspace.cursor;
@@ -172,86 +103,21 @@
     sharedTestTeardown.call(this);
   });
 
-<<<<<<< HEAD
-  suite('HelperFunctions', function() {
-    test('findNextForInput_', function() {
-=======
   suite('HelperFunctions', function () {
     test('findNextForInput', function () {
->>>>>>> 0e22a798
       const input = this.blocks.statementInput1.inputList[0];
       const input2 = this.blocks.statementInput1.inputList[1];
       const connection = input.connection;
       const node = ASTNode.createConnectionNode(connection);
-<<<<<<< HEAD
-      const newASTNode = node.findNextForInput_(input);
-      chai.assert.equal(newASTNode.getLocation(), input2.connection);
-    });
-
-    test('findPrevForInput_', function() {
-=======
       const newASTNode = node.findNextForInput(input);
       chai.assert.equal(newASTNode.getLocation(), input2.connection);
     });
 
     test('findPrevForInput', function () {
->>>>>>> 0e22a798
       const input = this.blocks.statementInput1.inputList[0];
       const input2 = this.blocks.statementInput1.inputList[1];
       const connection = input2.connection;
       const node = ASTNode.createConnectionNode(connection);
-<<<<<<< HEAD
-      const newASTNode = node.findPrevForInput_(input2);
-      chai.assert.equal(newASTNode.getLocation(), input.connection);
-    });
-
-    test('findNextForField_', function() {
-      const field = this.blocks.statementInput1.inputList[0].fieldRow[0];
-      const field2 = this.blocks.statementInput1.inputList[0].fieldRow[1];
-      const node = ASTNode.createFieldNode(field);
-      const newASTNode = node.findNextForField_(field);
-      chai.assert.equal(newASTNode.getLocation(), field2);
-    });
-
-    test('findPrevForField_', function() {
-      const field = this.blocks.statementInput1.inputList[0].fieldRow[0];
-      const field2 = this.blocks.statementInput1.inputList[0].fieldRow[1];
-      const node = ASTNode.createFieldNode(field2);
-      const newASTNode = node.findPrevForField_(field2);
-      chai.assert.equal(newASTNode.getLocation(), field);
-    });
-
-    test('navigateBetweenStacks_Forward', function() {
-      const node = new ASTNode(
-          ASTNode.types.NEXT, this.blocks.statementInput1.nextConnection);
-      const newASTNode = node.navigateBetweenStacks_(true);
-      chai.assert.equal(newASTNode.getLocation(), this.blocks.statementInput4);
-    });
-
-    test('navigateBetweenStacks_Backward', function() {
-      const node = new ASTNode(
-          ASTNode.types.BLOCK, this.blocks.statementInput4);
-      const newASTNode = node.navigateBetweenStacks_(false);
-      chai.assert.equal(newASTNode.getLocation(), this.blocks.statementInput1);
-    });
-    test('getOutAstNodeForBlock_', function() {
-      const node = new ASTNode(
-          ASTNode.types.BLOCK, this.blocks.statementInput2);
-      const newASTNode = node.getOutAstNodeForBlock_(this.blocks.statementInput2);
-      chai.assert.equal(newASTNode.getLocation(), this.blocks.statementInput1);
-    });
-    test('getOutAstNodeForBlock_OneBlock', function() {
-      const node = new ASTNode(
-          ASTNode.types.BLOCK, this.blocks.statementInput4);
-      const newASTNode = node.getOutAstNodeForBlock_(this.blocks.statementInput4);
-      chai.assert.equal(newASTNode.getLocation(), this.blocks.statementInput4);
-    });
-    test('findFirstFieldOrInput_', function() {
-      const node = new ASTNode(
-          ASTNode.types.BLOCK, this.blocks.statementInput4);
-      const field = this.blocks.statementInput4.inputList[0].fieldRow[0];
-      const newASTNode = node.findFirstFieldOrInput_(this.blocks.statementInput4);
-=======
       const newASTNode = node.findPrevForInput(input2);
       chai.assert.equal(newASTNode.getLocation(), input.connection);
     });
@@ -318,131 +184,10 @@
       const newASTNode = node.findFirstFieldOrInput(
         this.blocks.statementInput4,
       );
->>>>>>> 0e22a798
       chai.assert.equal(newASTNode.getLocation(), field);
     });
   });
 
-<<<<<<< HEAD
-  suite('NavigationFunctions', function() {
-    setup(function() {
-      Blockly.defineBlocksWithJsonArray([{
-        "type": "top_connection",
-        "message0": "",
-        "previousStatement": null,
-        "colour": 230,
-        "tooltip": "",
-        "helpUrl": "",
-      },
-      {
-        "type": "start_block",
-        "message0": "",
-        "nextStatement": null,
-        "colour": 230,
-        "tooltip": "",
-        "helpUrl": "",
-      },
-      {
-        "type": "fields_and_input",
-        "message0": "%1 hi %2 %3 %4",
-        "args0": [
-          {
-            "type": "field_input",
-            "name": "NAME",
-            "text": "default",
-          },
-          {
-            "type": "input_dummy",
-          },
-          {
-            "type": "field_input",
-            "name": "NAME",
-            "text": "default",
-          },
-          {
-            "type": "input_value",
-            "name": "NAME",
-          },
-        ],
-        "previousStatement": null,
-        "nextStatement": null,
-        "colour": 230,
-        "tooltip": "",
-        "helpUrl": "",
-      },
-      {
-        "type": "two_fields",
-        "message0": "%1 hi",
-        "args0": [
-          {
-            "type": "field_input",
-            "name": "NAME",
-            "text": "default",
-          },
-        ],
-        "colour": 230,
-        "tooltip": "",
-        "helpUrl": "",
-      },
-      {
-        "type": "fields_and_input2",
-        "message0": "%1 %2 %3 hi %4 bye",
-        "args0": [
-          {
-            "type": "input_value",
-            "name": "NAME",
-          },
-          {
-            "type": "field_input",
-            "name": "NAME",
-            "text": "default",
-          },
-          {
-            "type": "input_value",
-            "name": "NAME",
-          },
-          {
-            "type": "input_statement",
-            "name": "NAME",
-          },
-        ],
-        "colour": 230,
-        "tooltip": "",
-        "helpUrl": "",
-      },
-      {
-        "type": "dummy_input",
-        "message0": "Hello",
-        "colour": 230,
-        "tooltip": "",
-        "helpUrl": "",
-      },
-      {
-        "type": "dummy_inputValue",
-        "message0": "Hello %1  %2",
-        "args0": [
-          {
-            "type": "input_dummy",
-          },
-          {
-            "type": "input_value",
-            "name": "NAME",
-          },
-        ],
-        "colour": 230,
-        "tooltip": "",
-        "helpUrl": "",
-      },
-      {
-        "type": "output_next",
-        "message0": "",
-        "output": null,
-        "colour": 230,
-        "tooltip": "",
-        "helpUrl": "",
-        "nextStatement": null,
-      }]);
-=======
   suite('NavigationFunctions', function () {
     setup(function () {
       Blockly.defineBlocksWithJsonArray([
@@ -563,7 +308,6 @@
           'nextStatement': null,
         },
       ]);
->>>>>>> 0e22a798
       const noNextConnection = this.workspace.newBlock('top_connection');
       const fieldAndInputs = this.workspace.newBlock('fields_and_input');
       const twoFields = this.workspace.newBlock('two_fields');
@@ -597,327 +341,196 @@
         workspaceTeardown.call(this, this.singleBlockWorkspace);
       });
 
-<<<<<<< HEAD
-      test('fromPreviousToBlock', function() {
-=======
       test('fromPreviousToBlock', function () {
->>>>>>> 0e22a798
         const prevConnection = this.blocks.statementInput1.previousConnection;
         const node = ASTNode.createConnectionNode(prevConnection);
         const nextNode = node.next();
         chai.assert.equal(nextNode.getLocation(), this.blocks.statementInput1);
       });
-<<<<<<< HEAD
-      test('fromBlockToNext', function() {
-=======
       test('fromBlockToNext', function () {
->>>>>>> 0e22a798
         const nextConnection = this.blocks.statementInput1.nextConnection;
         const node = ASTNode.createBlockNode(this.blocks.statementInput1);
         const nextNode = node.next();
         chai.assert.equal(nextNode.getLocation(), nextConnection);
       });
-<<<<<<< HEAD
-      test('fromBlockToNull', function() {
-=======
       test('fromBlockToNull', function () {
->>>>>>> 0e22a798
         const node = ASTNode.createBlockNode(this.blocks.noNextConnection);
         const nextNode = node.next();
         chai.assert.isNull(nextNode);
       });
-<<<<<<< HEAD
-      test('fromNextToPrevious', function() {
-=======
       test('fromNextToPrevious', function () {
->>>>>>> 0e22a798
         const nextConnection = this.blocks.statementInput1.nextConnection;
         const prevConnection = this.blocks.statementInput2.previousConnection;
         const node = ASTNode.createConnectionNode(nextConnection);
         const nextNode = node.next();
         chai.assert.equal(nextNode.getLocation(), prevConnection);
       });
-<<<<<<< HEAD
-      test('fromNextToNull', function() {
-=======
       test('fromNextToNull', function () {
->>>>>>> 0e22a798
         const nextConnection = this.blocks.statementInput2.nextConnection;
         const node = ASTNode.createConnectionNode(nextConnection);
         const nextNode = node.next();
         chai.assert.isNull(nextNode);
       });
-<<<<<<< HEAD
-      test('fromInputToInput', function() {
-        const input = this.blocks.statementInput1.inputList[0];
-        const inputConnection = this.blocks.statementInput1.inputList[1].connection;
-=======
       test('fromInputToInput', function () {
         const input = this.blocks.statementInput1.inputList[0];
         const inputConnection =
           this.blocks.statementInput1.inputList[1].connection;
->>>>>>> 0e22a798
         const node = ASTNode.createInputNode(input);
         const nextNode = node.next();
         chai.assert.equal(nextNode.getLocation(), inputConnection);
       });
-<<<<<<< HEAD
-      test('fromInputToStatementInput', function() {
-        const input = this.blocks.fieldAndInputs2.inputList[1];
-        const inputConnection = this.blocks.fieldAndInputs2.inputList[2].connection;
-=======
       test('fromInputToStatementInput', function () {
         const input = this.blocks.fieldAndInputs2.inputList[1];
         const inputConnection =
           this.blocks.fieldAndInputs2.inputList[2].connection;
->>>>>>> 0e22a798
         const node = ASTNode.createInputNode(input);
         const nextNode = node.next();
         chai.assert.equal(nextNode.getLocation(), inputConnection);
       });
-<<<<<<< HEAD
-      test('fromInputToField', function() {
-=======
       test('fromInputToField', function () {
->>>>>>> 0e22a798
         const input = this.blocks.fieldAndInputs2.inputList[0];
         const field = this.blocks.fieldAndInputs2.inputList[1].fieldRow[0];
         const node = ASTNode.createInputNode(input);
         const nextNode = node.next();
         chai.assert.equal(nextNode.getLocation(), field);
       });
-<<<<<<< HEAD
-      test('fromInputToNull', function() {
-=======
       test('fromInputToNull', function () {
->>>>>>> 0e22a798
         const input = this.blocks.fieldAndInputs2.inputList[2];
         const node = ASTNode.createInputNode(input);
         const nextNode = node.next();
         chai.assert.isNull(nextNode);
       });
-<<<<<<< HEAD
-      test('fromOutputToBlock', function() {
-=======
       test('fromOutputToBlock', function () {
->>>>>>> 0e22a798
         const output = this.blocks.fieldWithOutput.outputConnection;
         const node = ASTNode.createConnectionNode(output);
         const nextNode = node.next();
         chai.assert.equal(nextNode.getLocation(), this.blocks.fieldWithOutput);
       });
-<<<<<<< HEAD
-      test('fromFieldToInput', function() {
-        const field = this.blocks.statementInput1.inputList[0].fieldRow[1];
-        const inputConnection = this.blocks.statementInput1.inputList[0].connection;
-=======
       test('fromFieldToInput', function () {
         const field = this.blocks.statementInput1.inputList[0].fieldRow[1];
         const inputConnection =
           this.blocks.statementInput1.inputList[0].connection;
->>>>>>> 0e22a798
         const node = ASTNode.createFieldNode(field);
         const nextNode = node.next();
         chai.assert.equal(nextNode.getLocation(), inputConnection);
       });
-<<<<<<< HEAD
-      test('fromFieldToField', function() {
-=======
       test('fromFieldToField', function () {
->>>>>>> 0e22a798
         const field = this.blocks.fieldAndInputs.inputList[0].fieldRow[0];
         const node = ASTNode.createFieldNode(field);
         const field2 = this.blocks.fieldAndInputs.inputList[1].fieldRow[0];
         const nextNode = node.next();
         chai.assert.equal(nextNode.getLocation(), field2);
       });
-<<<<<<< HEAD
-      test('fromFieldToNull', function() {
-=======
       test('fromFieldToNull', function () {
->>>>>>> 0e22a798
         const field = this.blocks.twoFields.inputList[0].fieldRow[0];
         const node = ASTNode.createFieldNode(field);
         const nextNode = node.next();
         chai.assert.isNull(nextNode);
       });
-<<<<<<< HEAD
-      test('fromStackToStack', function() {
-=======
       test('fromStackToStack', function () {
->>>>>>> 0e22a798
         const node = ASTNode.createStackNode(this.blocks.statementInput1);
         const nextNode = node.next();
         chai.assert.equal(nextNode.getLocation(), this.blocks.statementInput4);
         chai.assert.equal(nextNode.getType(), ASTNode.types.STACK);
       });
-<<<<<<< HEAD
-      test('fromStackToNull', function() {
-=======
       test('fromStackToNull', function () {
->>>>>>> 0e22a798
         const node = ASTNode.createStackNode(this.blocks.singleBlock);
         const nextNode = node.next();
         chai.assert.isNull(nextNode);
       });
     });
 
-<<<<<<< HEAD
-    suite('Previous', function() {
-      test('fromPreviousToNull', function() {
-=======
     suite('Previous', function () {
       test('fromPreviousToNull', function () {
->>>>>>> 0e22a798
         const prevConnection = this.blocks.statementInput1.previousConnection;
         const node = ASTNode.createConnectionNode(prevConnection);
         const prevNode = node.prev();
         chai.assert.isNull(prevNode);
       });
-<<<<<<< HEAD
-      test('fromPreviousToNext', function() {
-=======
       test('fromPreviousToNext', function () {
->>>>>>> 0e22a798
         const prevConnection = this.blocks.statementInput2.previousConnection;
         const node = ASTNode.createConnectionNode(prevConnection);
         const prevNode = node.prev();
         const nextConnection = this.blocks.statementInput1.nextConnection;
         chai.assert.equal(prevNode.getLocation(), nextConnection);
       });
-<<<<<<< HEAD
-      test('fromPreviousToInput', function() {
-=======
       test('fromPreviousToInput', function () {
->>>>>>> 0e22a798
         const prevConnection = this.blocks.statementInput3.previousConnection;
         const node = ASTNode.createConnectionNode(prevConnection);
         const prevNode = node.prev();
         chai.assert.isNull(prevNode);
       });
-<<<<<<< HEAD
-      test('fromBlockToPrevious', function() {
-=======
       test('fromBlockToPrevious', function () {
->>>>>>> 0e22a798
         const node = ASTNode.createBlockNode(this.blocks.statementInput1);
         const prevNode = node.prev();
         const prevConnection = this.blocks.statementInput1.previousConnection;
         chai.assert.equal(prevNode.getLocation(), prevConnection);
       });
-<<<<<<< HEAD
-      test('fromBlockToNull', function() {
-=======
       test('fromBlockToNull', function () {
->>>>>>> 0e22a798
         const node = ASTNode.createBlockNode(this.blocks.noPrevConnection);
         const prevNode = node.prev();
         chai.assert.isNull(prevNode);
       });
-<<<<<<< HEAD
-      test('fromBlockToOutput', function() {
-=======
       test('fromBlockToOutput', function () {
->>>>>>> 0e22a798
         const node = ASTNode.createBlockNode(this.blocks.fieldWithOutput);
         const prevNode = node.prev();
         const outputConnection = this.blocks.fieldWithOutput.outputConnection;
         chai.assert.equal(prevNode.getLocation(), outputConnection);
       });
-<<<<<<< HEAD
-      test('fromNextToBlock', function() {
-=======
       test('fromNextToBlock', function () {
->>>>>>> 0e22a798
         const nextConnection = this.blocks.statementInput1.nextConnection;
         const node = ASTNode.createConnectionNode(nextConnection);
         const prevNode = node.prev();
         chai.assert.equal(prevNode.getLocation(), this.blocks.statementInput1);
       });
-<<<<<<< HEAD
-      test('fromInputToField', function() {
-=======
       test('fromInputToField', function () {
->>>>>>> 0e22a798
         const input = this.blocks.statementInput1.inputList[0];
         const node = ASTNode.createInputNode(input);
         const prevNode = node.prev();
         chai.assert.equal(prevNode.getLocation(), input.fieldRow[1]);
       });
-<<<<<<< HEAD
-      test('fromInputToNull', function() {
-=======
       test('fromInputToNull', function () {
->>>>>>> 0e22a798
         const input = this.blocks.fieldAndInputs2.inputList[0];
         const node = ASTNode.createInputNode(input);
         const prevNode = node.prev();
         chai.assert.isNull(prevNode);
       });
-<<<<<<< HEAD
-      test('fromInputToInput', function() {
-        const input = this.blocks.fieldAndInputs2.inputList[2];
-        const inputConnection = this.blocks.fieldAndInputs2.inputList[1].connection;
-=======
       test('fromInputToInput', function () {
         const input = this.blocks.fieldAndInputs2.inputList[2];
         const inputConnection =
           this.blocks.fieldAndInputs2.inputList[1].connection;
->>>>>>> 0e22a798
         const node = ASTNode.createInputNode(input);
         const prevNode = node.prev();
         chai.assert.equal(prevNode.getLocation(), inputConnection);
       });
-<<<<<<< HEAD
-      test('fromOutputToNull', function() {
-=======
       test('fromOutputToNull', function () {
->>>>>>> 0e22a798
         const output = this.blocks.fieldWithOutput.outputConnection;
         const node = ASTNode.createConnectionNode(output);
         const prevNode = node.prev();
         chai.assert.isNull(prevNode);
       });
-<<<<<<< HEAD
-      test('fromFieldToNull', function() {
-=======
       test('fromFieldToNull', function () {
->>>>>>> 0e22a798
         const field = this.blocks.statementInput1.inputList[0].fieldRow[0];
         const node = ASTNode.createFieldNode(field);
         const prevNode = node.prev();
         chai.assert.isNull(prevNode);
       });
-<<<<<<< HEAD
-      test('fromFieldToInput', function() {
-        const field = this.blocks.fieldAndInputs2.inputList[1].fieldRow[0];
-        const inputConnection = this.blocks.fieldAndInputs2.inputList[0].connection;
-=======
       test('fromFieldToInput', function () {
         const field = this.blocks.fieldAndInputs2.inputList[1].fieldRow[0];
         const inputConnection =
           this.blocks.fieldAndInputs2.inputList[0].connection;
->>>>>>> 0e22a798
         const node = ASTNode.createFieldNode(field);
         const prevNode = node.prev();
         chai.assert.equal(prevNode.getLocation(), inputConnection);
       });
-<<<<<<< HEAD
-      test('fromFieldToField', function() {
-=======
       test('fromFieldToField', function () {
->>>>>>> 0e22a798
         const field = this.blocks.fieldAndInputs.inputList[1].fieldRow[0];
         const field2 = this.blocks.fieldAndInputs.inputList[0].fieldRow[0];
         const node = ASTNode.createFieldNode(field);
         const prevNode = node.prev();
         chai.assert.equal(prevNode.getLocation(), field2);
       });
-<<<<<<< HEAD
-      test('fromStackToStack', function() {
-=======
       test('fromStackToStack', function () {
->>>>>>> 0e22a798
         const node = ASTNode.createStackNode(this.blocks.statementInput4);
         const prevNode = node.prev();
         chai.assert.equal(prevNode.getLocation(), this.blocks.statementInput1);
@@ -933,90 +546,51 @@
         workspaceTeardown.call(this, this.emptyWorkspace);
       });
 
-<<<<<<< HEAD
-      test('fromInputToOutput', function() {
-=======
       test('fromInputToOutput', function () {
->>>>>>> 0e22a798
         const input = this.blocks.statementInput1.inputList[0];
         const node = ASTNode.createInputNode(input);
         const inNode = node.in();
         const outputConnection = this.blocks.fieldWithOutput.outputConnection;
         chai.assert.equal(inNode.getLocation(), outputConnection);
       });
-<<<<<<< HEAD
-      test('fromInputToNull', function() {
-=======
       test('fromInputToNull', function () {
->>>>>>> 0e22a798
         const input = this.blocks.statementInput2.inputList[0];
         const node = ASTNode.createInputNode(input);
         const inNode = node.in();
         chai.assert.isNull(inNode);
       });
-<<<<<<< HEAD
-      test('fromInputToPrevious', function() {
-        const input = this.blocks.statementInput2.inputList[1];
-        const previousConnection = this.blocks.statementInput3.previousConnection;
-=======
       test('fromInputToPrevious', function () {
         const input = this.blocks.statementInput2.inputList[1];
         const previousConnection =
           this.blocks.statementInput3.previousConnection;
->>>>>>> 0e22a798
         const node = ASTNode.createInputNode(input);
         const inNode = node.in();
         chai.assert.equal(inNode.getLocation(), previousConnection);
       });
-<<<<<<< HEAD
-      test('fromBlockToInput', function() {
-=======
       test('fromBlockToInput', function () {
->>>>>>> 0e22a798
         const input = this.blocks.valueInput.inputList[0];
         const node = ASTNode.createBlockNode(this.blocks.valueInput);
         const inNode = node.in();
         chai.assert.equal(inNode.getLocation(), input.connection);
       });
-<<<<<<< HEAD
-      test('fromBlockToField', function() {
-=======
       test('fromBlockToField', function () {
->>>>>>> 0e22a798
         const node = ASTNode.createBlockNode(this.blocks.statementInput1);
         const inNode = node.in();
         const field = this.blocks.statementInput1.inputList[0].fieldRow[0];
         chai.assert.equal(inNode.getLocation(), field);
       });
-<<<<<<< HEAD
-      test('fromBlockToPrevious', function() {
-=======
       test('fromBlockToPrevious', function () {
->>>>>>> 0e22a798
         const prevConnection = this.blocks.statementInput4.previousConnection;
         const node = ASTNode.createStackNode(this.blocks.statementInput4);
         const inNode = node.in();
         chai.assert.equal(inNode.getLocation(), prevConnection);
         chai.assert.equal(inNode.getType(), ASTNode.types.PREVIOUS);
       });
-<<<<<<< HEAD
-      test('fromBlockToNull_DummyInput', function() {
-=======
       test('fromBlockToNull_DummyInput', function () {
->>>>>>> 0e22a798
         const node = ASTNode.createBlockNode(this.blocks.dummyInput);
         const inNode = node.in();
         chai.assert.isNull(inNode);
       });
-<<<<<<< HEAD
-      test('fromBlockToInput_DummyInputValue', function() {
-        const node = ASTNode.createBlockNode(this.blocks.dummyInputValue);
-        const inputConnection = this.blocks.dummyInputValue.inputList[1].connection;
-        const inNode = node.in();
-        chai.assert.equal(inNode.getLocation(), inputConnection);
-      });
-      test('fromOuputToNull', function() {
-=======
       test('fromBlockToInput_DummyInputValue', function () {
         const node = ASTNode.createBlockNode(this.blocks.dummyInputValue);
         const inputConnection =
@@ -1025,39 +599,17 @@
         chai.assert.equal(inNode.getLocation(), inputConnection);
       });
       test('fromOuputToNull', function () {
->>>>>>> 0e22a798
         const output = this.blocks.fieldWithOutput.outputConnection;
         const node = ASTNode.createConnectionNode(output);
         const inNode = node.in();
         chai.assert.isNull(inNode);
       });
-<<<<<<< HEAD
-      test('fromFieldToNull', function() {
-=======
       test('fromFieldToNull', function () {
->>>>>>> 0e22a798
         const field = this.blocks.statementInput1.inputList[0].fieldRow[0];
         const node = ASTNode.createFieldNode(field);
         const inNode = node.in();
         chai.assert.isNull(inNode);
       });
-<<<<<<< HEAD
-      test('fromWorkspaceToStack', function() {
-        const coordinate = new Blockly.utils.Coordinate(100, 100);
-        const node = ASTNode.createWorkspaceNode(this.workspace, coordinate);
-        const inNode = node.in();
-        chai.assert.equal(inNode.getLocation(), this.workspace.getTopBlocks()[0]);
-        chai.assert.equal(inNode.getType(), ASTNode.types.STACK);
-      });
-      test('fromWorkspaceToNull', function() {
-        const coordinate = new Blockly.utils.Coordinate(100, 100);
-        const node = ASTNode.createWorkspaceNode(
-            this.emptyWorkspace, coordinate);
-        const inNode = node.in();
-        chai.assert.isNull(inNode);
-      });
-      test('fromStackToPrevious', function() {
-=======
       test('fromWorkspaceToStack', function () {
         const coordinate = new Blockly.utils.Coordinate(100, 100);
         const node = ASTNode.createWorkspaceNode(this.workspace, coordinate);
@@ -1078,29 +630,20 @@
         chai.assert.isNull(inNode);
       });
       test('fromStackToPrevious', function () {
->>>>>>> 0e22a798
         const node = ASTNode.createStackNode(this.blocks.statementInput1);
         const previous = this.blocks.statementInput1.previousConnection;
         const inNode = node.in();
         chai.assert.equal(inNode.getLocation(), previous);
         chai.assert.equal(inNode.getType(), ASTNode.types.PREVIOUS);
       });
-<<<<<<< HEAD
-      test('fromStackToOutput', function() {
-=======
       test('fromStackToOutput', function () {
->>>>>>> 0e22a798
         const node = ASTNode.createStackNode(this.blocks.fieldWithOutput2);
         const output = this.blocks.fieldWithOutput2.outputConnection;
         const inNode = node.in();
         chai.assert.equal(inNode.getLocation(), output);
         chai.assert.equal(inNode.getType(), ASTNode.types.OUTPUT);
       });
-<<<<<<< HEAD
-      test('fromStackToBlock', function() {
-=======
       test('fromStackToBlock', function () {
->>>>>>> 0e22a798
         const node = ASTNode.createStackNode(this.blocks.dummyInput);
         const inNode = node.in();
         chai.assert.equal(inNode.getLocation(), this.blocks.dummyInput);
@@ -1108,18 +651,6 @@
       });
     });
 
-<<<<<<< HEAD
-    suite('Out', function() {
-      setup(function() {
-        const secondBlock = this.blocks.secondBlock;
-        const outputNextBlock = this.blocks.outputNextBlock;
-        this.blocks.noPrevConnection.nextConnection.connect(secondBlock.previousConnection);
-        secondBlock.inputList[0].connection
-            .connect(outputNextBlock.outputConnection);
-      });
-
-      test('fromInputToBlock', function() {
-=======
     suite('Out', function () {
       setup(function () {
         const secondBlock = this.blocks.secondBlock;
@@ -1133,67 +664,36 @@
       });
 
       test('fromInputToBlock', function () {
->>>>>>> 0e22a798
         const input = this.blocks.statementInput1.inputList[0];
         const node = ASTNode.createInputNode(input);
         const outNode = node.out();
         chai.assert.equal(outNode.getType(), ASTNode.types.BLOCK);
         chai.assert.equal(outNode.getLocation(), this.blocks.statementInput1);
       });
-<<<<<<< HEAD
-      test('fromOutputToInput', function() {
-=======
       test('fromOutputToInput', function () {
->>>>>>> 0e22a798
         const output = this.blocks.fieldWithOutput.outputConnection;
         const node = ASTNode.createConnectionNode(output);
         const outNode = node.out();
         chai.assert.equal(outNode.getType(), ASTNode.types.INPUT);
-<<<<<<< HEAD
-        chai.assert.equal(outNode.getLocation(),
-            this.blocks.statementInput1.inputList[0].connection);
-      });
-      test('fromOutputToStack', function() {
-=======
         chai.assert.equal(
           outNode.getLocation(),
           this.blocks.statementInput1.inputList[0].connection,
         );
       });
       test('fromOutputToStack', function () {
->>>>>>> 0e22a798
         const output = this.blocks.fieldWithOutput2.outputConnection;
         const node = ASTNode.createConnectionNode(output);
         const outNode = node.out();
         chai.assert.equal(outNode.getType(), ASTNode.types.STACK);
         chai.assert.equal(outNode.getLocation(), this.blocks.fieldWithOutput2);
       });
-<<<<<<< HEAD
-      test('fromFieldToBlock', function() {
-=======
       test('fromFieldToBlock', function () {
->>>>>>> 0e22a798
         const field = this.blocks.statementInput1.inputList[0].fieldRow[0];
         const node = ASTNode.createFieldNode(field);
         const outNode = node.out();
         chai.assert.equal(outNode.getType(), ASTNode.types.BLOCK);
         chai.assert.equal(outNode.getLocation(), this.blocks.statementInput1);
       });
-<<<<<<< HEAD
-      test('fromStackToWorkspace', function() {
-        const stub = sinon.stub(this.blocks.statementInput4,
-            "getRelativeToSurfaceXY").returns({x: 10, y: 10});
-        const node = ASTNode.createStackNode(this.blocks.statementInput4);
-        const outNode = node.out();
-        chai.assert.equal(outNode.getType(), ASTNode.types.WORKSPACE);
-        chai.assert.equal(outNode.wsCoordinate_.x, 10);
-        chai.assert.equal(outNode.wsCoordinate_.y, -10);
-        stub.restore();
-      });
-      test('fromPreviousToInput', function() {
-        const previous = this.blocks.statementInput3.previousConnection;
-        const inputConnection = this.blocks.statementInput2.inputList[1].connection;
-=======
       test('fromStackToWorkspace', function () {
         const stub = sinon
           .stub(this.blocks.statementInput4, 'getRelativeToSurfaceXY')
@@ -1209,54 +709,35 @@
         const previous = this.blocks.statementInput3.previousConnection;
         const inputConnection =
           this.blocks.statementInput2.inputList[1].connection;
->>>>>>> 0e22a798
         const node = ASTNode.createConnectionNode(previous);
         const outNode = node.out();
         chai.assert.equal(outNode.getType(), ASTNode.types.INPUT);
         chai.assert.equal(outNode.getLocation(), inputConnection);
       });
-<<<<<<< HEAD
-      test('fromPreviousToStack', function() {
-=======
       test('fromPreviousToStack', function () {
->>>>>>> 0e22a798
         const previous = this.blocks.statementInput2.previousConnection;
         const node = ASTNode.createConnectionNode(previous);
         const outNode = node.out();
         chai.assert.equal(outNode.getType(), ASTNode.types.STACK);
         chai.assert.equal(outNode.getLocation(), this.blocks.statementInput1);
       });
-<<<<<<< HEAD
-      test('fromNextToInput', function() {
-        const next = this.blocks.statementInput3.nextConnection;
-        const inputConnection = this.blocks.statementInput2.inputList[1].connection;
-=======
       test('fromNextToInput', function () {
         const next = this.blocks.statementInput3.nextConnection;
         const inputConnection =
           this.blocks.statementInput2.inputList[1].connection;
->>>>>>> 0e22a798
         const node = ASTNode.createConnectionNode(next);
         const outNode = node.out();
         chai.assert.equal(outNode.getType(), ASTNode.types.INPUT);
         chai.assert.equal(outNode.getLocation(), inputConnection);
       });
-<<<<<<< HEAD
-      test('fromNextToStack', function() {
-=======
       test('fromNextToStack', function () {
->>>>>>> 0e22a798
         const next = this.blocks.statementInput2.nextConnection;
         const node = ASTNode.createConnectionNode(next);
         const outNode = node.out();
         chai.assert.equal(outNode.getType(), ASTNode.types.STACK);
         chai.assert.equal(outNode.getLocation(), this.blocks.statementInput1);
       });
-<<<<<<< HEAD
-      test('fromNextToStack_NoPreviousConnection', function() {
-=======
       test('fromNextToStack_NoPreviousConnection', function () {
->>>>>>> 0e22a798
         const next = this.blocks.secondBlock.nextConnection;
         const node = ASTNode.createConnectionNode(next);
         const outNode = node.out();
@@ -1267,69 +748,42 @@
        * This is where there is a block with both an output connection and a
        * next connection attached to an input.
        */
-<<<<<<< HEAD
-      test('fromNextToInput_OutputAndPreviousConnection', function() {
-=======
       test('fromNextToInput_OutputAndPreviousConnection', function () {
->>>>>>> 0e22a798
         const next = this.blocks.outputNextBlock.nextConnection;
         const node = ASTNode.createConnectionNode(next);
         const outNode = node.out();
         chai.assert.equal(outNode.getType(), ASTNode.types.INPUT);
-<<<<<<< HEAD
-        chai.assert.equal(outNode.getLocation(),
-            this.blocks.secondBlock.inputList[0].connection);
-      });
-      test('fromBlockToStack', function() {
-=======
         chai.assert.equal(
           outNode.getLocation(),
           this.blocks.secondBlock.inputList[0].connection,
         );
       });
       test('fromBlockToStack', function () {
->>>>>>> 0e22a798
         const node = ASTNode.createBlockNode(this.blocks.statementInput2);
         const outNode = node.out();
         chai.assert.equal(outNode.getType(), ASTNode.types.STACK);
         chai.assert.equal(outNode.getLocation(), this.blocks.statementInput1);
       });
-<<<<<<< HEAD
-      test('fromBlockToInput', function() {
-=======
       test('fromBlockToInput', function () {
->>>>>>> 0e22a798
         const input = this.blocks.statementInput2.inputList[1].connection;
         const node = ASTNode.createBlockNode(this.blocks.statementInput3);
         const outNode = node.out();
         chai.assert.equal(outNode.getType(), ASTNode.types.INPUT);
         chai.assert.equal(outNode.getLocation(), input);
       });
-<<<<<<< HEAD
-      test('fromTopBlockToStack', function() {
-=======
       test('fromTopBlockToStack', function () {
->>>>>>> 0e22a798
         const node = ASTNode.createBlockNode(this.blocks.statementInput1);
         const outNode = node.out();
         chai.assert.equal(outNode.getType(), ASTNode.types.STACK);
         chai.assert.equal(outNode.getLocation(), this.blocks.statementInput1);
       });
-<<<<<<< HEAD
-      test('fromBlockToStack_OutputConnection', function() {
-=======
       test('fromBlockToStack_OutputConnection', function () {
->>>>>>> 0e22a798
         const node = ASTNode.createBlockNode(this.blocks.fieldWithOutput2);
         const outNode = node.out();
         chai.assert.equal(outNode.getType(), ASTNode.types.STACK);
         chai.assert.equal(outNode.getLocation(), this.blocks.fieldWithOutput2);
       });
-<<<<<<< HEAD
-      test('fromBlockToInput_OutputConnection', function() {
-=======
       test('fromBlockToInput_OutputConnection', function () {
->>>>>>> 0e22a798
         const node = ASTNode.createBlockNode(this.blocks.outputNextBlock);
         const inputConnection = this.blocks.secondBlock.inputList[0].connection;
         const outNode = node.out();
@@ -1338,95 +792,57 @@
       });
     });
 
-<<<<<<< HEAD
-    suite('createFunctions', function() {
-      test('createFieldNode', function() {
-=======
     suite('createFunctions', function () {
       test('createFieldNode', function () {
->>>>>>> 0e22a798
         const field = this.blocks.statementInput1.inputList[0].fieldRow[0];
         const node = ASTNode.createFieldNode(field);
         chai.assert.equal(node.getLocation(), field);
         chai.assert.equal(node.getType(), ASTNode.types.FIELD);
         chai.assert.isFalse(node.isConnection());
       });
-<<<<<<< HEAD
-      test('createConnectionNode', function() {
-=======
       test('createConnectionNode', function () {
->>>>>>> 0e22a798
         const prevConnection = this.blocks.statementInput4.previousConnection;
         const node = ASTNode.createConnectionNode(prevConnection);
         chai.assert.equal(node.getLocation(), prevConnection);
         chai.assert.equal(node.getType(), ASTNode.types.PREVIOUS);
         chai.assert.isTrue(node.isConnection());
       });
-<<<<<<< HEAD
-      test('createInputNode', function() {
-=======
       test('createInputNode', function () {
->>>>>>> 0e22a798
         const input = this.blocks.statementInput1.inputList[0];
         const node = ASTNode.createInputNode(input);
         chai.assert.equal(node.getLocation(), input.connection);
         chai.assert.equal(node.getType(), ASTNode.types.INPUT);
         chai.assert.isTrue(node.isConnection());
       });
-<<<<<<< HEAD
-      test('createWorkspaceNode', function() {
-        const coordinate = new Blockly.utils.Coordinate(100, 100);
-        const node = ASTNode
-            .createWorkspaceNode(this.workspace, coordinate);
-=======
       test('createWorkspaceNode', function () {
         const coordinate = new Blockly.utils.Coordinate(100, 100);
         const node = ASTNode.createWorkspaceNode(this.workspace, coordinate);
->>>>>>> 0e22a798
         chai.assert.equal(node.getLocation(), this.workspace);
         chai.assert.equal(node.getType(), ASTNode.types.WORKSPACE);
         chai.assert.equal(node.getWsCoordinate(), coordinate);
         chai.assert.isFalse(node.isConnection());
       });
-<<<<<<< HEAD
-      test('createStatementConnectionNode', function() {
-        const nextConnection = this.blocks.statementInput1.inputList[1].connection;
-        const inputConnection = this.blocks.statementInput1.inputList[1].connection;
-=======
       test('createStatementConnectionNode', function () {
         const nextConnection =
           this.blocks.statementInput1.inputList[1].connection;
         const inputConnection =
           this.blocks.statementInput1.inputList[1].connection;
->>>>>>> 0e22a798
         const node = ASTNode.createConnectionNode(nextConnection);
         chai.assert.equal(node.getLocation(), inputConnection);
         chai.assert.equal(node.getType(), ASTNode.types.INPUT);
         chai.assert.isTrue(node.isConnection());
       });
-<<<<<<< HEAD
-      test('createTopNode-previous', function() {
-=======
       test('createTopNode-previous', function () {
->>>>>>> 0e22a798
         const block = this.blocks.statementInput1;
         const topNode = ASTNode.createTopNode(block);
         chai.assert.equal(topNode.getLocation(), block.previousConnection);
       });
-<<<<<<< HEAD
-      test('createTopNode-block', function() {
-=======
       test('createTopNode-block', function () {
->>>>>>> 0e22a798
         const block = this.blocks.noPrevConnection;
         const topNode = ASTNode.createTopNode(block);
         chai.assert.equal(topNode.getLocation(), block);
       });
-<<<<<<< HEAD
-      test('createTopNode-output', function() {
-=======
       test('createTopNode-output', function () {
->>>>>>> 0e22a798
         const block = this.blocks.outputNextBlock;
         const topNode = ASTNode.createTopNode(block);
         chai.assert.equal(topNode.getLocation(), block.outputConnection);
