--- conflicted
+++ resolved
@@ -4,17 +4,6 @@
  * SPDX-License-Identifier: Apache-2.0
  */
 
-<<<<<<< HEAD
-goog.module('Blockly.test.registry');
-
-const {assertWarnings} = goog.require('Blockly.test.helpers.warnings');
-const {sharedTestSetup, sharedTestTeardown} = goog.require('Blockly.test.helpers.setupTeardown');
-
-
-suite('Registry', function() {
-  const TestClass = function() {};
-  TestClass.prototype.testMethod = function() {
-=======
 import {assertWarnings} from './test_helpers/warnings.js';
 import {
   sharedTestSetup,
@@ -24,7 +13,6 @@
 suite('Registry', function () {
   const TestClass = function () {};
   TestClass.prototype.testMethod = function () {
->>>>>>> 0e22a798
     return 'something';
   };
 
@@ -32,26 +20,12 @@
     sharedTestSetup.call(this);
   });
 
-<<<<<<< HEAD
-  teardown(function() {
-=======
   teardown(function () {
->>>>>>> 0e22a798
     sharedTestTeardown.call(this);
     if (Blockly.registry.hasItem('test', 'test_name')) {
       Blockly.registry.unregister('test', 'test_name');
     }
   });
-<<<<<<< HEAD
-  
-  suite('Registration', function() {
-    test('Simple', function() {
-      Blockly.registry.register('test', 'test_name', TestClass);
-    });
-
-    test('Empty String Key', function() {
-      chai.assert.throws(function() {
-=======
 
   suite('Registration', function () {
     test('Simple', function () {
@@ -60,62 +34,30 @@
 
     test('Empty String Key', function () {
       chai.assert.throws(function () {
->>>>>>> 0e22a798
         Blockly.registry.register('test', '', TestClass);
       }, 'Invalid name');
     });
 
-<<<<<<< HEAD
-    test('Class as Key', function() {
-      chai.assert.throws(function() {
-=======
     test('Class as Key', function () {
       chai.assert.throws(function () {
->>>>>>> 0e22a798
         Blockly.registry.register('test', TestClass, '');
       }, 'Invalid name');
     });
 
-<<<<<<< HEAD
-    test('Overwrite a Key', function() {
-=======
     test('Overwrite a Key', function () {
->>>>>>> 0e22a798
       Blockly.registry.register('test', 'test_name', TestClass);
       chai.assert.throws(function () {
         Blockly.registry.register('test', 'test_name', TestClass);
       }, 'already registered');
     });
 
-<<<<<<< HEAD
-    test('Null Value', function() {
-      chai.assert.throws(function() {
-=======
     test('Null Value', function () {
       chai.assert.throws(function () {
->>>>>>> 0e22a798
         Blockly.registry.register('test', 'field_custom_test', null);
       }, 'Can not register a null value');
     });
   });
 
-<<<<<<< HEAD
-  suite('hasItem', function() {
-    setup(function() {
-      Blockly.registry.register('test', 'test_name', TestClass);
-    });
-
-    test('Has', function() {
-      chai.assert.isTrue(Blockly.registry.hasItem('test', 'test_name'));
-    });
-
-    suite('Does not have', function() {
-      test('Type', function() {
-        chai.assert.isFalse(Blockly.registry.hasItem('bad_type', 'test_name'));
-      });
-
-      test('Name', function() {
-=======
   suite('hasItem', function () {
     setup(function () {
       Blockly.registry.register('test', 'test_name', TestClass);
@@ -131,50 +73,21 @@
       });
 
       test('Name', function () {
->>>>>>> 0e22a798
         chai.assert.isFalse(Blockly.registry.hasItem('test', 'bad_name'));
       });
     });
 
-<<<<<<< HEAD
-    suite('Case', function() {
-      test('Caseless type', function() {
-        chai.assert.isTrue(Blockly.registry.hasItem('TEST', 'test_name'));
-      });
-
-      test('Caseless name', function() {
-=======
     suite('Case', function () {
       test('Caseless type', function () {
         chai.assert.isTrue(Blockly.registry.hasItem('TEST', 'test_name'));
       });
 
       test('Caseless name', function () {
->>>>>>> 0e22a798
         chai.assert.isTrue(Blockly.registry.hasItem('test', 'TEST_NAME'));
       });
     });
   });
 
-<<<<<<< HEAD
-  suite('getClass', function() {
-    setup(function() {
-      Blockly.registry.register('test', 'test_name', TestClass);
-    });
-
-    test('Has', function() {
-      chai.assert.isNotNull(Blockly.registry.getClass('test', 'test_name'));
-    });
-
-    suite('Does not have', function() {
-      test('Type', function() {
-        assertWarnings(() => {
-          chai.assert.isNull(Blockly.registry.getClass('bad_type', 'test_name'));
-        }, /Unable to find/);
-      });
-
-      test('Name', function() {
-=======
   suite('getClass', function () {
     setup(function () {
       Blockly.registry.register('test', 'test_name', TestClass);
@@ -194,63 +107,29 @@
       });
 
       test('Name', function () {
->>>>>>> 0e22a798
         assertWarnings(() => {
           chai.assert.isNull(Blockly.registry.getClass('test', 'bad_name'));
         }, /Unable to find/);
       });
 
-<<<<<<< HEAD
-      test('Throw if missing', function() {
-        chai.assert.throws(function() {
-=======
       test('Throw if missing', function () {
         chai.assert.throws(function () {
->>>>>>> 0e22a798
           Blockly.registry.getClass('test', 'bad_name', true);
         });
       });
     });
 
-<<<<<<< HEAD
-    suite('Case', function() {
-      test('Caseless type', function() {
-        chai.assert.isNotNull(Blockly.registry.getClass('TEST', 'test_name'));
-      });
-
-      test('Caseless name', function() {
-=======
     suite('Case', function () {
       test('Caseless type', function () {
         chai.assert.isNotNull(Blockly.registry.getClass('TEST', 'test_name'));
       });
 
       test('Caseless name', function () {
->>>>>>> 0e22a798
         chai.assert.isNotNull(Blockly.registry.getClass('test', 'TEST_NAME'));
       });
     });
   });
 
-<<<<<<< HEAD
-  suite('getObject', function() {
-    setup(function() {
-      Blockly.registry.register('test', 'test_name', {});
-    });
-
-    test('Has', function() {
-      chai.assert.isNotNull(Blockly.registry.getObject('test', 'test_name'));
-    });
-
-    suite('Does not have', function() {
-      test('Type', function() {
-        assertWarnings(() => {
-          chai.assert.isNull(Blockly.registry.getObject('bad_type', 'test_name'));
-        }, /Unable to find/);
-      });
-
-      test('Name', function() {
-=======
   suite('getObject', function () {
     setup(function () {
       Blockly.registry.register('test', 'test_name', {});
@@ -270,66 +149,35 @@
       });
 
       test('Name', function () {
->>>>>>> 0e22a798
         assertWarnings(() => {
           chai.assert.isNull(Blockly.registry.getObject('test', 'bad_name'));
         }, /Unable to find/);
       });
 
-<<<<<<< HEAD
-      test('Throw if missing', function() {
-        chai.assert.throws(function() {
-=======
       test('Throw if missing', function () {
         chai.assert.throws(function () {
->>>>>>> 0e22a798
           Blockly.registry.getObject('test', 'bad_name', true);
         });
       });
     });
 
-<<<<<<< HEAD
-    suite('Case', function() {
-      test('Caseless type', function() {
-        chai.assert.isNotNull(Blockly.registry.getObject('TEST', 'test_name'));
-      });
-
-      test('Caseless name', function() {
-=======
     suite('Case', function () {
       test('Caseless type', function () {
         chai.assert.isNotNull(Blockly.registry.getObject('TEST', 'test_name'));
       });
 
       test('Caseless name', function () {
->>>>>>> 0e22a798
         chai.assert.isNotNull(Blockly.registry.getObject('test', 'TEST_NAME'));
       });
     });
   });
 
-<<<<<<< HEAD
-  suite('getAllItems', function() {
-    setup(function() {
-=======
   suite('getAllItems', function () {
     setup(function () {
->>>>>>> 0e22a798
       Blockly.registry.register('test', 'test_name', {});
       Blockly.registry.register('test', 'casedNAME', {});
     });
 
-<<<<<<< HEAD
-    teardown(function() {
-      Blockly.registry.unregister('test', 'casedname');
-    });
-
-    test('Has', function() {
-      chai.assert.isNotNull(Blockly.registry.getAllItems('test'));
-    });
-
-    test('Does not have', function() {
-=======
     teardown(function () {
       Blockly.registry.unregister('test', 'casedname');
     });
@@ -339,53 +187,17 @@
     });
 
     test('Does not have', function () {
->>>>>>> 0e22a798
       assertWarnings(() => {
         chai.assert.isNull(Blockly.registry.getAllItems('bad_type'));
       }, /Unable to find/);
     });
 
-<<<<<<< HEAD
-    test('Throw if missing', function() {
-      chai.assert.throws(function() {
-=======
     test('Throw if missing', function () {
       chai.assert.throws(function () {
->>>>>>> 0e22a798
         Blockly.registry.getAllItems('bad_type', false, true);
       });
     });
 
-<<<<<<< HEAD
-    test('Ignore type case', function() {
-      chai.assert.isNotNull(Blockly.registry.getAllItems('TEST'));
-    });
-
-    test('Respect name case', function() {
-      chai.assert.deepEqual(
-          Blockly.registry.getAllItems('test', true),
-          {
-            'test_name': {},
-            'casedNAME': {},
-          });
-    });
-
-    test('Respect overwriting name case', function() {
-      Blockly.registry.register('test', 'CASEDname', {}, true);
-      chai.assert.deepEqual(
-          Blockly.registry.getAllItems('test', true),
-          {
-            'test_name': {},
-            'CASEDname': {},
-          });
-    });
-  });
-
-  suite('getClassFromOptions', function() {
-    setup(function() {
-      this.defaultClass = function() {};
-      this.defaultClass.prototype.testMethod = function() {
-=======
     test('Ignore type case', function () {
       chai.assert.isNotNull(Blockly.registry.getAllItems('TEST'));
     });
@@ -410,7 +222,6 @@
     setup(function () {
       this.defaultClass = function () {};
       this.defaultClass.prototype.testMethod = function () {
->>>>>>> 0e22a798
         return 'default';
       };
       this.options = {
@@ -422,30 +233,6 @@
       Blockly.registry.register('test', 'default', this.defaultClass);
     });
 
-<<<<<<< HEAD
-    teardown(function() {
-      Blockly.registry.unregister('test', 'default');
-    });
-
-    test('Simple - Plugin name given', function() {
-      const testClass = Blockly.registry.getClassFromOptions('test', this.options);
-      chai.assert.instanceOf(new testClass(), TestClass);
-    });
-
-    test('Simple - Plugin class given', function() {
-      this.options.plugins['test'] = TestClass;
-      const testClass = Blockly.registry.getClassFromOptions('test', this.options);
-      chai.assert.instanceOf(new testClass(), TestClass);
-    });
-
-    test('No Plugin Name Given', function() {
-      delete this.options['plugins']['test'];
-      const testClass = Blockly.registry.getClassFromOptions('test', this.options);
-      chai.assert.instanceOf(new testClass(), this.defaultClass);
-    });
-
-    test('Incorrect Plugin Name', function() {
-=======
     teardown(function () {
       Blockly.registry.unregister('test', 'default');
     });
@@ -477,7 +264,6 @@
     });
 
     test('Incorrect Plugin Name', function () {
->>>>>>> 0e22a798
       this.options['plugins']['test'] = 'random';
       let testClass;
       assertWarnings(() => {
