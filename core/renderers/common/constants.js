/**
 * @license
 * Copyright 2019 Google LLC
 * SPDX-License-Identifier: Apache-2.0
 */

/**
 * @fileoverview An object that provides constants for rendering blocks.
 */
'use strict';

/**
 * An object that provides constants for rendering blocks.
 * @class
 */
goog.module('Blockly.blockRendering.ConstantProvider');

const colour = goog.require('Blockly.utils.colour');
const dom = goog.require('Blockly.utils.dom');
const object = goog.require('Blockly.utils.object');
const svgPaths = goog.require('Blockly.utils.svgPaths');
const userAgent = goog.require('Blockly.utils.userAgent');
const parsing = goog.require('Blockly.utils.parsing');
const {ConnectionType} = goog.require('Blockly.ConnectionType');
/* eslint-disable-next-line no-unused-vars */
const {RenderedConnection} = goog.requireType('Blockly.RenderedConnection');
const {Svg} = goog.require('Blockly.utils.Svg');
/* eslint-disable-next-line no-unused-vars */
const {Theme} = goog.requireType('Blockly.Theme');


/**
 * An object that provides constants for rendering blocks.
 * @constructor
 * @package
 * @alias Blockly.blockRendering.ConstantProvider
 */
const ConstantProvider = function() {
  /**
   * The size of an empty spacer.
   * @type {number}
   */
  this.NO_PADDING = 0;

  /**
   * The size of small padding.
   * @type {number}
   */
  this.SMALL_PADDING = 3;

  /**
   * The size of medium padding.
   * @type {number}
   */
  this.MEDIUM_PADDING = 5;

  /**
   * The size of medium-large padding.
   * @type {number}
   */
  this.MEDIUM_LARGE_PADDING = 8;

  /**
   * The size of large padding.
   * @type {number}
   */
  this.LARGE_PADDING = 10;

  /**
   * Offset from the top of the row for placing fields on inline input rows
   * and statement input rows.
   * Matches existing rendering (in 2019).
   * @type {number}
   */
  this.TALL_INPUT_FIELD_OFFSET_Y = this.MEDIUM_PADDING;

  /**
   * The height of the puzzle tab used for input and output connections.
   * @type {number}
   */
  this.TAB_HEIGHT = 15;

  /**
   * The offset from the top of the block at which a puzzle tab is positioned.
   * @type {number}
   */
  this.TAB_OFFSET_FROM_TOP = 5;

  /**
   * Vertical overlap of the puzzle tab, used to make it look more like a puzzle
   * piece.
   * @type {number}
   */
  this.TAB_VERTICAL_OVERLAP = 2.5;

  /**
   * The width of the puzzle tab used for input and output connections.
   * @type {number}
   */
  this.TAB_WIDTH = 8;

  /**
   * The width of the notch used for previous and next connections.
   * @type {number}
   */
  this.NOTCH_WIDTH = 15;

  /**
   * The height of the notch used for previous and next connections.
   * @type {number}
   */
  this.NOTCH_HEIGHT = 4;

  /**
   * The minimum width of the block.
   * @type {number}
   */
  this.MIN_BLOCK_WIDTH = 12;

  this.EMPTY_BLOCK_SPACER_HEIGHT = 16;

  /**
   * The minimum height of a dummy input row.
   * @type {number}
   */
  this.DUMMY_INPUT_MIN_HEIGHT = this.TAB_HEIGHT;

  /**
   * The minimum height of a dummy input row in a shadow block.
   * @type {number}
   */
  this.DUMMY_INPUT_SHADOW_MIN_HEIGHT = this.TAB_HEIGHT;

  /**
   * Rounded corner radius.
   * @type {number}
   */
  this.CORNER_RADIUS = 8;

  /**
   * Offset from the left side of a block or the inside of a statement input to
   * the left side of the notch.
   * @type {number}
   */
  this.NOTCH_OFFSET_LEFT = 15;

  /**
   * Additional offset added to the statement input's width to account for the
   * notch.
   * @type {number}
   */
  this.STATEMENT_INPUT_NOTCH_OFFSET = this.NOTCH_OFFSET_LEFT;

  this.STATEMENT_BOTTOM_SPACER = 0;
  this.STATEMENT_INPUT_PADDING_LEFT = 20;

  /**
   * Vertical padding between consecutive statement inputs.
   * @type {number}
   */
  this.BETWEEN_STATEMENT_PADDING_Y = 4;

  /**
   * The top row's minimum height.
   * @type {number}
   */
  this.TOP_ROW_MIN_HEIGHT = this.MEDIUM_PADDING;

  /**
   * The top row's minimum height if it precedes a statement.
   * @type {number}
   */
  this.TOP_ROW_PRECEDES_STATEMENT_MIN_HEIGHT = this.LARGE_PADDING;

  /**
   * The bottom row's minimum height.
   * @type {number}
   */
  this.BOTTOM_ROW_MIN_HEIGHT = this.MEDIUM_PADDING;

  /**
   * The bottom row's minimum height if it follows a statement input.
   * @type {number}
   */
  this.BOTTOM_ROW_AFTER_STATEMENT_MIN_HEIGHT = this.LARGE_PADDING;

  /**
   * Whether to add a 'hat' on top of all blocks with no previous or output
   * connections. Can be overridden by 'hat' property on Theme.BlockStyle.
   * @type {boolean}
   */
  this.ADD_START_HATS = false;

  /**
   * Height of the top hat.
   * @type {number}
   */
  this.START_HAT_HEIGHT = 15;

  /**
   * Width of the top hat.
   * @type {number}
   */
  this.START_HAT_WIDTH = 100;

  this.SPACER_DEFAULT_HEIGHT = 15;

  this.MIN_BLOCK_HEIGHT = 24;

  this.EMPTY_INLINE_INPUT_PADDING = 14.5;

  /**
   * The height of an empty inline input.
   * @type {number}
   */
  this.EMPTY_INLINE_INPUT_HEIGHT = this.TAB_HEIGHT + 11;

  this.EXTERNAL_VALUE_INPUT_PADDING = 2;

  /**
   * The height of an empty statement input.  Note that in the old rendering
   * this varies slightly depending on whether the block has external or inline
   * inputs. In the new rendering this is consistent.  It seems unlikely that
   * the old behaviour was intentional.
   * @type {number}
   */
  this.EMPTY_STATEMENT_INPUT_HEIGHT = this.MIN_BLOCK_HEIGHT;

  this.START_POINT = svgPaths.moveBy(0, 0);

  /**
   * Height of SVG path for jagged teeth at the end of collapsed blocks.
   * @type {number}
   */
  this.JAGGED_TEETH_HEIGHT = 12;

  /**
   * Width of SVG path for jagged teeth at the end of collapsed blocks.
   * @type {number}
   */
  this.JAGGED_TEETH_WIDTH = 6;

  /**
   * Point size of text.
   * @type {number}
   */
  this.FIELD_TEXT_FONTSIZE = 11;

  /**
   * Text font weight.
   * @type {string}
   */
  this.FIELD_TEXT_FONTWEIGHT = 'normal';

  /**
   * Text font family.
   * @type {string}
   */
  this.FIELD_TEXT_FONTFAMILY = 'sans-serif';

  /**
   * Height of text.  This constant is dynamically set in ``setFontConstants_``
   * to be the height of the text based on the font used.
   * @type {number}
   */
  this.FIELD_TEXT_HEIGHT = -1;  // Dynamically set.

  /**
   * Text baseline.  This constant is dynamically set in ``setFontConstants_``
   * to be the baseline of the text based on the font used.
   * @type {number}
   */
  this.FIELD_TEXT_BASELINE = -1;  // Dynamically set.

  /**
   * A field's border rect corner radius.
   * @type {number}
   */
  this.FIELD_BORDER_RECT_RADIUS = 4;

  /**
   * A field's border rect default height.
   * @type {number}
   */
  this.FIELD_BORDER_RECT_HEIGHT = 16;

  /**
   * A field's border rect X padding.
   * @type {number}
   */
  this.FIELD_BORDER_RECT_X_PADDING = 5;

  /**
   * A field's border rect Y padding.
   * @type {number}
   */
  this.FIELD_BORDER_RECT_Y_PADDING = 3;

  /**
   * The backing colour of a field's border rect.
   * @type {string}
   * @package
   */
  this.FIELD_BORDER_RECT_COLOUR = 'rgba(255, 255, 255, 0.6)';

  /**
   * A field's text element's dominant baseline.
   * @type {boolean}
   */
  this.FIELD_TEXT_BASELINE_CENTER = !userAgent.IE && !userAgent.EDGE;

  /**
   * A dropdown field's border rect height.
   * @type {number}
   */
  this.FIELD_DROPDOWN_BORDER_RECT_HEIGHT = this.FIELD_BORDER_RECT_HEIGHT;

  /**
   * Whether or not a dropdown field should add a border rect when in a shadow
   * block.
   * @type {boolean}
   */
  this.FIELD_DROPDOWN_NO_BORDER_RECT_SHADOW = false;

  /**
   * Whether or not a dropdown field's div should be coloured to match the
   * block colours.
   * @type {boolean}
   */
  this.FIELD_DROPDOWN_COLOURED_DIV = false;

  /**
   * Whether or not a dropdown field uses a text or SVG arrow.
   * @type {boolean}
   */
  this.FIELD_DROPDOWN_SVG_ARROW = false;

  /**
   * A dropdown field's SVG arrow padding.
   * @type {number}
   */
  this.FIELD_DROPDOWN_SVG_ARROW_PADDING = this.FIELD_BORDER_RECT_X_PADDING;

  /**
   * A dropdown field's SVG arrow size.
   * @type {number}
   */
  this.FIELD_DROPDOWN_SVG_ARROW_SIZE = 12;

  /**
   * A dropdown field's SVG arrow datauri.
   * @type {string}
   */
  this.FIELD_DROPDOWN_SVG_ARROW_DATAURI =
      'data:image/svg+xml;base64,PHN2ZyBpZD0iTGF5ZXJfMSIgZGF0YS1uYW1lPSJMYXllci' +
      'AxIiB4bWxucz0iaHR0cDovL3d3dy53My5vcmcvMjAwMC9zdmciIHdpZHRoPSIxMi43MSIgaG' +
      'VpZ2h0PSI4Ljc5IiB2aWV3Qm94PSIwIDAgMTIuNzEgOC43OSI+PHRpdGxlPmRyb3Bkb3duLW' +
      'Fycm93PC90aXRsZT48ZyBvcGFjaXR5PSIwLjEiPjxwYXRoIGQ9Ik0xMi43MSwyLjQ0QTIuND' +
      'EsMi40MSwwLDAsMSwxMiw0LjE2TDguMDgsOC4wOGEyLjQ1LDIuNDUsMCwwLDEtMy40NSwwTD' +
      'AuNzIsNC4xNkEyLjQyLDIuNDIsMCwwLDEsMCwyLjQ0LDIuNDgsMi40OCwwLDAsMSwuNzEuNz' +
      'FDMSwwLjQ3LDEuNDMsMCw2LjM2LDBTMTEuNzUsMC40NiwxMiwuNzFBMi40NCwyLjQ0LDAsMC' +
      'wxLDEyLjcxLDIuNDRaIiBmaWxsPSIjMjMxZjIwIi8+PC9nPjxwYXRoIGQ9Ik02LjM2LDcuNz' +
      'lhMS40MywxLjQzLDAsMCwxLTEtLjQyTDEuNDIsMy40NWExLjQ0LDEuNDQsMCwwLDEsMC0yYz' +
      'AuNTYtLjU2LDkuMzEtMC41Niw5Ljg3LDBhMS40NCwxLjQ0LDAsMCwxLDAsMkw3LjM3LDcuMz' +
      'dBMS40MywxLjQzLDAsMCwxLDYuMzYsNy43OVoiIGZpbGw9IiNmZmYiLz48L3N2Zz4=';

  /**
   * Whether or not to show a box shadow around the widget div. This is only a
   * feature of full block fields.
   * @type {boolean}
   */
  this.FIELD_TEXTINPUT_BOX_SHADOW = false;

  /**
   * Whether or not the colour field should display its colour value on the
   * entire block.
   * @type {boolean}
   */
  this.FIELD_COLOUR_FULL_BLOCK = false;

  /**
   * A colour field's default width.
   * @type {number}
   */
  this.FIELD_COLOUR_DEFAULT_WIDTH = 26;

  /**
   * A colour field's default height.
   * @type {number}
   */
  this.FIELD_COLOUR_DEFAULT_HEIGHT = this.FIELD_BORDER_RECT_HEIGHT;

  /**
   * A checkbox field's X offset.
   * @type {number}
   */
  this.FIELD_CHECKBOX_X_OFFSET = this.FIELD_BORDER_RECT_X_PADDING - 3;

  /**
   * A random identifier used to ensure a unique ID is used for each
   * filter/pattern for the case of multiple Blockly instances on a page.
   * @type {string}
   * @package
   */
  this.randomIdentifier = String(Math.random()).substring(2);

  /**
   * The defs tag that contains all filters and patterns for this Blockly
   * instance.
   * @type {?SVGElement}
   * @private
   */
  this.defs_ = null;

  /**
   * The ID of the emboss filter, or the empty string if no filter is set.
   * @type {string}
   * @package
   */
  this.embossFilterId = '';

  /**
   * The <filter> element to use for highlighting, or null if not set.
   * @type {SVGElement}
   * @private
   */
  this.embossFilter_ = null;

  /**
   * The ID of the disabled pattern, or the empty string if no pattern is set.
   * @type {string}
   * @package
   */
  this.disabledPatternId = '';

  /**
   * The ID of the obsolete pattern, or the empty string if no pattern is set.
   * @type {string}
   * @package
   */
  this.obsoletePatternId = '';

  /**
   * The ID of the removed pattern, or the empty string if no pattern is set.
   * @type {string}
   * @package
   */
  this.removedPatternId = '';

  /**
   * The <pattern> element to use for disabled blocks, or null if not set.
   * @type {SVGElement}
   * @private
   */
  this.disabledPattern_ = null;

  /**
   * The <pattern> element to use for obsolete blocks, or null if not set.
   * @type {SVGElement}
   * @private
   */
  this.obsoletePattern_ = null;

  /**
   * The <pattern> element to use for removed blocks, or null if not set.
   * @type {SVGElement}
   * @private
   */
  this.removedPattern_ = null;

  /**
   * The ID of the debug filter, or the empty string if no pattern is set.
   * @type {string}
   * @package
   */
  this.debugFilterId = '';

  /**
   * The <filter> element to use for a debug highlight, or null if not set.
   * @type {SVGElement}
   * @private
   */
  this.debugFilter_ = null;

  /**
   * The <style> element to use for injecting renderer specific CSS.
   * @type {HTMLStyleElement}
   * @private
   */
  this.cssNode_ = null;

  /**
   * Cursor colour.
   * @type {string}
   * @package
   */
  this.CURSOR_COLOUR = '#cc0a0a';

  /**
   * Immovable marker colour.
   * @type {string}
   * @package
   */
  this.MARKER_COLOUR = '#4286f4';

  /**
   * Width of the horizontal cursor.
   * @type {number}
   * @package
   */
  this.CURSOR_WS_WIDTH = 100;

  /**
   * Height of the horizontal cursor.
   * @type {number}
   * @package
   */
  this.WS_CURSOR_HEIGHT = 5;

  /**
   * Padding around a stack.
   * @type {number}
   * @package
   */
  this.CURSOR_STACK_PADDING = 10;

  /**
   * Padding around a block.
   * @type {number}
   * @package
   */
  this.CURSOR_BLOCK_PADDING = 2;

  /**
   * Stroke of the cursor.
   * @type {number}
   * @package
   */
  this.CURSOR_STROKE_WIDTH = 4;

  /**
   * Whether text input and colour fields fill up the entire source block.
   * @type {boolean}
   * @package
   */
  this.FULL_BLOCK_FIELDS = false;

  /**
   * The main colour of insertion markers, in hex.  The block is rendered a
   * transparent grey by changing the fill opacity in CSS.
   * @type {string}
   * @package
   */
  this.INSERTION_MARKER_COLOUR = '#000000';

  /**
   * The insertion marker opacity.
   * @type {number}
   * @package
   */
  this.INSERTION_MARKER_OPACITY = 0.2;

  /**
   * Enum for connection shapes.
   * @enum {number}
   */
  this.SHAPES = {PUZZLE: 1, NOTCH: 2};
};

/**
 * Initialize shape objects based on the constants set in the constructor.
 * @package
 */
ConstantProvider.prototype.init = function() {
  /**
   * An object containing sizing and path information about collapsed block
   * indicators.
   * @type {!Object}
   */
  this.JAGGED_TEETH = this.makeJaggedTeeth();

  /**
   * An object containing sizing and path information about notches.
   * @type {!Object}
   */
  this.NOTCH = this.makeNotch();

  /**
   * An object containing sizing and path information about start hats
   * @type {!Object}
   */
  this.START_HAT = this.makeStartHat();

  /**
   * An object containing sizing and path information about puzzle tabs.
   * @type {!Object}
   */
  this.PUZZLE_TAB = this.makePuzzleTab();

  /**
   * An object containing sizing and path information about inside corners
   * @type {!Object}
   */
  this.INSIDE_CORNERS = this.makeInsideCorners();

  /**
   * An object containing sizing and path information about outside corners.
   * @type {!Object}
   */
  this.OUTSIDE_CORNERS = this.makeOutsideCorners();
};

/**
 * Refresh constants properties that depend on the theme.
 * @param {!Theme} theme The current workspace theme.
 * @package
 */
ConstantProvider.prototype.setTheme = function(theme) {
  /**
   * The block styles map.
   * @type {Object<string, !Theme.BlockStyle>}
   * @package
   */
  this.blockStyles = Object.create(null);

  const blockStyles = theme.blockStyles;
  for (const key in blockStyles) {
    this.blockStyles[key] = this.validatedBlockStyle_(blockStyles[key]);
  }

  this.setDynamicProperties_(theme);
};

/**
 * Sets dynamic properties that depend on other values or theme properties.
 * @param {!Theme} theme The current workspace theme.
 * @protected
 */
ConstantProvider.prototype.setDynamicProperties_ = function(theme) {
  this.setFontConstants_(theme);
  this.setComponentConstants_(theme);

  this.ADD_START_HATS =
      theme.startHats !== null ? theme.startHats : this.ADD_START_HATS;
};

/**
 * Set constants related to fonts.
 * @param {!Theme} theme The current workspace theme.
 * @protected
 */
ConstantProvider.prototype.setFontConstants_ = function(theme) {
  this.FIELD_TEXT_FONTFAMILY =
      theme.fontStyle && theme.fontStyle['family'] !== undefined ?
      theme.fontStyle['family'] :
      this.FIELD_TEXT_FONTFAMILY;
  this.FIELD_TEXT_FONTWEIGHT =
      theme.fontStyle && theme.fontStyle['weight'] !== undefined ?
      theme.fontStyle['weight'] :
      this.FIELD_TEXT_FONTWEIGHT;
  this.FIELD_TEXT_FONTSIZE =
      theme.fontStyle && theme.fontStyle['size'] !== undefined ?
      theme.fontStyle['size'] :
      this.FIELD_TEXT_FONTSIZE;

  const fontMetrics = dom.measureFontMetrics(
      'Hg', this.FIELD_TEXT_FONTSIZE + 'pt', this.FIELD_TEXT_FONTWEIGHT,
      this.FIELD_TEXT_FONTFAMILY);

  this.FIELD_TEXT_HEIGHT = fontMetrics.height;
  this.FIELD_TEXT_BASELINE = fontMetrics.baseline;
};

/**
 * Set constants from a theme's component styles.
 * @param {!Theme} theme The current workspace theme.
 * @protected
 */
ConstantProvider.prototype.setComponentConstants_ = function(theme) {
  this.CURSOR_COLOUR =
      theme.getComponentStyle('cursorColour') || this.CURSOR_COLOUR;
  this.MARKER_COLOUR =
      theme.getComponentStyle('markerColour') || this.MARKER_COLOUR;
  this.INSERTION_MARKER_COLOUR =
      theme.getComponentStyle('insertionMarkerColour') ||
      this.INSERTION_MARKER_COLOUR;
  this.INSERTION_MARKER_OPACITY =
      Number(theme.getComponentStyle('insertionMarkerOpacity')) ||
      this.INSERTION_MARKER_OPACITY;
};

/**
 * Get or create a block style based on a single colour value.  Generate a name
 * for the style based on the colour.
 * @param {string} colour #RRGGBB colour string.
 * @return {{style: !Theme.BlockStyle, name: string}} An object
 *     containing the style and an autogenerated name for that style.
 * @package
 */
ConstantProvider.prototype.getBlockStyleForColour = function(colour) {
  const name = 'auto_' + colour;
  if (!this.blockStyles[name]) {
    this.blockStyles[name] = this.createBlockStyle_(colour);
  }
  return {style: this.blockStyles[name], name: name};
};

/**
 * Gets the BlockStyle for the given block style name.
 * @param {?string} blockStyleName The name of the block style.
 * @return {!Theme.BlockStyle} The named block style, or a default style
 *     if no style with the given name was found.
 */
ConstantProvider.prototype.getBlockStyle = function(blockStyleName) {
  return this.blockStyles[blockStyleName || ''] ||
      (blockStyleName && blockStyleName.indexOf('auto_') === 0 ?
           this.getBlockStyleForColour(blockStyleName.substring(5)).style :
           this.createBlockStyle_('#000000'));
};

/**
 * Create a block style object based on the given colour.
 * @param {string} colour #RRGGBB colour string.
 * @return {!Theme.BlockStyle} A populated block style based on the
 *     given colour.
 * @protected
 */
ConstantProvider.prototype.createBlockStyle_ = function(colour) {
  return this.validatedBlockStyle_({'colourPrimary': colour});
};

/**
 * Get a full block style object based on the input style object.  Populate
 * any missing values.
 * @param {{
 *     colourPrimary:string,
 *     colourSecondary:(string|undefined),
 *     colourTertiary:(string|undefined),
 *     hat:(string|undefined)
 * }} blockStyle A full or partial block style object.

 * @return {!Theme.BlockStyle} A full block style object, with all
 *     required properties populated.
 * @protected
 */
ConstantProvider.prototype.validatedBlockStyle_ = function(blockStyle) {
  // Make a new object with all of the same properties.
  const valid = /** @type {!Theme.BlockStyle} */ ({});
  if (blockStyle) {
    object.mixin(valid, blockStyle);
  }
  // Validate required properties.
  const parsedColour =
      parsing.parseBlockColour(valid['colourPrimary'] || '#000');
  valid.colourPrimary = parsedColour.hex;
  valid.colourSecondary = valid['colourSecondary'] ?
      parsing.parseBlockColour(valid['colourSecondary']).hex :
      this.generateSecondaryColour_(valid.colourPrimary);
  valid.colourTertiary = valid['colourTertiary'] ?
      parsing.parseBlockColour(valid['colourTertiary']).hex :
      this.generateTertiaryColour_(valid.colourPrimary);

  valid.hat = valid['hat'] || '';
  return valid;
};

/**
 * Generate a secondary colour from the passed in primary colour.
 * @param {string} inputColour Primary colour.
 * @return {string} The generated secondary colour.
 * @protected
 */
ConstantProvider.prototype.generateSecondaryColour_ = function(inputColour) {
  return colour.blend('#fff', inputColour, 0.6) || inputColour;
};

/**
 * Generate a tertiary colour from the passed in primary colour.
 * @param {string} inputColour Primary colour.
 * @return {string} The generated tertiary colour.
 * @protected
 */
ConstantProvider.prototype.generateTertiaryColour_ = function(inputColour) {
  return colour.blend('#fff', inputColour, 0.3) || inputColour;
};


/**
 * Dispose of this constants provider.
 * Delete all DOM elements that this provider created.
 * @package
 */
ConstantProvider.prototype.dispose = function() {
  if (this.embossFilter_) {
    dom.removeNode(this.embossFilter_);
  }
  if (this.disabledPattern_) {
    dom.removeNode(this.disabledPattern_);
  }
  if (this.obsoletePattern_) {
    Blockly.utils.dom.removeNode(this.obsoletePattern_);
  }
  if (this.removedPattern_) {
    Blockly.utils.dom.removeNode(this.removedPattern_);
  }
  if (this.debugFilter_) {
    dom.removeNode(this.debugFilter_);
  }
  this.cssNode_ = null;
};

/**
 * @return {!Object} An object containing sizing and path information about
 *     collapsed block indicators.
 * @package
 */
ConstantProvider.prototype.makeJaggedTeeth = function() {
  const height = this.JAGGED_TEETH_HEIGHT;
  const width = this.JAGGED_TEETH_WIDTH;

  const mainPath = svgPaths.line([
    svgPaths.point(width, height / 4),
    svgPaths.point(-width * 2, height / 2),
    svgPaths.point(width, height / 4),
  ]);
  return {height: height, width: width, path: mainPath};
};

/**
 * @return {!Object} An object containing sizing and path information about
 *     start hats.
 * @package
 */
ConstantProvider.prototype.makeStartHat = function() {
  const height = this.START_HAT_HEIGHT;
  const width = this.START_HAT_WIDTH;

  const mainPath = svgPaths.curve('c', [
    svgPaths.point(30, -height),
    svgPaths.point(70, -height),
    svgPaths.point(width, 0),
  ]);
  return {height: height, width: width, path: mainPath};
};

/**
 * @return {!Object} An object containing sizing and path information about
 *     puzzle tabs.
 * @package
 */
ConstantProvider.prototype.makePuzzleTab = function() {
  const width = this.TAB_WIDTH;
  const height = this.TAB_HEIGHT;

  /**
   * Make the main path for the puzzle tab made out of a few curves (c and s).
   * Those curves are defined with relative positions.  The 'up' and 'down'
   * versions of the paths are the same, but the Y sign flips.  Forward and back
   * are the signs to use to move the cursor in the direction that the path is
   * being drawn.
   * @param {boolean} up True if the path should be drawn from bottom to top,
   *     false otherwise.
   * @return {string} A path fragment describing a puzzle tab.
   */
  function makeMainPath(up) {
    const forward = up ? -1 : 1;
    const back = -forward;

    const overlap = 2.5;
    const halfHeight = height / 2;
    const control1Y = halfHeight + overlap;
    const control2Y = halfHeight + 0.5;
    const control3Y = overlap;  // 2.5

    const endPoint1 = svgPaths.point(-width, forward * halfHeight);
    const endPoint2 = svgPaths.point(width, forward * halfHeight);

    return svgPaths.curve(
               'c',
               [
                 svgPaths.point(0, forward * control1Y),
                 svgPaths.point(-width, back * control2Y),
                 endPoint1,
               ]) +
        svgPaths.curve(
            's', [svgPaths.point(width, back * control3Y), endPoint2]);
  }

  // c 0,-10  -8,8  -8,-7.5  s 8,2.5  8,-7.5
  const pathUp = makeMainPath(true);
  // c 0,10  -8,-8  -8,7.5  s 8,-2.5  8,7.5
  const pathDown = makeMainPath(false);

  return {
    type: this.SHAPES.PUZZLE,
    width: width,
    height: height,
    pathDown: pathDown,
    pathUp: pathUp,
  };
};

/**
 * @return {!Object} An object containing sizing and path information about
 *     notches.
 * @package
 */
ConstantProvider.prototype.makeNotch = function() {
  const width = this.NOTCH_WIDTH;
  const height = this.NOTCH_HEIGHT;
  const innerWidth = 3;
  const outerWidth = (width - innerWidth) / 2;

  /**
   * Make the main path for the notch.
   * @param {number} dir Direction multiplier to apply to horizontal offsets
   *     along the path. Either 1 or -1.
   * @return {string} A path fragment describing a notch.
   */
  function makeMainPath(dir) {
    return svgPaths.line([
      svgPaths.point(dir * outerWidth, height),
      svgPaths.point(dir * innerWidth, 0),
      svgPaths.point(dir * outerWidth, -height),
    ]);
  }
  const pathLeft = makeMainPath(1);
  const pathRight = makeMainPath(-1);

  return {
    type: this.SHAPES.NOTCH,
    width: width,
    height: height,
    pathLeft: pathLeft,
    pathRight: pathRight,
  };
};

/**
 * @return {!Object} An object containing sizing and path information about
 *     inside corners.
 * @package
 */
ConstantProvider.prototype.makeInsideCorners = function() {
  const radius = this.CORNER_RADIUS;

  const innerTopLeftCorner =
      svgPaths.arc('a', '0 0,0', radius, svgPaths.point(-radius, radius));

  const innerBottomLeftCorner =
      svgPaths.arc('a', '0 0,0', radius, svgPaths.point(radius, radius));

  return {
    width: radius,
    height: radius,
    pathTop: innerTopLeftCorner,
    pathBottom: innerBottomLeftCorner,
  };
};

/**
 * @return {!Object} An object containing sizing and path information about
 *     outside corners.
 * @package
 */
ConstantProvider.prototype.makeOutsideCorners = function() {
  const radius = this.CORNER_RADIUS;
  /**
   * SVG path for drawing the rounded top-left corner.
   * @const
   */
  const topLeft = svgPaths.moveBy(0, radius) +
      svgPaths.arc('a', '0 0,1', radius, svgPaths.point(radius, -radius));

  /**
   * SVG path for drawing the rounded top-right corner.
   * @const
   */
  const topRight =
      svgPaths.arc('a', '0 0,1', radius, svgPaths.point(radius, radius));

  /**
   * SVG path for drawing the rounded bottom-left corner.
   * @const
   */
  const bottomLeft =
      svgPaths.arc('a', '0 0,1', radius, svgPaths.point(-radius, -radius));

  /**
   * SVG path for drawing the rounded bottom-right corner.
   * @const
   */
  const bottomRight =
      svgPaths.arc('a', '0 0,1', radius, svgPaths.point(-radius, radius));

  return {
    topLeft: topLeft,
    topRight: topRight,
    bottomRight: bottomRight,
    bottomLeft: bottomLeft,
    rightHeight: radius,
  };
};

/**
 * Get an object with connection shape and sizing information based on the type
 * of the connection.
 * @param {!RenderedConnection} connection The connection to find a
 *     shape object for
 * @return {!Object} The shape object for the connection.
 * @package
 */
ConstantProvider.prototype.shapeFor = function(connection) {
  switch (connection.type) {
    case ConnectionType.INPUT_VALUE:
    case ConnectionType.OUTPUT_VALUE:
      return this.PUZZLE_TAB;
    case ConnectionType.PREVIOUS_STATEMENT:
    case ConnectionType.NEXT_STATEMENT:
      return this.NOTCH;
    default:
      throw Error('Unknown connection type');
  }
};

/**
 * Create any DOM elements that this renderer needs (filters, patterns, etc).
 * @param {!SVGElement} svg The root of the workspace's SVG.
 * @param {string} tagName The name to use for the CSS style tag.
 * @param {string} selector The CSS selector to use.
 * @suppress {strictModuleDepCheck} Debug renderer only included in playground.
 * @package
 */
ConstantProvider.prototype.createDom = function(svg, tagName, selector) {
  this.injectCSS_(tagName, selector);

  /*
  <defs>
    ... filters go here ...
  </defs>
  */
  this.defs_ = dom.createSvgElement(Svg.DEFS, {}, svg);
  /*
    <filter id="blocklyEmbossFilter837493">
      <feGaussianBlur in="SourceAlpha" stdDeviation="1" result="blur" />
      <feSpecularLighting in="blur" surfaceScale="1" specularConstant="0.5"
                          specularExponent="10" lighting-color="white"
                          result="specOut">
        <fePointLight x="-5000" y="-10000" z="20000" />
      </feSpecularLighting>
      <feComposite in="specOut" in2="SourceAlpha" operator="in"
                   result="specOut" />
      <feComposite in="SourceGraphic" in2="specOut" operator="arithmetic"
                   k1="0" k2="1" k3="1" k4="0" />
    </filter>
  */
  const embossFilter = dom.createSvgElement(
      Svg.FILTER, {'id': 'blocklyEmbossFilter' + this.randomIdentifier},
      this.defs_);
  dom.createSvgElement(
      Svg.FEGAUSSIANBLUR,
      {'in': 'SourceAlpha', 'stdDeviation': 1, 'result': 'blur'}, embossFilter);
  const feSpecularLighting = dom.createSvgElement(
      Svg.FESPECULARLIGHTING, {
        'in': 'blur',
        'surfaceScale': 1,
        'specularConstant': 0.5,
        'specularExponent': 10,
        'lighting-color': 'white',
        'result': 'specOut',
      },
      embossFilter);
  dom.createSvgElement(
      Svg.FEPOINTLIGHT, {'x': -5000, 'y': -10000, 'z': 20000},
      feSpecularLighting);
  dom.createSvgElement(
      Svg.FECOMPOSITE, {
        'in': 'specOut',
        'in2': 'SourceAlpha',
        'operator': 'in',
        'result': 'specOut',
      },
      embossFilter);
  dom.createSvgElement(
      Svg.FECOMPOSITE, {
        'in': 'SourceGraphic',
        'in2': 'specOut',
        'operator': 'arithmetic',
        'k1': 0,
        'k2': 1,
        'k3': 1,
        'k4': 0,
      },
      embossFilter);
  this.embossFilterId = embossFilter.id;
  this.embossFilter_ = embossFilter;

  /*
    <pattern id="blocklyDisabledPattern837493" patternUnits="userSpaceOnUse"
             width="10" height="10">
      <rect width="10" height="10" fill="#aaa" />
      <path d="M 0 0 L 10 10 M 10 0 L 0 10" stroke="#cc0" />
    </pattern>
  */
  const disabledPattern = dom.createSvgElement(
      Svg.PATTERN, {
        'id': 'blocklyDisabledPattern' + this.randomIdentifier,
        'patternUnits': 'userSpaceOnUse',
        'width': 10,
        'height': 10,
      },
      this.defs_);
  dom.createSvgElement(
      Svg.RECT, {'width': 10, 'height': 10, 'fill': '#aaa'}, disabledPattern);
  dom.createSvgElement(
      Svg.PATH, {'d': 'M 0 0 L 10 10 M 10 0 L 0 10', 'stroke': '#cc0'},
      disabledPattern);
  this.disabledPatternId = disabledPattern.id;
  this.disabledPattern_ = disabledPattern;

<<<<<<< HEAD
  /*
   <pattern id="blocklyObsoletePattern837493" patternUnits="userSpaceOnUse"
            width="10" height="10">
     <rect width="10" height="10" fill="#aaa" />
     <path d="M 0 0 L 10 10 M 10 0 L 0 10" stroke="#cc0" />
   </pattern>
 */
  var obsoletePattern = Blockly.utils.dom.createSvgElement('pattern',
      {
        'id': 'blocklyObsoletePattern' + this.randomIdentifier,
        'patternUnits': 'userSpaceOnUse',
        'width': 10,
        'height': 10
      }, defs);
  Blockly.utils.dom.createSvgElement('rect',
      {'width': 10, 'height': 10, 'fill': '#aaaaaa', 'opacity': 0.5}, obsoletePattern);
  Blockly.utils.dom.createSvgElement('path',
      {'d': 'M 0 0 L 10 10 M 10 0 L 0 10', 'stroke': '#cc0', 'opacity': 0.5}, obsoletePattern);
  this.obsoletePatternId = obsoletePattern.id;
  this.obsoletePattern_ = obsoletePattern;

  /*
 <pattern id="blocklyRemovedPattern837493" patternUnits="userSpaceOnUse"
          width="10" height="10">
   <rect width="10" height="10" fill="#aaa" />
   <path d="M 0 0 L 10 10 M 10 0 L 0 10" stroke="#cc0" />
 </pattern>
*/
  var removedPattern = Blockly.utils.dom.createSvgElement('pattern',
      {
        'id': 'blocklyRemovedPattern' + this.randomIdentifier,
        'patternUnits': 'userSpaceOnUse',
        'width': 10,
        'height': 10
      }, defs);
  Blockly.utils.dom.createSvgElement('rect',
      {'width': 10, 'height': 10, 'fill': '#aaaaaa', 'opacity': 0.5}, removedPattern);
  Blockly.utils.dom.createSvgElement('path',
      {'d': 'M 0 0 L 10 10 M 10 0 L 0 10', 'stroke': '#ca0d29', 'opacity': 0.5}, removedPattern);
  this.removedPatternId = removedPattern.id;
  this.removedPattern_ = removedPattern;

  if (Blockly.blockRendering.Debug) {
    var debugFilter = Blockly.utils.dom.createSvgElement(
        Blockly.utils.Svg.FILTER,
        {
=======
  this.createDebugFilter();
};

/**
 * Create a filter for highlighting the currently rendering block during
 * render debugging.
 * @private
 */
ConstantProvider.prototype.createDebugFilter = function() {
  // Only create the debug filter once.
  if (!this.debugFilter_) {
    const debugFilter = dom.createSvgElement(
        Svg.FILTER, {
>>>>>>> 4e87be70
          'id': 'blocklyDebugFilter' + this.randomIdentifier,
          'height': '160%',
          'width': '180%',
          'y': '-30%',
          'x': '-40%',
        },
        this.defs_);
    // Set all gaussian blur pixels to 1 opacity before applying flood
    const debugComponentTransfer = dom.createSvgElement(
        Svg.FECOMPONENTTRANSFER, {'result': 'outBlur'}, debugFilter);
    dom.createSvgElement(
        Svg.FEFUNCA,
        {'type': 'table', 'tableValues': '0 1 1 1 1 1 1 1 1 1 1 1 1 1 1 1 1'},
        debugComponentTransfer);
    // Color the highlight
    dom.createSvgElement(
        Svg.FEFLOOD,
        {'flood-color': '#ff0000', 'flood-opacity': 0.5, 'result': 'outColor'},
        debugFilter);
    dom.createSvgElement(
        Svg.FECOMPOSITE, {
          'in': 'outColor',
          'in2': 'outBlur',
          'operator': 'in',
          'result': 'outGlow',
        },
        debugFilter);
    this.debugFilterId = debugFilter.id;
    this.debugFilter_ = debugFilter;
  }
};

/**
 * Inject renderer specific CSS into the page.
 * @param {string} tagName The name of the style tag to use.
 * @param {string} selector The CSS selector to use.
 * @protected
 */
ConstantProvider.prototype.injectCSS_ = function(tagName, selector) {
  const cssArray = this.getCSS_(selector);
  const cssNodeId = 'blockly-renderer-style-' + tagName;
  this.cssNode_ =
      /** @type {!HTMLStyleElement} */ (document.getElementById(cssNodeId));
  const text = cssArray.join('\n');
  if (this.cssNode_) {
    // Already injected, update if the theme changed.
    this.cssNode_.firstChild.textContent = text;
    return;
  }
  // Inject CSS tag at start of head.
  const cssNode =
      /** @type {!HTMLStyleElement} */ (document.createElement('style'));
  cssNode.id = cssNodeId;
  const cssTextNode = document.createTextNode(text);
  cssNode.appendChild(cssTextNode);
  document.head.insertBefore(cssNode, document.head.firstChild);
  this.cssNode_ = cssNode;
};

/**
 * Get any renderer specific CSS to inject when the renderer is initialized.
 * @param {string} selector CSS selector to use.
 * @return {!Array<string>} Array of CSS strings.
 * @protected
 */
ConstantProvider.prototype.getCSS_ = function(selector) {
  return [
    /* eslint-disable indent */
    /* clang-format off */
    // Text.
    selector + ' .blocklyText, ',
    selector + ' .blocklyFlyoutLabelText {',
      'font: ' + this.FIELD_TEXT_FONTWEIGHT + ' ' +
          this.FIELD_TEXT_FONTSIZE + 'pt ' + this.FIELD_TEXT_FONTFAMILY + ';',
    '}',

    // Fields.
    selector + ' .blocklyText {',
      'fill: #fff;',
    '}',
    selector + ' .blocklyNonEditableText>rect,',
    selector + ' .blocklyEditableText>rect {',
      'fill: ' + this.FIELD_BORDER_RECT_COLOUR + ';',
      'stroke: none;',
    '}',
    selector + ' .blocklyNonEditableText>text,',
    selector + ' .blocklyEditableText>text {',
      'fill: #000;',
    '}',

    // Flyout labels.
    selector + ' .blocklyFlyoutLabelText {',
      'fill: #000;',
    '}',

    // Bubbles.
    selector + ' .blocklyText.blocklyBubbleText {',
      'fill: #000;',
    '}',

    // Editable field hover.
    selector + ' .blocklyEditableText:not(.editing):hover>rect {',
      'stroke: #fff;',
      'stroke-width: 2;',
    '}',

    // Text field input.
    selector + ' .blocklyHtmlInput {',
      'font-family: ' + this.FIELD_TEXT_FONTFAMILY + ';',
      'font-weight: ' + this.FIELD_TEXT_FONTWEIGHT + ';',
    '}',

    // Selection highlight.
    selector + ' .blocklySelected>.blocklyPath {',
      'stroke: #fc3;',
      'stroke-width: 3px;',
    '}',

    // Connection highlight.
    selector + ' .blocklyHighlightedConnectionPath {',
      'stroke: #fc3;',
    '}',

    // Replaceable highlight.
    selector + ' .blocklyReplaceable .blocklyPath {',
      'fill-opacity: .5;',
    '}',
    selector + ' .blocklyReplaceable .blocklyPathLight,',
    selector + ' .blocklyReplaceable .blocklyPathDark {',
      'display: none;',
    '}',

    // Insertion marker.
    selector + ' .blocklyInsertionMarker>.blocklyPath {',
      'fill-opacity: ' + this.INSERTION_MARKER_OPACITY + ';',
      'stroke: none;',
    '}',
    /* clang-format on */
    /* eslint-enable indent */
  ];
};

exports.ConstantProvider = ConstantProvider;<|MERGE_RESOLUTION|>--- conflicted
+++ resolved
@@ -1118,7 +1118,6 @@
   this.disabledPatternId = disabledPattern.id;
   this.disabledPattern_ = disabledPattern;
 
-<<<<<<< HEAD
   /*
    <pattern id="blocklyObsoletePattern837493" patternUnits="userSpaceOnUse"
             width="10" height="10">
@@ -1127,16 +1126,16 @@
    </pattern>
  */
   var obsoletePattern = Blockly.utils.dom.createSvgElement('pattern',
-      {
-        'id': 'blocklyObsoletePattern' + this.randomIdentifier,
-        'patternUnits': 'userSpaceOnUse',
-        'width': 10,
-        'height': 10
-      }, defs);
+    {
+      'id': 'blocklyObsoletePattern' + this.randomIdentifier,
+      'patternUnits': 'userSpaceOnUse',
+      'width': 10,
+      'height': 10
+    }, defs);
   Blockly.utils.dom.createSvgElement('rect',
-      {'width': 10, 'height': 10, 'fill': '#aaaaaa', 'opacity': 0.5}, obsoletePattern);
+    {'width': 10, 'height': 10, 'fill': '#aaaaaa', 'opacity': 0.5}, obsoletePattern);
   Blockly.utils.dom.createSvgElement('path',
-      {'d': 'M 0 0 L 10 10 M 10 0 L 0 10', 'stroke': '#cc0', 'opacity': 0.5}, obsoletePattern);
+    {'d': 'M 0 0 L 10 10 M 10 0 L 0 10', 'stroke': '#cc0', 'opacity': 0.5}, obsoletePattern);
   this.obsoletePatternId = obsoletePattern.id;
   this.obsoletePattern_ = obsoletePattern;
 
@@ -1148,24 +1147,19 @@
  </pattern>
 */
   var removedPattern = Blockly.utils.dom.createSvgElement('pattern',
-      {
-        'id': 'blocklyRemovedPattern' + this.randomIdentifier,
-        'patternUnits': 'userSpaceOnUse',
-        'width': 10,
-        'height': 10
-      }, defs);
+    {
+      'id': 'blocklyRemovedPattern' + this.randomIdentifier,
+      'patternUnits': 'userSpaceOnUse',
+      'width': 10,
+      'height': 10
+    }, defs);
   Blockly.utils.dom.createSvgElement('rect',
-      {'width': 10, 'height': 10, 'fill': '#aaaaaa', 'opacity': 0.5}, removedPattern);
+    {'width': 10, 'height': 10, 'fill': '#aaaaaa', 'opacity': 0.5}, removedPattern);
   Blockly.utils.dom.createSvgElement('path',
-      {'d': 'M 0 0 L 10 10 M 10 0 L 0 10', 'stroke': '#ca0d29', 'opacity': 0.5}, removedPattern);
+    {'d': 'M 0 0 L 10 10 M 10 0 L 0 10', 'stroke': '#ca0d29', 'opacity': 0.5}, removedPattern);
   this.removedPatternId = removedPattern.id;
   this.removedPattern_ = removedPattern;
 
-  if (Blockly.blockRendering.Debug) {
-    var debugFilter = Blockly.utils.dom.createSvgElement(
-        Blockly.utils.Svg.FILTER,
-        {
-=======
   this.createDebugFilter();
 };
 
@@ -1179,7 +1173,6 @@
   if (!this.debugFilter_) {
     const debugFilter = dom.createSvgElement(
         Svg.FILTER, {
->>>>>>> 4e87be70
           'id': 'blocklyDebugFilter' + this.randomIdentifier,
           'height': '160%',
           'width': '180%',
