--- conflicted
+++ resolved
@@ -97,11 +97,7 @@
  */
 Blockly.ZoomControls.prototype.createDom = function() {
   this.svgGroup_ =
-<<<<<<< HEAD
-      Blockly.utils.createSvgElement('g', {}, null);
-=======
       Blockly.utils.dom.createSvgElement('g', {}, null);
->>>>>>> ba6dfd81
 
   // Each filter/pattern needs a unique ID for the case of multiple Blockly
   // instances on a page.  Browser behaviour becomes undefined otherwise.
@@ -199,24 +195,14 @@
   </g>
   */
   var ws = this.workspace_;
-<<<<<<< HEAD
-  this.zoomOutGroup_ = Blockly.utils.createSvgElement('g',
-      {'class': 'blocklyZoom'}, this.svgGroup_);
-  var clip = Blockly.utils.createSvgElement('clipPath',
-=======
   this.zoomOutGroup_ = Blockly.utils.dom.createSvgElement('g',
       {'class': 'blocklyZoom'}, this.svgGroup_);
   var clip = Blockly.utils.dom.createSvgElement('clipPath',
->>>>>>> ba6dfd81
       {
         'id': 'blocklyZoomoutClipPath' + rnd
       },
       this.zoomOutGroup_);
-<<<<<<< HEAD
-  Blockly.utils.createSvgElement('rect',
-=======
   Blockly.utils.dom.createSvgElement('rect',
->>>>>>> ba6dfd81
       {
         'width': 32,
         'height': 32,
@@ -231,11 +217,7 @@
         'clip-path': 'url(#blocklyZoomoutClipPath' + rnd + ')'
       },
       this.zoomOutGroup_);
-<<<<<<< HEAD
-  zoomoutSvg.setAttributeNS('http://www.w3.org/1999/xlink', 'xlink:href',
-=======
   zoomoutSvg.setAttributeNS(Blockly.utils.dom.XLINK_NS, 'xlink:href',
->>>>>>> ba6dfd81
       ws.options.pathToMedia + Blockly.SPRITE.url);
 
   // Attach listener.
@@ -266,24 +248,14 @@
   </g>
   */
   var ws = this.workspace_;
-<<<<<<< HEAD
-  this.zoomInGroup_ = Blockly.utils.createSvgElement('g',
-      {'class': 'blocklyZoom'}, this.svgGroup_);
-  var clip = Blockly.utils.createSvgElement('clipPath',
-=======
   this.zoomInGroup_ = Blockly.utils.dom.createSvgElement('g',
       {'class': 'blocklyZoom'}, this.svgGroup_);
   var clip = Blockly.utils.dom.createSvgElement('clipPath',
->>>>>>> ba6dfd81
       {
         'id': 'blocklyZoominClipPath' + rnd
       },
       this.zoomInGroup_);
-<<<<<<< HEAD
-  Blockly.utils.createSvgElement('rect',
-=======
   Blockly.utils.dom.createSvgElement('rect',
->>>>>>> ba6dfd81
       {
         'width': 32,
         'height': 32,
@@ -298,11 +270,7 @@
         'clip-path': 'url(#blocklyZoominClipPath' + rnd + ')'
       },
       this.zoomInGroup_);
-<<<<<<< HEAD
-  zoominSvg.setAttributeNS('http://www.w3.org/1999/xlink', 'xlink:href',
-=======
   zoominSvg.setAttributeNS(Blockly.utils.dom.XLINK_NS, 'xlink:href',
->>>>>>> ba6dfd81
       ws.options.pathToMedia + Blockly.SPRITE.url);
 
   // Attach listener.
@@ -333,24 +301,14 @@
   </g>
   */
   var ws = this.workspace_;
-<<<<<<< HEAD
-  this.zoomResetGroup_ = Blockly.utils.createSvgElement('g',
-      {'class': 'blocklyZoom'}, this.svgGroup_);
-  var clip = Blockly.utils.createSvgElement('clipPath',
-=======
   this.zoomResetGroup_ = Blockly.utils.dom.createSvgElement('g',
       {'class': 'blocklyZoom'}, this.svgGroup_);
   var clip = Blockly.utils.dom.createSvgElement('clipPath',
->>>>>>> ba6dfd81
       {
         'id': 'blocklyZoomresetClipPath' + rnd
       },
       this.zoomResetGroup_);
-<<<<<<< HEAD
-  Blockly.utils.createSvgElement('rect',
-=======
   Blockly.utils.dom.createSvgElement('rect',
->>>>>>> ba6dfd81
       {
         'width': 32,
         'height': 32
@@ -364,11 +322,7 @@
         'clip-path': 'url(#blocklyZoomresetClipPath' + rnd + ')'
       },
       this.zoomResetGroup_);
-<<<<<<< HEAD
-  zoomresetSvg.setAttributeNS('http://www.w3.org/1999/xlink', 'xlink:href',
-=======
   zoomresetSvg.setAttributeNS(Blockly.utils.dom.XLINK_NS, 'xlink:href',
->>>>>>> ba6dfd81
       ws.options.pathToMedia + Blockly.SPRITE.url);
 
   // Attach event listeners.
