--- conflicted
+++ resolved
@@ -39,11 +39,7 @@
 
   /**
    * Returns the IFocusableNode of this tree that should receive active focus
-<<<<<<< HEAD
-   * when the tree itself has focused returned to it.
-=======
    * when the tree itself has focus returned to it.
->>>>>>> c91fed3f
    *
    * There are some very important notes to consider about a tree's focus
    * lifecycle when implementing a version of this method that doesn't return
@@ -66,11 +62,7 @@
    *     default behavior should be used, instead.
    */
   getRestoredFocusableNode(
-<<<<<<< HEAD
-    previousNode: IFocusableNode | null
-=======
     previousNode: IFocusableNode | null,
->>>>>>> c91fed3f
   ): IFocusableNode | null;
 
   /**
@@ -126,23 +118,4 @@
    *     as in the case that Blockly is entirely losing DOM focus).
    */
   onTreeBlur(nextTree: IFocusableTree | null): void;
-<<<<<<< HEAD
-}
-
-/**
- * Determines whether the provided object fulfills the contract of
- * IFocusableTree.
- *
- * @param object The object to test.
- * @returns Whether the provided object can be used as an IFocusableTree.
- */
-export function isFocusableTree(object: any | null): object is IFocusableTree {
-  return object && 'getRootFocusableNode' in object
-    && 'getRestoredFocusableNode' in object
-    && 'getNestedTrees' in object
-    && 'lookUpFocusableNode' in object
-    && 'onTreeFocus' in object
-    && 'onTreeBlur' in object;
-=======
->>>>>>> c91fed3f
 }