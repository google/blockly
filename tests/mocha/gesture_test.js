--- conflicted
+++ resolved
@@ -4,23 +4,6 @@
  * SPDX-License-Identifier: Apache-2.0
  */
 
-<<<<<<< HEAD
-goog.module('Blockly.test.gesture');
-
-const {assertEventFired, assertEventNotFired} = goog.require('Blockly.test.helpers.events');
-const {defineBasicBlockWithField} = goog.require('Blockly.test.helpers.blockDefinitions');
-const {dispatchPointerEvent} = goog.require('Blockly.test.helpers.userInput');
-const eventUtils = goog.require('Blockly.Events.utils');
-const {sharedTestSetup, sharedTestTeardown} = goog.require('Blockly.test.helpers.setupTeardown');
-
-
-suite('Gesture', function() {
-  function testGestureIsFieldClick(block, isFieldClick, eventsFireStub) {
-    const field = block.getField('NAME');
-    const eventTarget = field.getClickTarget_();
-    chai.assert.exists(eventTarget,
-        'Precondition: missing click target for field');
-=======
 import {assertEventFired, assertEventNotFired} from './test_helpers/events.js';
 import {defineBasicBlockWithField} from './test_helpers/block_definitions.js';
 import {dispatchPointerEvent} from './test_helpers/user_input.js';
@@ -38,7 +21,6 @@
       eventTarget,
       'Precondition: missing click target for field',
     );
->>>>>>> 0e22a798
 
     eventsFireStub.resetHistory();
     dispatchPointerEvent(eventTarget, 'pointerdown');
@@ -48,11 +30,7 @@
     const gestureWorkspace = fieldWorkspace.targetWorkspace || fieldWorkspace;
     const gesture = gestureWorkspace.currentGesture_;
     chai.assert.exists(gesture, 'Gesture exists after pointerdown.');
-<<<<<<< HEAD
-    const isFieldClickSpy = sinon.spy(gesture, 'isFieldClick_');
-=======
     const isFieldClickSpy = sinon.spy(gesture, 'isFieldClick');
->>>>>>> 0e22a798
 
     dispatchPointerEvent(eventTarget, 'pointerup');
     dispatchPointerEvent(eventTarget, 'click');
@@ -60,12 +38,6 @@
     sinon.assert.called(isFieldClickSpy);
     chai.assert.isTrue(isFieldClickSpy.alwaysReturned(isFieldClick));
 
-<<<<<<< HEAD
-
-    assertEventFired(eventsFireStub, Blockly.Events.Selected,
-        {oldElementId: null, newElementId: block.id, type: eventUtils.SELECTED}, fieldWorkspace.id);
-    assertEventNotFired(eventsFireStub, Blockly.Events.Click, {type: eventUtils.CLICK});
-=======
     assertEventFired(
       eventsFireStub,
       Blockly.Events.Selected,
@@ -75,7 +47,6 @@
     assertEventNotFired(eventsFireStub, Blockly.Events.Click, {
       type: eventUtils.CLICK,
     });
->>>>>>> 0e22a798
   }
 
   function getTopFlyoutBlock(flyout) {
@@ -93,16 +64,6 @@
     sharedTestTeardown.call(this);
   });
 
-<<<<<<< HEAD
-  test('Constructor', function() {
-    const e = {id: 'dummy_test_event'};
-    const gesture = new Blockly.Gesture(e, this.workspace);
-    chai.assert.equal(gesture.mostRecentEvent_, e);
-    chai.assert.equal(gesture.creatorWorkspace_, this.workspace);
-  });
-
-  test('Field click - Click in workspace', function() {
-=======
   test('Constructor', function () {
     const e = {id: 'dummy_test_event'};
     const gesture = new Blockly.Gesture(e, this.workspace);
@@ -111,7 +72,6 @@
   });
 
   test('Field click - Click in workspace', function () {
->>>>>>> 0e22a798
     const block = this.workspace.newBlock('test_field_block');
     block.initSvg();
     block.render();
@@ -119,32 +79,18 @@
     testGestureIsFieldClick(block, true, this.eventsFireStub);
   });
 
-<<<<<<< HEAD
-  test('Field click - Auto close flyout', function() {
-    const flyout = this.workspace.flyout_;
-    chai.assert.exists(this.workspace.flyout_,
-        'Precondition: missing flyout');
-=======
   test('Field click - Auto close flyout', function () {
     const flyout = this.workspace.getFlyout(true);
     chai.assert.exists(flyout, 'Precondition: missing flyout');
->>>>>>> 0e22a798
     flyout.autoClose = true;
 
     const block = getTopFlyoutBlock(flyout);
     testGestureIsFieldClick(block, false, this.eventsFireStub);
   });
 
-<<<<<<< HEAD
-  test('Field click - Always open flyout', function() {
-    const flyout = this.workspace.flyout_;
-    chai.assert.exists(this.workspace.flyout_,
-        'Precondition: missing flyout');
-=======
   test('Field click - Always open flyout', function () {
     const flyout = this.workspace.getFlyout(true);
     chai.assert.exists(flyout, 'Precondition: missing flyout');
->>>>>>> 0e22a798
     flyout.autoClose = false;
 
     const block = getTopFlyoutBlock(flyout);
