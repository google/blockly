/**
 * @license
 * Copyright 2014 Google LLC
 * SPDX-License-Identifier: Apache-2.0
 */

/**
 * Object representing a workspace rendered as SVG.
 *
 * @class
 */
// Former goog.module ID: Blockly.WorkspaceSvg

// Unused import preserved for side-effects. Remove if unneeded.
import './events/events_block_create.js';
// Unused import preserved for side-effects. Remove if unneeded.
import './events/events_theme_change.js';
// Unused import preserved for side-effects. Remove if unneeded.
import './events/events_viewport.js';

import type {Block} from './block.js';
import type {BlockSvg} from './block_svg.js';
import type {BlocklyOptions} from './blockly_options.js';
import * as browserEvents from './browser_events.js';
import {RenderedWorkspaceComment} from './comments/rendered_workspace_comment.js';
import {WorkspaceComment} from './comments/workspace_comment.js';
import * as common from './common.js';
import {ComponentManager} from './component_manager.js';
import {ConnectionDB} from './connection_db.js';
import * as ContextMenu from './contextmenu.js';
import {
  ContextMenuOption,
  ContextMenuRegistry,
} from './contextmenu_registry.js';
import * as dropDownDiv from './dropdowndiv.js';
import {EventType} from './events/type.js';
import * as eventUtils from './events/utils.js';
import {Flyout} from './flyout_base.js';
import type {FlyoutButton} from './flyout_button.js';
import {getFocusManager} from './focus_manager.js';
import {Gesture} from './gesture.js';
import {Grid} from './grid.js';
import type {IASTNodeLocationSvg} from './interfaces/i_ast_node_location_svg.js';
import type {IBoundedElement} from './interfaces/i_bounded_element.js';
import {IContextMenu} from './interfaces/i_contextmenu.js';
import type {IDragTarget} from './interfaces/i_drag_target.js';
import type {IFlyout} from './interfaces/i_flyout.js';
import type {IFocusableNode} from './interfaces/i_focusable_node.js';
import type {IFocusableTree} from './interfaces/i_focusable_tree.js';
import type {IMetricsManager} from './interfaces/i_metrics_manager.js';
import type {IToolbox} from './interfaces/i_toolbox.js';
import type {
  IVariableModel,
  IVariableState,
} from './interfaces/i_variable_model.js';
import type {LineCursor} from './keyboard_nav/line_cursor.js';
import type {Marker} from './keyboard_nav/marker.js';
import {LayerManager} from './layer_manager.js';
import {MarkerManager} from './marker_manager.js';
import {Options} from './options.js';
import * as Procedures from './procedures.js';
import * as registry from './registry.js';
import * as renderManagement from './render_management.js';
import * as blockRendering from './renderers/common/block_rendering.js';
import type {Renderer} from './renderers/common/renderer.js';
import type {ScrollbarPair} from './scrollbar_pair.js';
import type {Theme} from './theme.js';
import {Classic} from './theme/classic.js';
import {ThemeManager} from './theme_manager.js';
import * as Tooltip from './tooltip.js';
import type {Trashcan} from './trashcan.js';
import * as arrayUtils from './utils/array.js';
import {Coordinate} from './utils/coordinate.js';
import * as dom from './utils/dom.js';
import * as drag from './utils/drag.js';
import {FocusableTreeTraverser} from './utils/focusable_tree_traverser.js';
import type {Metrics} from './utils/metrics.js';
import {Rect} from './utils/rect.js';
import {Size} from './utils/size.js';
import {Svg} from './utils/svg.js';
import * as svgMath from './utils/svg_math.js';
import * as toolbox from './utils/toolbox.js';
import * as userAgent from './utils/useragent.js';
import * as Variables from './variables.js';
import * as VariablesDynamic from './variables_dynamic.js';
import * as WidgetDiv from './widgetdiv.js';
import {Workspace} from './workspace.js';
import {WorkspaceAudio} from './workspace_audio.js';
import {ZoomControls} from './zoom_controls.js';
import type {Field} from './field.js';
import * as aria from './utils/aria.js';
import {Msg} from './msg.js';
import { IAutoHideable } from './blockly.js';

/** Margin around the top/bottom/left/right after a zoomToFit call. */
const ZOOM_TO_FIT_MARGIN = 20;

/**
 * Class for a workspace.  This is an onscreen area with optional trashcan,
 * scrollbars, bubbles, and dragging.
 */
export class WorkspaceSvg
  extends Workspace
<<<<<<< HEAD
  implements IASTNodeLocationSvg, IFocusableNode, IFocusableTree
=======
  implements IASTNodeLocationSvg, IContextMenu
>>>>>>> c91fed3f
{
  /**
   * A wrapper function called when a resize event occurs.
   * You can pass the result to `eventHandling.unbind`.
   */
  private resizeHandlerWrapper: browserEvents.Data | null = null;

  /**
   * The render status of an SVG workspace.
   * Returns `false` for headless workspaces and true for instances of
   * `WorkspaceSvg`.
   */
  override rendered = true;

  /**
   * Whether the workspace is visible.  False if the workspace has been hidden
   * by calling `setVisible(false)`.
   */
  private visible = true;

  /**
   * Whether this workspace has resizes enabled.
   * Disable during batch operations for a performance improvement.
   */
  private resizesEnabled = true;

  /**
   * Current horizontal scrolling offset in pixel units, relative to the
   * workspace origin.
   *
   * It is useful to think about a view, and a canvas moving beneath that
   * view. As the canvas moves right, this value becomes more positive, and
   * the view is now "seeing" the left side of the canvas. As the canvas moves
   * left, this value becomes more negative, and the view is now "seeing" the
   * right side of the canvas.
   *
   * The confusing thing about this value is that it does not, and must not
   * include the absoluteLeft offset. This is because it is used to calculate
   * the viewLeft value.
   *
   * The viewLeft is relative to the workspace origin (although in pixel
   * units). The workspace origin is the top-left corner of the workspace (at
   * least when it is enabled). It is shifted from the top-left of the
   * blocklyDiv so as not to be beneath the toolbox.
   *
   * When the workspace is enabled the viewLeft and workspace origin are at
   * the same X location. As the canvas slides towards the right beneath the
   * view this value (scrollX) becomes more positive, and the viewLeft becomes
   * more negative relative to the workspace origin (imagine the workspace
   * origin as a dot on the canvas sliding to the right as the canvas moves).
   *
   * So if the scrollX were to include the absoluteLeft this would in a way
   * "unshift" the workspace origin. This means that the viewLeft would be
   * representing the left edge of the blocklyDiv, rather than the left edge
   * of the workspace.
   */
  scrollX = 0;

  /**
   * Current vertical scrolling offset in pixel units, relative to the
   * workspace origin.
   *
   * It is useful to think about a view, and a canvas moving beneath that
   * view. As the canvas moves down, this value becomes more positive, and the
   * view is now "seeing" the upper part of the canvas. As the canvas moves
   * up, this value becomes more negative, and the view is "seeing" the lower
   * part of the canvas.
   *
   * This confusing thing about this value is that it does not, and must not
   * include the absoluteTop offset. This is because it is used to calculate
   * the viewTop value.
   *
   * The viewTop is relative to the workspace origin (although in pixel
   * units). The workspace origin is the top-left corner of the workspace (at
   * least when it is enabled). It is shifted from the top-left of the
   * blocklyDiv so as not to be beneath the toolbox.
   *
   * When the workspace is enabled the viewTop and workspace origin are at the
   * same Y location. As the canvas slides towards the bottom this value
   * (scrollY) becomes more positive, and the viewTop becomes more negative
   * relative to the workspace origin (image in the workspace origin as a dot
   * on the canvas sliding downwards as the canvas moves).
   *
   * So if the scrollY were to include the absoluteTop this would in a way
   * "unshift" the workspace origin. This means that the viewTop would be
   * representing the top edge of the blocklyDiv, rather than the top edge of
   * the workspace.
   */
  scrollY = 0;

  /** Horizontal scroll value when scrolling started in pixel units. */
  startScrollX = 0;

  /** Vertical scroll value when scrolling started in pixel units. */
  startScrollY = 0;

  /** Current scale. */
  scale = 1;

  /** Cached scale value. Used to detect changes in viewport. */
  private oldScale = 1;

  /** Cached viewport top value. Used to detect changes in viewport. */
  private oldTop = 0;

  /** Cached viewport left value. Used to detect changes in viewport. */
  private oldLeft = 0;

  /** The workspace's trashcan (if any). */
  trashcan: Trashcan | null = null;

  /** This workspace's scrollbars, if they exist. */
  scrollbar: ScrollbarPair | null = null;

  /**
   * Fixed flyout providing blocks which may be dragged into this workspace.
   */
  private flyout: IFlyout | null = null;

  /**
   * Category-based toolbox providing blocks which may be dragged into this
   * workspace.
   */
  private toolbox: IToolbox | null = null;

  /**
   * The current gesture in progress on this workspace, if any.
   *
   * @internal
   */
  currentGesture_: Gesture | null = null;

  /**
   * The first parent div with 'injectionDiv' in the name, or null if not set.
   * Access this with getInjectionDiv.
   */
  private injectionDiv: HTMLElement | null = null;

  /**
   * Last known position of the page scroll.
   * This is used to determine whether we have recalculated screen coordinate
   * stuff since the page scrolled.
   */
  private lastRecordedPageScroll: Coordinate | null = null;

  /**
   * Developers may define this function to add custom menu options to the
   * workspace's context menu or edit the workspace-created set of menu
   * options.
   *
   * @param options List of menu options to add to.
   * @param e The right-click event that triggered the context menu.
   */
  configureContextMenu:
    | ((menuOptions: ContextMenuOption[], e: Event) => void)
    | null = null;

  /**
   * A dummy wheel event listener used as a workaround for a Safari scrolling issue.
   * Set in createDom and used for removal in dispose to ensure proper cleanup.
   */
  private dummyWheelListener: (() => void) | null = null;

  /**
   * In a flyout, the target workspace where blocks should be placed after a
   * drag. Otherwise null.
   *
   * @internal
   */
  targetWorkspace: WorkspaceSvg | null = null;

  /** Inverted screen CTM, for use in mouseToSvg. */
  private inverseScreenCTM: SVGMatrix | null = null;

  /** Inverted screen CTM is dirty, recalculate it. */
  private inverseScreenCTMDirty = true;
  private metricsManager: IMetricsManager;
  /** @internal */
  getMetrics: () => Metrics;
  /** @internal */
  setMetrics: (p1: {x?: number; y?: number}) => void;
  private readonly componentManager: ComponentManager;

  /**
   * List of currently highlighted blocks.  Block highlighting is often used
   * to visually mark blocks currently being executed.
   */
  private readonly highlightedBlocks: BlockSvg[] = [];
  private audioManager: WorkspaceAudio;
  private grid: Grid | null;
  private markerManager: MarkerManager;

  /**
   * Map from function names to callbacks, for deciding what to do when a
   * custom toolbox category is opened.
   */
  private toolboxCategoryCallbacks = new Map<
    string,
    (p1: WorkspaceSvg) => toolbox.FlyoutDefinition
  >();

  /**
   * Map from function names to callbacks, for deciding what to do when a
   * button is clicked.
   */
  private flyoutButtonCallbacks = new Map<string, (p1: FlyoutButton) => void>();
  protected themeManager_: ThemeManager;
  private readonly renderer: Renderer;

  /** Cached parent SVG. */
  private cachedParentSvg: SVGElement | null = null;

  /** True if keyboard accessibility mode is on, false otherwise. */
  keyboardAccessibilityMode = false;

  /** The list of top-level bounded elements on the workspace. */
  private topBoundedElements: IBoundedElement[] = [];

  /** The recorded drag targets. */
  private dragTargetAreas: Array<{component: IDragTarget; clientRect: Rect}> =
    [];
  private readonly cachedParentSvgSize: Size;
  private layerManager: LayerManager | null = null;
  // TODO(b/109816955): remove '!', see go/strict-prop-init-fix.
  svgGroup_!: SVGElement;
  // TODO(b/109816955): remove '!', see go/strict-prop-init-fix.
  svgBackground_!: SVGElement;
  // TODO(b/109816955): remove '!', see go/strict-prop-init-fix.
  svgBlockCanvas_!: SVGElement;
  // TODO(b/109816955): remove '!', see go/strict-prop-init-fix.
  svgBubbleCanvas_!: SVGElement;
  zoomControls_: ZoomControls | null = null;

  /**
   * @param options Dictionary of options.
   */
  constructor(options: Options) {
    super(options);

    const MetricsManagerClass = registry.getClassFromOptions(
      registry.Type.METRICS_MANAGER,
      options,
      true,
    );
    /** Object in charge of calculating metrics for the workspace. */
    this.metricsManager = new MetricsManagerClass!(this);

    /** Method to get all the metrics that have to do with a workspace. */
    this.getMetrics =
      options.getMetrics ||
      this.metricsManager.getMetrics.bind(this.metricsManager);

    /** Translates the workspace. */
    this.setMetrics =
      options.setMetrics || WorkspaceSvg.setTopLevelWorkspaceMetrics;

    this.componentManager = new ComponentManager();

    this.connectionDBList = ConnectionDB.init(this.connectionChecker);

    /**
     * Object in charge of loading, storing, and playing audio for a workspace.
     */
    this.audioManager = new WorkspaceAudio(
      options.parentWorkspace as WorkspaceSvg,
    );

    /** This workspace's grid object or null. */
    this.grid = this.options.gridPattern
      ? new Grid(this.options.gridPattern, options.gridOptions)
      : null;

    /** Manager in charge of markers and cursors. */
    this.markerManager = new MarkerManager(this);

    if (Variables && Variables.internalFlyoutCategory) {
      this.registerToolboxCategoryCallback(
        Variables.CATEGORY_NAME,
        Variables.internalFlyoutCategory,
      );
    }

    if (VariablesDynamic && VariablesDynamic.internalFlyoutCategory) {
      this.registerToolboxCategoryCallback(
        VariablesDynamic.CATEGORY_NAME,
        VariablesDynamic.internalFlyoutCategory,
      );
    }

    if (Procedures && Procedures.internalFlyoutCategory) {
      this.registerToolboxCategoryCallback(
        Procedures.CATEGORY_NAME,
        Procedures.internalFlyoutCategory,
      );
      this.addChangeListener(Procedures.mutatorOpenListener);
    }

    /** Object in charge of storing and updating the workspace theme. */
    this.themeManager_ = this.options.parentWorkspace
      ? this.options.parentWorkspace.getThemeManager()
      : new ThemeManager(this, this.options.theme || Classic);
    this.themeManager_.subscribeWorkspace(this);

    /** The block renderer used for rendering blocks on this workspace. */
    this.renderer = blockRendering.init(
      this.options.renderer || 'geras',
      this.getTheme(),
      this.options.rendererOverrides ?? undefined,
    );

    /**
     * The cached size of the parent svg element.
     * Used to compute svg metrics.
     */
    this.cachedParentSvgSize = new Size(0, 0);
  }

  /**
   * Get the marker manager for this workspace.
   *
   * @returns The marker manager.
   */
  getMarkerManager(): MarkerManager {
    return this.markerManager;
  }

  /**
   * Gets the metrics manager for this workspace.
   *
   * @returns The metrics manager.
   */
  getMetricsManager(): IMetricsManager {
    return this.metricsManager;
  }

  /**
   * Sets the metrics manager for the workspace.
   *
   * @param metricsManager The metrics manager.
   * @internal
   */
  setMetricsManager(metricsManager: IMetricsManager) {
    this.metricsManager = metricsManager;
    this.getMetrics = this.metricsManager.getMetrics.bind(this.metricsManager);
  }

  /**
   * Gets the component manager for this workspace.
   *
   * @returns The component manager.
   */
  getComponentManager(): ComponentManager {
    return this.componentManager;
  }

  /**
   * Add the cursor SVG to this workspaces SVG group.
   *
   * @param cursorSvg The SVG root of the cursor to be added to the workspace
   *     SVG group.
   * @internal
   */
  setCursorSvg(cursorSvg: SVGElement) {
    this.markerManager.setCursorSvg(cursorSvg);
  }

  /**
   * Add the marker SVG to this workspaces SVG group.
   *
   * @param markerSvg The SVG root of the marker to be added to the workspace
   *     SVG group.
   * @internal
   */
  setMarkerSvg(markerSvg: SVGElement) {
    this.markerManager.setMarkerSvg(markerSvg);
  }

  /**
   * Get the marker with the given ID.
   *
   * @param id The ID of the marker.
   * @returns The marker with the given ID or null if no marker with the given
   *     ID exists.
   * @internal
   */
  getMarker(id: string): Marker | null {
    if (this.markerManager) {
      return this.markerManager.getMarker(id);
    }
    return null;
  }

  /**
   * The cursor for this workspace.
   *
   * @returns The cursor for the workspace.
   */
  getCursor(): LineCursor | null {
    if (this.markerManager) {
      return this.markerManager.getCursor();
    }
    return null;
  }

  /**
   * Get the block renderer attached to this workspace.
   *
   * @returns The renderer attached to this workspace.
   */
  getRenderer(): Renderer {
    return this.renderer;
  }

  /**
   * Get the theme manager for this workspace.
   *
   * @returns The theme manager for this workspace.
   * @internal
   */
  getThemeManager(): ThemeManager {
    return this.themeManager_;
  }

  /**
   * Get the workspace theme object.
   *
   * @returns The workspace theme object.
   */
  getTheme(): Theme {
    return this.themeManager_.getTheme();
  }

  /**
   * Set the workspace theme object.
   * If no theme is passed, default to the `Classic` theme.
   *
   * @param theme The workspace theme object.
   */
  setTheme(theme: Theme) {
    if (!theme) {
      theme = Classic as Theme;
    }
    this.themeManager_.setTheme(theme);
  }

  /**
   * Refresh all blocks on the workspace after a theme update.
   */
  refreshTheme() {
    if (this.svgGroup_) {
      const isParentWorkspace = this.options.parentWorkspace === null;
      this.renderer.refreshDom(
        this.svgGroup_,
        this.getTheme(),
        isParentWorkspace ? this.getInjectionDiv() : undefined,
      );
    }

    // Update all blocks in workspace that have a style name.
    this.updateBlockStyles(
      this.getAllBlocks(false).filter((block) => !!block.getStyleName()),
    );

    // Update current toolbox selection.
    this.refreshToolboxSelection();
    if (this.toolbox) {
      this.toolbox.refreshTheme();
    }

    // Re-render if workspace is visible
    if (this.isVisible()) {
      this.setVisible(true);
    }

    const event = new (eventUtils.get(EventType.THEME_CHANGE))(
      this.getTheme().name,
      this.id,
    );
    eventUtils.fire(event);
  }

  /**
   * Updates all the blocks with new style.
   *
   * @param blocks List of blocks to update the style on.
   */
  private updateBlockStyles(blocks: Block[]) {
    for (let i = 0, block; (block = blocks[i]); i++) {
      const blockStyleName = block.getStyleName();
      if (blockStyleName) {
        const blockSvg = block as BlockSvg;
        blockSvg.setStyle(blockStyleName);
      }
    }
  }

  /**
   * Getter for the inverted screen CTM.
   *
   * @returns The matrix to use in mouseToSvg
   */
  getInverseScreenCTM(): SVGMatrix | null {
    // Defer getting the screen CTM until we actually need it, this should
    // avoid forced reflows from any calls to updateInverseScreenCTM.
    if (this.inverseScreenCTMDirty) {
      const ctm = this.getParentSvg().getScreenCTM();
      if (ctm) {
        this.inverseScreenCTM = ctm.inverse();
        this.inverseScreenCTMDirty = false;
      }
    }

    return this.inverseScreenCTM;
  }

  /** Mark the inverse screen CTM as dirty. */
  updateInverseScreenCTM() {
    this.inverseScreenCTMDirty = true;
  }

  /**
   * Getter for isVisible
   *
   * @returns Whether the workspace is visible.
   *     False if the workspace has been hidden by calling `setVisible(false)`.
   */
  isVisible(): boolean {
    return this.visible;
  }

  /**
   * Return the absolute coordinates of the top-left corner of this element,
   * scales that after canvas SVG element, if it's a descendant.
   * The origin (0,0) is the top-left corner of the Blockly SVG.
   *
   * @param element SVG element to find the coordinates of.
   * @returns Object with .x and .y properties.
   * @internal
   */
  getSvgXY(element: SVGElement): Coordinate {
    let x = 0;
    let y = 0;
    let scale = 1;
    if (
      this.getCanvas().contains(element) ||
      this.getBubbleCanvas().contains(element)
    ) {
      // Before the SVG canvas, scale the coordinates.
      scale = this.scale;
    }
    let ancestor: Element = element;
    do {
      // Loop through this block and every parent.
      const xy = svgMath.getRelativeXY(ancestor);
      if (
        ancestor === this.getCanvas() ||
        ancestor === this.getBubbleCanvas()
      ) {
        // After the SVG canvas, don't scale the coordinates.
        scale = 1;
      }
      x += xy.x * scale;
      y += xy.y * scale;
      ancestor = ancestor.parentNode as Element;
    } while (
      ancestor &&
      ancestor !== this.getParentSvg() &&
      ancestor !== this.getInjectionDiv()
    );
    return new Coordinate(x, y);
  }

  /**
   * Gets the size of the workspace's parent SVG element.
   *
   * @returns The cached width and height of the workspace's parent SVG element.
   * @internal
   */
  getCachedParentSvgSize(): Size {
    const size = this.cachedParentSvgSize;
    return new Size(size.width, size.height);
  }

  /**
   * Return the position of the workspace origin relative to the injection div
   * origin in pixels.
   * The workspace origin is where a block would render at position (0, 0).
   * It is not the upper left corner of the workspace SVG.
   *
   * @returns Offset in pixels.
   * @internal
   */
  getOriginOffsetInPixels(): Coordinate {
    return svgMath.getInjectionDivXY(this.getCanvas());
  }

  /**
   * Return the injection div that is a parent of this workspace.
   * Walks the DOM the first time it's called, then returns a cached value.
   * Note: We assume this is only called after the workspace has been injected
   * into the DOM.
   *
   * @returns The first parent div with 'injectionDiv' in the name.
   * @internal
   */
  getInjectionDiv(): HTMLElement {
    // NB: it would be better to pass this in at createDom, but is more likely
    // to break existing uses of Blockly.
    if (!this.injectionDiv) {
      let element: Element = this.svgGroup_;
      while (element) {
        const classes = element.getAttribute('class') || '';
        if ((' ' + classes + ' ').includes(' injectionDiv ')) {
          this.injectionDiv = element as HTMLElement;
          break;
        }
        element = element.parentNode as Element;
      }
    }
    return this.injectionDiv!;
  }

  /**
   * Returns the SVG group for the workspace.
   *
   * @returns The SVG group for the workspace.
   */
  getSvgGroup(): Element {
    return this.svgGroup_;
  }

  /**
   * Get the SVG block canvas for the workspace.
   *
   * @returns The SVG group for the workspace.
   * @internal
   */
  getBlockCanvas(): SVGElement | null {
    return this.getCanvas();
  }

  /**
   * Save resize handler data so we can delete it later in dispose.
   *
   * @param handler Data that can be passed to eventHandling.unbind.
   */
  setResizeHandlerWrapper(handler: browserEvents.Data) {
    this.resizeHandlerWrapper = handler;
  }

  /**
   * Create the workspace DOM elements.
   *
   * @param opt_backgroundClass Either 'blocklyMainBackground' or
   *     'blocklyMutatorBackground'.
   * @returns The workspace's SVG group.
   */
  createDom(opt_backgroundClass?: string, injectionDiv?: HTMLElement): Element {
    if (!this.injectionDiv) {
      this.injectionDiv = injectionDiv ?? null;
    }

    /**
     * <g class="blocklyWorkspace">
     *   <rect class="blocklyMainBackground" height="100%" width="100%"></rect>
     *   [Trashcan and/or flyout may go here]
     *   <g class="blocklyBlockCanvas"></g>
     *   <g class="blocklyBubbleCanvas"></g>
     * </g>
     */
    this.svgGroup_ = dom.createSvgElement(Svg.G, {
      'class': 'blocklyWorkspace',
      // TODO: Verify whether using this or opt_backgroundClass is a reasonable proxy for the main workspace, or if something else should be used.
      'tabindex': injectionDiv ? '0' : '-1',
      'id': this.id,
    });
    if (injectionDiv) {
      aria.setState(this.svgGroup_, aria.State.LABEL, Msg['WORKSPACE_ARIA_LABEL']);
    }

    // Note that a <g> alone does not receive mouse events--it must have a
    // valid target inside it.  If no background class is specified, as in the
    // flyout, the workspace will not receive mouse events.
    if (opt_backgroundClass) {
      this.svgBackground_ = dom.createSvgElement(
        Svg.RECT,
        {'height': '100%', 'width': '100%', 'class': opt_backgroundClass},
        this.svgGroup_,
      );

      if (opt_backgroundClass === 'blocklyMainBackground' && this.grid) {
        this.svgBackground_.style.fill = 'var(--blocklyGridPattern)';
      } else {
        this.themeManager_.subscribe(
          this.svgBackground_,
          'workspaceBackgroundColour',
          'fill',
        );
      }
    }

    this.layerManager = new LayerManager(this);
    // Assign the canvases for backwards compatibility.
    this.svgBlockCanvas_ = this.layerManager.getBlockLayer();
    this.svgBubbleCanvas_ = this.layerManager.getBubbleLayer();

    if (!this.isFlyout) {
      browserEvents.conditionalBind(
        this.svgGroup_,
        'pointerdown',
        this,
        this.onMouseDown,
        false,
      );
      // This no-op works around https://bugs.webkit.org/show_bug.cgi?id=226683,
      // which otherwise prevents zoom/scroll events from being observed in
      // Safari. Once that bug is fixed it should be removed.
      this.dummyWheelListener = () => {};
      document.body.addEventListener('wheel', this.dummyWheelListener);
      browserEvents.conditionalBind(
        this.svgGroup_,
        'wheel',
        this,
        this.onMouseWheel,
      );
    }

    // Determine if there needs to be a category tree, or a simple list of
    // blocks.  This cannot be changed later, since the UI is very different.
    if (this.options.hasCategories) {
      const ToolboxClass = registry.getClassFromOptions(
        registry.Type.TOOLBOX,
        this.options,
        true,
      );
      this.toolbox = new ToolboxClass!(this);
    }
    if (this.grid) {
      this.grid.update(this.scale);
    }
    this.recordDragTargets();
    const CursorClass = registry.getClassFromOptions(
      registry.Type.CURSOR,
      this.options,
    );

    if (CursorClass) this.markerManager.setCursor(new CursorClass(this));

    const isParentWorkspace = this.options.parentWorkspace === null;
    this.renderer.createDom(
      this.svgGroup_,
      this.getTheme(),
      isParentWorkspace ? this.getInjectionDiv() : undefined,
    );

    getFocusManager().registerTree(this);

    return this.svgGroup_;
  }

  /**
   * Dispose of this workspace.
   * Unlink from all DOM elements to prevent memory leaks.
   */
  override dispose() {
    // Stop rerendering.
    this.rendered = false;
    if (this.currentGesture_) {
      this.currentGesture_.cancel();
    }
    if (this.svgGroup_) {
      dom.removeNode(this.svgGroup_);
    }
    if (this.toolbox) {
      this.toolbox.dispose();
      this.toolbox = null;
    }
    if (this.flyout) {
      this.flyout.dispose();
      this.flyout = null;
    }
    if (this.trashcan) {
      this.trashcan.dispose();
      this.trashcan = null;
    }
    if (this.scrollbar) {
      this.scrollbar.dispose();
      this.scrollbar = null;
    }
    if (this.zoomControls_) {
      this.zoomControls_.dispose();
    }

    if (this.audioManager) {
      this.audioManager.dispose();
    }

    if (this.grid) {
      this.grid = null;
    }

    this.renderer.dispose();

    if (this.markerManager) {
      this.markerManager.dispose();
    }

    super.dispose();

    // Dispose of theme manager after all blocks and mutators are disposed of.
    if (this.themeManager_) {
      this.themeManager_.unsubscribeWorkspace(this);
      this.themeManager_.unsubscribe(this.svgBackground_);
      if (!this.options.parentWorkspace) {
        this.themeManager_.dispose();
      }
    }

    this.connectionDBList.length = 0;

    this.toolboxCategoryCallbacks.clear();
    this.flyoutButtonCallbacks.clear();

    if (!this.options.parentWorkspace) {
      // Top-most workspace.  Dispose of the div that the
      // SVG is injected into (i.e. injectionDiv).
      const parentSvg = this.getParentSvg();
      if (parentSvg && parentSvg.parentNode) {
        dom.removeNode(parentSvg.parentNode);
      }
    }
    if (this.resizeHandlerWrapper) {
      browserEvents.unbind(this.resizeHandlerWrapper);
      this.resizeHandlerWrapper = null;
    }

    // Remove the dummy wheel listener
    if (this.dummyWheelListener) {
      document.body.removeEventListener('wheel', this.dummyWheelListener);
      this.dummyWheelListener = null;
    }

    getFocusManager().unregisterTree(this);
  }

  /**
   * Add a trashcan.
   *
   * @internal
   */
  addTrashcan() {
    this.trashcan = WorkspaceSvg.newTrashcan(this);
    const svgTrashcan = this.trashcan.createDom();
    this.svgGroup_.insertBefore(svgTrashcan, this.getCanvas());
  }

  /**
   * @param _workspace
   * @internal
   */
  static newTrashcan(_workspace: WorkspaceSvg): Trashcan {
    throw new Error(
      'The implementation of newTrashcan should be ' +
        'monkey-patched in by blockly.ts',
    );
  }

  /**
   * Add zoom controls.
   *
   * @internal
   */
  addZoomControls() {
    this.zoomControls_ = new ZoomControls(this);
    const svgZoomControls = this.zoomControls_.createDom();
    this.svgGroup_.appendChild(svgZoomControls);
  }

  /**
   * Add a flyout element in an element with the given tag name.
   *
   * @param tagName What type of tag the flyout belongs in.
   * @returns The element containing the flyout DOM.
   * @internal
   */
  addFlyout(tagName: string | Svg<SVGSVGElement> | Svg<SVGGElement>): Element {
    const workspaceOptions = new Options({
      'parentWorkspace': this,
      'rtl': this.RTL,
      'oneBasedIndex': this.options.oneBasedIndex,
      'horizontalLayout': this.horizontalLayout,
      'renderer': this.options.renderer,
      'rendererOverrides': this.options.rendererOverrides,
      'move': {
        'scrollbars': true,
      },
    } as BlocklyOptions);
    workspaceOptions.toolboxPosition = this.options.toolboxPosition;
    if (this.horizontalLayout) {
      const HorizontalFlyout = registry.getClassFromOptions(
        registry.Type.FLYOUTS_HORIZONTAL_TOOLBOX,
        this.options,
        true,
      );
      this.flyout = new HorizontalFlyout!(workspaceOptions);
    } else {
      const VerticalFlyout = registry.getClassFromOptions(
        registry.Type.FLYOUTS_VERTICAL_TOOLBOX,
        this.options,
        true,
      );
      this.flyout = new VerticalFlyout!(workspaceOptions);
    }
    this.flyout.autoClose = false;
    this.flyout.getWorkspace().setVisible(true);

    // Return the element so that callers can place it in their desired
    // spot in the DOM.  For example, mutator flyouts do not go in the same
    // place as main workspace flyouts.
    return this.flyout.createDom(tagName);
  }

  /**
   * Getter for the flyout associated with this workspace.  This flyout may be
   * owned by either the toolbox or the workspace, depending on toolbox
   * configuration.  It will be null if there is no flyout.
   *
   * @param opt_own Whether to only return the workspace's own flyout.
   * @returns The flyout on this workspace.
   */
  getFlyout(opt_own?: boolean): IFlyout | null {
    if (this.flyout || opt_own) {
      return this.flyout;
    }
    if (this.toolbox) {
      return this.toolbox.getFlyout();
    }
    return null;
  }

  /**
   * Getter for the toolbox associated with this workspace, if one exists.
   *
   * @returns The toolbox on this workspace.
   */
  getToolbox(): IToolbox | null {
    return this.toolbox;
  }

  /**
   * Update items that use screen coordinate calculations
   * because something has changed (e.g. scroll position, window size).
   */
  private updateScreenCalculations() {
    this.updateInverseScreenCTM();
    this.recordDragTargets();
  }

  /**
   * If enabled, resize the parts of the workspace that change when the
   * workspace contents (e.g. block positions) change.  This will also scroll
   * the workspace contents if needed.
   *
   * @internal
   */
  resizeContents() {
    if (!this.resizesEnabled || !this.rendered) {
      return;
    }
    if (this.scrollbar) {
      this.scrollbar.resize();
    }
    this.updateInverseScreenCTM();
  }

  /**
   * Resize and reposition all of the workspace chrome (toolbox,
   * trash, scrollbars etc.)
   * This should be called when something changes that
   * requires recalculating dimensions and positions of the
   * trash, zoom, toolbox, etc. (e.g. window resize).
   */
  resize() {
    if (this.toolbox) {
      this.toolbox.position();
    } else if (this.flyout) {
      this.flyout.position();
    }

    const positionables = this.componentManager.getComponents(
      ComponentManager.Capability.POSITIONABLE,
      true,
    );
    const metrics = this.getMetricsManager().getUiMetrics();
    const savedPositions = [];
    for (let i = 0, positionable; (positionable = positionables[i]); i++) {
      positionable.position(metrics, savedPositions);
      const boundingRect = positionable.getBoundingRectangle();
      if (boundingRect) {
        savedPositions.push(boundingRect);
      }
    }

    if (this.scrollbar) {
      this.scrollbar.resize();
    }
    this.updateScreenCalculations();
  }

  /**
   * Resizes and repositions workspace chrome if the page has a new
   * scroll position.
   *
   * @internal
   */
  updateScreenCalculationsIfScrolled() {
    const currScroll = svgMath.getDocumentScroll();
    if (!Coordinate.equals(this.lastRecordedPageScroll, currScroll)) {
      this.lastRecordedPageScroll = currScroll;
      this.updateScreenCalculations();
    }
  }

  /**
   * @returns The layer manager for this workspace.
   * @internal
   */
  getLayerManager(): LayerManager | null {
    return this.layerManager;
  }

  /**
   * Get the SVG element that forms the drawing surface.
   *
   * @returns SVG group element.
   */
  getCanvas(): SVGGElement {
    return this.layerManager!.getBlockLayer();
  }

  /**
   * Caches the width and height of the workspace's parent SVG element for use
   * with getSvgMetrics.
   *
   * @param width The width of the parent SVG element.
   * @param height The height of the parent SVG element
   * @internal
   */
  setCachedParentSvgSize(width: number | null, height: number | null) {
    const svg = this.getParentSvg();
    if (width != null) {
      this.cachedParentSvgSize.width = width;
      // This is set to support the public (but deprecated) Blockly.svgSize
      // method.
      svg.setAttribute('data-cached-width', `${width}`);
    }
    if (height != null) {
      this.cachedParentSvgSize.height = height;
      // This is set to support the public (but deprecated) Blockly.svgSize
      // method.
      svg.setAttribute('data-cached-height', `${height}`);
    }
  }

  /**
   * Get the SVG element that forms the bubble surface.
   *
   * @returns SVG group element.
   */
  getBubbleCanvas(): SVGGElement {
    return this.layerManager!.getBubbleLayer();
  }

  /**
   * Get the SVG element that contains this workspace.
   * Note: We assume this is only called after the workspace has been injected
   * into the DOM.
   *
   * @returns SVG element.
   */
  getParentSvg(): SVGSVGElement {
    if (!this.cachedParentSvg) {
      let element = this.svgGroup_;
      while (element) {
        if (element.tagName === 'svg') {
          this.cachedParentSvg = element;
          break;
        }
        element = element.parentNode as SVGSVGElement;
      }
    }
    return this.cachedParentSvg as SVGSVGElement;
  }

  /**
   * Fires a viewport event if events are enabled and there is a change in
   * viewport values.
   *
   * @internal
   */
  maybeFireViewportChangeEvent() {
    if (!eventUtils.isEnabled()) {
      return;
    }
    const scale = this.scale;
    const top = -this.scrollY;
    const left = -this.scrollX;
    if (
      scale === this.oldScale &&
      Math.abs(top - this.oldTop) < 1 &&
      Math.abs(left - this.oldLeft) < 1
    ) {
      // Ignore sub-pixel changes in top and left. Due to #4192 there are a lot
      // of negligible changes in viewport top/left.
      return;
    }
    const event = new (eventUtils.get(EventType.VIEWPORT_CHANGE))(
      top,
      left,
      scale,
      this.id,
      this.oldScale,
    );
    this.oldScale = scale;
    this.oldTop = top;
    this.oldLeft = left;
    eventUtils.fire(event);
  }

  /**
   * Translate this workspace to new coordinates.
   *
   * @param x Horizontal translation, in pixel units relative to the top left of
   *     the Blockly div.
   * @param y Vertical translation, in pixel units relative to the top left of
   *     the Blockly div.
   */
  translate(x: number, y: number) {
    this.layerManager?.translateLayers(new Coordinate(x, y), this.scale);
    this.grid?.moveTo(x, y);
    this.maybeFireViewportChangeEvent();
  }

  /**
   * Returns the horizontal offset of the workspace.
   * Intended for LTR/RTL compatibility in XML.
   *
   * @returns Width.
   */
  override getWidth(): number {
    const metrics = this.getMetrics();
    return metrics ? metrics.viewWidth / this.scale : 0;
  }

  /**
   * Toggles the visibility of the workspace.
   * Currently only intended for main workspace.
   *
   * @param isVisible True if workspace should be visible.
   */
  setVisible(isVisible: boolean) {
    this.visible = isVisible;
    if (!this.svgGroup_) {
      return;
    }

    // Tell the scrollbar whether its container is visible so it can
    // tell when to hide itself.
    if (this.scrollbar) {
      this.scrollbar.setContainerVisible(isVisible);
    }

    // Tell the flyout whether its container is visible so it can
    // tell when to hide itself.
    if (this.getFlyout()) {
      this.getFlyout()!.setContainerVisible(isVisible);
    }

    this.getParentSvg().style.display = isVisible ? 'block' : 'none';
    if (this.toolbox) {
      // Currently does not support toolboxes in mutators.
      this.toolbox.setVisible(isVisible);
    }
    if (!isVisible) {
      this.hideChaff(true);
    }
  }

  /**
   * Render all blocks in workspace.
   */
  render() {
    // Generate list of all blocks.
    const blocks = this.getAllBlocks(false);
    // Render each block.
    for (let i = blocks.length - 1; i >= 0; i--) {
      blocks[i].queueRender();
    }

    this.getTopBlocks()
      .flatMap((block) => block.getDescendants(false))
      .filter((block) => block.isInsertionMarker())
      .forEach((block) => block.queueRender());

    renderManagement
      .finishQueuedRenders()
      .then(() => void this.markerManager.updateMarkers());
  }

  /**
   * Highlight or unhighlight a block in the workspace.  Block highlighting is
   * often used to visually mark blocks currently being executed.
   *
   * @param id ID of block to highlight/unhighlight, or null for no block (used
   *     to unhighlight all blocks).
   * @param opt_state If undefined, highlight specified block and automatically
   *     unhighlight all others.  If true or false, manually
   *     highlight/unhighlight the specified block.
   */
  highlightBlock(id: string | null, opt_state?: boolean) {
    if (opt_state === undefined) {
      // Unhighlight all blocks.
      for (let i = 0, block; (block = this.highlightedBlocks[i]); i++) {
        block.setHighlighted(false);
      }
      this.highlightedBlocks.length = 0;
    }
    // Highlight/unhighlight the specified block.
    const block = id ? this.getBlockById(id) : null;
    if (block) {
      const state = opt_state === undefined || opt_state;
      // Using Set here would be great, but at the cost of IE10 support.
      if (!state) {
        arrayUtils.removeElem(this.highlightedBlocks, block);
      } else if (!this.highlightedBlocks.includes(block)) {
        this.highlightedBlocks.push(block);
      }
      block.setHighlighted(state);
    }
  }

  /**
   * Refresh the toolbox unless there's a drag in progress.
   *
   * @internal
   */
  refreshToolboxSelection() {
    const ws = this.isFlyout ? this.targetWorkspace : this;
    if (ws && !ws.currentGesture_ && ws.toolbox && ws.toolbox.getFlyout()) {
      ws.toolbox.refreshSelection();
    }
  }

  /**
   * Rename a variable by updating its name in the variable map.  Update the
   *     flyout to show the renamed variable immediately.
   *
   * @param id ID of the variable to rename.
   * @param newName New variable name.
   */
  override renameVariableById(id: string, newName: string) {
    super.renameVariableById(id, newName);
    this.refreshToolboxSelection();
  }

  /**
   * Delete a variable by the passed in ID.   Update the flyout to show
   *     immediately that the variable is deleted.
   *
   * @param id ID of variable to delete.
   */
  override deleteVariableById(id: string) {
    super.deleteVariableById(id);
    this.refreshToolboxSelection();
  }

  /**
   * Create a new variable with the given name.  Update the flyout to show the
   *     new variable immediately.
   *
   * @param name The new variable's name.
   * @param opt_type The type of the variable like 'int' or 'string'.
   *     Does not need to be unique. Field_variable can filter variables based
   * on their type. This will default to '' which is a specific type.
   * @param opt_id The unique ID of the variable. This will default to a UUID.
   * @returns The newly created variable.
   */
  override createVariable(
    name: string,
    opt_type?: string | null,
    opt_id?: string | null,
  ): IVariableModel<IVariableState> {
    const newVar = super.createVariable(name, opt_type, opt_id);
    this.refreshToolboxSelection();
    return newVar;
  }

  /** Make a list of all the delete areas for this workspace. */
  recordDragTargets() {
    const dragTargets = this.componentManager.getComponents(
      ComponentManager.Capability.DRAG_TARGET,
      true,
    );

    this.dragTargetAreas = [];
    for (let i = 0, targetArea; (targetArea = dragTargets[i]); i++) {
      const rect = targetArea.getClientRect();
      if (rect) {
        this.dragTargetAreas.push({
          component: targetArea,
          clientRect: rect,
        });
      }
    }
  }
  /* eslint-disable jsdoc/require-returns-check */
  /* eslint-disable @typescript-eslint/no-unused-vars */
  /**
   * Obtain a newly created block.
   *
   * @param prototypeName Name of the language object containing type-specific
   *     functions for this block.
   * @param opt_id Optional ID.  Use this ID if provided, otherwise create a new
   *     ID.
   * @returns The created block.
   */
  override newBlock(prototypeName: string, opt_id?: string): BlockSvg {
    throw new Error(
      'The implementation of newBlock should be ' +
        'monkey-patched in by blockly.ts',
    );
  }

  /**
   * Obtain a newly created comment.
   *
   * @param id Optional ID.  Use this ID if provided, otherwise create a new
   *     ID.
   * @returns The created comment.
   */
  newComment(id?: string): WorkspaceComment {
    throw new Error(
      'The implementation of newComment should be ' +
        'monkey-patched in by blockly.ts',
    );
  }
  /* eslint-enable */

  /**
   * Returns the drag target the pointer event is over.
   *
   * @param e Pointer move event.
   * @returns Null if not over a drag target, or the drag target the event is
   *     over.
   */
  getDragTarget(e: PointerEvent): IDragTarget | null {
    for (let i = 0, targetArea; (targetArea = this.dragTargetAreas[i]); i++) {
      if (targetArea.clientRect.contains(e.clientX, e.clientY)) {
        return targetArea.component;
      }
    }
    return null;
  }

  /**
   * Handle a pointerdown on SVG drawing surface.
   *
   * @param e Pointer down event.
   */
  private onMouseDown(e: PointerEvent) {
    const gesture = this.getGesture(e);
    if (gesture) {
      gesture.handleWsStart(e, this);
    }
  }

  /**
   * Start tracking a drag of an object on this workspace.
   *
   * @param e Pointer down event.
   * @param xy Starting location of object.
   */
  startDrag(e: PointerEvent, xy: Coordinate) {
    drag.start(this, e, xy);
  }

  /**
   * Track a drag of an object on this workspace.
   *
   * @param e Pointer move event.
   * @returns New location of object.
   */
  moveDrag(e: PointerEvent): Coordinate {
    return drag.move(this, e);
  }

  /**
   * Is the user currently dragging a block or scrolling the flyout/workspace?
   *
   * @returns True if currently dragging or scrolling.
   */
  isDragging(): boolean {
    return this.currentGesture_ !== null && this.currentGesture_.isDragging();
  }

  /**
   * Is this workspace draggable?
   *
   * @returns True if this workspace may be dragged.
   */
  isDraggable(): boolean {
    return this.options.moveOptions && this.options.moveOptions.drag;
  }

  /**
   * Is this workspace movable?
   *
   * This means the user can reposition the X Y coordinates of the workspace
   * through input. This can be through scrollbars, scroll wheel, dragging, or
   * through zooming with the scroll wheel or pinch (since the zoom is centered
   * on the mouse position). This does not include zooming with the zoom
   * controls since the X Y coordinates are decided programmatically.
   *
   * @returns True if the workspace is movable, false otherwise.
   */
  isMovable(): boolean {
    return (
      (this.options.moveOptions && !!this.options.moveOptions.scrollbars) ||
      (this.options.moveOptions && this.options.moveOptions.wheel) ||
      (this.options.moveOptions && this.options.moveOptions.drag) ||
      (this.options.zoomOptions && this.options.zoomOptions.wheel) ||
      (this.options.zoomOptions && this.options.zoomOptions.pinch)
    );
  }

  /**
   * Is this workspace movable horizontally?
   *
   * @returns True if the workspace is movable horizontally, false otherwise.
   */
  isMovableHorizontally(): boolean {
    const hasScrollbars = !!this.scrollbar;
    return (
      this.isMovable() &&
      (!hasScrollbars ||
        (hasScrollbars && this.scrollbar!.canScrollHorizontally()))
    );
  }

  /**
   * Is this workspace movable vertically?
   *
   * @returns True if the workspace is movable vertically, false otherwise.
   */
  isMovableVertically(): boolean {
    const hasScrollbars = !!this.scrollbar;
    return (
      this.isMovable() &&
      (!hasScrollbars ||
        (hasScrollbars && this.scrollbar!.canScrollVertically()))
    );
  }

  /**
   * Handle a mouse-wheel on SVG drawing surface.
   *
   * @param e Mouse wheel event.
   */
  private onMouseWheel(e: WheelEvent) {
    // Don't scroll or zoom anything if drag is in progress.
    if (Gesture.inProgress()) {
      e.preventDefault();
      e.stopPropagation();
      return;
    }
    const canWheelZoom =
      this.options.zoomOptions && this.options.zoomOptions.wheel;
    const canWheelMove =
      this.options.moveOptions && this.options.moveOptions.wheel;
    if (!canWheelZoom && !canWheelMove) {
      return;
    }

    const scrollDelta = browserEvents.getScrollDeltaPixels(e);

    // Zoom should also be enabled by the command key on Mac devices,
    // but not super on Unix.
    let commandKey;
    if (userAgent.MAC) {
      commandKey = e.metaKey;
    }

    if (canWheelZoom && (e.ctrlKey || commandKey || !canWheelMove)) {
      // Zoom.
      // The vertical scroll distance that corresponds to a click of a zoom
      // button.
      const PIXELS_PER_ZOOM_STEP = 50;
      const delta = -scrollDelta.y / PIXELS_PER_ZOOM_STEP;
      const position = browserEvents.mouseToSvg(
        e,
        this.getParentSvg(),
        this.getInverseScreenCTM(),
      );
      this.zoom(position.x, position.y, delta);
    } else {
      // Scroll.
      let x = this.scrollX - scrollDelta.x;
      let y = this.scrollY - scrollDelta.y;

      if (e.shiftKey && !scrollDelta.x) {
        // Scroll horizontally (based on vertical scroll delta).
        // This is needed as for some browser/system combinations which do not
        // set deltaX.
        x = this.scrollX - scrollDelta.y;
        y = this.scrollY; // Don't scroll vertically.
      }
      this.scroll(x, y);
    }
    e.preventDefault();
  }

  /**
   * Calculate the bounding box for the blocks on the workspace.
   * Coordinate system: workspace coordinates.
   *
   * @returns Contains the position and size of the bounding box containing the
   *     blocks on the workspace.
   */
  getBlocksBoundingBox(): Rect {
    const topElements = this.getTopBoundedElements();
    // There are no blocks, return empty rectangle.
    if (!topElements.length) {
      return new Rect(0, 0, 0, 0);
    }

    // Initialize boundary using the first block.
    const boundary = topElements[0].getBoundingRectangle();

    // Start at 1 since the 0th block was used for initialization.
    for (let i = 1; i < topElements.length; i++) {
      const topElement = topElements[i];
      if (
        (topElement as any).isInsertionMarker &&
        (topElement as any).isInsertionMarker()
      ) {
        continue;
      }
      const blockBoundary = topElement.getBoundingRectangle();
      if (blockBoundary.top < boundary.top) {
        boundary.top = blockBoundary.top;
      }
      if (blockBoundary.bottom > boundary.bottom) {
        boundary.bottom = blockBoundary.bottom;
      }
      if (blockBoundary.left < boundary.left) {
        boundary.left = blockBoundary.left;
      }
      if (blockBoundary.right > boundary.right) {
        boundary.right = blockBoundary.right;
      }
    }
    return boundary;
  }

  /** Clean up the workspace by ordering all the blocks in a column such that none overlap. */
  cleanUp() {
    this.setResizesEnabled(false);
    eventUtils.setGroup(true);

    const topBlocks = this.getTopBlocks(true);
    const movableBlocks = topBlocks.filter((block) => block.isMovable());
    const immovableBlocks = topBlocks.filter((block) => !block.isMovable());

    const immovableBlockBounds = immovableBlocks.map((block) =>
      block.getBoundingRectangle(),
    );

    const getNextIntersectingImmovableBlock = function (
      rect: Rect,
    ): Rect | null {
      for (const immovableRect of immovableBlockBounds) {
        if (rect.intersects(immovableRect)) {
          return immovableRect;
        }
      }
      return null;
    };

    let cursorY = 0;
    const minBlockHeight = this.renderer.getConstants().MIN_BLOCK_HEIGHT;
    for (const block of movableBlocks) {
      // Make the initial movement of shifting the block to its best possible position.
      let boundingRect = block.getBoundingRectangle();
      block.moveBy(-boundingRect.left, cursorY - boundingRect.top, ['cleanup']);
      block.snapToGrid();

      boundingRect = block.getBoundingRectangle();
      let conflictingRect = getNextIntersectingImmovableBlock(boundingRect);
      while (conflictingRect != null) {
        // If the block intersects with an immovable block, move it down past that immovable block.
        cursorY =
          conflictingRect.top + conflictingRect.getHeight() + minBlockHeight;
        block.moveBy(0, cursorY - boundingRect.top, ['cleanup']);
        block.snapToGrid();
        boundingRect = block.getBoundingRectangle();
        conflictingRect = getNextIntersectingImmovableBlock(boundingRect);
      }

      // Ensure all next blocks start past the most recent (which will also put them past all
      // previously intersecting immovable blocks).
      cursorY =
        block.getRelativeToSurfaceXY().y +
        block.getHeightWidth().height +
        minBlockHeight;
    }
    eventUtils.setGroup(false);
    this.setResizesEnabled(true);
  }

  /**
   * Show the context menu for the workspace.
   *
   * @param e Mouse event.
   * @internal
   */
  showContextMenu(e: Event) {
    if (this.isReadOnly() || this.isFlyout) {
      return;
    }
    const menuOptions = ContextMenuRegistry.registry.getContextMenuOptions(
      {workspace: this, focusedNode: this},
      e,
    );

    // Allow the developer to add or modify menuOptions.
    if (this.configureContextMenu) {
      this.configureContextMenu(menuOptions, e);
    }

    let location;
    if (e instanceof PointerEvent) {
      location = new Coordinate(e.clientX, e.clientY);
    } else {
      // TODO: Get the location based on the workspace cursor location
      location = svgMath.wsToScreenCoordinates(this, new Coordinate(5, 5));
    }

    ContextMenu.show(e, menuOptions, this.RTL, this, location);
  }

  /**
   * Modify the block tree on the existing toolbox.
   *
   * @param toolboxDef DOM tree of toolbox contents, string of toolbox contents,
   *     or JSON representing toolbox definition.
   */
  updateToolbox(toolboxDef: toolbox.ToolboxDefinition | null) {
    const parsedToolboxDef = toolbox.convertToolboxDefToJson(toolboxDef);

    if (!parsedToolboxDef) {
      if (this.options.languageTree) {
        throw Error("Can't nullify an existing toolbox.");
      }
      return; // No change (null to null).
    }
    if (!this.options.languageTree) {
      throw Error("Existing toolbox is null.  Can't create new toolbox.");
    }

    if (toolbox.hasCategories(parsedToolboxDef)) {
      if (!this.toolbox) {
        throw Error("Existing toolbox has no categories.  Can't change mode.");
      }
      this.options.languageTree = parsedToolboxDef;
      this.toolbox.render(parsedToolboxDef);
    } else {
      if (!this.flyout) {
        throw Error("Existing toolbox has categories.  Can't change mode.");
      }
      this.options.languageTree = parsedToolboxDef;
      this.flyout.show(parsedToolboxDef);
    }
  }

  /** Mark this workspace as the currently focused main workspace. */
  markFocused() {
    if (this.options.parentWorkspace) {
      this.options.parentWorkspace.markFocused();
    } else {
      common.setMainWorkspace(this);
      // We call e.preventDefault in many event handlers which means we
      // need to explicitly grab focus (e.g from a textarea) because
      // the browser will not do it for us.
      this.getParentSvg().focus({preventScroll: true});
    }
  }

  /**
   * Zooms the workspace in or out relative to/centered on the given (x, y)
   * coordinate.
   *
   * @param x X coordinate of center, in pixel units relative to the top-left
   *     corner of the parentSVG.
   * @param y Y coordinate of center, in pixel units relative to the top-left
   *     corner of the parentSVG.
   * @param amount Amount of zooming. The formula for the new scale is newScale
   *     = currentScale * (scaleSpeed^amount). scaleSpeed is set in the
   *     workspace options. Negative amount values zoom out, and positive amount
   *     values zoom in.
   */
  zoom(x: number, y: number, amount: number) {
    // Scale factor.
    const speed = this.options.zoomOptions.scaleSpeed;
    let scaleChange = Math.pow(speed, amount);
    const newScale = this.scale * scaleChange;
    if (this.scale === newScale) {
      return; // No change in zoom.
    }

    // Clamp scale within valid range.
    if (newScale > this.options.zoomOptions.maxScale) {
      scaleChange = this.options.zoomOptions.maxScale / this.scale;
    } else if (newScale < this.options.zoomOptions.minScale) {
      scaleChange = this.options.zoomOptions.minScale / this.scale;
    }

    // Transform the x/y coordinates from the parentSVG's space into the
    // canvas' space, so that they are in workspace units relative to the top
    // left of the visible portion of the workspace.
    let matrix = this.getCanvas().getCTM();
    let center = this.getParentSvg().createSVGPoint();
    center.x = x;
    center.y = y;
    center = center.matrixTransform(matrix!.inverse());
    x = center.x;
    y = center.y;

    // Find the new scrollX/scrollY so that the center remains in the same
    // position (relative to the center) after we zoom.
    // newScale and matrix.a should be identical (within a rounding error).
    matrix = matrix!
      .translate(x * (1 - scaleChange), y * (1 - scaleChange))
      .scale(scaleChange);
    // scrollX and scrollY are in pixels.
    // The scrollX and scrollY still need to have absoluteLeft and absoluteTop
    // subtracted from them, but we'll leave that for setScale so that they're
    // correctly updated for the new flyout size if we have a simple toolbox.
    this.scrollX = matrix.e;
    this.scrollY = matrix.f;
    this.setScale(newScale);
  }

  /**
   * Zooming the blocks centered in the center of view with zooming in or out.
   *
   * @param type Type of zooming (-1 zooming out and 1 zooming in).
   */
  zoomCenter(type: number) {
    const metrics = this.getMetrics();
    let x;
    let y;
    if (this.flyout) {
      // If you want blocks in the center of the view (visible portion of the
      // workspace) to stay centered when the size of the view decreases (i.e.
      // when the size of the flyout increases) you need the center of the
      // *blockly div* to stay in the same pixel-position.
      // Note: This only works because of how scrollCenter positions blocks.
      x = metrics.svgWidth ? metrics.svgWidth / 2 : 0;
      y = metrics.svgHeight ? metrics.svgHeight / 2 : 0;
    } else {
      x = metrics.viewWidth / 2 + metrics.absoluteLeft;
      y = metrics.viewHeight / 2 + metrics.absoluteTop;
    }
    this.zoom(x, y, type);
  }

  /** Zoom the blocks to fit in the workspace if possible. */
  zoomToFit() {
    if (!this.isMovable()) {
      console.warn(
        'Tried to move a non-movable workspace. This could result' +
          ' in blocks becoming inaccessible.',
      );
      return;
    }

    const metrics = this.getMetrics();
    let workspaceWidth = metrics.viewWidth;
    let workspaceHeight = metrics.viewHeight;
    const blocksBox = this.getBlocksBoundingBox();
    const doubleMargin = ZOOM_TO_FIT_MARGIN * 2;
    let blocksWidth = blocksBox.right - blocksBox.left + doubleMargin;
    let blocksHeight = blocksBox.bottom - blocksBox.top + doubleMargin;
    if (!blocksWidth) {
      return; // Prevents zooming to infinity.
    }
    if (this.flyout) {
      // We have to add the flyout size to both the workspace size and the
      // block size because the blocks we want to resize include the blocks in
      // the flyout, and the area we want to fit them includes the portion of
      // the workspace that is behind the flyout.
      if (this.horizontalLayout) {
        workspaceHeight += this.flyout.getHeight();
        // Convert from pixels to workspace coordinates.
        blocksHeight += this.flyout.getHeight() / this.scale;
      } else {
        workspaceWidth += this.flyout.getWidth();
        // Convert from pixels to workspace coordinates.
        blocksWidth += this.flyout.getWidth() / this.scale;
      }
    }

    // Scale Units: (pixels / workspaceUnit)
    const ratioX = workspaceWidth / blocksWidth;
    const ratioY = workspaceHeight / blocksHeight;
    eventUtils.disable();
    try {
      this.setScale(Math.min(ratioX, ratioY));
      this.scrollCenter();
    } finally {
      eventUtils.enable();
    }
    this.maybeFireViewportChangeEvent();
  }

  /**
   * Add a transition class to the block and bubble canvas, to animate any
   * transform changes.
   *
   * @internal
   */
  beginCanvasTransition() {
    dom.addClass(this.getCanvas(), 'blocklyCanvasTransitioning');
    dom.addClass(this.getBubbleCanvas(), 'blocklyCanvasTransitioning');
  }

  /**
   * Remove transition class from the block and bubble canvas.
   *
   * @internal
   */
  endCanvasTransition() {
    dom.removeClass(this.getCanvas(), 'blocklyCanvasTransitioning');
    dom.removeClass(this.getBubbleCanvas(), 'blocklyCanvasTransitioning');
  }

  /** Center the workspace. */
  scrollCenter() {
    if (!this.isMovable()) {
      console.warn(
        'Tried to move a non-movable workspace. This could result' +
          ' in blocks becoming inaccessible.',
      );
      return;
    }

    const metrics = this.getMetrics();
    let x = (metrics.scrollWidth - metrics.viewWidth) / 2;
    let y = (metrics.scrollHeight - metrics.viewHeight) / 2;

    // Convert from workspace directions to canvas directions.
    x = -x - metrics.scrollLeft;
    y = -y - metrics.scrollTop;
    this.scroll(x, y);
  }

  /**
   * Scroll the workspace to center on the given block. If the block has other
   * blocks stacked below it, the workspace will be centered on the stack,
   * unless blockOnly is true.
   *
   * @param id ID of block center on.
   * @param blockOnly True to center only on the block itself, not its stack.
   */
  centerOnBlock(id: string | null, blockOnly?: boolean) {
    if (!this.isMovable()) {
      console.warn(
        'Tried to move a non-movable workspace. This could result' +
          ' in blocks becoming inaccessible.',
      );
      return;
    }

    const block = id ? this.getBlockById(id) : null;
    if (!block) {
      return;
    }

    // XY is in workspace coordinates.
    const xy = block.getRelativeToSurfaceXY();
    // Height/width is in workspace units.
    const heightWidth = blockOnly
      ? {height: block.height, width: block.width}
      : block.getHeightWidth();

    // Find the enter of the block in workspace units.
    const blockCenterY = xy.y + heightWidth.height / 2;

    // In RTL the block's position is the top right of the block, not top left.
    const multiplier = this.RTL ? -1 : 1;
    const blockCenterX = xy.x + (multiplier * heightWidth.width) / 2;

    // Workspace scale, used to convert from workspace coordinates to pixels.
    const scale = this.scale;

    // Center of block in pixels, relative to workspace origin (center 0,0).
    // Scrolling to here would put the block in the top-left corner of the
    // visible workspace.
    const pixelX = blockCenterX * scale;
    const pixelY = blockCenterY * scale;

    const metrics = this.getMetrics();

    // viewHeight and viewWidth are in pixels.
    const halfViewWidth = metrics.viewWidth / 2;
    const halfViewHeight = metrics.viewHeight / 2;

    // Put the block in the center of the visible workspace instead.
    const scrollToCenterX = pixelX - halfViewWidth;
    const scrollToCenterY = pixelY - halfViewHeight;

    // Convert from workspace directions to canvas directions.
    const x = -scrollToCenterX;
    const y = -scrollToCenterY;

    this.scroll(x, y);
  }

  /**
   * Set the workspace's zoom factor.
   *
   * @param newScale Zoom factor. Units: (pixels / workspaceUnit).
   */
  setScale(newScale: number) {
    if (
      this.options.zoomOptions.maxScale &&
      newScale > this.options.zoomOptions.maxScale
    ) {
      newScale = this.options.zoomOptions.maxScale;
    } else if (
      this.options.zoomOptions.minScale &&
      newScale < this.options.zoomOptions.minScale
    ) {
      newScale = this.options.zoomOptions.minScale;
    }
    this.scale = newScale;

    this.hideChaff(false);
    // Get the flyout, if any, whether our own or owned by the toolbox.
    const flyout = this.getFlyout(false);
    if (flyout && flyout.isVisible()) {
      flyout.reflow();
      this.recordDragTargets();
    }
    if (this.grid) {
      this.grid.update(this.scale);
    }

    // We call scroll instead of scrollbar.resize() so that we can center the
    // zoom correctly without scrollbars, but scroll does not resize the
    // scrollbars so we have to call resizeView/resizeContent as well.
    const metrics = this.getMetrics();

    this.scrollX -= metrics.absoluteLeft;
    this.scrollY -= metrics.absoluteTop;
    // The scroll values and the view values are additive inverses of
    // each other, so when we subtract from one we have to add to the other.
    metrics.viewLeft += metrics.absoluteLeft;
    metrics.viewTop += metrics.absoluteTop;

    this.scroll(this.scrollX, this.scrollY);
    if (this.scrollbar) {
      if (this.flyout) {
        this.scrollbar.resizeView(metrics);
      } else {
        this.scrollbar.resizeContent(metrics);
      }
    }
  }

  /**
   * Get the workspace's zoom factor.
   *
   * @returns The workspace zoom factor. Units: (pixels / workspaceUnit).
   */
  getScale(): number {
    return this.scale;
  }

  /**
   * Returns the absolute scale of the workspace.
   *
   * Workspace scaling is multiplicative; if a workspace B (e.g. a mutator editor)
   * with scale Y is nested within a root workspace A with scale X, workspace B's
   * effective scale is X * Y, because, as a child of A, it is already transformed
   * by A's scaling factor, and then further transforms itself by its own scaling
   * factor. Normally this Just Works, but for global elements (e.g. field
   * editors) that are visually associated with a particular workspace but live at
   * the top level of the DOM rather than being a child of their associated
   * workspace, the absolute/effective scale may be needed to render
   * appropriately.
   *
   * @returns The absolute/effective scale of the given workspace.
   */
  getAbsoluteScale() {
    // Returns a workspace's own scale, without regard to multiplicative scaling.
    const getLocalScale = (workspace: WorkspaceSvg): number => {
      // Workspaces in flyouts may have a distinct scale; use this if relevant.
      if (workspace.isFlyout) {
        const flyout = workspace.targetWorkspace?.getFlyout();
        if (flyout instanceof Flyout) {
          return flyout.getFlyoutScale();
        }
      }

      return workspace.getScale();
    };

    const computeScale = (workspace: WorkspaceSvg, scale: number): number => {
      // If the workspace has no parent, or it does have a parent but is not
      // actually a child of its parent workspace in the DOM (this is the case for
      // flyouts in the main workspace), we're done; just return the scale so far
      // multiplied by the workspace's own scale.
      if (
        !workspace.options.parentWorkspace ||
        !workspace.options.parentWorkspace
          .getSvgGroup()
          .contains(workspace.getSvgGroup())
      ) {
        return scale * getLocalScale(workspace);
      }

      // If there is a parent workspace, and this workspace is a child of it in
      // the DOM, scales are multiplicative, so recurse up the workspace
      // hierarchy.
      return computeScale(
        workspace.options.parentWorkspace,
        scale * getLocalScale(workspace),
      );
    };

    return computeScale(this, 1);
  }

  /**
   * Scroll the workspace to a specified offset (in pixels), keeping in the
   * workspace bounds. See comment on workspaceSvg.scrollX for more detail on
   * the meaning of these values.
   *
   * @param x Target X to scroll to.
   * @param y Target Y to scroll to.
   */
  scroll(x: number, y: number) {
    this.hideChaff(/* opt_onlyClosePopups= */ true);

    // Keep scrolling within the bounds of the content.
    const metrics = this.getMetrics();
    // Canvas coordinates (aka scroll coordinates) have inverse directionality
    // to workspace coordinates so we have to inverse them.
    x = Math.min(x, -metrics.scrollLeft);
    y = Math.min(y, -metrics.scrollTop);
    const maxXDisplacement = Math.max(
      0,
      metrics.scrollWidth - metrics.viewWidth,
    );
    const maxXScroll = metrics.scrollLeft + maxXDisplacement;
    const maxYDisplacement = Math.max(
      0,
      metrics.scrollHeight - metrics.viewHeight,
    );
    const maxYScroll = metrics.scrollTop + maxYDisplacement;
    x = Math.max(x, -maxXScroll);
    y = Math.max(y, -maxYScroll);
    this.scrollX = x;
    this.scrollY = y;

    if (this.scrollbar) {
      // The content position (displacement from the content's top-left to the
      // origin) plus the scroll position (displacement from the view's top-left
      // to the origin) gives us the distance from the view's top-left to the
      // content's top-left. Then we negate this so we get the displacement from
      // the content's top-left to the view's top-left, matching the
      // directionality of the scrollbars.
      this.scrollbar.set(
        -(x + metrics.scrollLeft),
        -(y + metrics.scrollTop),
        false,
      );
    }
    // We have to shift the translation so that when the canvas is at 0, 0 the
    // workspace origin is not underneath the toolbox.
    x += metrics.absoluteLeft;
    y += metrics.absoluteTop;
    this.translate(x, y);
  }

  /**
   * Find the block on this workspace with the specified ID.
   *
   * @param id ID of block to find.
   * @returns The sought after block, or null if not found.
   */
  override getBlockById(id: string): BlockSvg | null {
    return super.getBlockById(id) as BlockSvg;
  }

  /**
   * Find all blocks in workspace.  Blocks are optionally sorted
   * by position; top to bottom (with slight LTR or RTL bias).
   *
   * @param ordered Sort the list if true.
   * @returns Array of blocks.
   */
  override getAllBlocks(ordered = false): BlockSvg[] {
    return super.getAllBlocks(ordered) as BlockSvg[];
  }

  /**
   * Finds the top-level blocks and returns them.  Blocks are optionally sorted
   * by position; top to bottom (with slight LTR or RTL bias).
   *
   * @param ordered Sort the list if true.
   * @returns The top-level block objects.
   */
  override getTopBlocks(ordered = false): BlockSvg[] {
    return super.getTopBlocks(ordered) as BlockSvg[];
  }

  /**
   * Adds a block to the list of top blocks.
   *
   * @param block Block to add.
   */
  override addTopBlock(block: Block) {
    this.addTopBoundedElement(block as BlockSvg);
    super.addTopBlock(block);
  }

  /**
   * Removes a block from the list of top blocks.
   *
   * @param block Block to remove.
   */
  override removeTopBlock(block: Block) {
    this.removeTopBoundedElement(block as BlockSvg);
    super.removeTopBlock(block);
  }

  /**
   * Adds a comment to the list of top comments.
   *
   * @param comment comment to add.
   */
  override addTopComment(comment: WorkspaceComment) {
    this.addTopBoundedElement(comment as RenderedWorkspaceComment);
    super.addTopComment(comment);
  }

  /**
   * Removes a comment from the list of top comments.
   *
   * @param comment comment to remove.
   */
  override removeTopComment(comment: WorkspaceComment) {
    this.removeTopBoundedElement(comment as RenderedWorkspaceComment);
    super.removeTopComment(comment);
  }

  override getRootWorkspace(): WorkspaceSvg | null {
    return super.getRootWorkspace() as WorkspaceSvg | null;
  }

  /**
   * Adds a bounded element to the list of top bounded elements.
   *
   * @param element Bounded element to add.
   */
  addTopBoundedElement(element: IBoundedElement) {
    this.topBoundedElements.push(element);
  }

  /**
   * Removes a bounded element from the list of top bounded elements.
   *
   * @param element Bounded element to remove.
   */
  removeTopBoundedElement(element: IBoundedElement) {
    arrayUtils.removeElem(this.topBoundedElements, element);
  }

  /**
   * Finds the top-level bounded elements and returns them.
   *
   * @returns The top-level bounded elements.
   */
  getTopBoundedElements(): IBoundedElement[] {
    return new Array<IBoundedElement>().concat(this.topBoundedElements);
  }

  /**
   * Update whether this workspace has resizes enabled.
   * If enabled, workspace will resize when appropriate.
   * If disabled, workspace will not resize until re-enabled.
   * Use to avoid resizing during a batch operation, for performance.
   *
   * @param enabled Whether resizes should be enabled.
   */
  setResizesEnabled(enabled: boolean) {
    const reenabled = !this.resizesEnabled && enabled;
    this.resizesEnabled = enabled;
    if (reenabled) {
      // Newly enabled.  Trigger a resize.
      this.resizeContents();
    }
  }

  /**
   * Dispose of all blocks in workspace, with an optimization to prevent
   * resizes.
   */
  override clear() {
    this.setResizesEnabled(false);
    super.clear();
    this.topBoundedElements = [];
    this.setResizesEnabled(true);
  }

  /**
   * Register a callback function associated with a given key, for clicks on
   * buttons and labels in the flyout.
   * For instance, a button specified by the XML
   * <button text="create variable" callbackKey="CREATE_VARIABLE"></button>
   * should be matched by a call to
   * registerButtonCallback("CREATE_VARIABLE", yourCallbackFunction).
   *
   * @param key The name to use to look up this function.
   * @param func The function to call when the given button is clicked.
   */
  registerButtonCallback(key: string, func: (p1: FlyoutButton) => void) {
    if (typeof func !== 'function') {
      throw TypeError('Button callbacks must be functions.');
    }
    this.flyoutButtonCallbacks.set(key, func);
  }

  /**
   * Get the callback function associated with a given key, for clicks on
   * buttons and labels in the flyout.
   *
   * @param key The name to use to look up the function.
   * @returns The function corresponding to the given key for this workspace;
   *     null if no callback is registered.
   */
  getButtonCallback(key: string): ((p1: FlyoutButton) => void) | null {
    return this.flyoutButtonCallbacks.get(key) ?? null;
  }

  /**
   * Remove a callback for a click on a button in the flyout.
   *
   * @param key The name associated with the callback function.
   */
  removeButtonCallback(key: string) {
    this.flyoutButtonCallbacks.delete(key);
  }

  /**
   * Register a callback function associated with a given key, for populating
   * custom toolbox categories in this workspace.  See the variable and
   * procedure categories as an example.
   *
   * @param key The name to use to look up this function.
   * @param func The function to call when the given toolbox category is opened.
   */
  registerToolboxCategoryCallback(
    key: string,
    func: (p1: WorkspaceSvg) => toolbox.FlyoutDefinition,
  ) {
    if (typeof func !== 'function') {
      throw TypeError('Toolbox category callbacks must be functions.');
    }
    this.toolboxCategoryCallbacks.set(key, func);
  }

  /**
   * Get the callback function associated with a given key, for populating
   * custom toolbox categories in this workspace.
   *
   * @param key The name to use to look up the function.
   * @returns The function corresponding to the given key for this workspace, or
   *     null if no function is registered.
   */
  getToolboxCategoryCallback(
    key: string,
  ): ((p1: WorkspaceSvg) => toolbox.FlyoutDefinition) | null {
    return this.toolboxCategoryCallbacks.get(key) || null;
  }

  /**
   * Remove a callback for a click on a custom category's name in the toolbox.
   *
   * @param key The name associated with the callback function.
   */
  removeToolboxCategoryCallback(key: string) {
    this.toolboxCategoryCallbacks.delete(key);
  }

  /**
   * Look up the gesture that is tracking this touch stream on this workspace.
   * May create a new gesture.
   *
   * @param e Pointer event.
   * @returns The gesture that is tracking this touch stream, or null if no
   *     valid gesture exists.
   * @internal
   */
  getGesture(e: PointerEvent): Gesture | null {
    const isStart = e.type === 'pointerdown';

    const gesture = this.currentGesture_;
    if (gesture) {
      if (isStart && gesture.hasStarted()) {
        console.warn('Tried to start the same gesture twice.');
        // That's funny.  We must have missed a mouse up.
        // Cancel it, rather than try to retrieve all of the state we need.
        gesture.cancel();
        return null;
      }
      return gesture;
    }

    // No gesture existed on this workspace, but this looks like the start of a
    // new gesture.
    if (isStart) {
      this.currentGesture_ = new Gesture(e, this);
      return this.currentGesture_;
    }
    // No gesture existed and this event couldn't be the start of a new gesture.
    return null;
  }

  /**
   * Clear the reference to the current gesture.
   *
   * @internal
   */
  clearGesture() {
    this.currentGesture_ = null;
  }

  /**
   * Cancel the current gesture, if one exists.
   *
   * @internal
   */
  cancelCurrentGesture() {
    if (this.currentGesture_) {
      this.currentGesture_.cancel();
    }
  }

  /**
   * Get the audio manager for this workspace.
   *
   * @returns The audio manager for this workspace.
   */
  getAudioManager(): WorkspaceAudio {
    return this.audioManager;
  }

  /**
   * Get the grid object for this workspace, or null if there is none.
   *
   * @returns The grid object for this workspace.
   */
  getGrid(): Grid | null {
    return this.grid;
  }

  /**
   * Close tooltips, context menus, dropdown selections, etc.
   *
   * @param onlyClosePopups Whether only popups should be closed. Defaults to
   *     false.
   */
  hideChaff(onlyClosePopups = false) {
    Tooltip.hide();
    WidgetDiv.hideIfOwnerIsInWorkspace(this);
    dropDownDiv.hideWithoutAnimation();

    this.hideComponents(onlyClosePopups);
  }

  /**
   * Hide any autohideable components (like flyout, trashcan, and any
   * user-registered components).
   *
   * @param onlyClosePopups Whether only popups should be closed. Defaults to
   *     false.
   */
  hideComponents(onlyClosePopups = false) {
    const autoHideables = this.getComponentManager().getComponents(
      ComponentManager.Capability.AUTOHIDEABLE,
      true,
    );
    autoHideables.forEach((autoHideable) =>
      autoHideable.autoHide(onlyClosePopups),
    );
  }

  /**
   * Sets the X/Y translations of a top level workspace.
   *
   * @param xyRatio Contains an x and/or y property which is a float between 0
   *     and 1 specifying the degree of scrolling.
   */
  private static setTopLevelWorkspaceMetrics(
    this: WorkspaceSvg,
    xyRatio: {x?: number; y?: number},
  ) {
    const metrics = this.getMetrics();

    if (typeof xyRatio.x === 'number') {
      this.scrollX = -(
        metrics.scrollLeft +
        (metrics.scrollWidth - metrics.viewWidth) * xyRatio.x
      );
    }
    if (typeof xyRatio.y === 'number') {
      this.scrollY = -(
        metrics.scrollTop +
        (metrics.scrollHeight - metrics.viewHeight) * xyRatio.y
      );
    }
    // We have to shift the translation so that when the canvas is at 0, 0 the
    // workspace origin is not underneath the toolbox.
    const x = this.scrollX + metrics.absoluteLeft;
    const y = this.scrollY + metrics.absoluteTop;
    // We could call scroll here, but that has extra checks we don't need to do.
    this.translate(x, y);
  }

  /**
   * Adds a CSS class to the workspace.
   *
   * @param className Name of class to add.
   */
  addClass(className: string) {
    if (this.injectionDiv) {
      dom.addClass(this.injectionDiv, className);
    }
  }

  /**
   * Removes a CSS class from the workspace.
   *
   * @param className Name of class to remove.
   */
  removeClass(className: string) {
    if (this.injectionDiv) {
      dom.removeClass(this.injectionDiv, className);
    }
  }

  override setIsReadOnly(readOnly: boolean) {
    super.setIsReadOnly(readOnly);
    if (readOnly) {
      this.addClass('blocklyReadOnly');
    } else {
      this.removeClass('blocklyReadOnly');
    }
  }

  /**
   * Scrolls the provided bounds into view.
   *
   * In the case of small workspaces/large bounds, this function prioritizes
   * getting the top left corner of the bounds into view. It also adds some
   * padding around the bounds to allow the element to be comfortably in view.
   *
   * @internal
   * @param bounds A rectangle to scroll into view, as best as possible.
   * @param padding Amount of spacing to put between the bounds and the edge of
   *     the workspace's viewport.
   */
  scrollBoundsIntoView(bounds: Rect, padding = 10) {
    if (Gesture.inProgress()) {
      // This can cause jumps during a drag and is only suited for keyboard nav.
      return;
    }
    const scale = this.getScale();

    const rawViewport = this.getMetricsManager().getViewMetrics(true);
    const viewport = new Rect(
      rawViewport.top,
      rawViewport.top + rawViewport.height,
      rawViewport.left,
      rawViewport.left + rawViewport.width,
    );

    if (
      bounds.left >= viewport.left &&
      bounds.top >= viewport.top &&
      bounds.right <= viewport.right &&
      bounds.bottom <= viewport.bottom
    ) {
      // Do nothing if the block is fully inside the viewport.
      return;
    }

    // Add some padding to the bounds so the element is scrolled comfortably
    // into view.
    bounds = bounds.clone();
    bounds.top -= padding;
    bounds.bottom += padding;
    bounds.left -= padding;
    bounds.right += padding;

    let deltaX = 0;
    let deltaY = 0;

    if (bounds.left < viewport.left) {
      deltaX = viewport.left - bounds.left;
    } else if (bounds.right > viewport.right) {
      deltaX = viewport.right - bounds.right;
    }

    if (bounds.top < viewport.top) {
      deltaY = viewport.top - bounds.top;
    } else if (bounds.bottom > viewport.bottom) {
      deltaY = viewport.bottom - bounds.bottom;
    }

    deltaX *= scale;
    deltaY *= scale;
    this.scroll(this.scrollX + deltaX, this.scrollY + deltaY);
  }

  getFocusableElement(): HTMLElement | SVGElement {
    return this.svgGroup_;
  }

  getFocusableTree(): IFocusableTree {
    return this;
  }

  onNodeFocus(): void {}

  onNodeBlur(): void {}

  getRootFocusableNode(): IFocusableNode {
    return this;
  }

  getRestoredFocusableNode(previousNode: IFocusableNode | null): IFocusableNode | null {
    if (!previousNode) {
      // TODO: This doesn't handle the idea of starting in a preset location like the plugin does.
      return this.getTopBlocks(true)[0] ?? null;
    } else return null;
  }

  getNestedTrees(): Array<IFocusableTree> {
    return [];
  }

  lookUpFocusableNode(id: string): IFocusableNode | null {
    // TODO: This isn't a complete solution since non-blocks can have focus.
    const fieldIndicatorIndex = id.indexOf('_field_');
    const connectionIndicatorIndex = id.indexOf('_connection_');
    if (fieldIndicatorIndex !== -1) {
      const blockId = id.substring(0, fieldIndicatorIndex);
      const block = this.getBlockById(blockId);
      if (block) {
        for (const field of block.getFields()) {
          if (field.getFocusableElement().id === id) return field;
        }
      }
      return null;
    } else if (connectionIndicatorIndex !== -1) {
      const blockId = id.substring(0, connectionIndicatorIndex);
      const block = this.getBlockById(blockId);
      if (block) {
        for (const connection of block.getConnections_(true)) {
          if (connection.id === id) return connection;
        }
      }
      return null;
    } else return this.getBlockById(id) as IFocusableNode;
  }

  onTreeFocus(node: IFocusableNode, previousTree: IFocusableTree | null): void {
    console.log('@@@@@@ onTreeFocus, isFlyout:', this.isFlyout);
    // TODO: Perhaps synchronize here could select the block? Would drastically simplify selection management in cursor (I think).
  }

  onTreeBlur(nextTree: IFocusableTree | null): void {
    // TODO: make sure this works correctly for a permanent flyout.
    // If the flyout loses focus, make sure to close it.
    console.log('@@@@@@ onTreeBlur, isFlyout:', this.isFlyout);
    if (this.isFlyout && this.targetWorkspace) {
      // Only hide the flyout if the flyout's workspace is losing focus and that
      // focus isn't returning to the flyout itself or the toolbox.
      const flyout = this.targetWorkspace.getFlyout();
      const toolbox = this.targetWorkspace.getToolbox();
      if (flyout && nextTree === flyout) return;
      if (toolbox && nextTree === toolbox) return;
      if (toolbox) toolbox.clearSelection();
      if (flyout && flyout instanceof Flyout) flyout.autoHide(false);
    }
  }
}

/**
 * Size the workspace when the contents change.  This also updates
 * scrollbars accordingly.
 *
 * @param workspace The workspace to resize.
 * @internal
 */
export function resizeSvgContents(workspace: WorkspaceSvg) {
  workspace.resizeContents();
}<|MERGE_RESOLUTION|>--- conflicted
+++ resolved
@@ -101,11 +101,7 @@
  */
 export class WorkspaceSvg
   extends Workspace
-<<<<<<< HEAD
-  implements IASTNodeLocationSvg, IFocusableNode, IFocusableTree
-=======
-  implements IASTNodeLocationSvg, IContextMenu
->>>>>>> c91fed3f
+  implements IASTNodeLocationSvg, IContextMenu, IFocusableNode, IFocusableTree
 {
   /**
    * A wrapper function called when a resize event occurs.
