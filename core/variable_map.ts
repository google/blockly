--- conflicted
+++ resolved
@@ -17,20 +17,16 @@
 import './events/events_var_rename.js';
 
 import type {Block} from './block.js';
-<<<<<<< HEAD
+import {EventType} from './events/type.js';
+import * as eventUtils from './events/utils.js';
+import type {IVariableMap} from './interfaces/i_variable_map.js';
+import {IVariableModel, IVariableState} from './interfaces/i_variable_model.js';
+import {Names} from './names.js';
+import * as registry from './registry.js';
 import * as deprecation from './utils/deprecation.js';
-=======
-import * as dialog from './dialog.js';
-import {EventType} from './events/type.js';
->>>>>>> 0104166c
-import * as eventUtils from './events/utils.js';
-import * as registry from './registry.js';
+import * as idGenerator from './utils/idgenerator.js';
 import * as Variables from './variables.js';
-import {Names} from './names.js';
-import * as idGenerator from './utils/idgenerator.js';
-import {IVariableModel, IVariableState} from './interfaces/i_variable_model.js';
 import type {Workspace} from './workspace.js';
-import type {IVariableMap} from './interfaces/i_variable_map.js';
 
 /**
  * Class for a variable map.  This contains a dictionary data structure with
@@ -148,11 +144,7 @@
    * @param blocks The list of all blocks in the workspace.
    */
   private renameVariableAndUses(
-<<<<<<< HEAD
     variable: IVariableModel<IVariableState>,
-=======
-    variable: VariableModel,
->>>>>>> 0104166c
     newName: string,
     blocks: Block[],
   ) {
@@ -177,11 +169,7 @@
    * @param blocks The list of all blocks in the workspace.
    */
   private renameVariableWithConflict(
-<<<<<<< HEAD
     variable: IVariableModel<IVariableState>,
-=======
-    variable: VariableModel,
->>>>>>> 0104166c
     newName: string,
     conflictVar: IVariableModel<IVariableState>,
     blocks: Block[],
@@ -200,15 +188,9 @@
       blocks[i].renameVarById(variable.getId(), conflictVar.getId());
     }
     // Finally delete the original variable, which is now unreferenced.
-<<<<<<< HEAD
-    eventUtils.fire(new (eventUtils.get(eventUtils.VAR_DELETE))(variable));
+    eventUtils.fire(new (eventUtils.get(EventType.VAR_DELETE))(variable));
     // And remove it from the map.
     this.variableMap.get(type)?.delete(variable.getId());
-=======
-    eventUtils.fire(new (eventUtils.get(EventType.VAR_DELETE))(variable));
-    // And remove it from the list.
-    arrayUtils.removeElem(this.variableMap.get(type)!, variable);
->>>>>>> 0104166c
   }
 
   /* End functions for renaming variables. */
@@ -260,7 +242,6 @@
     }
     variable = new VariableModel(this.workspace, name, type, id);
 
-<<<<<<< HEAD
     const variables =
       this.variableMap.get(type) ??
       new Map<string, IVariableModel<IVariableState>>();
@@ -268,20 +249,7 @@
     if (!this.variableMap.has(type)) {
       this.variableMap.set(type, variables);
     }
-    eventUtils.fire(new (eventUtils.get(eventUtils.VAR_CREATE))(variable));
-=======
-    const variables = this.variableMap.get(type) || [];
-    variables.push(variable);
-    // Delete the list of variables of this type, and re-add it so that
-    // the most recent addition is at the end.
-    // This is used so the toolbox's set block is set to the most recent
-    // variable.
-    this.variableMap.delete(type);
-    this.variableMap.set(type, variables);
-
     eventUtils.fire(new (eventUtils.get(EventType.VAR_CREATE))(variable));
-
->>>>>>> 0104166c
     return variable;
   }
 
@@ -290,7 +258,6 @@
    *
    * @param variable The variable to add.
    */
-<<<<<<< HEAD
   addVariable(variable: IVariableModel<IVariableState>) {
     const type = variable.getType();
     if (!this.variableMap.has(type)) {
@@ -298,68 +265,6 @@
         type,
         new Map<string, IVariableModel<IVariableState>>(),
       );
-=======
-  deleteVariable(variable: VariableModel) {
-    const variableId = variable.getId();
-    const variableList = this.variableMap.get(variable.type);
-    if (variableList) {
-      for (let i = 0; i < variableList.length; i++) {
-        const tempVar = variableList[i];
-        if (tempVar.getId() === variableId) {
-          variableList.splice(i, 1);
-          eventUtils.fire(new (eventUtils.get(EventType.VAR_DELETE))(variable));
-          if (variableList.length === 0) {
-            this.variableMap.delete(variable.type);
-          }
-          return;
-        }
-      }
-    }
-  }
-
-  /**
-   * Delete a variables by the passed in ID and all of its uses from this
-   * workspace. May prompt the user for confirmation.
-   *
-   * @param id ID of variable to delete.
-   */
-  deleteVariableById(id: string) {
-    const variable = this.getVariableById(id);
-    if (variable) {
-      // Check whether this variable is a function parameter before deleting.
-      const variableName = variable.name;
-      const uses = this.getVariableUsesById(id);
-      for (let i = 0, block; (block = uses[i]); i++) {
-        if (
-          block.type === 'procedures_defnoreturn' ||
-          block.type === 'procedures_defreturn'
-        ) {
-          const procedureName = String(block.getFieldValue('NAME'));
-          const deleteText = Msg['CANNOT_DELETE_VARIABLE_PROCEDURE']
-            .replace('%1', variableName)
-            .replace('%2', procedureName);
-          dialog.alert(deleteText);
-          return;
-        }
-      }
-
-      if (uses.length > 1) {
-        // Confirm before deleting multiple blocks.
-        const confirmText = Msg['DELETE_VARIABLE_CONFIRMATION']
-          .replace('%1', String(uses.length))
-          .replace('%2', variableName);
-        dialog.confirm(confirmText, (ok) => {
-          if (ok && variable) {
-            this.deleteVariableInternal(variable, uses);
-          }
-        });
-      } else {
-        // No confirmation necessary for a single block.
-        this.deleteVariableInternal(variable, uses);
-      }
-    } else {
-      console.warn("Can't delete non-existent variable: " + id);
->>>>>>> 0104166c
     }
     this.variableMap.get(type)?.set(variable.getId(), variable);
   }
@@ -383,7 +288,7 @@
       const variables = this.variableMap.get(variable.getType());
       if (!variables || !variables.has(variable.getId())) return;
       variables.delete(variable.getId());
-      eventUtils.fire(new (eventUtils.get(eventUtils.VAR_DELETE))(variable));
+      eventUtils.fire(new (eventUtils.get(EventType.VAR_DELETE))(variable));
       if (variables.size === 0) {
         this.variableMap.delete(variable.getType());
       }
