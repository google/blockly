--- conflicted
+++ resolved
@@ -4,23 +4,6 @@
  * SPDX-License-Identifier: Apache-2.0
  */
 
-<<<<<<< HEAD
-goog.module('Blockly.test.xml');
-
-const {addBlockTypeToCleanup, createGenUidStubWithReturns, sharedTestSetup, sharedTestTeardown, workspaceTeardown} = goog.require('Blockly.test.helpers.setupTeardown');
-const {assertVariableValues} = goog.require('Blockly.test.helpers.variables');
-
-
-suite('XML', function() {
-  const assertSimpleFieldDom = function(fieldDom, name, text) {
-    chai.assert.equal(text, fieldDom.textContent);
-    chai.assert.equal(name, fieldDom.getAttribute('name'));
-  };
-  const assertNonSerializingFieldDom = function(fieldDom) {
-    chai.assert.isUndefined(fieldDom.childNodes[0]);
-  };
-  const assertNonVariableField = function(fieldDom, name, text) {
-=======
 import {
   addBlockTypeToCleanup,
   createGenUidStubWithReturns,
@@ -39,25 +22,16 @@
     chai.assert.isUndefined(fieldDom.childNodes[0]);
   };
   const assertNonVariableField = function (fieldDom, name, text) {
->>>>>>> 0e22a798
     assertSimpleFieldDom(fieldDom, name, text);
     chai.assert.isNull(fieldDom.getAttribute('id'), 'id');
     chai.assert.isNull(fieldDom.getAttribute('variabletype'), 'variabletype');
   };
-<<<<<<< HEAD
-  const assertVariableDomField = function(fieldDom, name, type, id, text) {
-=======
   const assertVariableDomField = function (fieldDom, name, type, id, text) {
->>>>>>> 0e22a798
     assertSimpleFieldDom(fieldDom, name, text);
     chai.assert.equal(fieldDom.getAttribute('variabletype'), type);
     chai.assert.equal(fieldDom.getAttribute('id'), id);
   };
-<<<<<<< HEAD
-  const assertVariableDom = function(fieldDom, type, id, text) {
-=======
   const assertVariableDom = function (fieldDom, type, id, text) {
->>>>>>> 0e22a798
     chai.assert.equal(fieldDom.getAttribute('type'), type);
     chai.assert.equal(fieldDom.getAttribute('id'), id);
     chai.assert.equal(fieldDom.textContent, text);
@@ -69,15 +43,9 @@
     sharedTestSetup.call(this);
     Blockly.defineBlocksWithJsonArray([
       {
-<<<<<<< HEAD
-        "type": "empty_block",
-        "message0": "",
-        "args0": [],
-=======
         'type': 'empty_block',
         'message0': '',
         'args0': [],
->>>>>>> 0e22a798
       },
     ]);
     this.complexXmlText = [
@@ -112,13 +80,6 @@
   teardown(function () {
     sharedTestTeardown.call(this);
   });
-<<<<<<< HEAD
-  suite('textToDom', function() {
-    test('Basic', function() {
-      const dom = Blockly.Xml.textToDom(this.complexXmlText);
-      chai.assert.equal(dom.nodeName, 'xml', 'XML tag');
-      chai.assert.equal(dom.getElementsByTagName('block').length, 6, 'Block tags');
-=======
 
   suite('textToDom', function () {
     test('Basic', function () {
@@ -155,7 +116,6 @@
       const dom = Blockly.utils.xml.textToDom('<xml>&amp;</xml>');
       assertXmlDoc(dom);
       chai.assert.equal(dom.firstChild.textContent, '&');
->>>>>>> 0e22a798
     });
   });
 
@@ -166,191 +126,6 @@
     teardown(function () {
       workspaceTeardown.call(this, this.workspace);
     });
-<<<<<<< HEAD
-    suite('Fields', function() {
-      test('Angle', function() {
-        Blockly.defineBlocksWithJsonArray([{
-          "type": "field_angle_test_block",
-          "message0": "%1",
-          "args0": [
-            {
-              "type": "field_angle",
-              "name": "ANGLE",
-              "angle": 90,
-            },
-          ],
-        }]);
-        const block = new Blockly.Block(this.workspace,
-            'field_angle_test_block');
-        const resultFieldDom = Blockly.Xml.blockToDom(block).childNodes[0];
-        assertNonVariableField(resultFieldDom, 'ANGLE', '90');
-      });
-      test('Checkbox', function() {
-        Blockly.defineBlocksWithJsonArray([{
-          "type": "field_checkbox_test_block",
-          "message0": "%1",
-          "args0": [
-            {
-              "type": "field_checkbox",
-              "name": "CHECKBOX",
-              "checked": true,
-            },
-          ],
-        }]);
-        const block = new Blockly.Block(this.workspace,
-            'field_checkbox_test_block');
-        const resultFieldDom = Blockly.Xml.blockToDom(block).childNodes[0];
-        assertNonVariableField(resultFieldDom, 'CHECKBOX', 'TRUE');
-      });
-      test('Colour', function() {
-        Blockly.defineBlocksWithJsonArray([{
-          "type": "field_colour_test_block",
-          "message0": "%1",
-          "args0": [
-            {
-              "type": "field_colour",
-              "name": "COLOUR",
-              "colour": '#000099',
-            },
-          ],
-        }]);
-        const block = new Blockly.Block(this.workspace,
-            'field_colour_test_block');
-        const resultFieldDom = Blockly.Xml.blockToDom(block).childNodes[0];
-        assertNonVariableField(resultFieldDom, 'COLOUR', '#000099');
-      });
-      test('Dropdown', function() {
-        Blockly.defineBlocksWithJsonArray([{
-          "type": "field_dropdown_test_block",
-          "message0": "%1",
-          "args0": [
-            {
-              "type": "field_dropdown",
-              "name": "DROPDOWN",
-              "options": [
-                [
-                  "a",
-                  "A",
-                ],
-                [
-                  "b",
-                  "B",
-                ],
-                [
-                  "c",
-                  "C",
-                ],
-              ],
-            },
-          ],
-        }]);
-        const block = new Blockly.Block(this.workspace,
-            'field_dropdown_test_block');
-        const resultFieldDom = Blockly.Xml.blockToDom(block).childNodes[0];
-        assertNonVariableField(resultFieldDom, 'DROPDOWN', 'A');
-      });
-      test('Image', function() {
-        Blockly.defineBlocksWithJsonArray([{
-          "type": "field_image_test_block",
-          "message0": "%1",
-          "args0": [
-            {
-              "type": "field_image",
-              "name": "IMAGE",
-              "src": "https://blockly-demo.appspot.com/static/tests/media/a.png",
-              "width": 32,
-              "height": 32,
-              "alt": "A",
-            },
-          ],
-        }]);
-        const block = new Blockly.Block(this.workspace,
-            'field_image_test_block');
-        const resultFieldDom = Blockly.Xml.blockToDom(block);
-        assertNonSerializingFieldDom(resultFieldDom);
-      });
-      test('Label', function() {
-        Blockly.defineBlocksWithJsonArray([{
-          "type": "field_label_test_block",
-          "message0": "%1",
-          "args0": [
-            {
-              "type": "field_label",
-              "name": "LABEL",
-              "text": "default",
-            },
-          ],
-        }]);
-        const block = new Blockly.Block(this.workspace,
-            'field_label_test_block');
-        const resultFieldDom = Blockly.Xml.blockToDom(block);
-        assertNonSerializingFieldDom(resultFieldDom);
-      });
-      test('Label Serializable', function() {
-        Blockly.defineBlocksWithJsonArray([{
-          "type": "field_label_serializable_test_block",
-          "message0": "%1",
-          "args0": [
-            {
-              "type": "field_label_serializable",
-              "name": "LABEL",
-              "text": "default",
-            },
-          ],
-        }]);
-        const block = new Blockly.Block(this.workspace,
-            'field_label_serializable_test_block');
-        const resultFieldDom = Blockly.Xml.blockToDom(block).childNodes[0];
-        assertNonVariableField(resultFieldDom, 'LABEL', 'default');
-      });
-      test('Number', function() {
-        Blockly.defineBlocksWithJsonArray([{
-          "type": "field_number_test_block",
-          "message0": "%1",
-          "args0": [
-            {
-              "type": "field_number",
-              "name": "NUMBER",
-              "value": 97,
-            },
-          ],
-        }]);
-        const block = new Blockly.Block(this.workspace,
-            'field_number_test_block');
-        const resultFieldDom = Blockly.Xml.blockToDom(block).childNodes[0];
-        assertNonVariableField(resultFieldDom, 'NUMBER', '97');
-      });
-      test('Text Input', function() {
-        Blockly.defineBlocksWithJsonArray([{
-          "type": "field_text_input_test_block",
-          "message0": "%1",
-          "args0": [
-            {
-              "type": "field_input",
-              "name": "TEXT",
-              "text": "default",
-            },
-          ],
-        }]);
-        const block = new Blockly.Block(this.workspace,
-            'field_text_input_test_block');
-        const resultFieldDom = Blockly.Xml.blockToDom(block).childNodes[0];
-        assertNonVariableField(resultFieldDom, 'TEXT', 'default');
-      });
-      suite('Variable Fields', function() {
-        setup(function() {
-          Blockly.defineBlocksWithJsonArray([{
-            'type': 'field_variable_test_block',
-            'message0': '%1',
-            'args0': [
-              {
-                'type': 'field_variable',
-                'name': 'VAR',
-                'variable': 'item',
-              },
-            ],
-          }]);
-=======
     suite('Fields', function () {
       test('Angle', function () {
         Blockly.defineBlocksWithJsonArray([
@@ -564,32 +339,19 @@
               ],
             },
           ]);
->>>>>>> 0e22a798
         });
         test('Variable Trivial', function () {
           this.workspace.createVariable('name1', '', 'id1');
-<<<<<<< HEAD
-          const block = new Blockly.Block(this.workspace,
-              'field_variable_test_block');
-=======
           const block = new Blockly.Block(
             this.workspace,
             'field_variable_test_block',
           );
->>>>>>> 0e22a798
           block.inputList[0].fieldRow[0].setValue('id1');
           const resultFieldDom = Blockly.Xml.blockToDom(block).childNodes[0];
           assertVariableDomField(resultFieldDom, 'VAR', null, 'id1', 'name1');
         });
         test('Variable Typed', function () {
           this.workspace.createVariable('name1', 'string', 'id1');
-<<<<<<< HEAD
-          const block = new Blockly.Block(this.workspace,
-              'field_variable_test_block');
-          block.inputList[0].fieldRow[0].setValue('id1');
-          const resultFieldDom = Blockly.Xml.blockToDom(block).childNodes[0];
-          assertVariableDomField(resultFieldDom, 'VAR', 'string', 'id1', 'name1');
-=======
           const block = new Blockly.Block(
             this.workspace,
             'field_variable_test_block',
@@ -603,22 +365,16 @@
             'id1',
             'name1',
           );
->>>>>>> 0e22a798
         });
         test('Variable Default Case', function () {
           createGenUidStubWithReturns('1');
           this.workspace.createVariable('name1');
 
           Blockly.Events.disable();
-<<<<<<< HEAD
-          const block = new Blockly.Block(this.workspace,
-              'field_variable_test_block');
-=======
           const block = new Blockly.Block(
             this.workspace,
             'field_variable_test_block',
           );
->>>>>>> 0e22a798
           block.inputList[0].fieldRow[0].setValue('1');
           Blockly.Events.enable();
 
@@ -643,11 +399,7 @@
           chai.assert.equal(commentXml.tagName, 'comment');
           chai.assert.equal(commentXml.innerHTML, 'test text');
         });
-<<<<<<< HEAD
-        test('No Text', function() {
-=======
         test('No Text', function () {
->>>>>>> 0e22a798
           const xml = Blockly.Xml.blockToDom(this.block);
           chai.assert.isNull(xml.firstChild);
         });
@@ -676,11 +428,7 @@
           chai.assert.equal(commentXml.tagName, 'comment');
           chai.assert.equal(commentXml.innerHTML, 'test text');
         });
-<<<<<<< HEAD
-        test('No Text', function() {
-=======
         test('No Text', function () {
->>>>>>> 0e22a798
           const xml = Blockly.Xml.blockToDom(this.block);
           chai.assert.isNull(xml.firstChild);
         });
@@ -691,13 +439,9 @@
         });
         test('Size', function () {
           this.block.setCommentText('test text');
-<<<<<<< HEAD
-          this.block.getCommentIcon().setBubbleSize(100, 200);
-=======
           this.block
             .getIcon(Blockly.icons.CommentIcon.TYPE)
             .setBubbleSize(new Blockly.utils.Size(100, 200));
->>>>>>> 0e22a798
           const xml = Blockly.Xml.blockToDom(this.block);
           const commentXml = xml.firstChild;
           chai.assert.equal(commentXml.tagName, 'comment');
@@ -706,13 +450,9 @@
         });
         test('Pinned True', function () {
           this.block.setCommentText('test text');
-<<<<<<< HEAD
-          this.block.getCommentIcon().setVisible(true);
-=======
           this.block
             .getIcon(Blockly.icons.CommentIcon.TYPE)
             .setBubbleVisible(true);
->>>>>>> 0e22a798
           const xml = Blockly.Xml.blockToDom(this.block);
           const commentXml = xml.firstChild;
           chai.assert.equal(commentXml.tagName, 'comment');
@@ -731,21 +471,6 @@
   suite('variablesToDom', function () {
     setup(function () {
       this.workspace = new Blockly.Workspace();
-<<<<<<< HEAD
-      Blockly.defineBlocksWithJsonArray([{
-        'type': 'field_variable_test_block',
-        'message0': '%1',
-        'args0': [
-          {
-            'type': 'field_variable',
-            'name': 'VAR',
-            'variable': 'item',
-          },
-        ],
-      }]);
-    });
-    teardown(function() {
-=======
       Blockly.defineBlocksWithJsonArray([
         {
           'type': 'field_variable_test_block',
@@ -761,20 +486,14 @@
       ]);
     });
     teardown(function () {
->>>>>>> 0e22a798
       workspaceTeardown.call(this, this.workspace);
     });
     test('One Variable', function () {
       createGenUidStubWithReturns('1');
       this.workspace.createVariable('name1');
-<<<<<<< HEAD
-      const resultDom =
-          Blockly.Xml.variablesToDom(this.workspace.getAllVariables());
-=======
       const resultDom = Blockly.Xml.variablesToDom(
         this.workspace.getAllVariables(),
       );
->>>>>>> 0e22a798
       chai.assert.equal(resultDom.children.length, 1);
       const resultVariableDom = resultDom.children[0];
       chai.assert.equal(resultVariableDom.textContent, 'name1');
@@ -787,39 +506,6 @@
       // If events are enabled during block construction, it will create a
       // default variable.
       Blockly.Events.disable();
-<<<<<<< HEAD
-      const block = new Blockly.Block(this.workspace, 'field_variable_test_block');
-      block.inputList[0].fieldRow[0].setValue('id1');
-      Blockly.Events.enable();
-
-      const resultDom = Blockly.Xml.variablesToDom(this.workspace.getAllVariables());
-      chai.assert.equal(resultDom.children.length, 2);
-      assertVariableDom(resultDom.children[0], null, 'id1',
-          'name1');
-      assertVariableDom(resultDom.children[1], 'type2', 'id2',
-          'name2');
-    });
-    test('No variables', function() {
-      const resultDom =
-          Blockly.Xml.variablesToDom(this.workspace.getAllVariables());
-      chai.assert.equal(resultDom.children.length, 0);
-    });
-  });
-  suite('domToText', function() {
-    test('Round tripping', function() {
-      const dom = Blockly.Xml.textToDom(this.complexXmlText);
-      const text = Blockly.Xml.domToText(dom);
-      chai.assert.equal(text.replace(/\s+/g, ''),
-          this.complexXmlText.replace(/\s+/g, ''), 'Round trip');
-    });
-  });
-  suite('domToPrettyText', function() {
-    test('Round tripping', function() {
-      const dom = Blockly.Xml.textToDom(this.complexXmlText);
-      const text = Blockly.Xml.domToPrettyText(dom);
-      chai.assert.equal(text.replace(/\s+/g, ''),
-          this.complexXmlText.replace(/\s+/g, ''), 'Round trip');
-=======
       const block = new Blockly.Block(
         this.workspace,
         'field_variable_test_block',
@@ -881,7 +567,6 @@
         this.complexXmlText.replace(/\s+/g, ''),
         'Round trip',
       );
->>>>>>> 0e22a798
     });
   });
   suite('domToBlock', function () {
@@ -894,14 +579,9 @@
     suite('Dynamic Category Blocks', function () {
       test('Untyped Variables', function () {
         this.workspace.createVariable('name1', '', 'id1');
-<<<<<<< HEAD
-        const blocksArray =
-            Blockly.Variables.flyoutCategoryBlocks(this.workspace);
-=======
         const blocksArray = Blockly.Variables.flyoutCategoryBlocks(
           this.workspace,
         );
->>>>>>> 0e22a798
         for (let i = 0, xml; (xml = blocksArray[i]); i++) {
           Blockly.Xml.domToBlock(xml, this.workspace);
         }
@@ -910,31 +590,19 @@
         this.workspace.createVariable('name1', 'String', 'id1');
         this.workspace.createVariable('name2', 'Number', 'id2');
         this.workspace.createVariable('name3', 'Colour', 'id3');
-<<<<<<< HEAD
-        const blocksArray =
-            Blockly.VariablesDynamic.flyoutCategoryBlocks(this.workspace);
-=======
         const blocksArray = Blockly.VariablesDynamic.flyoutCategoryBlocks(
           this.workspace,
         );
->>>>>>> 0e22a798
         for (let i = 0, xml; (xml = blocksArray[i]); i++) {
           Blockly.Xml.domToBlock(xml, this.workspace);
         }
       });
     });
-<<<<<<< HEAD
-    suite('Comments', function() {
-      suite('Headless', function() {
-        test('Text', function() {
-          const block = Blockly.Xml.domToBlock(Blockly.Xml.textToDom(
-=======
     suite('Comments', function () {
       suite('Headless', function () {
         test('Text', function () {
           const block = Blockly.Xml.domToBlock(
             Blockly.utils.xml.textToDom(
->>>>>>> 0e22a798
               '<block type="empty_block">' +
                 '  <comment>test text</comment>' +
                 '</block>',
@@ -943,14 +611,9 @@
           );
           chai.assert.equal(block.getCommentText(), 'test text');
         });
-<<<<<<< HEAD
-        test('No Text', function() {
-          const block = Blockly.Xml.domToBlock(Blockly.Xml.textToDom(
-=======
         test('No Text', function () {
           const block = Blockly.Xml.domToBlock(
             Blockly.utils.xml.textToDom(
->>>>>>> 0e22a798
               '<block type="empty_block">' +
                 '  <comment></comment>' +
                 '</block>',
@@ -959,14 +622,9 @@
           );
           chai.assert.equal(block.getCommentText(), '');
         });
-<<<<<<< HEAD
-        test('Size', function() {
-          const block = Blockly.Xml.domToBlock(Blockly.Xml.textToDom(
-=======
         test('Size', function () {
           const block = Blockly.Xml.domToBlock(
             Blockly.utils.xml.textToDom(
->>>>>>> 0e22a798
               '<block type="empty_block">' +
                 '  <comment w="100" h="200">test text</comment>' +
                 '</block>',
@@ -981,14 +639,9 @@
             },
           );
         });
-<<<<<<< HEAD
-        test('Pinned True', function() {
-          const block = Blockly.Xml.domToBlock(Blockly.Xml.textToDom(
-=======
         test('Pinned True', function () {
           const block = Blockly.Xml.domToBlock(
             Blockly.utils.xml.textToDom(
->>>>>>> 0e22a798
               '<block type="empty_block">' +
                 '  <comment pinned="true">test text</comment>' +
                 '</block>',
@@ -999,14 +652,9 @@
             block.getIcon(Blockly.icons.CommentIcon.TYPE).bubbleIsVisible(),
           );
         });
-<<<<<<< HEAD
-        test('Pinned False', function() {
-          const block = Blockly.Xml.domToBlock(Blockly.Xml.textToDom(
-=======
         test('Pinned False', function () {
           const block = Blockly.Xml.domToBlock(
             Blockly.utils.xml.textToDom(
->>>>>>> 0e22a798
               '<block type="empty_block">' +
                 '  <comment pinned="false">test text</comment>' +
                 '</block>',
@@ -1017,14 +665,9 @@
             block.getIcon(Blockly.icons.CommentIcon.TYPE).bubbleIsVisible(),
           );
         });
-<<<<<<< HEAD
-        test('Pinned Undefined', function() {
-          const block = Blockly.Xml.domToBlock(Blockly.Xml.textToDom(
-=======
         test('Pinned Undefined', function () {
           const block = Blockly.Xml.domToBlock(
             Blockly.utils.xml.textToDom(
->>>>>>> 0e22a798
               '<block type="empty_block">' +
                 '  <comment>test text</comment>' +
                 '</block>',
@@ -1044,14 +687,9 @@
           workspaceTeardown.call(this, this.workspace);
         });
 
-<<<<<<< HEAD
-        test('Text', function() {
-          const block = Blockly.Xml.domToBlock(Blockly.Xml.textToDom(
-=======
         test('Text', function () {
           const block = Blockly.Xml.domToBlock(
             Blockly.utils.xml.textToDom(
->>>>>>> 0e22a798
               '<block type="empty_block">' +
                 '  <comment>test text</comment>' +
                 '</block>',
@@ -1061,14 +699,9 @@
           chai.assert.equal(block.getCommentText(), 'test text');
           chai.assert.isOk(block.getIcon(Blockly.icons.CommentIcon.TYPE));
         });
-<<<<<<< HEAD
-        test('No Text', function() {
-          const block = Blockly.Xml.domToBlock(Blockly.Xml.textToDom(
-=======
         test('No Text', function () {
           const block = Blockly.Xml.domToBlock(
             Blockly.utils.xml.textToDom(
->>>>>>> 0e22a798
               '<block type="empty_block">' +
                 '  <comment></comment>' +
                 '</block>',
@@ -1078,14 +711,9 @@
           chai.assert.equal(block.getCommentText(), '');
           chai.assert.isOk(block.getIcon(Blockly.icons.CommentIcon.TYPE));
         });
-<<<<<<< HEAD
-        test('Size', function() {
-          const block = Blockly.Xml.domToBlock(Blockly.Xml.textToDom(
-=======
         test('Size', function () {
           const block = Blockly.Xml.domToBlock(
             Blockly.utils.xml.textToDom(
->>>>>>> 0e22a798
               '<block type="empty_block">' +
                 '  <comment w="100" h="200">test text</comment>' +
                 '</block>',
@@ -1101,16 +729,10 @@
             },
           );
         });
-<<<<<<< HEAD
-        suite('Pinned', function() {
-          test('Pinned True', function() {
-            const block = Blockly.Xml.domToBlock(Blockly.Xml.textToDom(
-=======
         suite('Pinned', function () {
           test('Pinned True', function () {
             const block = Blockly.Xml.domToBlock(
               Blockly.utils.xml.textToDom(
->>>>>>> 0e22a798
                 '<block type="empty_block">' +
                   '  <comment pinned="true">test text</comment>' +
                   '</block>',
@@ -1122,14 +744,9 @@
             chai.assert.isOk(icon);
             chai.assert.isTrue(icon.bubbleIsVisible());
           });
-<<<<<<< HEAD
-          test('Pinned False', function() {
-            const block = Blockly.Xml.domToBlock(Blockly.Xml.textToDom(
-=======
           test('Pinned False', function () {
             const block = Blockly.Xml.domToBlock(
               Blockly.utils.xml.textToDom(
->>>>>>> 0e22a798
                 '<block type="empty_block">' +
                   '  <comment pinned="false">test text</comment>' +
                   '</block>',
@@ -1141,14 +758,9 @@
             chai.assert.isOk(icon);
             chai.assert.isFalse(icon.bubbleIsVisible());
           });
-<<<<<<< HEAD
-          test('Pinned Undefined', function() {
-            const block = Blockly.Xml.domToBlock(Blockly.Xml.textToDom(
-=======
           test('Pinned Undefined', function () {
             const block = Blockly.Xml.domToBlock(
               Blockly.utils.xml.textToDom(
->>>>>>> 0e22a798
                 '<block type="empty_block">' +
                   '  <comment>test text</comment>' +
                   '</block>',
@@ -1167,21 +779,6 @@
   suite('domToWorkspace', function () {
     setup(function () {
       this.workspace = new Blockly.Workspace();
-<<<<<<< HEAD
-      Blockly.defineBlocksWithJsonArray([{
-        'type': 'field_variable_test_block',
-        'message0': '%1',
-        'args0': [
-          {
-            'type': 'field_variable',
-            'name': 'VAR',
-            'variable': 'item',
-          },
-        ],
-      }]);
-    });
-    teardown(function() {
-=======
       Blockly.defineBlocksWithJsonArray([
         {
           'type': 'field_variable_test_block',
@@ -1197,18 +794,12 @@
       ]);
     });
     teardown(function () {
->>>>>>> 0e22a798
       workspaceTeardown.call(this, this.workspace);
     });
     test('Backwards compatibility', function () {
       createGenUidStubWithReturns('1');
-<<<<<<< HEAD
-      const dom = Blockly.Xml.textToDom(
-          '<xml xmlns="https://developers.google.com/blockly/xml">' +
-=======
       const dom = Blockly.utils.xml.textToDom(
         '<xml xmlns="https://developers.google.com/blockly/xml">' +
->>>>>>> 0e22a798
           '  <block type="field_variable_test_block" id="block_id">' +
           '    <field name="VAR">name1</field>' +
           '  </block>' +
@@ -1222,15 +813,9 @@
       );
       assertVariableValues(this.workspace, 'name1', '', '1');
     });
-<<<<<<< HEAD
-    test('Variables at top', function() {
-      const dom = Blockly.Xml.textToDom(
-          '<xml xmlns="https://developers.google.com/blockly/xml">' +
-=======
     test('Variables at top', function () {
       const dom = Blockly.utils.xml.textToDom(
         '<xml xmlns="https://developers.google.com/blockly/xml">' +
->>>>>>> 0e22a798
           '  <variables>' +
           '    <variable type="type1" id="id1">name1</variable>' +
           '    <variable type="type2" id="id2">name2</variable>' +
@@ -1251,15 +836,9 @@
       assertVariableValues(this.workspace, 'name2', 'type2', 'id2');
       assertVariableValues(this.workspace, 'name3', '', 'id3');
     });
-<<<<<<< HEAD
-    test('Variables at top duplicated variables tag', function() {
-      const dom = Blockly.Xml.textToDom(
-          '<xml xmlns="https://developers.google.com/blockly/xml">' +
-=======
     test('Variables at top duplicated variables tag', function () {
       const dom = Blockly.utils.xml.textToDom(
         '<xml xmlns="https://developers.google.com/blockly/xml">' +
->>>>>>> 0e22a798
           '  <variables>' +
           '  </variables>' +
           '  <variables>' +
@@ -1270,15 +849,9 @@
         Blockly.Xml.domToWorkspace(dom, this.workspace);
       });
     });
-<<<<<<< HEAD
-    test('Variables at top missing type', function() {
-      const dom = Blockly.Xml.textToDom(
-          '<xml xmlns="https://developers.google.com/blockly/xml">' +
-=======
     test('Variables at top missing type', function () {
       const dom = Blockly.utils.xml.textToDom(
         '<xml xmlns="https://developers.google.com/blockly/xml">' +
->>>>>>> 0e22a798
           '  <variables>' +
           '    <variable id="id1">name1</variable>' +
           '  </variables>' +
@@ -1291,15 +864,9 @@
         Blockly.Xml.domToWorkspace(dom, this.workspace);
       });
     });
-<<<<<<< HEAD
-    test('Variables at top mismatch block type', function() {
-      const dom = Blockly.Xml.textToDom(
-          '<xml xmlns="https://developers.google.com/blockly/xml">' +
-=======
     test('Variables at top mismatch block type', function () {
       const dom = Blockly.utils.xml.textToDom(
         '<xml xmlns="https://developers.google.com/blockly/xml">' +
->>>>>>> 0e22a798
           '  <variables>' +
           '    <variable type="type1" id="id1">name1</variable>' +
           '  </variables>' +
@@ -1313,13 +880,8 @@
       });
     });
   });
-<<<<<<< HEAD
-  suite('appendDomToWorkspace', function() {
-    setup(function() {
-=======
   suite('appendDomToWorkspace', function () {
     setup(function () {
->>>>>>> 0e22a798
       addBlockTypeToCleanup(this.sharedCleanup, 'test_block');
       Blockly.Blocks['test_block'] = {
         init: function () {
@@ -1333,30 +895,14 @@
     teardown(function () {
       workspaceTeardown.call(this, this.workspace);
     });
-<<<<<<< HEAD
-    test('Headless', function() {
-      const dom = Blockly.Xml.textToDom(
-          '<xml xmlns="https://developers.google.com/blockly/xml">' +
-=======
     test('Headless', function () {
       const dom = Blockly.utils.xml.textToDom(
         '<xml xmlns="https://developers.google.com/blockly/xml">' +
->>>>>>> 0e22a798
           '  <block type="test_block" inline="true" x="21" y="23">' +
           '  </block>' +
           '</xml>',
       );
       Blockly.Xml.appendDomToWorkspace(dom, this.workspace);
-<<<<<<< HEAD
-      chai.assert.equal(this.workspace.getAllBlocks(false).length, 1, 'Block count');
-      const newBlockIds = Blockly.Xml.appendDomToWorkspace(dom, this.workspace);
-      chai.assert.equal(this.workspace.getAllBlocks(false).length, 2, 'Block count');
-      chai.assert.equal(newBlockIds.length, 1, 'Number of new block ids');
-    });
-  });
-  suite('workspaceToDom -> domToWorkspace -> workspaceToDom', function() {
-    setup(function() {
-=======
       chai.assert.equal(
         this.workspace.getAllBlocks(false).length,
         1,
@@ -1373,7 +919,6 @@
   });
   suite('workspaceToDom -> domToWorkspace -> workspaceToDom', function () {
     setup(function () {
->>>>>>> 0e22a798
       const options = {
         comments: true,
       };
@@ -1386,11 +931,7 @@
       workspaceTeardown.call(this, this.renderedWorkspace);
       workspaceTeardown.call(this, this.headlessWorkspace);
     });
-<<<<<<< HEAD
-    const assertRoundTrip = function(originWs, targetWs) {
-=======
     const assertRoundTrip = function (originWs, targetWs) {
->>>>>>> 0e22a798
       const originXml = Blockly.Xml.workspaceToDom(originWs);
       Blockly.Xml.domToWorkspace(originXml, targetWs);
       const targetXml = Blockly.Xml.workspaceToDom(targetWs);
@@ -1400,20 +941,12 @@
 
       chai.assert.equal(actualXmlText, expectedXmlText);
     };
-<<<<<<< HEAD
-    suite('Rendered -> XML -> Headless -> XML', function() {
-      test('Comment', function() {
-        const block = Blockly.Xml.domToBlock(Blockly.Xml.textToDom(
-            '<block type="empty_block"/>'
-        ), this.renderedWorkspace);
-=======
     suite('Rendered -> XML -> Headless -> XML', function () {
       test('Comment', function () {
         const block = Blockly.Xml.domToBlock(
           Blockly.utils.xml.textToDom('<block type="empty_block"/>'),
           this.renderedWorkspace,
         );
->>>>>>> 0e22a798
         block.setCommentText('test text');
         const icon = block.getIcon(Blockly.icons.CommentIcon.TYPE);
         icon.setBubbleSize(new Blockly.utils.Size(100, 100));
@@ -1421,20 +954,12 @@
         assertRoundTrip(this.renderedWorkspace, this.headlessWorkspace);
       });
     });
-<<<<<<< HEAD
-    suite('Headless -> XML -> Rendered -> XML', function() {
-      test('Comment', function() {
-        const block = Blockly.Xml.domToBlock(Blockly.Xml.textToDom(
-            '<block type="empty_block"/>'
-        ), this.headlessWorkspace);
-=======
     suite('Headless -> XML -> Rendered -> XML', function () {
       test('Comment', function () {
         const block = Blockly.Xml.domToBlock(
           Blockly.utils.xml.textToDom('<block type="empty_block"/>'),
           this.headlessWorkspace,
         );
->>>>>>> 0e22a798
         block.setCommentText('test text');
         const icon = block.getIcon(Blockly.icons.CommentIcon.TYPE);
         icon.setBubbleSize(new Blockly.utils.Size(100, 100));
@@ -1446,13 +971,8 @@
       });
     });
   });
-<<<<<<< HEAD
-  suite('generateVariableFieldDom', function() {
-    test('Case Sensitive', function() {
-=======
   suite('generateVariableFieldDom', function () {
     test('Case Sensitive', function () {
->>>>>>> 0e22a798
       const varId = 'testId';
       const type = 'testType';
       const name = 'testName';
@@ -1466,15 +986,6 @@
       };
 
       const generatedXml = Blockly.Xml.domToText(
-<<<<<<< HEAD
-          Blockly.Variables.generateVariableFieldDom(mockVariableModel));
-      const expectedXml =
-          '<field xmlns="https://developers.google.com/blockly/xml"' +
-          ' name="VAR"' +
-          ' id="' + varId + '"' +
-          ' variabletype="' + type + '"' +
-          '>' + name + '</field>';
-=======
         Blockly.Variables.generateVariableFieldDom(mockVariableModel),
       );
       const expectedXml =
@@ -1489,7 +1000,6 @@
         '>' +
         name +
         '</field>';
->>>>>>> 0e22a798
       chai.assert.equal(generatedXml, expectedXml);
     });
   });
