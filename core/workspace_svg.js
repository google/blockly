/**
 * @license
 * Copyright 2014 Google LLC
 *
 * Licensed under the Apache License, Version 2.0 (the "License");
 * you may not use this file except in compliance with the License.
 * You may obtain a copy of the License at
 *
 *   http://www.apache.org/licenses/LICENSE-2.0
 *
 * Unless required by applicable law or agreed to in writing, software
 * distributed under the License is distributed on an "AS IS" BASIS,
 * WITHOUT WARRANTIES OR CONDITIONS OF ANY KIND, either express or implied.
 * See the License for the specific language governing permissions and
 * limitations under the License.
 */

/**
 * @fileoverview Object representing a workspace rendered as SVG.
 * @author fraser@google.com (Neil Fraser)
 */
'use strict';

goog.provide('Blockly.WorkspaceSvg');

goog.require('Blockly.BlockSvg');
goog.require('Blockly.blockRendering');
goog.require('Blockly.ConnectionDB');
goog.require('Blockly.constants');
goog.require('Blockly.Events');
goog.require('Blockly.Events.BlockCreate');
goog.require('Blockly.Gesture');
goog.require('Blockly.Grid');
goog.require('Blockly.Msg');
goog.require('Blockly.Options');
goog.require('Blockly.TouchGesture');
goog.require('Blockly.utils');
goog.require('Blockly.utils.Coordinate');
goog.require('Blockly.utils.dom');
goog.require('Blockly.utils.object');
goog.require('Blockly.utils.Rect');
goog.require('Blockly.Workspace');
goog.require('Blockly.WorkspaceAudio');
goog.require('Blockly.WorkspaceDragSurfaceSvg');
goog.require('Blockly.Xml');


/**
 * Class for a workspace.  This is an onscreen area with optional trashcan,
 * scrollbars, bubbles, and dragging.
 * @param {!Blockly.Options} options Dictionary of options.
 * @param {Blockly.BlockDragSurfaceSvg=} opt_blockDragSurface Drag surface for
 *     blocks.
 * @param {Blockly.WorkspaceDragSurfaceSvg=} opt_wsDragSurface Drag surface for
 *     the workspace.
 * @extends {Blockly.Workspace}
 * @constructor
 */
Blockly.WorkspaceSvg = function(options,
    opt_blockDragSurface, opt_wsDragSurface) {
  Blockly.WorkspaceSvg.superClass_.constructor.call(this, options);
  this.getMetrics =
      options.getMetrics || Blockly.WorkspaceSvg.getTopLevelWorkspaceMetrics_;
  this.setMetrics =
      options.setMetrics || Blockly.WorkspaceSvg.setTopLevelWorkspaceMetrics_;

  this.connectionDBList = Blockly.ConnectionDB.init();

  if (opt_blockDragSurface) {
    this.blockDragSurface_ = opt_blockDragSurface;
  }

  if (opt_wsDragSurface) {
    this.workspaceDragSurface_ = opt_wsDragSurface;
  }

  this.useWorkspaceDragSurface_ =
      this.workspaceDragSurface_ && Blockly.utils.is3dSupported();

  /**
   * List of currently highlighted blocks.  Block highlighting is often used to
   * visually mark blocks currently being executed.
   * @type !Array.<!Blockly.BlockSvg>
   * @private
   */
  this.highlightedBlocks_ = [];

  /**
   * Object in charge of loading, storing, and playing audio for a workspace.
   * @type {!Blockly.WorkspaceAudio}
   * @private
   */
  this.audioManager_ = new Blockly.WorkspaceAudio(options.parentWorkspace);

  /**
   * This workspace's grid object or null.
   * @type {Blockly.Grid}
   * @private
   */
  this.grid_ = this.options.gridPattern ?
      new Blockly.Grid(options.gridPattern, options.gridOptions) : null;

  /**
   * Holds the cursors svg element when the cursor is attached to the workspace.
   * This is null if there is no cursor on the workspace.
   * @type {SVGElement}
   * @private
   */
  this.cursorSvg_ = null;

  /**
   * Holds the markers svg element when the marker is attached to the workspace.
   * This is null if there is no marker on the workspace.
   * @type {SVGElement}
   * @private
   */
  this.markerSvg_ = null;

  if (Blockly.Variables && Blockly.Variables.flyoutCategory) {
    this.registerToolboxCategoryCallback(Blockly.VARIABLE_CATEGORY_NAME,
        Blockly.Variables.flyoutCategory);
  }
  if (Blockly.VariablesDynamic && Blockly.VariablesDynamic.flyoutCategory) {
    this.registerToolboxCategoryCallback(Blockly.VARIABLE_DYNAMIC_CATEGORY_NAME,
        Blockly.VariablesDynamic.flyoutCategory);
  }
  if (Blockly.Procedures && Blockly.Procedures.flyoutCategory) {
    this.registerToolboxCategoryCallback(Blockly.PROCEDURE_CATEGORY_NAME,
        Blockly.Procedures.flyoutCategory);
  }

  /**
   * The block renderer used for rendering blocks on this workspace.
   * @type {!Blockly.blockRendering.Renderer}
   * @private
   */
  this.renderer_ = Blockly.blockRendering.init(this.options.renderer || 'geras');
};
Blockly.utils.object.inherits(Blockly.WorkspaceSvg, Blockly.Workspace);

/**
 * A wrapper function called when a resize event occurs.
 * You can pass the result to `unbindEvent_`.
 * @type {Array.<!Array>}
 */
Blockly.WorkspaceSvg.prototype.resizeHandlerWrapper_ = null;

/**
 * The render status of an SVG workspace.
 * Returns `false` for headless workspaces and true for instances of
 * `Blockly.WorkspaceSvg`.
 * @type {boolean}
 */
Blockly.WorkspaceSvg.prototype.rendered = true;

/**
 * Whether the workspace is visible.  False if the workspace has been hidden
 * by calling `setVisible(false)`.
 * @type {boolean}
 * @private
 */
Blockly.WorkspaceSvg.prototype.isVisible_ = true;

/**
 * Is this workspace the surface for a flyout?
 * @type {boolean}
 */
Blockly.WorkspaceSvg.prototype.isFlyout = false;

/**
 * Is this workspace the surface for a mutator?
 * @type {boolean}
 * @package
 */
Blockly.WorkspaceSvg.prototype.isMutator = false;

/**
 * Whether this workspace has resizes enabled.
 * Disable during batch operations for a performance improvement.
 * @type {boolean}
 * @private
 */
Blockly.WorkspaceSvg.prototype.resizesEnabled_ = true;

/**
 * Current horizontal scrolling offset in pixel units, relative to the
 * workspace origin.
 *
 * It is useful to think about a view, and a canvas moving beneath that
 * view. As the canvas moves right, this value becomes more positive, and
 * the view is now "seeing" the left side of the canvas. As the canvas moves
 * left, this value becomes more negative, and the view is now "seeing" the
 * right side of the canvas.
 *
 * The confusing thing about this value is that it does not, and must not
 * include the absoluteLeft offset. This is because it is used to calculate
 * the viewLeft value.
 *
 * The viewLeft is relative to the workspace origin (although in pixel
 * units). The workspace origin is the top-left corner of the workspace (at
 * least when it is enabled). It is shifted from the top-left of the blocklyDiv
 * so as not to be beneath the toolbox.
 *
 * When the workspace is enabled the viewLeft and workspace origin are at
 * the same X location. As the canvas slides towards the right beneath the view
 * this value (scrollX) becomes more positive, and the viewLeft becomes more
 * negative relative to the workspace origin (imagine the workspace origin
 * as a dot on the canvas sliding to the right as the canvas moves).
 *
 * So if the scrollX were to include the absoluteLeft this would in a way
 * "unshift" the workspace origin. This means that the viewLeft would be
 * representing the left edge of the blocklyDiv, rather than the left edge
 * of the workspace.
 *
 * @type {number}
 */
Blockly.WorkspaceSvg.prototype.scrollX = 0;

/**
 * Current vertical scrolling offset in pixel units, relative to the
 * workspace origin.
 *
 * It is useful to think about a view, and a canvas moving beneath that
 * view. As the canvas moves down, this value becomes more positive, and the
 * view is now "seeing" the upper part of the canvas. As the canvas moves
 * up, this value becomes more negative, and the view is "seeing" the lower
 * part of the canvas.
 *
 * This confusing thing about this value is that it does not, and must not
 * include the absoluteTop offset. This is because it is used to calculate
 * the viewTop value.
 *
 * The viewTop is relative to the workspace origin (although in pixel
 * units). The workspace origin is the top-left corner of the workspace (at
 * least when it is enabled). It is shifted from the top-left of the
 * blocklyDiv so as not to be beneath the toolbox.
 *
 * When the workspace is enabled the viewTop and workspace origin are at the
 * same Y location. As the canvas slides towards the bottom this value
 * (scrollY) becomes more positive, and the viewTop becomes more negative
 * relative to the workspace origin (image in the workspace origin as a dot
 * on the canvas sliding downwards as the canvas moves).
 *
 * So if the scrollY were to include the absoluteTop this would in a way
 * "unshift" the workspace origin. This means that the viewTop would be
 * representing the top edge of the blocklyDiv, rather than the top edge of
 * the workspace.
 *
 * @type {number}
 */
Blockly.WorkspaceSvg.prototype.scrollY = 0;

/**
 * Horizontal scroll value when scrolling started in pixel units.
 * @type {number}
 */
Blockly.WorkspaceSvg.prototype.startScrollX = 0;

/**
 * Vertical scroll value when scrolling started in pixel units.
 * @type {number}
 */
Blockly.WorkspaceSvg.prototype.startScrollY = 0;

/**
 * Distance from mouse to object being dragged.
 * @type {Blockly.utils.Coordinate}
 * @private
 */
Blockly.WorkspaceSvg.prototype.dragDeltaXY_ = null;

/**
 * Current scale.
 * @type {number}
 */
Blockly.WorkspaceSvg.prototype.scale = 1;

/**
 * The workspace's trashcan (if any).
 * @type {Blockly.Trashcan}
 */
Blockly.WorkspaceSvg.prototype.trashcan = null;

/**
 * This workspace's scrollbars, if they exist.
 * @type {Blockly.ScrollbarPair}
 */
Blockly.WorkspaceSvg.prototype.scrollbar = null;

/**
 * Fixed flyout providing blocks which may be dragged into this workspace.
 * @type {Blockly.Flyout}
 * @private
 */
Blockly.WorkspaceSvg.prototype.flyout_ = null;

/**
 * Category-based toolbox providing blocks which may be dragged into this
 * workspace.
 * @type {Blockly.Toolbox}
 * @private
 */
Blockly.WorkspaceSvg.prototype.toolbox_ = null;

/**
 * The current gesture in progress on this workspace, if any.
 * @type {Blockly.TouchGesture}
 * @private
 */
Blockly.WorkspaceSvg.prototype.currentGesture_ = null;

/**
 * This workspace's surface for dragging blocks, if it exists.
 * @type {Blockly.BlockDragSurfaceSvg}
 * @private
 */
Blockly.WorkspaceSvg.prototype.blockDragSurface_ = null;

/**
 * This workspace's drag surface, if it exists.
 * @type {Blockly.WorkspaceDragSurfaceSvg}
 * @private
 */
Blockly.WorkspaceSvg.prototype.workspaceDragSurface_ = null;

/**
  * Whether to move workspace to the drag surface when it is dragged.
  * True if it should move, false if it should be translated directly.
  * @type {boolean}
  * @private
  */
Blockly.WorkspaceSvg.prototype.useWorkspaceDragSurface_ = false;

/**
 * Whether the drag surface is actively in use. When true, calls to
 * translate will translate the drag surface instead of the translating the
 * workspace directly.
 * This is set to true in setupDragSurface and to false in resetDragSurface.
 * @type {boolean}
 * @private
 */
Blockly.WorkspaceSvg.prototype.isDragSurfaceActive_ = false;

/**
 * The first parent div with 'injectionDiv' in the name, or null if not set.
 * Access this with getInjectionDiv.
 * @type {!Element}
 * @private
 */
Blockly.WorkspaceSvg.prototype.injectionDiv_ = null;

/**
 * Last known position of the page scroll.
 * This is used to determine whether we have recalculated screen coordinate
 * stuff since the page scrolled.
 * @type {!Blockly.utils.Coordinate}
 * @private
 */
Blockly.WorkspaceSvg.prototype.lastRecordedPageScroll_ = null;

/**
 * Map from function names to callbacks, for deciding what to do when a button
 * is clicked.
 * @type {!Object.<string, function(!Blockly.FlyoutButton)>}
 * @private
 */
Blockly.WorkspaceSvg.prototype.flyoutButtonCallbacks_ = {};

/**
 * Map from function names to callbacks, for deciding what to do when a custom
 * toolbox category is opened.
 * @type {!Object.<string, function(!Blockly.Workspace):!Array.<!Element>>}
 * @private
 */
Blockly.WorkspaceSvg.prototype.toolboxCategoryCallbacks_ = {};

/**
 * Developers may define this function to add custom menu options to the
 * workspace's context menu or edit the workspace-created set of menu options.
 * @param {!Array.<!Object>} options List of menu options to add to.
 */
Blockly.WorkspaceSvg.prototype.configureContextMenu = null;

/**
 * In a flyout, the target workspace where blocks should be placed after a drag.
 * Otherwise null.
 * @type {Blockly.WorkspaceSvg}
 * @package
 */
Blockly.WorkspaceSvg.prototype.targetWorkspace = null;

/**
 * Inverted screen CTM, for use in mouseToSvg.
 * @type {SVGMatrix}
 * @private
 */
Blockly.WorkspaceSvg.prototype.inverseScreenCTM_ = null;

/**
 * Inverted screen CTM is dirty, recalculate it.
 * @type {boolean}
 * @private
 */
Blockly.WorkspaceSvg.prototype.inverseScreenCTMDirty_ = true;

/**
 * Get the block renderer attached to this workspace.
 * @return {!Blockly.blockRendering.Renderer} The renderer attached to this workspace.
 */
Blockly.WorkspaceSvg.prototype.getRenderer = function() {
  return this.renderer_;
};

/**
 * Sets the cursor for use with keyboard navigation.
 *
 * @param {Blockly.Cursor} cursor The cursor used to move around this workspace.
 * @override
 */
Blockly.WorkspaceSvg.prototype.setCursor = function(cursor) {
  if (this.cursor_ && this.cursor_.getDrawer()) {
    this.cursor_.getDrawer().dispose();
  }
  this.cursor_ = cursor;
  if (this.cursor_) {
    this.cursor_.setDrawer(this.getRenderer().makeCursorDrawer(this, false));
    this.setCursorSvg(this.cursor_.getDrawer().createDom());
  }
};

/**
 * Sets the marker for use with keyboard navigation.
 * @param {Blockly.MarkerCursor} marker The immovable cursor used to mark a
 *     location on the workspace.
 * @override
 */
Blockly.WorkspaceSvg.prototype.setMarker = function(marker) {
  if (this.marker_ && this.marker_.getDrawer()) {
    this.marker_.getDrawer().dispose();
  }
  this.marker_ = marker;
  if (this.marker_) {
    this.marker_.setDrawer(this.getRenderer().makeCursorDrawer(this, true));
    this.setMarkerSvg(this.marker_.getDrawer().createDom());
  }
};

/**
 * Add the cursor svg to this workspaces svg group.
 * @param {SVGElement} cursorSvg The svg root of the cursor to be added to the
 *     workspace svg group.
 * @package
 */
Blockly.WorkspaceSvg.prototype.setCursorSvg = function(cursorSvg) {
  if (!cursorSvg) {
    this.cursorSvg_ = null;
    return;
  }

  if (this.svgBlockCanvas_) {
    this.svgBlockCanvas_.appendChild(cursorSvg);
    this.cursorSvg_ = cursorSvg;
  }
};

/**
 * Add the marker svg to this workspaces svg group.
 * @param {SVGElement} markerSvg The svg root of the marker to be added to the
 *     workspace svg group.
 * @package
 */
Blockly.WorkspaceSvg.prototype.setMarkerSvg = function(markerSvg) {
  if (!markerSvg) {
    this.markerSvg_ = null;
    return;
  }

  if (this.svgBlockCanvas_) {
    if (this.cursorSvg_) {
      this.svgBlockCanvas_.insertBefore(markerSvg, this.cursorSvg_);
    } else {
      this.svgBlockCanvas_.appendChild(markerSvg);
    }
    this.markerSvg_ = markerSvg;
  }
};

/**
 * Getter for the inverted screen CTM.
 * @return {SVGMatrix} The matrix to use in mouseToSvg
 */
Blockly.WorkspaceSvg.prototype.getInverseScreenCTM = function() {

  // Defer getting the screen CTM until we actually need it, this should
  // avoid forced reflows from any calls to updateInverseScreenCTM.
  if (this.inverseScreenCTMDirty_) {
    var ctm = this.getParentSvg().getScreenCTM();
    if (ctm) {
      this.inverseScreenCTM_ = ctm.inverse();
      this.inverseScreenCTMDirty_ = false;
    }
  }

  return this.inverseScreenCTM_;
};

/**
 * Mark the inverse screen CTM as dirty.
 */
Blockly.WorkspaceSvg.prototype.updateInverseScreenCTM = function() {
  this.inverseScreenCTMDirty_ = true;
};

/**
 * Getter for isVisible
 * @return {boolean} Whether the workspace is visible.
 *     False if the workspace has been hidden by calling `setVisible(false)`.
 */
Blockly.WorkspaceSvg.prototype.isVisible = function() {
  return this.isVisible_;
};

/**
 * Return the absolute coordinates of the top-left corner of this element,
 * scales that after canvas SVG element, if it's a descendant.
 * The origin (0,0) is the top-left corner of the Blockly SVG.
 * @param {!Element} element Element to find the coordinates of.
 * @return {!Blockly.utils.Coordinate} Object with .x and .y properties.
 * @private
 */
Blockly.WorkspaceSvg.prototype.getSvgXY = function(element) {
  var x = 0;
  var y = 0;
  var scale = 1;
  if (Blockly.utils.dom.containsNode(this.getCanvas(), element) ||
      Blockly.utils.dom.containsNode(this.getBubbleCanvas(), element)) {
    // Before the SVG canvas, scale the coordinates.
    scale = this.scale;
  }
  do {
    // Loop through this block and every parent.
    var xy = Blockly.utils.getRelativeXY(element);
    if (element == this.getCanvas() ||
        element == this.getBubbleCanvas()) {
      // After the SVG canvas, don't scale the coordinates.
      scale = 1;
    }
    x += xy.x * scale;
    y += xy.y * scale;
    element = element.parentNode;
  } while (element && element != this.getParentSvg());
  return new Blockly.utils.Coordinate(x, y);
};

/**
 * Return the position of the workspace origin relative to the injection div
 * origin in pixels.
 * The workspace origin is where a block would render at position (0, 0).
 * It is not the upper left corner of the workspace SVG.
 * @return {!Blockly.utils.Coordinate} Offset in pixels.
 * @package
 */
Blockly.WorkspaceSvg.prototype.getOriginOffsetInPixels = function() {
  return Blockly.utils.getInjectionDivXY_(this.svgBlockCanvas_);
};

/**
 * Return the injection div that is a parent of this workspace.
 * Walks the DOM the first time it's called, then returns a cached value.
 * @return {!Element} The first parent div with 'injectionDiv' in the name.
 * @package
 */
Blockly.WorkspaceSvg.prototype.getInjectionDiv = function() {
  // NB: it would be better to pass this in at createDom, but is more likely to
  // break existing uses of Blockly.
  if (!this.injectionDiv_) {
    var element = this.svgGroup_;
    while (element) {
      var classes = element.getAttribute('class') || '';
      if ((' ' + classes + ' ').indexOf(' injectionDiv ') != -1) {
        this.injectionDiv_ = element;
        break;
      }
      element = element.parentNode;
    }
  }
  return this.injectionDiv_;
};

/**
 * Save resize handler data so we can delete it later in dispose.
 * @param {!Array.<!Array>} handler Data that can be passed to unbindEvent_.
 */
Blockly.WorkspaceSvg.prototype.setResizeHandlerWrapper = function(handler) {
  this.resizeHandlerWrapper_ = handler;
};

/**
 * Create the workspace DOM elements.
 * @param {string=} opt_backgroundClass Either 'blocklyMainBackground' or
 *     'blocklyMutatorBackground'.
 * @return {!Element} The workspace's SVG group.
 */
Blockly.WorkspaceSvg.prototype.createDom = function(opt_backgroundClass) {
  /**
   * <g class="blocklyWorkspace">
   *   <rect class="blocklyMainBackground" height="100%" width="100%"></rect>
   *   [Trashcan and/or flyout may go here]
   *   <g class="blocklyBlockCanvas"></g>
   *   <g class="blocklyBubbleCanvas"></g>
   * </g>
   * @type {SVGElement}
   */
  this.svgGroup_ = Blockly.utils.dom.createSvgElement('g',
      {'class': 'blocklyWorkspace'}, null);

  // Note that a <g> alone does not receive mouse events--it must have a
  // valid target inside it.  If no background class is specified, as in the
  // flyout, the workspace will not receive mouse events.
  if (opt_backgroundClass) {
    /** @type {SVGElement} */
    this.svgBackground_ = Blockly.utils.dom.createSvgElement('rect',
        {'height': '100%', 'width': '100%', 'class': opt_backgroundClass},
        this.svgGroup_);

    if (opt_backgroundClass == 'blocklyMainBackground' && this.grid_) {
      this.svgBackground_.style.fill =
          'url(#' + this.grid_.getPatternId() + ')';
    } else {
      this.themeManager_.subscribe(this.svgBackground_, 'workspace', 'fill');
    }
  }
  /** @type {SVGElement} */
  this.svgBlockCanvas_ = Blockly.utils.dom.createSvgElement('g',
      {'class': 'blocklyBlockCanvas'}, this.svgGroup_);
  /** @type {SVGElement} */
  this.svgBubbleCanvas_ = Blockly.utils.dom.createSvgElement('g',
      {'class': 'blocklyBubbleCanvas'}, this.svgGroup_);

  if (!this.isFlyout) {
    Blockly.bindEventWithChecks_(this.svgGroup_, 'mousedown', this,
        this.onMouseDown_, false, true);
    Blockly.bindEventWithChecks_(this.svgGroup_, 'wheel', this,
        this.onMouseWheel_);
  }

  // Determine if there needs to be a category tree, or a simple list of
  // blocks.  This cannot be changed later, since the UI is very different.
  if (this.options.hasCategories) {
    if (!Blockly.Toolbox) {
      throw Error('Missing require for Blockly.Toolbox');
    }
    this.toolbox_ = new Blockly.Toolbox(this);
  }
  if (this.grid_) {
    this.grid_.update(this.scale);
  }
  this.recordDeleteAreas();

  this.cursor_.setDrawer(this.getRenderer().makeCursorDrawer(this, false));
  var svgCursor = this.cursor_.getDrawer().createDom();
  this.svgGroup_.appendChild(svgCursor);

  this.marker_.setDrawer(this.getRenderer().makeCursorDrawer(this, true));
  var svgMarker = this.marker_.getDrawer().createDom();
  this.svgGroup_.appendChild(svgMarker);

  return this.svgGroup_;
};

/**
 * Dispose of this workspace.
 * Unlink from all DOM elements to prevent memory leaks.
 */
Blockly.WorkspaceSvg.prototype.dispose = function() {
  // Stop rerendering.
  this.rendered = false;
  if (this.currentGesture_) {
    this.currentGesture_.cancel();
  }
  if (this.svgGroup_) {
    Blockly.utils.dom.removeNode(this.svgGroup_);
    this.svgGroup_ = null;
  }
  this.svgBlockCanvas_ = null;
  this.svgBubbleCanvas_ = null;
  if (this.toolbox_) {
    this.toolbox_.dispose();
    this.toolbox_ = null;
  }
  if (this.flyout_) {
    this.flyout_.dispose();
    this.flyout_ = null;
  }
  if (this.trashcan) {
    this.trashcan.dispose();
    this.trashcan = null;
  }
  if (this.scrollbar) {
    this.scrollbar.dispose();
    this.scrollbar = null;
  }
  if (this.zoomControls_) {
    this.zoomControls_.dispose();
    this.zoomControls_ = null;
  }

  if (this.marker_) {
    this.marker_.getDrawer().dispose();
  }

  if (this.getCursor()) {
    this.getCursor().getDrawer().dispose();
  }

  if (this.audioManager_) {
    this.audioManager_.dispose();
    this.audioManager_ = null;
  }

  if (this.grid_) {
    this.grid_.dispose();
    this.grid_ = null;
  }

<<<<<<< HEAD
=======
  if (this.themeManager_) {
    this.themeManager_.unsubscribe(this.svgBackground_);
  }
  Blockly.WorkspaceSvg.superClass_.dispose.call(this);

  this.connectionDBList = null;

>>>>>>> ba6dfd81
  this.toolboxCategoryCallbacks_ = null;
  this.flyoutButtonCallbacks_ = null;

  if (!this.options.parentWorkspace) {
    // Top-most workspace.  Dispose of the div that the
    // SVG is injected into (i.e. injectionDiv).
    var div = this.getParentSvg().parentNode;
    if (div) {
      Blockly.utils.dom.removeNode(div);
    }
  }
  if (this.resizeHandlerWrapper_) {
    Blockly.unbindEvent_(this.resizeHandlerWrapper_);
    this.resizeHandlerWrapper_ = null;
  }
};

/**
 * Obtain a newly created block.
 * @param {?string} prototypeName Name of the language object containing
 *     type-specific functions for this block.
 * @param {string=} opt_id Optional ID.  Use this ID if provided, otherwise
 *     create a new ID.
 * @return {!Blockly.BlockSvg} The created block.
 * @override
 */
Blockly.WorkspaceSvg.prototype.newBlock = function(prototypeName, opt_id) {
  return new Blockly.BlockSvg(this, prototypeName, opt_id);
};

/**
 * Add a trashcan.
 * @package
 */
Blockly.WorkspaceSvg.prototype.addTrashcan = function() {
<<<<<<< HEAD
=======
  if (!Blockly.Trashcan) {
    throw Error('Missing require for Blockly.Trashcan');
  }
>>>>>>> ba6dfd81
  /** @type {Blockly.Trashcan} */
  this.trashcan = new Blockly.Trashcan(this);
  var svgTrashcan = this.trashcan.createDom();
  this.svgGroup_.insertBefore(svgTrashcan, this.svgBlockCanvas_);
};

/**
 * Add zoom controls.
 * @package
 */
Blockly.WorkspaceSvg.prototype.addZoomControls = function() {
<<<<<<< HEAD
=======
  if (!Blockly.ZoomControls) {
    throw Error('Missing require for Blockly.ZoomControls');
  }
>>>>>>> ba6dfd81
  /** @type {Blockly.ZoomControls} */
  this.zoomControls_ = new Blockly.ZoomControls(this);
  var svgZoomControls = this.zoomControls_.createDom();
  this.svgGroup_.appendChild(svgZoomControls);
};

/**
 * Add a flyout element in an element with the given tag name.
 * @param {string} tagName What type of tag the flyout belongs in.
 * @return {!Element} The element containing the flyout DOM.
 * @private
 */
Blockly.WorkspaceSvg.prototype.addFlyout_ = function(tagName) {
  var workspaceOptions = {
    disabledPatternId: this.options.disabledPatternId,
    parentWorkspace: this,
    RTL: this.RTL,
    oneBasedIndex: this.options.oneBasedIndex,
    horizontalLayout: this.horizontalLayout,
    toolboxPosition: this.options.toolboxPosition,
    renderer: this.options.renderer
  };
  if (this.horizontalLayout) {
    if (!Blockly.HorizontalFlyout) {
      throw Error('Missing require for Blockly.HorizontalFlyout');
    }
    this.flyout_ = new Blockly.HorizontalFlyout(workspaceOptions);
  } else {
    if (!Blockly.VerticalFlyout) {
      throw Error('Missing require for Blockly.VerticalFlyout');
    }
    this.flyout_ = new Blockly.VerticalFlyout(workspaceOptions);
  }
  this.flyout_.autoClose = false;

  // Return the element so that callers can place it in their desired
  // spot in the DOM.  For example, mutator flyouts do not go in the same place
  // as main workspace flyouts.
  return this.flyout_.createDom(tagName);
};

/**
 * Getter for the flyout associated with this workspace.  This flyout may be
 * owned by either the toolbox or the workspace, depending on toolbox
 * configuration.  It will be null if there is no flyout.
 * @return {Blockly.Flyout} The flyout on this workspace.
 * @package
 */
Blockly.WorkspaceSvg.prototype.getFlyout = function() {
  if (this.flyout_) {
    return this.flyout_;
  }
  if (this.toolbox_) {
    return this.toolbox_.flyout_;
  }
  return null;
};

/**
 * Getter for the toolbox associated with this workspace, if one exists.
 * @return {Blockly.Toolbox} The toolbox on this workspace.
 * @package
 */
Blockly.WorkspaceSvg.prototype.getToolbox = function() {
  return this.toolbox_;
};

/**
 * Update items that use screen coordinate calculations
 * because something has changed (e.g. scroll position, window size).
 * @private
 */
Blockly.WorkspaceSvg.prototype.updateScreenCalculations_ = function() {
  this.updateInverseScreenCTM();
  this.recordDeleteAreas();
};

/**
 * If enabled, resize the parts of the workspace that change when the workspace
 * contents (e.g. block positions) change.  This will also scroll the
 * workspace contents if needed.
 * @package
 */
Blockly.WorkspaceSvg.prototype.resizeContents = function() {
  if (!this.resizesEnabled_ || !this.rendered) {
    return;
  }
  if (this.scrollbar) {
    var metrics = this.getMetrics();
    this.scrollbar.hScroll.resizeContentHorizontal(metrics);
    this.scrollbar.vScroll.resizeContentVertical(metrics);
  }
  this.updateInverseScreenCTM();
};

/**
 * Resize and reposition all of the workspace chrome (toolbox,
 * trash, scrollbars etc.)
 * This should be called when something changes that
 * requires recalculating dimensions and positions of the
 * trash, zoom, toolbox, etc. (e.g. window resize).
 */
Blockly.WorkspaceSvg.prototype.resize = function() {
  if (this.toolbox_) {
    this.toolbox_.position();
  }
  if (this.flyout_) {
    this.flyout_.position();
  }
  if (this.trashcan) {
    this.trashcan.position();
  }
  if (this.zoomControls_) {
    this.zoomControls_.position();
  }
  if (this.scrollbar) {
    this.scrollbar.resize();
  }
  this.updateScreenCalculations_();
};

/**
 * Resizes and repositions workspace chrome if the page has a new
 * scroll position.
 * @package
 */
Blockly.WorkspaceSvg.prototype.updateScreenCalculationsIfScrolled =
    function() {
    /* eslint-disable indent */
<<<<<<< HEAD
  var currScroll = goog.dom.getDocumentScroll();
  if (!goog.math.Coordinate.equals(this.lastRecordedPageScroll_,
      currScroll)) {
=======
  var currScroll = Blockly.utils.getDocumentScroll();
  if (!Blockly.utils.Coordinate.equals(
      this.lastRecordedPageScroll_, currScroll)) {
>>>>>>> ba6dfd81
    this.lastRecordedPageScroll_ = currScroll;
    this.updateScreenCalculations_();
  }
}; /* eslint-enable indent */

/**
 * Get the SVG element that forms the drawing surface.
 * @return {!SVGElement} SVG element.
 */
Blockly.WorkspaceSvg.prototype.getCanvas = function() {
  return this.svgBlockCanvas_;
};

/**
 * Get the SVG element that forms the bubble surface.
 * @return {!SVGGElement} SVG element.
 */
Blockly.WorkspaceSvg.prototype.getBubbleCanvas = function() {
  return this.svgBubbleCanvas_;
};

/**
 * Get the SVG element that contains this workspace.
 * @return {SVGElement} SVG element.
 */
Blockly.WorkspaceSvg.prototype.getParentSvg = function() {
  if (this.cachedParentSvg_) {
    return this.cachedParentSvg_;
  }
  var element = this.svgGroup_;
  while (element) {
    if (element.tagName == 'svg') {
      this.cachedParentSvg_ = element;
      return element;
    }
    element = /** @type {!SVGElement} */ (element.parentNode);
  }
  return null;
};

/**
 * Translate this workspace to new coordinates.
 * @param {number} x Horizontal translation, in pixel units relative to the
 *    top left of the Blockly div.
 * @param {number} y Vertical translation, in pixel units relative to the
 *    top left of the Blockly div.
 */
Blockly.WorkspaceSvg.prototype.translate = function(x, y) {
  if (this.useWorkspaceDragSurface_ && this.isDragSurfaceActive_) {
    this.workspaceDragSurface_.translateSurface(x,y);
  } else {
    var translation = 'translate(' + x + ',' + y + ') ' +
        'scale(' + this.scale + ')';
    this.svgBlockCanvas_.setAttribute('transform', translation);
    this.svgBubbleCanvas_.setAttribute('transform', translation);
  }
  // Now update the block drag surface if we're using one.
  if (this.blockDragSurface_) {
    this.blockDragSurface_.translateAndScaleGroup(x, y, this.scale);
  }
  // And update the grid if we're using one.
  if (this.grid_) {
    this.grid_.moveTo(x, y);
  }
};

/**
 * Called at the end of a workspace drag to take the contents
 * out of the drag surface and put them back into the workspace SVG.
 * Does nothing if the workspace drag surface is not enabled.
 * @package
 */
Blockly.WorkspaceSvg.prototype.resetDragSurface = function() {
  // Don't do anything if we aren't using a drag surface.
  if (!this.useWorkspaceDragSurface_) {
    return;
  }

  this.isDragSurfaceActive_ = false;

  var trans = this.workspaceDragSurface_.getSurfaceTranslation();
  this.workspaceDragSurface_.clearAndHide(this.svgGroup_);
  var translation = 'translate(' + trans.x + ',' + trans.y + ') ' +
      'scale(' + this.scale + ')';
  this.svgBlockCanvas_.setAttribute('transform', translation);
  this.svgBubbleCanvas_.setAttribute('transform', translation);
};

/**
 * Called at the beginning of a workspace drag to move contents of
 * the workspace to the drag surface.
 * Does nothing if the drag surface is not enabled.
 * @package
 */
Blockly.WorkspaceSvg.prototype.setupDragSurface = function() {
  // Don't do anything if we aren't using a drag surface.
  if (!this.useWorkspaceDragSurface_) {
    return;
  }

  // This can happen if the user starts a drag, mouses up outside of the
  // document where the mouseup listener is registered (e.g. outside of an
  // iframe) and then moves the mouse back in the workspace.  On mobile and ff,
  // we get the mouseup outside the frame. On chrome and safari desktop we do
  // not.
  if (this.isDragSurfaceActive_) {
    return;
  }

  this.isDragSurfaceActive_ = true;

  // Figure out where we want to put the canvas back.  The order
  // in the is important because things are layered.
  var previousElement = this.svgBlockCanvas_.previousSibling;
  var width = parseInt(this.getParentSvg().getAttribute('width'), 10);
  var height = parseInt(this.getParentSvg().getAttribute('height'), 10);
  var coord = Blockly.utils.getRelativeXY(this.svgBlockCanvas_);
  this.workspaceDragSurface_.setContentsAndShow(this.svgBlockCanvas_,
      this.svgBubbleCanvas_, previousElement, width, height, this.scale);
  this.workspaceDragSurface_.translateSurface(coord.x, coord.y);
};

/**
 * @return {Blockly.BlockDragSurfaceSvg} This workspace's block drag surface,
 *     if one is in use.
 * @package
 */
Blockly.WorkspaceSvg.prototype.getBlockDragSurface = function() {
  return this.blockDragSurface_;
};

/**
 * Returns the horizontal offset of the workspace.
 * Intended for LTR/RTL compatibility in XML.
 * @return {number} Width.
 */
Blockly.WorkspaceSvg.prototype.getWidth = function() {
  var metrics = this.getMetrics();
  return metrics ? metrics.viewWidth / this.scale : 0;
};

/**
 * Toggles the visibility of the workspace.
 * Currently only intended for main workspace.
 * @param {boolean} isVisible True if workspace should be visible.
 */
Blockly.WorkspaceSvg.prototype.setVisible = function(isVisible) {

  // Tell the scrollbar whether its container is visible so it can
  // tell when to hide itself.
  if (this.scrollbar) {
    this.scrollbar.setContainerVisible(isVisible);
  }

  // Tell the flyout whether its container is visible so it can
  // tell when to hide itself.
  if (this.getFlyout()) {
    this.getFlyout().setContainerVisible(isVisible);
  }

  this.getParentSvg().style.display = isVisible ? 'block' : 'none';
  if (this.toolbox_) {
    // Currently does not support toolboxes in mutators.
    this.toolbox_.HtmlDiv.style.display = isVisible ? 'block' : 'none';
  }
  if (isVisible) {
    var blocks = this.getAllBlocks(false);
    // Tell each block on the workspace to mark its fields as dirty.
    for (var i = blocks.length - 1; i >= 0; i--) {
      blocks[i].markDirty();
    }

    this.render();
    if (this.toolbox_) {
      this.toolbox_.position();
    }
  } else {
    Blockly.hideChaff(true);
  }
  this.isVisible_ = isVisible;
};

/**
 * Render all blocks in workspace.
 */
Blockly.WorkspaceSvg.prototype.render = function() {
  // Generate list of all blocks.
  var blocks = this.getAllBlocks(false);
  // Render each block.
  for (var i = blocks.length - 1; i >= 0; i--) {
    blocks[i].render(false);
  }

  if (this.currentGesture_) {
    var imList = this.currentGesture_.getInsertionMarkers();
    for (var i = 0; i < imList.length; i++) {
      imList[i].render(false);
    }
  }
};

/**
 * Was used back when block highlighting (for execution) and block selection
 * (for editing) were the same thing.
 * Any calls of this function can be deleted.
 * @deprecated October 2016
 */
Blockly.WorkspaceSvg.prototype.traceOn = function() {
  console.warn('Deprecated call to traceOn, delete this.');
};

/**
 * Highlight or unhighlight a block in the workspace.  Block highlighting is
 * often used to visually mark blocks currently being executed.
 * @param {?string} id ID of block to highlight/unhighlight,
 *   or null for no block (used to unhighlight all blocks).
 * @param {boolean=} opt_state If undefined, highlight specified block and
 * automatically unhighlight all others.  If true or false, manually
 * highlight/unhighlight the specified block.
 */
Blockly.WorkspaceSvg.prototype.highlightBlock = function(id, opt_state) {
  if (opt_state === undefined) {
    // Unhighlight all blocks.
    for (var i = 0, block; block = this.highlightedBlocks_[i]; i++) {
      block.setHighlighted(false);
    }
    this.highlightedBlocks_.length = 0;
  }
  // Highlight/unhighlight the specified block.
  var block = id ? this.getBlockById(id) : null;
  if (block) {
    var state = (opt_state === undefined) || opt_state;
    // Using Set here would be great, but at the cost of IE10 support.
    if (!state) {
      Blockly.utils.arrayRemove(this.highlightedBlocks_, block);
    } else if (this.highlightedBlocks_.indexOf(block) == -1) {
      this.highlightedBlocks_.push(block);
    }
    block.setHighlighted(state);
  }
};

/**
 * Paste the provided block onto the workspace.
 * @param {!Element} xmlBlock XML block element.
 */
Blockly.WorkspaceSvg.prototype.paste = function(xmlBlock) {
  if (!this.rendered || xmlBlock.getElementsByTagName('block').length >=
      this.remainingCapacity()) {
    return;
  }
  if (this.currentGesture_) {
    this.currentGesture_.cancel();  // Dragging while pasting?  No.
  }
  if (xmlBlock.tagName.toLowerCase() == 'comment') {
    this.pasteWorkspaceComment_(xmlBlock);
  } else {
    this.pasteBlock_(xmlBlock);
  }
};

/**
 * Paste the provided block onto the workspace.
 * @param {!Element} xmlBlock XML block element.
 */
Blockly.WorkspaceSvg.prototype.pasteBlock_ = function(xmlBlock) {
  Blockly.Events.disable();
  try {
    var block = Blockly.Xml.domToBlock(xmlBlock, this);

    // Handle paste for keyboard navigation
    var markedNode = this.getMarker().getCurNode();
    if (Blockly.keyboardAccessibilityMode && markedNode) {
      Blockly.navigation.insertBlock(block, markedNode.getLocation());
      return;
    }

    // Move the duplicate to original position.
    var blockX = parseInt(xmlBlock.getAttribute('x'), 10);
    var blockY = parseInt(xmlBlock.getAttribute('y'), 10);
    if (!isNaN(blockX) && !isNaN(blockY)) {
      if (this.RTL) {
        blockX = -blockX;
      }
      // Offset block until not clobbering another block and not in connection
      // distance with neighbouring blocks.
      do {
        var collide = false;
        var allBlocks = this.getAllBlocks(false);
        for (var i = 0, otherBlock; otherBlock = allBlocks[i]; i++) {
          var otherXY = otherBlock.getRelativeToSurfaceXY();
          if (Math.abs(blockX - otherXY.x) <= 1 &&
              Math.abs(blockY - otherXY.y) <= 1) {
            collide = true;
            break;
          }
        }
        if (!collide) {
          // Check for blocks in snap range to any of its connections.
          var connections = block.getConnections_(false);
          for (var i = 0, connection; connection = connections[i]; i++) {
            var neighbour = connection.closest(Blockly.SNAP_RADIUS,
                new Blockly.utils.Coordinate(blockX, blockY));
            if (neighbour.connection) {
              collide = true;
              break;
            }
          }
        }
        if (collide) {
          if (this.RTL) {
            blockX -= Blockly.SNAP_RADIUS;
          } else {
            blockX += Blockly.SNAP_RADIUS;
          }
          blockY += Blockly.SNAP_RADIUS * 2;
        }
      } while (collide);
      block.moveBy(blockX, blockY);
    }
  } finally {
    Blockly.Events.enable();
  }
  if (Blockly.Events.isEnabled() && !block.isShadow()) {
    Blockly.Events.fire(new Blockly.Events.BlockCreate(block));
  }
  block.select();
};

/**
 * Paste the provided comment onto the workspace.
 * @param {!Element} xmlComment XML workspace comment element.
 * @private
 */
Blockly.WorkspaceSvg.prototype.pasteWorkspaceComment_ = function(xmlComment) {
  Blockly.Events.disable();
  try {
    var comment = Blockly.WorkspaceCommentSvg.fromXml(xmlComment, this);
    // Move the duplicate to original position.
    var commentX = parseInt(xmlComment.getAttribute('x'), 10);
    var commentY = parseInt(xmlComment.getAttribute('y'), 10);
    if (!isNaN(commentX) && !isNaN(commentY)) {
      if (this.RTL) {
        commentX = -commentX;
      }
      // Offset workspace comment.
      // TODO (#1719): Properly offset comment such that it's not interfering
      // with any blocks.
      commentX += 50;
      commentY += 50;
      comment.moveBy(commentX, commentY);
    }
  } finally {
    Blockly.Events.enable();
  }
  if (Blockly.Events.isEnabled()) {
    // TODO: Fire a Workspace Comment Create event.
  }
  comment.select();
};

/**
 * Refresh the toolbox unless there's a drag in progress.
 * @package
 */
Blockly.WorkspaceSvg.prototype.refreshToolboxSelection = function() {
  var ws = this.isFlyout ? this.targetWorkspace : this;
  if (ws && !ws.currentGesture_ && ws.toolbox_ && ws.toolbox_.flyout_) {
    ws.toolbox_.refreshSelection();
  }
};

/**
 * Rename a variable by updating its name in the variable map.  Update the
 *     flyout to show the renamed variable immediately.
 * @param {string} id ID of the variable to rename.
 * @param {string} newName New variable name.
 * @package
 */
Blockly.WorkspaceSvg.prototype.renameVariableById = function(id, newName) {
  Blockly.WorkspaceSvg.superClass_.renameVariableById.call(this, id, newName);
  this.refreshToolboxSelection();
};

/**
 * Delete a variable by the passed in ID.   Update the flyout to show
 *     immediately that the variable is deleted.
 * @param {string} id ID of variable to delete.
 * @package
 */
Blockly.WorkspaceSvg.prototype.deleteVariableById = function(id) {
  Blockly.WorkspaceSvg.superClass_.deleteVariableById.call(this, id);
  this.refreshToolboxSelection();
};

/**
 * Create a new variable with the given name.  Update the flyout to show the
 *     new variable immediately.
 * @param {string} name The new variable's name.
 * @param {string=} opt_type The type of the variable like 'int' or 'string'.
 *     Does not need to be unique. Field_variable can filter variables based on
 *     their type. This will default to '' which is a specific type.
 * @param {string=} opt_id The unique ID of the variable. This will default to
 *     a UUID.
 * @return {Blockly.VariableModel} The newly created variable.
 * @package
 */
Blockly.WorkspaceSvg.prototype.createVariable = function(name,
    opt_type, opt_id) {
  var newVar = Blockly.WorkspaceSvg.superClass_.createVariable.call(
      this, name, opt_type, opt_id);
  this.refreshToolboxSelection();
  return newVar;
};

/**
 * Make a list of all the delete areas for this workspace.
 */
Blockly.WorkspaceSvg.prototype.recordDeleteAreas = function() {
  if (this.trashcan && this.svgGroup_.parentNode) {
    this.deleteAreaTrash_ = this.trashcan.getClientRect();
  } else {
    this.deleteAreaTrash_ = null;
  }
  if (this.flyout_) {
    this.deleteAreaToolbox_ = this.flyout_.getClientRect();
  } else if (this.toolbox_) {
    this.deleteAreaToolbox_ = this.toolbox_.getClientRect();
  } else {
    this.deleteAreaToolbox_ = null;
  }
};

/**
 * Is the mouse event over a delete area (toolbox or non-closing flyout)?
 * @param {!Event} e Mouse move event.
 * @return {?number} Null if not over a delete area, or an enum representing
 *     which delete area the event is over.
 */
Blockly.WorkspaceSvg.prototype.isDeleteArea = function(e) {
  if (this.deleteAreaTrash_ &&
      this.deleteAreaTrash_.contains(e.clientX, e.clientY)) {
    return Blockly.DELETE_AREA_TRASH;
  }
  if (this.deleteAreaToolbox_ &&
      this.deleteAreaToolbox_.contains(e.clientX, e.clientY)) {
    return Blockly.DELETE_AREA_TOOLBOX;
  }
  return Blockly.DELETE_AREA_NONE;
};

/**
 * Handle a mouse-down on SVG drawing surface.
 * @param {!Event} e Mouse down event.
 * @private
 */
Blockly.WorkspaceSvg.prototype.onMouseDown_ = function(e) {
  var gesture = this.getGesture(e);
  if (gesture) {
    gesture.handleWsStart(e, this);
  }
};

/**
 * Start tracking a drag of an object on this workspace.
 * @param {!Event} e Mouse down event.
 * @param {!Blockly.utils.Coordinate} xy Starting location of object.
 */
Blockly.WorkspaceSvg.prototype.startDrag = function(e, xy) {
  // Record the starting offset between the bubble's location and the mouse.
  var point = Blockly.utils.mouseToSvg(e, this.getParentSvg(),
      this.getInverseScreenCTM());
  // Fix scale of mouse event.
  point.x /= this.scale;
  point.y /= this.scale;
  this.dragDeltaXY_ = Blockly.utils.Coordinate.difference(xy, point);
};

/**
 * Track a drag of an object on this workspace.
 * @param {!Event} e Mouse move event.
 * @return {!Blockly.utils.Coordinate} New location of object.
 */
Blockly.WorkspaceSvg.prototype.moveDrag = function(e) {
  var point = Blockly.utils.mouseToSvg(e, this.getParentSvg(),
      this.getInverseScreenCTM());
  // Fix scale of mouse event.
  point.x /= this.scale;
  point.y /= this.scale;
  return Blockly.utils.Coordinate.sum(this.dragDeltaXY_, point);
};

/**
 * Is the user currently dragging a block or scrolling the flyout/workspace?
 * @return {boolean} True if currently dragging or scrolling.
 */
Blockly.WorkspaceSvg.prototype.isDragging = function() {
  return this.currentGesture_ != null && this.currentGesture_.isDragging();
};

/**
 * Is this workspace draggable?
 * @return {boolean} True if this workspace may be dragged.
 */
Blockly.WorkspaceSvg.prototype.isDraggable = function() {
  return this.options.moveOptions && this.options.moveOptions.drag;
};

/**
 * Should the workspace have bounded content? Used to tell if the
 * workspace's content should be sized so that it can move (bounded) or not
 * (exact sizing).
 * @return {boolean} True if the workspace should be bounded, false otherwise.
 * @package
 */
Blockly.WorkspaceSvg.prototype.isContentBounded = function() {
  return (this.options.moveOptions && this.options.moveOptions.scrollbars) ||
      (this.options.moveOptions && this.options.moveOptions.wheel) ||
      (this.options.moveOptions && this.options.moveOptions.drag) ||
      (this.options.zoomOptions && this.options.zoomOptions.controls) ||
      (this.options.zoomOptions && this.options.zoomOptions.wheel);
};

/**
 * Is this workspace movable?
 *
 * This means the user can reposition the X Y coordinates of the workspace
 * through input. This can be through scrollbars, scroll wheel, dragging, or
 * through zooming with the scroll wheel (since the zoom is centered on the
 * mouse position). This does not include zooming with the zoom controls
 * since the X Y coordinates are decided programmatically.
 * @return {boolean} True if the workspace is movable, false otherwise.
 * @package
 */
Blockly.WorkspaceSvg.prototype.isMovable = function() {
  return (this.options.moveOptions && this.options.moveOptions.scrollbars) ||
      (this.options.moveOptions && this.options.moveOptions.wheel) ||
      (this.options.moveOptions && this.options.moveOptions.drag) ||
      (this.options.zoomOptions && this.options.zoomOptions.wheel);
};

/**
 * Handle a mouse-wheel on SVG drawing surface.
 * @param {!Event} e Mouse wheel event.
 * @private
 */
Blockly.WorkspaceSvg.prototype.onMouseWheel_ = function(e) {
  // Don't scroll or zoom anything if drag is in progress.
  if (Blockly.Gesture.inProgress()) {
    e.preventDefault();
    e.stopPropagation();
    return;
  }
  var canWheelZoom = this.options.zoomOptions && this.options.zoomOptions.wheel;
  var canWheelMove = this.options.moveOptions && this.options.moveOptions.wheel;
  if (!canWheelZoom && !canWheelMove) {
    return;
  }

  var scrollDelta = Blockly.utils.getScrollDeltaPixels(e);
  if (canWheelZoom && (e.ctrlKey || !canWheelMove)) {
    // Zoom.
    // The vertical scroll distance that corresponds to a click of a zoom
    // button.
    var PIXELS_PER_ZOOM_STEP = 50;
    var delta = -scrollDelta.y / PIXELS_PER_ZOOM_STEP;
    var position = Blockly.utils.mouseToSvg(e, this.getParentSvg(),
        this.getInverseScreenCTM());
    this.zoom(position.x, position.y, delta);
  } else {
    // Scroll.
    var x = this.scrollX - scrollDelta.x;
    var y = this.scrollY - scrollDelta.y;

    if (e.shiftKey && !scrollDelta.x) {
      // Scroll horizontally (based on vertical scroll delta).
      // This is needed as for some browser/system combinations which do not
      // set deltaX.
      x = this.scrollX - scrollDelta.y;
      y = this.scrollY; // Don't scroll vertically
    }
    this.scroll(x, y);
  }
  e.preventDefault();
};

/**
 * Calculate the bounding box for the blocks on the workspace.
 * Coordinate system: workspace coordinates.
 *
 * @return {!Blockly.utils.Rect} Contains the position and size of the
 *   bounding box containing the blocks on the workspace.
 */
Blockly.WorkspaceSvg.prototype.getBlocksBoundingBox = function() {
  var topBlocks = this.getTopBlocks(false);
  var topComments = this.getTopComments(false);
  var topElements = topBlocks.concat(topComments);
  // There are no blocks, return empty rectangle.
  if (!topElements.length) {
    return new Blockly.utils.Rect(0, 0, 0, 0);
  }

  // Initialize boundary using the first block.
  var boundary = topElements[0].getBoundingRectangle();

  // Start at 1 since the 0th block was used for initialization.
  for (var i = 1; i < topElements.length; i++) {
    var blockBoundary = topElements[i].getBoundingRectangle();
    if (blockBoundary.top < boundary.top) {
      boundary.top = blockBoundary.top;
    }
    if (blockBoundary.bottom > boundary.bottom) {
      boundary.bottom = blockBoundary.bottom;
    }
    if (blockBoundary.left < boundary.left) {
      boundary.left = blockBoundary.left;
    }
    if (blockBoundary.right > boundary.right) {
      boundary.right = blockBoundary.right;
    }
  }
  return boundary;
};

/**
 * Clean up the workspace by ordering all the blocks in a column.
 */
Blockly.WorkspaceSvg.prototype.cleanUp = function() {
  this.setResizesEnabled(false);
  Blockly.Events.setGroup(true);
  var topBlocks = this.getTopBlocks(true);
  var cursorY = 0;
  for (var i = 0, block; block = topBlocks[i]; i++) {
    if (!block.isMovable()) {
      continue;
    }
    var xy = block.getRelativeToSurfaceXY();
    block.moveBy(-xy.x, cursorY - xy.y);
    block.snapToGrid();
    cursorY = block.getRelativeToSurfaceXY().y +
        block.getHeightWidth().height + Blockly.BlockSvg.MIN_BLOCK_Y;
  }
  Blockly.Events.setGroup(false);
  this.setResizesEnabled(true);
};

/**
 * Show the context menu for the workspace.
 * @param {!Event} e Mouse event.
 * @private
 */
Blockly.WorkspaceSvg.prototype.showContextMenu_ = function(e) {
  if (this.options.readOnly || this.isFlyout) {
    return;
  }
  var menuOptions = [];
  var topBlocks = this.getTopBlocks(true);
  var eventGroup = Blockly.utils.genUid();
  var ws = this;

  // Options to undo/redo previous action.
  var undoOption = {};
  undoOption.text = Blockly.Msg['UNDO'];
  undoOption.enabled = this.undoStack_.length > 0;
  undoOption.callback = this.undo.bind(this, false);
  menuOptions.push(undoOption);
  var redoOption = {};
  redoOption.text = Blockly.Msg['REDO'];
  redoOption.enabled = this.redoStack_.length > 0;
  redoOption.callback = this.undo.bind(this, true);
  menuOptions.push(redoOption);

  // Option to clean up blocks.
  if (this.isMovable()) {
    var cleanOption = {};
    cleanOption.text = Blockly.Msg['CLEAN_UP'];
    cleanOption.enabled = topBlocks.length > 1;
    cleanOption.callback = this.cleanUp.bind(this);
    menuOptions.push(cleanOption);
  }

  // Add a little animation to collapsing and expanding.
  var DELAY = 10;
  if (this.options.collapse) {
    var hasCollapsedBlocks = false;
    var hasExpandedBlocks = false;
    for (var i = 0; i < topBlocks.length; i++) {
      var block = topBlocks[i];
      while (block) {
        if (block.isCollapsed()) {
          hasCollapsedBlocks = true;
        } else {
          hasExpandedBlocks = true;
        }
        block = block.getNextBlock();
      }
    }

    /**
     * Option to collapse or expand top blocks.
     * @param {boolean} shouldCollapse Whether a block should collapse.
     * @private
     */
    var toggleOption = function(shouldCollapse) {
      var ms = 0;
      for (var i = 0; i < topBlocks.length; i++) {
        var block = topBlocks[i];
        while (block) {
          setTimeout(block.setCollapsed.bind(block, shouldCollapse), ms);
          block = block.getNextBlock();
          ms += DELAY;
        }
      }
    };

    // Option to collapse top blocks.
    var collapseOption = {enabled: hasExpandedBlocks};
    collapseOption.text = Blockly.Msg['COLLAPSE_ALL'];
    collapseOption.callback = function() {
      toggleOption(true);
    };
    menuOptions.push(collapseOption);

    // Option to expand top blocks.
    var expandOption = {enabled: hasCollapsedBlocks};
    expandOption.text = Blockly.Msg['EXPAND_ALL'];
    expandOption.callback = function() {
      toggleOption(false);
    };
    menuOptions.push(expandOption);
  }

  // Option to delete all blocks.
  // Count the number of blocks that are deletable.
  var deleteList = [];
  function addDeletableBlocks(block) {
    if (block.isDeletable()) {
      deleteList = deleteList.concat(block.getDescendants(false));
    } else {
      var children = block.getChildren(false);
      for (var i = 0; i < children.length; i++) {
        addDeletableBlocks(children[i]);
      }
    }
  }
  for (var i = 0; i < topBlocks.length; i++) {
    addDeletableBlocks(topBlocks[i]);
  }

  function deleteNext() {
    Blockly.Events.setGroup(eventGroup);
    var block = deleteList.shift();
    if (block) {
      if (block.workspace) {
        block.dispose(false, true);
        setTimeout(deleteNext, DELAY);
      } else {
        deleteNext();
      }
    }
    Blockly.Events.setGroup(false);
  }

  var deleteOption = {
    text: deleteList.length == 1 ? Blockly.Msg['DELETE_BLOCK'] :
        Blockly.Msg['DELETE_X_BLOCKS'].replace('%1', String(deleteList.length)),
    enabled: deleteList.length > 0,
    callback: function() {
      if (ws.currentGesture_) {
        ws.currentGesture_.cancel();
      }
      if (deleteList.length < 2 ) {
        deleteNext();
      } else {
        Blockly.confirm(
            Blockly.Msg['DELETE_ALL_BLOCKS'].replace('%1', deleteList.length),
            function(ok) {
              if (ok) {
                deleteNext();
              }
            });
      }
    }
  };
  menuOptions.push(deleteOption);

  // Allow the developer to add or modify menuOptions.
  if (this.configureContextMenu) {
    this.configureContextMenu(menuOptions);
  }

  Blockly.ContextMenu.show(e, menuOptions, this.RTL);
};

/**
 * Modify the block tree on the existing toolbox.
 * @param {Node|string} tree DOM tree of blocks, or text representation of same.
 */
Blockly.WorkspaceSvg.prototype.updateToolbox = function(tree) {
  tree = Blockly.Options.parseToolboxTree(tree);
  if (!tree) {
    if (this.options.languageTree) {
      throw Error('Can\'t nullify an existing toolbox.');
    }
    return;  // No change (null to null).
  }
  if (!this.options.languageTree) {
    throw Error('Existing toolbox is null.  Can\'t create new toolbox.');
  }
  if (tree.getElementsByTagName('category').length) {
    if (!this.toolbox_) {
      throw Error('Existing toolbox has no categories.  Can\'t change mode.');
    }
    this.options.languageTree = tree;
<<<<<<< HEAD
    var openNode = this.toolbox_.populate_(tree);
    this.toolbox_.addColour_();
    this.toolbox_.position();
    this.toolbox_.tree_.setSelectedItem(openNode);
=======
    this.toolbox_.renderTree(tree);
>>>>>>> ba6dfd81
  } else {
    if (!this.flyout_) {
      throw Error('Existing toolbox has categories.  Can\'t change mode.');
    }
    this.options.languageTree = tree;
    this.flyout_.show(tree.childNodes);
  }
};

/**
 * Mark this workspace as the currently focused main workspace.
 */
Blockly.WorkspaceSvg.prototype.markFocused = function() {
  if (this.options.parentWorkspace) {
    this.options.parentWorkspace.markFocused();
  } else {
    Blockly.mainWorkspace = this;
    // We call e.preventDefault in many event handlers which means we
    // need to explicitly grab focus (e.g from a textarea) because
    // the browser will not do it for us.  How to do this is browser dependent.
    this.setBrowserFocus();
  }
};

/**
 * Set the workspace to have focus in the browser.
 * @private
 */
Blockly.WorkspaceSvg.prototype.setBrowserFocus = function() {
  // Blur whatever was focused since explicitly grabbing focus below does not
  // work in Edge.
  if (document.activeElement) {
    document.activeElement.blur();
  }
  try {
    // Focus the workspace SVG - this is for Chrome and Firefox.
    this.getParentSvg().focus();
  } catch (e) {
    // IE and Edge do not support focus on SVG elements. When that fails
    // above, get the injectionDiv (the workspace's parent) and focus that
    // instead.  This doesn't work in Chrome.
    try {
      // In IE11, use setActive (which is IE only) so the page doesn't scroll
      // to the workspace gaining focus.
      this.getParentSvg().parentNode.setActive();
    } catch (e) {
      // setActive support was discontinued in Edge so when that fails, call
      // focus instead.
      this.getParentSvg().parentNode.focus();
    }
  }
};

/**
 * Zooms the workspace in or out relative to/centered on the given (x, y)
 * coordinate.
 * @param {number} x X coordinate of center, in pixel units relative to the
 *     top-left corner of the parentSVG.
 * @param {number} y Y coordinate of center, in pixel units relative to the
 *     top-left corner of the parentSVG.
 * @param {number} amount Amount of zooming. The formula for the new scale
 *     is newScale = currentScale * (scaleSpeed^amount). scaleSpeed is set in
 *     the workspace options. Negative amount values zoom out, and positive
 *     amount values zoom in.
 */
Blockly.WorkspaceSvg.prototype.zoom = function(x, y, amount) {
<<<<<<< HEAD
=======
  // TODO (#2782): Consider removing once pinch understands zoom configuration
  // Mutators and flyouts don't support zooming, and pinch doesn't understand
  // that.
  if (this.isFlyout || this.isMutator) {
    return;
  }
>>>>>>> ba6dfd81
  // Scale factor.
  var speed = this.options.zoomOptions.scaleSpeed;
  var scaleChange = Math.pow(speed, amount);
  var newScale = this.scale * scaleChange;
  if (this.scale == newScale) {
    return;  // No change in zoom.
  }

  // Clamp scale within valid range.
  if (newScale > this.options.zoomOptions.maxScale) {
    scaleChange = this.options.zoomOptions.maxScale / this.scale;
  } else if (newScale < this.options.zoomOptions.minScale) {
    scaleChange = this.options.zoomOptions.minScale / this.scale;
  }

  // Transform the x/y coordinates from the parentSVG's space into the
  // canvas' space, so that they are in workspace units relative to the top
  // left of the visible portion of the workspace.
  var matrix = this.getCanvas().getCTM();
  var center = this.getParentSvg().createSVGPoint();
  center.x = x;
  center.y = y;
  center = center.matrixTransform(matrix.inverse());
  x = center.x;
  y = center.y;

  // Find the new scrollX/scrollY so that the center remains in the same
  // position (relative to the center) after we zoom.
  // newScale and matrix.a should be identical (within a rounding error).
<<<<<<< HEAD
  var matrix = matrix.translate(x * (1 - scaleChange), y * (1 - scaleChange))
=======
  matrix = matrix.translate(x * (1 - scaleChange), y * (1 - scaleChange))
>>>>>>> ba6dfd81
      .scale(scaleChange);
  // scrollX and scrollY are in pixels.
  // The scrollX and scrollY still need to have absoluteLeft and absoluteTop
  // subtracted from them, but we'll leave that for setScale so that they're
  // correctly updated for the new flyout size if we have a simple toolbox.
  this.scrollX = matrix.e;
  this.scrollY = matrix.f;
  this.setScale(newScale);
};

/**
 * Zooming the blocks centered in the center of view with zooming in or out.
 * @param {number} type Type of zooming (-1 zooming out and 1 zooming in).
 */
Blockly.WorkspaceSvg.prototype.zoomCenter = function(type) {
  var metrics = this.getMetrics();
  if (this.flyout_) {
    // If you want blocks in the center of the view (visible portion of the
    // workspace) to stay centered when the size of the view decreases (i.e.
    // when the size of the flyout increases) you need the center of the
    // *blockly div* to stay in the same pixel-position.
    // Note: This only works because of how scrollCenter positions blocks.
    var x = metrics.svgWidth / 2;
    var y = metrics.svgHeight / 2;
  } else {
    var x = (metrics.viewWidth / 2) + metrics.absoluteLeft;
    var y = (metrics.viewHeight / 2) + metrics.absoluteTop;
  }
  this.zoom(x, y, type);
};

/**
 * Zoom the blocks to fit in the workspace if possible.
 */
Blockly.WorkspaceSvg.prototype.zoomToFit = function() {
  if (!this.isMovable()) {
    console.warn('Tried to move a non-movable workspace. This could result' +
        ' in blocks becoming inaccessible.');
    return;
  }

  var metrics = this.getMetrics();
  var workspaceWidth = metrics.viewWidth;
  var workspaceHeight = metrics.viewHeight;
  var blocksBox = this.getBlocksBoundingBox();
  var blocksWidth = blocksBox.right - blocksBox.left;
  var blocksHeight = blocksBox.bottom - blocksBox.top;
  if (!blocksWidth) {
    return;  // Prevents zooming to infinity.
  }
  if (this.flyout_) {
    // We have to add the flyout size to both the workspace size and the
    // block size because the blocks we want to resize include the blocks in
    // the flyout, and the area we want to fit them includes the portion of
    // the workspace that is behind the flyout.
    if (this.horizontalLayout) {
      workspaceHeight += this.flyout_.height_;
      // Convert from pixels to workspace coordinates.
      blocksHeight += this.flyout_.height_ / this.scale;
    } else {
      workspaceWidth += this.flyout_.getWidth();
      // Convert from pixels to workspace coordinates.
      blocksWidth += this.flyout_.getWidth() / this.scale;
    }
  }

  // Scale Units: (pixels / workspaceUnit)
  var ratioX = workspaceWidth / blocksWidth;
  var ratioY = workspaceHeight / blocksHeight;
  this.setScale(Math.min(ratioX, ratioY));
  this.scrollCenter();
};

/**
 * Add a transition class to the block and bubble canvas, to animate any
 * transform changes.
 * @package
 */
Blockly.WorkspaceSvg.prototype.beginCanvasTransition = function() {
  Blockly.utils.dom.addClass(
      /** @type {!SVGElement} */ (this.svgBlockCanvas_),
      'blocklyCanvasTransitioning');
  Blockly.utils.dom.addClass(
      /** @type {!SVGElement} */ (this.svgBubbleCanvas_),
      'blocklyCanvasTransitioning');
};

/**
 * Remove transition class from the block and bubble canvas.
 * @package
 */
Blockly.WorkspaceSvg.prototype.endCanvasTransition = function() {
  Blockly.utils.dom.removeClass(
      /** @type {!SVGElement} */ (this.svgBlockCanvas_),
      'blocklyCanvasTransitioning');
  Blockly.utils.dom.removeClass(
      /** @type {!SVGElement} */ (this.svgBubbleCanvas_),
      'blocklyCanvasTransitioning');
};

/**
 * Center the workspace.
 */
Blockly.WorkspaceSvg.prototype.scrollCenter = function() {
  if (!this.isMovable()) {
    console.warn('Tried to move a non-movable workspace. This could result' +
        ' in blocks becoming inaccessible.');
    return;
  }

  var metrics = this.getMetrics();
  var x = (metrics.contentWidth - metrics.viewWidth) / 2;
  var y = (metrics.contentHeight - metrics.viewHeight) / 2;

  // Convert from workspace directions to canvas directions.
  x = -x - metrics.contentLeft;
  y = -y - metrics.contentTop;
  this.scroll(x, y);
};

/**
 * Scroll the workspace to center on the given block.
 * @param {?string} id ID of block center on.
 * @public
 */
Blockly.WorkspaceSvg.prototype.centerOnBlock = function(id) {
  if (!this.isMovable()) {
    console.warn('Tried to move a non-movable workspace. This could result' +
        ' in blocks becoming inaccessible.');
    return;
  }

  var block = this.getBlockById(id);
  if (!block) {
    return;
  }

  // XY is in workspace coordinates.
  var xy = block.getRelativeToSurfaceXY();
  // Height/width is in workspace units.
  var heightWidth = block.getHeightWidth();

  // Find the enter of the block in workspace units.
  var blockCenterY = xy.y + heightWidth.height / 2;

  // In RTL the block's position is the top right of the block, not top left.
  var multiplier = this.RTL ? -1 : 1;
  var blockCenterX = xy.x + (multiplier * heightWidth.width / 2);

  // Workspace scale, used to convert from workspace coordinates to pixels.
  var scale = this.scale;

  // Center in pixels.  0, 0 is at the workspace origin.  These numbers may
  // be negative.
  var pixelX = blockCenterX * scale;
  var pixelY = blockCenterY * scale;

  var metrics = this.getMetrics();

  // Scrolling to here would put the block in the top-left corner of the
  // visible workspace.
  var scrollToBlockX = pixelX - metrics.contentLeft;
  var scrollToBlockY = pixelY - metrics.contentTop;

  // viewHeight and viewWidth are in pixels.
  var halfViewWidth = metrics.viewWidth / 2;
  var halfViewHeight = metrics.viewHeight / 2;

  // Put the block in the center of the visible workspace instead.
  var scrollToCenterX = scrollToBlockX - halfViewWidth;
  var scrollToCenterY = scrollToBlockY - halfViewHeight;

  // Convert from workspace directions to canvas directions.
  var x = -scrollToCenterX - metrics.contentLeft;
  var y = -scrollToCenterY - metrics.contentTop;

  Blockly.hideChaff();
  this.scroll(x, y);
};

/**
 * Set the workspace's zoom factor.
 * @param {number} newScale Zoom factor. Units: (pixels / workspaceUnit).
 */
Blockly.WorkspaceSvg.prototype.setScale = function(newScale) {
  if (this.options.zoomOptions.maxScale &&
      newScale > this.options.zoomOptions.maxScale) {
    newScale = this.options.zoomOptions.maxScale;
  } else if (this.options.zoomOptions.minScale &&
      newScale < this.options.zoomOptions.minScale) {
    newScale = this.options.zoomOptions.minScale;
  }
  this.scale = newScale;

  Blockly.hideChaff(false);
  if (this.flyout_) {
    // No toolbox, resize flyout.
    this.flyout_.reflow();
    this.recordDeleteAreas();
  }
  if (this.grid_) {
    this.grid_.update(this.scale);
  }

  // We call scroll instead of scrollbar.resize() so that we can center the
  // zoom correctly without scrollbars, but scroll does not resize the
  // scrollbars so we have to call resizeView/resizeContent as well.
  var metrics = this.getMetrics();
  // The scroll values and the view values are additive inverses of
  // each other, so when we subtract from one we have to add to the other.
  this.scrollX -= metrics.absoluteLeft;
  this.scrollY -= metrics.absoluteTop;
  metrics.viewLeft += metrics.absoluteLeft;
  metrics.viewTop += metrics.absoluteTop;

  this.scroll(this.scrollX, this.scrollY);
  if (this.scrollbar) {
    if (this.flyout_) {
      this.scrollbar.hScroll.resizeViewHorizontal(metrics);
      this.scrollbar.vScroll.resizeViewVertical(metrics);
    } else {
      this.scrollbar.hScroll.resizeContentHorizontal(metrics);
      this.scrollbar.vScroll.resizeContentVertical(metrics);
    }
  }
};

/**
 * Scroll the workspace to a specified offset (in pixels), keeping in the
 * workspace bounds. See comment on workspaceSvg.scrollX for more detail on
 * the meaning of these values.
 * @param {number} x Target X to scroll to.
 * @param {number} y Target Y to scroll to.
 * @package
 */
Blockly.WorkspaceSvg.prototype.scroll = function(x, y) {
<<<<<<< HEAD
=======
  Blockly.hideChaff(/* opt_allowToolbox */ true);

>>>>>>> ba6dfd81
  // Keep scrolling within the bounds of the content.
  var metrics = this.getMetrics();
  // This is the offset of the top-left corner of the view from the
  // workspace origin when the view is "seeing" the bottom-right corner of
  // the content.
  var maxOffsetOfViewFromOriginX = metrics.contentWidth + metrics.contentLeft -
      metrics.viewWidth;
  var maxOffsetOfViewFromOriginY = metrics.contentHeight + metrics.contentTop -
      metrics.viewHeight;
  // Canvas coordinates (aka scroll coordinates) have inverse directionality
  // to workspace coordinates so we have to inverse them.
  x = Math.min(x, -metrics.contentLeft);
  y = Math.min(y, -metrics.contentTop);
  x = Math.max(x, -maxOffsetOfViewFromOriginX);
  y = Math.max(y, -maxOffsetOfViewFromOriginY);

  this.scrollX = x;
  this.scrollY = y;
  if (this.scrollbar) {
    // The content position (displacement from the content's top-left to the
    // origin) plus the scroll position (displacement from the view's top-left
    // to the origin) gives us the distance from the view's top-left to the
    // content's top-left. Then we negate this so we get the displacement from
    // the content's top-left to the view's top-left, matching the
    // directionality of the scrollbars.

    // TODO (#2299): Change these to not use the internal ratio_ property.
    this.scrollbar.hScroll.setHandlePosition(-(x + metrics.contentLeft) *
        this.scrollbar.hScroll.ratio_);
    this.scrollbar.vScroll.setHandlePosition(-(y + metrics.contentTop) *
        this.scrollbar.vScroll.ratio_);
  }
<<<<<<< HEAD

  // Hide the WidgetDiv without animation. This is to prevent a disposal
  // animation from happening in the wrong location.
  Blockly.WidgetDiv.hide(true);
=======
>>>>>>> ba6dfd81
  // We have to shift the translation so that when the canvas is at 0, 0 the
  // workspace origin is not underneath the toolbox.
  x += metrics.absoluteLeft;
  y += metrics.absoluteTop;
  this.translate(x, y);
};

/**
 * Get the dimensions of the given workspace component, in pixels.
 * @param {Blockly.Toolbox|Blockly.Flyout} elem The element to get the
 *     dimensions of, or null.  It should be a toolbox or flyout, and should
 *     implement getWidth() and getHeight().
 * @return {!Object} An object containing width and height attributes, which
 *     will both be zero if elem did not exist.
 * @private
 */
Blockly.WorkspaceSvg.getDimensionsPx_ = function(elem) {
  var width = 0;
  var height = 0;
  if (elem) {
    width = elem.getWidth();
    height = elem.getHeight();
  }
  return {
    width: width,
    height: height
  };
};

/**
 * Get the content dimensions of the given workspace, taking into account
 * whether or not it is scrollable and what size the workspace div is on screen.
 * @param {!Blockly.WorkspaceSvg} ws The workspace to measure.
 * @param {!Object} svgSize An object containing height and width attributes in
 *     CSS pixels.  Together they specify the size of the visible workspace, not
 *     including areas covered up by the toolbox.
 * @return {!Object} The dimensions of the contents of the given workspace, as
 *     an object containing at least
 *     - height and width in pixels
 *     - left and top in pixels relative to the workspace origin.
 * @private
 */
Blockly.WorkspaceSvg.getContentDimensions_ = function(ws, svgSize) {
  if (ws.isContentBounded()) {
    return Blockly.WorkspaceSvg.getContentDimensionsBounded_(ws, svgSize);
  } else {
    return Blockly.WorkspaceSvg.getContentDimensionsExact_(ws);
  }
};

/**
 * Get the bounding box for all workspace contents, in pixels.
 * @param {!Blockly.WorkspaceSvg} ws The workspace to inspect.
 * @return {!Object} The dimensions of the contents of the given workspace, as
 *     an object containing
 *     - height and width in pixels
 *     - left, right, top and bottom in pixels relative to the workspace origin.
 * @private
 */
Blockly.WorkspaceSvg.getContentDimensionsExact_ = function(ws) {
  // Block bounding box is in workspace coordinates.
  var blockBox = ws.getBlocksBoundingBox();
  var scale = ws.scale;

  // Convert to pixels.
  var top = blockBox.top * scale;
  var bottom = blockBox.bottom * scale;
  var left = blockBox.left * scale;
  var right = blockBox.right * scale;

  return {
    top: top,
    bottom: bottom,
    left: left,
    right: right,
    width: right - left,
    height: bottom - top
  };
};

/**
 * Calculate the size of a scrollable workspace, which should include room for a
 * half screen border around the workspace contents.
 * @param {!Blockly.WorkspaceSvg} ws The workspace to measure.
 * @param {!Object} svgSize An object containing height and width attributes in
 *     CSS pixels.  Together they specify the size of the visible workspace, not
 *     including areas covered up by the toolbox.
 * @return {!Object} The dimensions of the contents of the given workspace, as
 *     an object containing
 *     - height and width in pixels
 *     - left and top in pixels relative to the workspace origin.
 * @private
 */
Blockly.WorkspaceSvg.getContentDimensionsBounded_ = function(ws, svgSize) {
  var content = Blockly.WorkspaceSvg.getContentDimensionsExact_(ws);

  // View height and width are both in pixels, and are the same as the SVG size.
  var viewWidth = svgSize.width;
  var viewHeight = svgSize.height;
  var halfWidth = viewWidth / 2;
  var halfHeight = viewHeight / 2;

  // Add a border around the content that is at least half a screenful wide.
  // Ensure border is wide enough that blocks can scroll over entire screen.
  var left = Math.min(content.left - halfWidth, content.right - viewWidth);
  var right = Math.max(content.right + halfWidth, content.left + viewWidth);

  var top = Math.min(content.top - halfHeight, content.bottom - viewHeight);
  var bottom = Math.max(content.bottom + halfHeight, content.top + viewHeight);

  var dimensions = {
    left: left,
    top: top,
    height: bottom - top,
    width: right - left
  };
  return dimensions;
};

/**
 * Return an object with all the metrics required to size scrollbars for a
 * top level workspace.  The following properties are computed:
 * Coordinate system: pixel coordinates, -left, -up, +right, +down
 * .viewHeight: Height of the visible portion of the workspace.
 * .viewWidth: Width of the visible portion of the workspace.
 * .contentHeight: Height of the content.
 * .contentWidth: Width of the content.
 * .svgHeight: Height of the Blockly div (the view + the toolbox,
 *    simple or otherwise),
 * .svgWidth: Width of the Blockly div (the view + the toolbox,
 *    simple or otherwise),
 * .viewTop: Top-edge of the visible portion of the workspace, relative to
 *     the workspace origin.
 * .viewLeft: Left-edge of the visible portion of the workspace, relative to
 *     the workspace origin.
 * .contentTop: Top-edge of the content, relative to the workspace origin.
 * .contentLeft: Left-edge of the content relative to the workspace origin.
 * .absoluteTop: Top-edge of the visible portion of the workspace, relative
 *     to the blocklyDiv.
 * .absoluteLeft: Left-edge of the visible portion of the workspace, relative
 *     to the blocklyDiv.
 * .toolboxWidth: Width of the toolbox, if it exists.  Otherwise zero.
 * .toolboxHeight: Height of the toolbox, if it exists.  Otherwise zero.
 * .flyoutWidth: Width of the flyout if it is always open.  Otherwise zero.
 * .flyoutHeight: Height of the flyout if it is always open.  Otherwise zero.
 * .toolboxPosition: Top, bottom, left or right. Use TOOLBOX_AT constants to
 *     compare.
 * @return {!Object} Contains size and position metrics of a top level
 *   workspace.
 * @private
 * @this Blockly.WorkspaceSvg
 */
Blockly.WorkspaceSvg.getTopLevelWorkspaceMetrics_ = function() {

  var toolboxDimensions =
      Blockly.WorkspaceSvg.getDimensionsPx_(this.toolbox_);
  var flyoutDimensions =
      Blockly.WorkspaceSvg.getDimensionsPx_(this.flyout_);

  // Contains height and width in CSS pixels.
  // svgSize is equivalent to the size of the injectionDiv at this point.
  var svgSize = Blockly.svgSize(this.getParentSvg());
  var viewSize = {height: svgSize.height, width: svgSize.width};
  if (this.toolbox_) {
    if (this.toolboxPosition == Blockly.TOOLBOX_AT_TOP ||
        this.toolboxPosition == Blockly.TOOLBOX_AT_BOTTOM) {
      viewSize.height -= toolboxDimensions.height;
    } else if (this.toolboxPosition == Blockly.TOOLBOX_AT_LEFT ||
        this.toolboxPosition == Blockly.TOOLBOX_AT_RIGHT) {
      viewSize.width -= toolboxDimensions.width;
    }
  } else if (this.flyout_) {
    if (this.toolboxPosition == Blockly.TOOLBOX_AT_TOP ||
      this.toolboxPosition == Blockly.TOOLBOX_AT_BOTTOM) {
      viewSize.height -= flyoutDimensions.height;
    } else if (this.toolboxPosition == Blockly.TOOLBOX_AT_LEFT ||
      this.toolboxPosition == Blockly.TOOLBOX_AT_RIGHT) {
      viewSize.width -= flyoutDimensions.width;
    }
  }

  // svgSize is now the space taken up by the Blockly workspace, not including
  // the toolbox.
  var contentDimensions =
      Blockly.WorkspaceSvg.getContentDimensions_(this, viewSize);

  var absoluteLeft = 0;
  if (this.toolbox_ && this.toolboxPosition == Blockly.TOOLBOX_AT_LEFT) {
    absoluteLeft = toolboxDimensions.width;
  } else if (this.flyout_ && this.toolboxPosition == Blockly.TOOLBOX_AT_LEFT) {
    absoluteLeft = flyoutDimensions.width;
  }
  var absoluteTop = 0;
  if (this.toolbox_ && this.toolboxPosition == Blockly.TOOLBOX_AT_TOP) {
    absoluteTop = toolboxDimensions.height;
  } else if (this.flyout_ && this.toolboxPosition == Blockly.TOOLBOX_AT_TOP) {
    absoluteTop = flyoutDimensions.height;
  }

  var metrics = {
    contentHeight: contentDimensions.height,
    contentWidth: contentDimensions.width,
    contentTop: contentDimensions.top,
    contentLeft: contentDimensions.left,

    viewHeight: viewSize.height,
    viewWidth: viewSize.width,
    viewTop: -this.scrollY,
    viewLeft: -this.scrollX,

    absoluteTop: absoluteTop,
    absoluteLeft: absoluteLeft,

    svgHeight: svgSize.height,
    svgWidth: svgSize.width,

    toolboxWidth: toolboxDimensions.width,
    toolboxHeight: toolboxDimensions.height,

    flyoutWidth: flyoutDimensions.width,
    flyoutHeight: flyoutDimensions.height,

    toolboxPosition: this.toolboxPosition
  };
  return metrics;
};

/**
 * Sets the X/Y translations of a top level workspace.
 * @param {!Object} xyRatio Contains an x and/or y property which is a float
 *     between 0 and 1 specifying the degree of scrolling.
 * @private
 * @this Blockly.WorkspaceSvg
 */
Blockly.WorkspaceSvg.setTopLevelWorkspaceMetrics_ = function(xyRatio) {
  var metrics = this.getMetrics();
  if (typeof xyRatio.x == 'number') {
    this.scrollX = -metrics.contentWidth * xyRatio.x - metrics.contentLeft;
  }
  if (typeof xyRatio.y == 'number') {
    this.scrollY = -metrics.contentHeight * xyRatio.y - metrics.contentTop;
  }
  // We have to shift the translation so that when the canvas is at 0, 0 the
  // workspace origin is not underneath the toolbox.
  var x = this.scrollX + metrics.absoluteLeft;
  var y = this.scrollY + metrics.absoluteTop;
  // We could call scroll here, but that has extra checks we don't need to do.
  this.translate(x, y);
};

/**
 * Update whether this workspace has resizes enabled.
 * If enabled, workspace will resize when appropriate.
 * If disabled, workspace will not resize until re-enabled.
 * Use to avoid resizing during a batch operation, for performance.
 * @param {boolean} enabled Whether resizes should be enabled.
 */
Blockly.WorkspaceSvg.prototype.setResizesEnabled = function(enabled) {
  var reenabled = (!this.resizesEnabled_ && enabled);
  this.resizesEnabled_ = enabled;
  if (reenabled) {
    // Newly enabled.  Trigger a resize.
    this.resizeContents();
  }
};

/**
 * Dispose of all blocks in workspace, with an optimization to prevent resizes.
 */
Blockly.WorkspaceSvg.prototype.clear = function() {
  this.setResizesEnabled(false);
  Blockly.WorkspaceSvg.superClass_.clear.call(this);
  this.setResizesEnabled(true);
};

/**
 * Register a callback function associated with a given key, for clicks on
 * buttons and labels in the flyout.
 * For instance, a button specified by the XML
 * <button text="create variable" callbackKey="CREATE_VARIABLE"></button>
 * should be matched by a call to
 * registerButtonCallback("CREATE_VARIABLE", yourCallbackFunction).
 * @param {string} key The name to use to look up this function.
 * @param {function(!Blockly.FlyoutButton)} func The function to call when the
 *     given button is clicked.
 */
Blockly.WorkspaceSvg.prototype.registerButtonCallback = function(key, func) {
  if (typeof func != 'function') {
    throw TypeError('Button callbacks must be functions.');
  }
  this.flyoutButtonCallbacks_[key] = func;
};

/**
 * Get the callback function associated with a given key, for clicks on buttons
 * and labels in the flyout.
 * @param {string} key The name to use to look up the function.
 * @return {?function(!Blockly.FlyoutButton)} The function corresponding to the
 *     given key for this workspace; null if no callback is registered.
 */
Blockly.WorkspaceSvg.prototype.getButtonCallback = function(key) {
  var result = this.flyoutButtonCallbacks_[key];
  return result ? result : null;
};

/**
 * Remove a callback for a click on a button in the flyout.
 * @param {string} key The name associated with the callback function.
 */
Blockly.WorkspaceSvg.prototype.removeButtonCallback = function(key) {
  this.flyoutButtonCallbacks_[key] = null;
};

/**
 * Register a callback function associated with a given key, for populating
 * custom toolbox categories in this workspace.  See the variable and procedure
 * categories as an example.
 * @param {string} key The name to use to look up this function.
 * @param {function(!Blockly.Workspace):!Array.<!Element>} func The function to
 *     call when the given toolbox category is opened.
 */
Blockly.WorkspaceSvg.prototype.registerToolboxCategoryCallback = function(key,
    func) {
  if (typeof func != 'function') {
    throw TypeError('Toolbox category callbacks must be functions.');
  }
  this.toolboxCategoryCallbacks_[key] = func;
};

/**
 * Get the callback function associated with a given key, for populating
 * custom toolbox categories in this workspace.
 * @param {string} key The name to use to look up the function.
 * @return {?function(!Blockly.Workspace):!Array.<!Element>} The function
 *     corresponding to the given key for this workspace, or null if no function
 *     is registered.
 */
Blockly.WorkspaceSvg.prototype.getToolboxCategoryCallback = function(key) {
  return this.toolboxCategoryCallbacks_[key] || null;
};

/**
 * Remove a callback for a click on a custom category's name in the toolbox.
 * @param {string} key The name associated with the callback function.
 */
Blockly.WorkspaceSvg.prototype.removeToolboxCategoryCallback = function(key) {
  this.toolboxCategoryCallbacks_[key] = null;
};

/**
 * Look up the gesture that is tracking this touch stream on this workspace.
 * May create a new gesture.
 * @param {!Event} e Mouse event or touch event.
 * @return {Blockly.TouchGesture} The gesture that is tracking this touch
 *     stream, or null if no valid gesture exists.
 * @package
 */
Blockly.WorkspaceSvg.prototype.getGesture = function(e) {
  var isStart = (e.type == 'mousedown' || e.type == 'touchstart' ||
      e.type == 'pointerdown');

  var gesture = this.currentGesture_;
  if (gesture) {
    if (isStart && gesture.hasStarted()) {
      console.warn('Tried to start the same gesture twice.');
      // That's funny.  We must have missed a mouse up.
      // Cancel it, rather than try to retrieve all of the state we need.
      gesture.cancel();
      return null;
    }
    return gesture;
  }

  // No gesture existed on this workspace, but this looks like the start of a
  // new gesture.
  if (isStart) {
    this.currentGesture_ = new Blockly.TouchGesture(e, this);
    return this.currentGesture_;
  }
  // No gesture existed and this event couldn't be the start of a new gesture.
  return null;
};

/**
 * Clear the reference to the current gesture.
 * @package
 */
Blockly.WorkspaceSvg.prototype.clearGesture = function() {
  this.currentGesture_ = null;
};

/**
 * Cancel the current gesture, if one exists.
 * @package
 */
Blockly.WorkspaceSvg.prototype.cancelCurrentGesture = function() {
  if (this.currentGesture_) {
    this.currentGesture_.cancel();
  }
};

/**
 * Get the audio manager for this workspace.
 * @return {!Blockly.WorkspaceAudio} The audio manager for this workspace.
 */
Blockly.WorkspaceSvg.prototype.getAudioManager = function() {
  return this.audioManager_;
};

/**
 * Get the grid object for this workspace, or null if there is none.
 * @return {Blockly.Grid} The grid object for this workspace.
 * @package
 */
Blockly.WorkspaceSvg.prototype.getGrid = function() {
  return this.grid_;
};

/**
 * Refresh all blocks on the workspace, toolbox and flyout after a theme update.
 * @package
 * @override
 */
Blockly.WorkspaceSvg.prototype.refreshTheme = function() {
  Blockly.WorkspaceSvg.superClass_.refreshTheme.call(this);

  // Update current toolbox selection.
  this.refreshToolboxSelection();
  if (this.toolbox_) {
    this.toolbox_.updateColourFromTheme();
  }
};<|MERGE_RESOLUTION|>--- conflicted
+++ resolved
@@ -723,8 +723,6 @@
     this.grid_ = null;
   }
 
-<<<<<<< HEAD
-=======
   if (this.themeManager_) {
     this.themeManager_.unsubscribe(this.svgBackground_);
   }
@@ -732,7 +730,6 @@
 
   this.connectionDBList = null;
 
->>>>>>> ba6dfd81
   this.toolboxCategoryCallbacks_ = null;
   this.flyoutButtonCallbacks_ = null;
 
@@ -768,12 +765,9 @@
  * @package
  */
 Blockly.WorkspaceSvg.prototype.addTrashcan = function() {
-<<<<<<< HEAD
-=======
   if (!Blockly.Trashcan) {
     throw Error('Missing require for Blockly.Trashcan');
   }
->>>>>>> ba6dfd81
   /** @type {Blockly.Trashcan} */
   this.trashcan = new Blockly.Trashcan(this);
   var svgTrashcan = this.trashcan.createDom();
@@ -785,12 +779,9 @@
  * @package
  */
 Blockly.WorkspaceSvg.prototype.addZoomControls = function() {
-<<<<<<< HEAD
-=======
   if (!Blockly.ZoomControls) {
     throw Error('Missing require for Blockly.ZoomControls');
   }
->>>>>>> ba6dfd81
   /** @type {Blockly.ZoomControls} */
   this.zoomControls_ = new Blockly.ZoomControls(this);
   var svgZoomControls = this.zoomControls_.createDom();
@@ -920,15 +911,9 @@
 Blockly.WorkspaceSvg.prototype.updateScreenCalculationsIfScrolled =
     function() {
     /* eslint-disable indent */
-<<<<<<< HEAD
-  var currScroll = goog.dom.getDocumentScroll();
-  if (!goog.math.Coordinate.equals(this.lastRecordedPageScroll_,
-      currScroll)) {
-=======
   var currScroll = Blockly.utils.getDocumentScroll();
   if (!Blockly.utils.Coordinate.equals(
       this.lastRecordedPageScroll_, currScroll)) {
->>>>>>> ba6dfd81
     this.lastRecordedPageScroll_ = currScroll;
     this.updateScreenCalculations_();
   }
@@ -1743,14 +1728,7 @@
       throw Error('Existing toolbox has no categories.  Can\'t change mode.');
     }
     this.options.languageTree = tree;
-<<<<<<< HEAD
-    var openNode = this.toolbox_.populate_(tree);
-    this.toolbox_.addColour_();
-    this.toolbox_.position();
-    this.toolbox_.tree_.setSelectedItem(openNode);
-=======
     this.toolbox_.renderTree(tree);
->>>>>>> ba6dfd81
   } else {
     if (!this.flyout_) {
       throw Error('Existing toolbox has categories.  Can\'t change mode.');
@@ -1817,15 +1795,12 @@
  *     amount values zoom in.
  */
 Blockly.WorkspaceSvg.prototype.zoom = function(x, y, amount) {
-<<<<<<< HEAD
-=======
   // TODO (#2782): Consider removing once pinch understands zoom configuration
   // Mutators and flyouts don't support zooming, and pinch doesn't understand
   // that.
   if (this.isFlyout || this.isMutator) {
     return;
   }
->>>>>>> ba6dfd81
   // Scale factor.
   var speed = this.options.zoomOptions.scaleSpeed;
   var scaleChange = Math.pow(speed, amount);
@@ -1855,11 +1830,7 @@
   // Find the new scrollX/scrollY so that the center remains in the same
   // position (relative to the center) after we zoom.
   // newScale and matrix.a should be identical (within a rounding error).
-<<<<<<< HEAD
-  var matrix = matrix.translate(x * (1 - scaleChange), y * (1 - scaleChange))
-=======
   matrix = matrix.translate(x * (1 - scaleChange), y * (1 - scaleChange))
->>>>>>> ba6dfd81
       .scale(scaleChange);
   // scrollX and scrollY are in pixels.
   // The scrollX and scrollY still need to have absoluteLeft and absoluteTop
@@ -2096,11 +2067,8 @@
  * @package
  */
 Blockly.WorkspaceSvg.prototype.scroll = function(x, y) {
-<<<<<<< HEAD
-=======
   Blockly.hideChaff(/* opt_allowToolbox */ true);
 
->>>>>>> ba6dfd81
   // Keep scrolling within the bounds of the content.
   var metrics = this.getMetrics();
   // This is the offset of the top-left corner of the view from the
@@ -2133,13 +2101,6 @@
     this.scrollbar.vScroll.setHandlePosition(-(y + metrics.contentTop) *
         this.scrollbar.vScroll.ratio_);
   }
-<<<<<<< HEAD
-
-  // Hide the WidgetDiv without animation. This is to prevent a disposal
-  // animation from happening in the wrong location.
-  Blockly.WidgetDiv.hide(true);
-=======
->>>>>>> ba6dfd81
   // We have to shift the translation so that when the canvas is at 0, 0 the
   // workspace origin is not underneath the toolbox.
   x += metrics.absoluteLeft;
