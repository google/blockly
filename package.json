{
  "name": "blockly",
<<<<<<< HEAD
  "version": "1.20190419.0",
=======
  "version": "3.20191014.4",
>>>>>>> ba6dfd81
  "description": "Blockly is a library for building visual programming editors.",
  "keywords": [
    "blockly"
  ],
  "repository": {
    "type": "git",
    "url": "https://github.com/google/blockly.git"
  },
  "bugs": {
    "url": "https://github.com/google/blockly/issues"
  },
  "homepage": "https://developers.google.com/blockly/",
  "author": {
    "name": "Neil Fraser"
  },
  "scripts": {
    "build": "gulp build",
    "build:debug": "gulp build-core --verbose > build-debug.log 2>&1",
    "lint": "eslint .",
    "package": "gulp package",
    "prepare": "npm run package",
    "release": "gulp release",
    "test": "concurrently 'npm run test:prepare' 'sleep 5 && npm run test:run'",
    "test:run": "tests/run_all_tests.sh",
    "test:prepare": "npm run test:setupselenium && npm run test:startselenium",
    "test:setupselenium": "selenium-standalone install --config=./tests/scripts/selenium-config.js",
    "test:startselenium": "selenium-standalone start --config=./tests/scripts/selenium-config.js",
    "typings": "gulp typings"
  },
  "main": "./index.js",
  "umd": "./blockly.min.js",
  "unpkg": "./blockly.min.js",
  "types": "./blockly.d.ts",
  "browser": {
    "./node.js": "./browser.js",
    "./core.js": "./core-browser.js",
    "./blockly-node.js": "./blockly.js"
  },
  "license": "Apache-2.0",
  "devDependencies": {
<<<<<<< HEAD
    "eslint": "^5.13.0",
    "google-closure-compiler": "^20190121.0.0",
    "google-closure-library": "^20190121.0.0",
    "gulp": "^3.9.1",
    "gulp-concat": "^2.6.1",
    "gulp-insert": "^0.5.0",
    "gulp-series": "^1.0.2",
    "gulp-shell": "^0.6.5",
    "jshint": "^2.10.1",
    "webdriverio": "^4.14.1"
=======
    "chai": "^4.2.0",
    "concurrently": "^4.1.2",
    "eslint": "^5.13.0",
    "fs": "0.0.1-security",
    "google-closure-compiler": "^20190618.0.0",
    "google-closure-library": "^20190618.0.0",
    "gulp": "^4.0.2",
    "gulp-concat": "^2.6.1",
    "gulp-insert": "^0.5.0",
    "gulp-series": "^1.0.2",
    "gulp-shell": "^0.7.1",
    "gulp-rename": "^1.4.0",
    "gulp-replace": "^1.0.0",
    "gulp-umd": "^2.0.0",
    "jshint": "^2.10.2",
    "mocha": "^6.1.4",
    "pixelmatch": "^4.0.2",
    "pngjs": "^3.4.0",
    "selenium-standalone": "^6.16.0",
    "rimraf": "^2.6.3",
    "typescript-closure-tools": "^0.0.7",
    "webdriverio": "^5.11.5",
    "yargs": "^14.0.0"
>>>>>>> ba6dfd81
  },
  "jshintConfig": {
    "globalstrict": true,
    "predef": [
      "Blockly",
      "goog",
      "window",
      "document",
      "soy",
      "XMLHttpRequest"
    ],
    "sub": true,
    "undef": true,
    "unused": true
  },
  "dependencies": {
<<<<<<< HEAD
    "jsdom": "^13.2.0"
=======
    "jsdom": "^15.1.1"
>>>>>>> ba6dfd81
  }
}<|MERGE_RESOLUTION|>--- conflicted
+++ resolved
@@ -1,10 +1,6 @@
 {
   "name": "blockly",
-<<<<<<< HEAD
-  "version": "1.20190419.0",
-=======
   "version": "3.20191014.4",
->>>>>>> ba6dfd81
   "description": "Blockly is a library for building visual programming editors.",
   "keywords": [
     "blockly"
@@ -45,18 +41,6 @@
   },
   "license": "Apache-2.0",
   "devDependencies": {
-<<<<<<< HEAD
-    "eslint": "^5.13.0",
-    "google-closure-compiler": "^20190121.0.0",
-    "google-closure-library": "^20190121.0.0",
-    "gulp": "^3.9.1",
-    "gulp-concat": "^2.6.1",
-    "gulp-insert": "^0.5.0",
-    "gulp-series": "^1.0.2",
-    "gulp-shell": "^0.6.5",
-    "jshint": "^2.10.1",
-    "webdriverio": "^4.14.1"
-=======
     "chai": "^4.2.0",
     "concurrently": "^4.1.2",
     "eslint": "^5.13.0",
@@ -80,7 +64,6 @@
     "typescript-closure-tools": "^0.0.7",
     "webdriverio": "^5.11.5",
     "yargs": "^14.0.0"
->>>>>>> ba6dfd81
   },
   "jshintConfig": {
     "globalstrict": true,
@@ -97,10 +80,6 @@
     "unused": true
   },
   "dependencies": {
-<<<<<<< HEAD
-    "jsdom": "^13.2.0"
-=======
     "jsdom": "^15.1.1"
->>>>>>> ba6dfd81
   }
 }