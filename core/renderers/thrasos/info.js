--- conflicted
+++ resolved
@@ -17,28 +17,18 @@
  */
 goog.module('Blockly.thrasos.RenderInfo');
 
-<<<<<<< HEAD
-const object = goog.require('Blockly.utils.object');
 /* eslint-disable-next-line no-unused-vars */
 const {BlockSvg} = goog.requireType('Blockly.BlockSvg');
 /* eslint-disable-next-line no-unused-vars */
-=======
-/* eslint-disable-next-line no-unused-vars */
-const {BlockSvg} = goog.requireType('Blockly.BlockSvg');
-/* eslint-disable-next-line no-unused-vars */
 const {BottomRow} = goog.requireType('Blockly.blockRendering.BottomRow');
 /* eslint-disable-next-line no-unused-vars */
->>>>>>> 61322294
 const {Field} = goog.requireType('Blockly.blockRendering.Field');
 const {InRowSpacer} = goog.require('Blockly.blockRendering.InRowSpacer');
 const {RenderInfo: BaseRenderInfo} = goog.require('Blockly.blockRendering.RenderInfo');
 /* eslint-disable-next-line no-unused-vars */
 const {Renderer} = goog.requireType('Blockly.thrasos.Renderer');
-<<<<<<< HEAD
-=======
 /* eslint-disable-next-line no-unused-vars */
 const {TopRow} = goog.requireType('Blockly.blockRendering.TopRow');
->>>>>>> 61322294
 const {Types} = goog.require('Blockly.blockRendering.Types');
 
 
@@ -48,69 +38,6 @@
  * This measure pass does not propagate changes to the block (although fields
  * may choose to rerender when getSize() is called).  However, calling it
  * repeatedly may be expensive.
-<<<<<<< HEAD
- *
- * @param {!Renderer} renderer The renderer in use.
- * @param {!BlockSvg} block The block to measure.
- * @constructor
- * @package
- * @extends {BaseRenderInfo}
- * @alias Blockly.thrasos.RenderInfo
- */
-const RenderInfo = function(renderer, block) {
-  RenderInfo.superClass_.constructor.call(this, renderer, block);
-};
-object.inherits(RenderInfo, BaseRenderInfo);
-
-/**
- * Get the block renderer in use.
- * @return {!Renderer} The block renderer in use.
- * @package
- */
-RenderInfo.prototype.getRenderer = function() {
-  return /** @type {!Renderer} */ (this.renderer_);
-};
-
-/**
- * @override
- */
-RenderInfo.prototype.addElemSpacing_ = function() {
-  let hasExternalInputs = false;
-  for (let i = 0; i < this.rows.length; i++) {
-    const row = this.rows[i];
-    if (row.hasExternalInput) {
-      hasExternalInputs = true;
-      break;
-    }
-  }
-  for (let i = 0; i < this.rows.length; i++) {
-    const row = this.rows[i];
-    const oldElems = row.elements;
-    row.elements = [];
-    // No spacing needed before the corner on the top row or the bottom row.
-    if (row.startsWithElemSpacer()) {
-      // There's a spacer before the first element in the row.
-      row.elements.push(new InRowSpacer(
-          this.constants_, this.getInRowSpacing_(null, oldElems[0])));
-    }
-    for (let e = 0; e < oldElems.length - 1; e++) {
-      row.elements.push(oldElems[e]);
-      const spacing = this.getInRowSpacing_(oldElems[e], oldElems[e + 1]);
-      row.elements.push(new InRowSpacer(this.constants_, spacing));
-    }
-
-    if (oldElems.length) {
-      row.elements.push(oldElems[oldElems.length - 1]);
-    }
-
-    if (row.endsWithElemSpacer()) {
-      let spacing = this.getInRowSpacing_(oldElems[oldElems.length - 1], null);
-      if (hasExternalInputs && row.hasDummyInput) {
-        spacing += this.constants_.TAB_WIDTH;
-      }
-      // There's a spacer after the last element in the row.
-      row.elements.push(new InRowSpacer(this.constants_, spacing));
-=======
  * @extends {BaseRenderInfo}
  * @alias Blockly.thrasos.RenderInfo
  */
@@ -170,28 +97,9 @@
         // There's a spacer after the last element in the row.
         row.elements.push(new InRowSpacer(this.constants_, spacing));
       }
->>>>>>> 61322294
-    }
-  }
-
-<<<<<<< HEAD
-/**
- * @override
- */
-RenderInfo.prototype.getInRowSpacing_ = function(prev, next) {
-  if (!prev) {
-    // Between an editable field and the beginning of the row.
-    if (next && Types.isField(next) &&
-        (/** @type {Field} */ (next)).isEditable) {
-      return this.constants_.MEDIUM_PADDING;
-    }
-    // Inline input at the beginning of the row.
-    if (next && Types.isInlineInput(next)) {
-      return this.constants_.MEDIUM_LARGE_PADDING;
-    }
-    if (next && Types.isStatementInput(next)) {
-      return this.constants_.STATEMENT_INPUT_PADDING_LEFT;
-=======
+    }
+  }
+
   /**
    * @override
    */
@@ -211,35 +119,8 @@
       }
       // Anything else at the beginning of the row.
       return this.constants_.LARGE_PADDING;
->>>>>>> 61322294
-    }
-
-<<<<<<< HEAD
-  // Spacing between a non-input and the end of the row.
-  if (!Types.isInput(prev) && !next) {
-    // Between an editable field and the end of the row.
-    if (Types.isField(prev) && (/** @type {Field} */ (prev)).isEditable) {
-      return this.constants_.MEDIUM_PADDING;
-    }
-    // Padding at the end of an icon-only row to make the block shape clearer.
-    if (Types.isIcon(prev)) {
-      return (this.constants_.LARGE_PADDING * 2) + 1;
-    }
-    if (Types.isHat(prev)) {
-      return this.constants_.NO_PADDING;
-    }
-    // Establish a minimum width for a block with a previous or next connection.
-    if (Types.isPreviousOrNextConnection(prev)) {
-      return this.constants_.LARGE_PADDING;
-    }
-    // Between rounded corner and the end of the row.
-    if (Types.isLeftRoundedCorner(prev)) {
-      return this.constants_.MIN_BLOCK_WIDTH;
-    }
-    // Between a jagged edge and the end of the row.
-    if (Types.isJaggedEdge(prev)) {
-      return this.constants_.NO_PADDING;
-=======
+    }
+
     // Spacing between a non-input and the end of the row.
     if (!Types.isInput(prev) && !next) {
       // Between an editable field and the end of the row.
@@ -300,42 +181,13 @@
         }
       }
       return this.constants_.LARGE_PADDING - 1;
->>>>>>> 61322294
-    }
-
-<<<<<<< HEAD
-  // Between inputs and the end of the row.
-  if (Types.isInput(prev) && !next) {
-    if (Types.isExternalInput(prev)) {
-      return this.constants_.NO_PADDING;
-    } else if (Types.isInlineInput(prev)) {
-      return this.constants_.LARGE_PADDING;
-    } else if (Types.isStatementInput(prev)) {
-      return this.constants_.NO_PADDING;
-=======
+    }
+
     // Spacing between an icon and an icon or field.
     if (Types.isIcon(prev) && next && !Types.isInput(next)) {
       return this.constants_.LARGE_PADDING;
->>>>>>> 61322294
-    }
-
-<<<<<<< HEAD
-  // Spacing between a non-input and an input.
-  if (!Types.isInput(prev) && next && Types.isInput(next)) {
-    // Between an editable field and an input.
-    if (Types.isField(prev) && (/** @type {Field} */ (prev)).isEditable) {
-      if (Types.isInlineInput(next)) {
-        return this.constants_.SMALL_PADDING;
-      } else if (Types.isExternalInput(next)) {
-        return this.constants_.SMALL_PADDING;
-      }
-    } else {
-      if (Types.isInlineInput(next)) {
-        return this.constants_.MEDIUM_LARGE_PADDING;
-      } else if (Types.isExternalInput(next)) {
-        return this.constants_.MEDIUM_LARGE_PADDING;
-      } else if (Types.isStatementInput(next)) {
-=======
+    }
+
     // Spacing between an inline input and a field.
     if (Types.isInlineInput(prev) && next && Types.isField(next)) {
       // Editable field after inline input.
@@ -343,25 +195,10 @@
         return this.constants_.MEDIUM_PADDING;
       } else {
         // Noneditable field after inline input.
->>>>>>> 61322294
         return this.constants_.LARGE_PADDING;
       }
     }
 
-<<<<<<< HEAD
-  // Spacing between an icon and an icon or field.
-  if (Types.isIcon(prev) && next && !Types.isInput(next)) {
-    return this.constants_.LARGE_PADDING;
-  }
-
-  // Spacing between an inline input and a field.
-  if (Types.isInlineInput(prev) && next && Types.isField(next)) {
-    // Editable field after inline input.
-    if ((/** @type {Field} */ (next)).isEditable) {
-      return this.constants_.MEDIUM_PADDING;
-    } else {
-      // Noneditable field after inline input.
-=======
     if (Types.isLeftSquareCorner(prev) && next) {
       // Spacing between a hat and a corner
       if (Types.isHat(next)) {
@@ -387,23 +224,12 @@
 
     // Spacing between anything and a jagged edge.
     if (next && Types.isJaggedEdge(next)) {
->>>>>>> 61322294
       return this.constants_.LARGE_PADDING;
     }
 
     return this.constants_.MEDIUM_PADDING;
   }
 
-<<<<<<< HEAD
-  if (Types.isLeftSquareCorner(prev) && next) {
-    // Spacing between a hat and a corner
-    if (Types.isHat(next)) {
-      return this.constants_.NO_PADDING;
-    }
-    // Spacing between a square corner and a previous or next connection
-    if (Types.isPreviousConnection(next) || Types.isNextConnection(next)) {
-      return next.notchOffset;
-=======
   /**
    * @override
    */
@@ -418,7 +244,6 @@
     }
     if (prev.hasExternalInput && next.hasExternalInput) {
       return this.constants_.LARGE_PADDING;
->>>>>>> 61322294
     }
     if (!prev.hasStatement && next.hasStatement) {
       return this.constants_.BETWEEN_STATEMENT_PADDING_Y;
@@ -432,23 +257,6 @@
     return this.constants_.MEDIUM_PADDING;
   }
 
-<<<<<<< HEAD
-  // Spacing between a rounded corner and a previous or next connection.
-  if (Types.isLeftRoundedCorner(prev) && next) {
-    return next.notchOffset - this.constants_.CORNER_RADIUS;
-  }
-
-  // Spacing between two fields of the same editability.
-  if (Types.isField(prev) && next && Types.isField(next) &&
-      ((/** @type {Field} */ (prev)).isEditable ===
-       (/** @type {Field} */ (next)).isEditable)) {
-    return this.constants_.LARGE_PADDING;
-  }
-
-  // Spacing between anything and a jagged edge.
-  if (next && Types.isJaggedEdge(next)) {
-    return this.constants_.LARGE_PADDING;
-=======
   /**
    * @override
    */
@@ -482,7 +290,6 @@
       result += (row.height / 2);
     }
     return result;
->>>>>>> 61322294
   }
 
   /**
@@ -500,100 +307,6 @@
       row.xPos = this.startX;
       yCursor += row.height;
 
-<<<<<<< HEAD
-/**
- * @override
- */
-RenderInfo.prototype.getSpacerRowHeight_ = function(prev, next) {
-  // If we have an empty block add a spacer to increase the height.
-  if (Types.isTopRow(prev) && Types.isBottomRow(next)) {
-    return this.constants_.EMPTY_BLOCK_SPACER_HEIGHT;
-  }
-  // Top and bottom rows act as a spacer so we don't need any extra padding.
-  if (Types.isTopRow(prev) || Types.isBottomRow(next)) {
-    return this.constants_.NO_PADDING;
-  }
-  if (prev.hasExternalInput && next.hasExternalInput) {
-    return this.constants_.LARGE_PADDING;
-  }
-  if (!prev.hasStatement && next.hasStatement) {
-    return this.constants_.BETWEEN_STATEMENT_PADDING_Y;
-  }
-  if (prev.hasStatement && next.hasStatement) {
-    return this.constants_.LARGE_PADDING;
-  }
-  if (prev.hasDummyInput || next.hasDummyInput) {
-    return this.constants_.LARGE_PADDING;
-  }
-  return this.constants_.MEDIUM_PADDING;
-};
-
-/**
- * @override
- */
-RenderInfo.prototype.getElemCenterline_ = function(row, elem) {
-  if (Types.isSpacer(elem)) {
-    return row.yPos + elem.height / 2;
-  }
-  if (Types.isBottomRow(row)) {
-    const baseline = row.yPos + row.height - row.descenderHeight;
-    if (Types.isNextConnection(elem)) {
-      return baseline + elem.height / 2;
-    }
-    return baseline - elem.height / 2;
-  }
-  if (Types.isTopRow(row)) {
-    if (Types.isHat(elem)) {
-      return row.capline - elem.height / 2;
-    }
-    return row.capline + elem.height / 2;
-  }
-
-  let result = row.yPos;
-  if (Types.isField(elem) && row.hasStatement) {
-    const offset = this.constants_.TALL_INPUT_FIELD_OFFSET_Y + elem.height / 2;
-    result += offset;
-  } else {
-    result += (row.height / 2);
-  }
-  return result;
-};
-
-/**
- * @override
- */
-RenderInfo.prototype.finalize_ = function() {
-  // Performance note: this could be combined with the draw pass, if the time
-  // that this takes is excessive.  But it shouldn't be, because it only
-  // accesses and sets properties that already exist on the objects.
-  let widestRowWithConnectedBlocks = 0;
-  let yCursor = 0;
-  for (let i = 0; i < this.rows.length; i++) {
-    const row = this.rows[i];
-    row.yPos = yCursor;
-    row.xPos = this.startX;
-    yCursor += row.height;
-
-    widestRowWithConnectedBlocks =
-        Math.max(widestRowWithConnectedBlocks, row.widthWithConnectedBlocks);
-    // Add padding to the bottom row if block height is less than minimum
-    const heightWithoutHat = yCursor - this.topRow.ascenderHeight;
-    if (row === this.bottomRow &&
-        heightWithoutHat < this.constants_.MIN_BLOCK_HEIGHT) {
-      // But the hat height shouldn't be part of this.
-      const diff = this.constants_.MIN_BLOCK_HEIGHT - heightWithoutHat;
-      this.bottomRow.height += diff;
-      yCursor += diff;
-    }
-    this.recordElemPositions_(row);
-  }
-  if (this.outputConnection && this.block_.nextConnection &&
-      this.block_.nextConnection.isConnected()) {
-    // Include width of connected block in value to stack width measurement.
-    widestRowWithConnectedBlocks = Math.max(
-        widestRowWithConnectedBlocks,
-        this.block_.nextConnection.targetBlock().getHeightWidth().width);
-=======
       widestRowWithConnectedBlocks =
           Math.max(widestRowWithConnectedBlocks, row.widthWithConnectedBlocks);
       // Add padding to the bottom row if block height is less than minimum
@@ -620,18 +333,9 @@
 
     this.height = yCursor;
     this.startY = this.topRow.capline;
->>>>>>> 61322294
   }
 }
 
-<<<<<<< HEAD
-  this.bottomRow.baseline = yCursor - this.bottomRow.descenderHeight;
-  this.widthWithChildren = widestRowWithConnectedBlocks + this.startX;
-
-  this.height = yCursor;
-  this.startY = this.topRow.capline;
-};
-
-=======
->>>>>>> 61322294
+exports.RenderInfo = RenderInfo;
+
 exports.RenderInfo = RenderInfo;