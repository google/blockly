--- conflicted
+++ resolved
@@ -89,15 +89,9 @@
   // If this flyout is not the trashcan flyout (e.g. toolbox or mutator).
   if (this.targetWorkspace.toolboxPosition == this.toolboxPosition_) {
     // If there is a category toolbox.
-<<<<<<< HEAD
     if (toolboxMetrics.width) {
-      if (this.toolboxPosition_ == Blockly.TOOLBOX_AT_LEFT) {
+      if (this.toolboxPosition_ == Blockly.utils.toolbox.Position.LEFT) {
         x = toolboxMetrics.width;
-=======
-    if (targetWorkspaceMetrics.toolboxWidth) {
-      if (this.toolboxPosition_ == Blockly.utils.toolbox.Position.LEFT) {
-        x = targetWorkspaceMetrics.toolboxWidth;
->>>>>>> bea85cda
       } else {
         x = viewMetrics.width - this.width_;
       }
