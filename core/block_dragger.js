/**
 * @license
 * Copyright 2017 Google LLC
 * SPDX-License-Identifier: Apache-2.0
 */

/**
 * @fileoverview Methods for dragging a block visually.
 * @author fenichel@google.com (Rachel Fenichel)
 */
'use strict';

goog.provide('Blockly.BlockDragger');

goog.require('Blockly.blockAnimations');
/** @suppress {extraRequire} */
goog.require('Blockly.constants');
goog.require('Blockly.Events');
/** @suppress {extraRequire} */
goog.require('Blockly.Events.BlockDrag');
/** @suppress {extraRequire} */
goog.require('Blockly.Events.BlockMove');
goog.require('Blockly.IBlockDragger');
goog.require('Blockly.InsertionMarkerManager');
goog.require('Blockly.registry');
goog.require('Blockly.utils.Coordinate');
goog.require('Blockly.utils.dom');

goog.requireType('Blockly.BlockSvg');
goog.requireType('Blockly.IDragTarget');
goog.requireType('Blockly.WorkspaceSvg');


/**
 * Class for a block dragger.  It moves blocks around the workspace when they
 * are being dragged by a mouse or touch.
 * @param {!Blockly.BlockSvg} block The block to drag.
 * @param {!Blockly.WorkspaceSvg} workspace The workspace to drag on.
 * @constructor
 * @implements {Blockly.IBlockDragger}
 */
Blockly.BlockDragger = function(block, workspace) {
  /**
   * The top block in the stack that is being dragged.
   * @type {!Blockly.BlockSvg}
   * @protected
   */
  this.draggingBlock_ = block;

  /**
   * The workspace on which the block is being dragged.
   * @type {!Blockly.WorkspaceSvg}
   * @protected
   */
  this.workspace_ = workspace;

  /**
   * Object that keeps track of connections on dragged blocks.
   * @type {!Blockly.InsertionMarkerManager}
   * @protected
   */
  this.draggedConnectionManager_ =
      new Blockly.InsertionMarkerManager(this.draggingBlock_);

  /**
   * Which drag area the mouse pointer is over, if any.
   * @type {?Blockly.IDragTarget}
   * @private
   */
  this.dragTarget_ = null;

  /**
   * Whether the block would be deleted if dropped immediately.
   * @type {boolean}
   * @protected
   */
  this.wouldDeleteBlock_ = false;

  /**
   * The location of the top left corner of the dragging block at the beginning
   * of the drag in workspace coordinates.
   * @type {!Blockly.utils.Coordinate}
   * @protected
   */
  this.startXY_ = this.draggingBlock_.getRelativeToSurfaceXY();

  /**
   * A list of all of the icons (comment, warning, and mutator) that are
   * on this block and its descendants.  Moving an icon moves the bubble that
   * extends from it if that bubble is open.
   * @type {Array<!Object>}
   * @protected
   */
  this.dragIconData_ = Blockly.BlockDragger.initIconData_(block);
};

/**
 * Sever all links from this object.
 * @package
 */
Blockly.BlockDragger.prototype.dispose = function() {
  this.dragIconData_.length = 0;

  if (this.draggedConnectionManager_) {
    this.draggedConnectionManager_.dispose();
  }
};

/**
 * Make a list of all of the icons (comment, warning, and mutator) that are
 * on this block and its descendants.  Moving an icon moves the bubble that
 * extends from it if that bubble is open.
 * @param {!Blockly.BlockSvg} block The root block that is being dragged.
 * @return {!Array<!Object>} The list of all icons and their locations.
 * @private
 */
Blockly.BlockDragger.initIconData_ = function(block) {
  // Build a list of icons that need to be moved and where they started.
  var dragIconData = [];
  var descendants = block.getDescendants(false);
  for (var i = 0, descendant; (descendant = descendants[i]); i++) {
    var icons = descendant.getIcons();
    for (var j = 0; j < icons.length; j++) {
      var data = {
        // Blockly.utils.Coordinate with x and y properties (workspace
        // coordinates).
        location: icons[j].getIconLocation(),
        // Blockly.Icon
        icon: icons[j]
      };
      dragIconData.push(data);
    }
  }
  return dragIconData;
};

/**
 * Start dragging a block.  This includes moving it to the drag surface.
 * @param {!Blockly.utils.Coordinate} currentDragDeltaXY How far the pointer has
 *     moved from the position at mouse down, in pixel units.
 * @param {boolean} healStack Whether or not to heal the stack after
 *     disconnecting.
 * @public
 */
Blockly.BlockDragger.prototype.startDrag = function(
    currentDragDeltaXY, healStack) {
  if (!Blockly.Events.getGroup()) {
    Blockly.Events.setGroup(true);
  }
  this.fireDragStartEvent_();

  // Mutators don't have the same type of z-ordering as the normal workspace
  // during a drag.  They have to rely on the order of the blocks in the SVG.
  // For performance reasons that usually happens at the end of a drag,
  // but do it at the beginning for mutators.
  if (this.workspace_.isMutator) {
    this.draggingBlock_.bringToFront();
  }

  // During a drag there may be a lot of rerenders, but not field changes.
  // Turn the cache on so we don't do spurious remeasures during the drag.
  Blockly.utils.dom.startTextWidthCache();
  this.workspace_.setResizesEnabled(false);
  Blockly.blockAnimations.disconnectUiStop();

  if (this.shouldDisconnect_(healStack)) {
    this.disconnectBlock_(healStack, currentDragDeltaXY);
  }
  this.draggingBlock_.setDragging(true);
  // For future consideration: we may be able to put moveToDragSurface inside
  // the block dragger, which would also let the block not track the block drag
  // surface.
  this.draggingBlock_.moveToDragSurface();

  this.updateToolboxStyle_(false);
};

/**
 * Whether or not we should disconnect the block when a drag is started.
 * @param {boolean} healStack Whether or not to heal the stack after
 *     disconnecting.
 * @return {boolean} True to disconnect the block, false otherwise.
 * @protected
 */
Blockly.BlockDragger.prototype.shouldDisconnect_ = function(healStack) {
  return !!(
    this.draggingBlock_.getParent() ||
      (healStack && this.draggingBlock_.nextConnection &&
       this.draggingBlock_.nextConnection.targetBlock()));
};

/**
 * Disconnects the block and moves it to a new location.
 * @param {boolean} healStack Whether or not to heal the stack after
 *     disconnecting.
 * @param {!Blockly.utils.Coordinate} currentDragDeltaXY How far the pointer has
 *     moved from the position at mouse down, in pixel units.
 * @protected
 */
Blockly.BlockDragger.prototype.disconnectBlock_ = function(
    healStack, currentDragDeltaXY) {
  this.draggingBlock_.unplug(healStack);
  var delta = this.pixelsToWorkspaceUnits_(currentDragDeltaXY);
  var newLoc = Blockly.utils.Coordinate.sum(this.startXY_, delta);

  this.draggingBlock_.translate(newLoc.x, newLoc.y);
  Blockly.blockAnimations.disconnectUiEffect(this.draggingBlock_);
  this.draggedConnectionManager_.updateAvailableConnections();
};

/**
 * Fire a UI event at the start of a block drag.
 * @protected
 */
Blockly.BlockDragger.prototype.fireDragStartEvent_ = function() {
  var event = new (Blockly.Events.get(Blockly.Events.BLOCK_DRAG))(
      this.draggingBlock_, true, this.draggingBlock_.getDescendants(false));
  Blockly.Events.fire(event);
};

/**
 * Execute a step of block dragging, based on the given event.  Update the
 * display accordingly.
 * @param {!Event} e The most recent move event.
 * @param {!Blockly.utils.Coordinate} currentDragDeltaXY How far the pointer has
 *     moved from the position at the start of the drag, in pixel units.
 * @public
 */
Blockly.BlockDragger.prototype.drag = function(e, currentDragDeltaXY) {
  var delta = this.pixelsToWorkspaceUnits_(currentDragDeltaXY);
  var newLoc = Blockly.utils.Coordinate.sum(this.startXY_, delta);
  this.draggingBlock_.moveDuringDrag(newLoc);
  this.dragIcons_(delta);

  var oldDragTarget = this.dragTarget_;
  this.dragTarget_ = this.workspace_.getDragTarget(e);

  this.draggedConnectionManager_.update(delta, this.dragTarget_);
  var oldWouldDeleteBlock = this.wouldDeleteBlock_;
  this.wouldDeleteBlock_ = this.draggedConnectionManager_.wouldDeleteBlock();
  if (oldWouldDeleteBlock != this.wouldDeleteBlock_) {
    // Prevent unnecessary add/remove class calls.
    this.updateCursorDuringBlockDrag_();
  }

  // Call drag enter/exit/over after wouldDeleteBlock is called in
  // InsertionMarkerManager.update.
  if (this.dragTarget_ !== oldDragTarget) {
    oldDragTarget && oldDragTarget.onDragExit();
    this.dragTarget_ && this.dragTarget_.onDragEnter();
  }
  this.dragTarget_ && this.dragTarget_.onDragOver();
};

/**
 * Finish a block drag and put the block back on the workspace.
 * @param {!Event} e The mouseup/touchend event.
 * @param {!Blockly.utils.Coordinate} currentDragDeltaXY How far the pointer has
 *     moved from the position at the start of the drag, in pixel units.
 * @public
 */
Blockly.BlockDragger.prototype.endDrag = function(e, currentDragDeltaXY) {
  // Make sure internal state is fresh.
  this.drag(e, currentDragDeltaXY);
  this.dragIconData_ = [];
  this.fireDragEndEvent_();

  Blockly.utils.dom.stopTextWidthCache();

  Blockly.blockAnimations.disconnectUiStop();

  var newValues = this.getNewLocationAfterMove_(currentDragDeltaXY);
  var delta = newValues.delta;
  var newLoc = newValues.newLocation;
  this.draggingBlock_.moveOffDragSurface(newLoc);

  if (this.dragTarget_) {
    this.dragTarget_.onBlockDrop(this.draggingBlock_);
  }

  if (this.wouldDeleteBlock_) {
    this.deleteBlockAfterMove_();
  } else {
    this.draggingBlock_.setDragging(false);
<<<<<<< HEAD
    if (delta) {  // !preventMove
      this.updateBlockLocationAfterMove_(delta);
=======
    if (delta) { // !preventMove
      this.updateBlockAfterMove_(delta);
>>>>>>> 8aeb78ef
    } else {
      // Blocks dragged directly from a flyout may need to be bumped into
      // bounds.
      Blockly.bumpObjectIntoBounds_(
          this.draggingBlock_.workspace,
          this.workspace_.getMetricsManager().getScrollMetrics(true),
          this.draggingBlock_);
    }
  }
  this.workspace_.setResizesEnabled(true);

  this.updateToolboxStyle_(true);

  Blockly.Events.setGroup(false);
};

/**
 * Calculates the drag delta and new location values after a block is dragged.
 * If a block would not be moved because a drag target prevents block moves,
 * then there is no delta, and the new location is the same as the startXY.
 * @param {!Blockly.utils.Coordinate} currentDragDeltaXY How far the pointer has
 *     moved from the start of the drag, in pixel units.
 * @return {{delta: (!Blockly.utils.Coordinate|undefined), newLocation:
 *     !Blockly.utils.Coordinate}} New location after drag. delta is in
 *     workspace units, and is undefined if a move is prevented. newLocation is
 *     the new coordinate where the block should end up.
 * @protected
 */
Blockly.BlockDragger.prototype.getNewLocationAfterMove_ = function(
    currentDragDeltaXY) {
  var newValues = {};
  var preventMove = !!this.dragTarget_ &&
      this.dragTarget_.shouldPreventBlockMove(this.draggingBlock_);
  if (preventMove) {
    newValues.newLocation = this.startXY_;
  } else {
    newValues.delta = this.pixelsToWorkspaceUnits_(currentDragDeltaXY);
    newValues.newLocation =
        Blockly.utils.Coordinate.sum(this.startXY_, newValues.delta);
  }

  return newValues;
};

Blockly.BlockDragger.prototype.deleteBlockAfterMove_ = function() {
  // Fire a move event, so we know where to go back to for an undo.
  this.fireMoveEvent_();
  this.draggingBlock_.dispose(false, true);
  Blockly.draggingConnections = [];
};

/**
 * Updates the necessary information to place a block at a certain location.
 * @param {!Blockly.utils.Coordinate} delta The change in location from where
 *     the block started the drag to where it ended the drag.
 * @protected
 */
Blockly.BlockDragger.prototype.updateBlockAfterMove_ = function(delta) {
  this.draggingBlock_.moveConnections(delta.x, delta.y);
  this.fireMoveEvent_();
  if (this.draggedConnectionManager_.wouldConnectBlock()) {
    // Applying connections also rerenders the relevant blocks.
    this.draggedConnectionManager_.applyConnections();
  } else {
    this.draggingBlock_.render();
  }
  this.draggingBlock_.scheduleSnapAndBump();
};

/**
 * Fire a UI event at the end of a block drag.
 * @protected
 */
Blockly.BlockDragger.prototype.fireDragEndEvent_ = function() {
  var event = new (Blockly.Events.get(Blockly.Events.BLOCK_DRAG))(
      this.draggingBlock_, false, this.draggingBlock_.getDescendants(false));
  Blockly.Events.fire(event);
};

/**
 * Adds or removes the style of the cursor for the toolbox.
 * This is what changes the cursor to display an x when a deletable block is
 * held over the toolbox.
 * @param {boolean} isEnd True if we are at the end of a drag, false otherwise.
 * @protected
 */
Blockly.BlockDragger.prototype.updateToolboxStyle_ = function(isEnd) {
  var toolbox = this.workspace_.getToolbox();

  if (toolbox) {
    var style = this.draggingBlock_.isDeletable() ? 'blocklyToolboxDelete' :
                                                    'blocklyToolboxGrab';

    if (isEnd && typeof toolbox.removeStyle == 'function') {
      toolbox.removeStyle(style);
    } else if (!isEnd && typeof toolbox.addStyle == 'function') {
      toolbox.addStyle(style);
    }
  }
};


/**
 * Fire a move event at the end of a block drag.
 * @protected
 */
Blockly.BlockDragger.prototype.fireMoveEvent_ = function() {
  var event =
      new (Blockly.Events.get(Blockly.Events.BLOCK_MOVE))(this.draggingBlock_);
  event.oldCoordinate = this.startXY_;
  event.recordNew();
  Blockly.Events.fire(event);
};

/**
 * Update the cursor (and possibly the trash can lid) to reflect whether the
 * dragging block would be deleted if released immediately.
 * @protected
 */
Blockly.BlockDragger.prototype.updateCursorDuringBlockDrag_ = function() {
  this.draggingBlock_.setDeleteStyle(this.wouldDeleteBlock_);
};

/**
 * Convert a coordinate object from pixels to workspace units, including a
 * correction for mutator workspaces.
 * This function does not consider differing origins.  It simply scales the
 * input's x and y values.
 * @param {!Blockly.utils.Coordinate} pixelCoord A coordinate with x and y
 *     values in CSS pixel units.
 * @return {!Blockly.utils.Coordinate} The input coordinate divided by the
 *     workspace scale.
 * @protected
 */
Blockly.BlockDragger.prototype.pixelsToWorkspaceUnits_ = function(pixelCoord) {
  var result = new Blockly.utils.Coordinate(
      pixelCoord.x / this.workspace_.scale,
      pixelCoord.y / this.workspace_.scale);
  if (this.workspace_.isMutator) {
    // If we're in a mutator, its scale is always 1, purely because of some
    // oddities in our rendering optimizations.  The actual scale is the same as
    // the scale on the parent workspace.
    // Fix that for dragging.
    var mainScale = this.workspace_.options.parentWorkspace.scale;
    result.scale(1 / mainScale);
  }
  return result;
};

/**
 * Move all of the icons connected to this drag.
 * @param {!Blockly.utils.Coordinate} dxy How far to move the icons from their
 *     original positions, in workspace units.
 * @protected
 */
Blockly.BlockDragger.prototype.dragIcons_ = function(dxy) {
  // Moving icons moves their associated bubbles.
  for (var i = 0; i < this.dragIconData_.length; i++) {
    var data = this.dragIconData_[i];
    data.icon.setIconLocation(Blockly.utils.Coordinate.sum(data.location, dxy));
  }
};

/**
 * Get a list of the insertion markers that currently exist.  Drags have 0, 1,
 * or 2 insertion markers.
 * @return {!Array<!Blockly.BlockSvg>} A possibly empty list of insertion
 *     marker blocks.
 * @public
 */
Blockly.BlockDragger.prototype.getInsertionMarkers = function() {
  // No insertion markers with the old style of dragged connection managers.
  if (this.draggedConnectionManager_ &&
      this.draggedConnectionManager_.getInsertionMarkers) {
    return this.draggedConnectionManager_.getInsertionMarkers();
  }
  return [];
};

Blockly.registry.register(
    Blockly.registry.Type.BLOCK_DRAGGER, Blockly.registry.DEFAULT,
    Blockly.BlockDragger);<|MERGE_RESOLUTION|>--- conflicted
+++ resolved
@@ -282,13 +282,8 @@
     this.deleteBlockAfterMove_();
   } else {
     this.draggingBlock_.setDragging(false);
-<<<<<<< HEAD
-    if (delta) {  // !preventMove
-      this.updateBlockLocationAfterMove_(delta);
-=======
     if (delta) { // !preventMove
       this.updateBlockAfterMove_(delta);
->>>>>>> 8aeb78ef
     } else {
       // Blocks dragged directly from a flyout may need to be bumped into
       // bounds.
