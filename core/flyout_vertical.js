--- conflicted
+++ resolved
@@ -48,73 +48,6 @@
 Blockly.VerticalFlyout.registryName = 'verticalFlyout';
 
 /**
-<<<<<<< HEAD
-=======
- * Return an object with all the metrics required to size scrollbars for the
- * flyout.  The following properties are computed:
- * .viewHeight: Height of the visible rectangle,
- * .viewWidth: Width of the visible rectangle,
- * .contentHeight: Height of the contents,
- * .contentWidth: Width of the contents,
- * .viewTop: Offset of top edge of visible rectangle from parent,
- * .contentTop: Offset of the top-most content from the y=0 coordinate,
- * .scrollTop: Offset of the scroll area top from the y=0 coordinate,
- * .absoluteTop: Top-edge of view.
- * .viewLeft: Offset of the left edge of visible rectangle from parent,
- * .contentLeft: Offset of the left-most content from the x=0 coordinate,
- * .scrollLeft:  Offset of the scroll area left from the x=0 coordinate,
- * .absoluteLeft: Left-edge of view.
- * @return {Blockly.utils.Metrics} Contains size and position metrics of the
- *     flyout.
- * @protected
- */
-Blockly.VerticalFlyout.prototype.getMetrics_ = function() {
-  if (!this.isVisible()) {
-    // Flyout is hidden.
-    return null;
-  }
-
-  try {
-    var optionBox = this.workspace_.getCanvas().getBBox();
-  } catch (e) {
-    // Firefox has trouble with hidden elements (Bug 528969).
-    var optionBox = {height: 0, y: 0, width: 0, x: 0};
-  }
-
-  // Padding for the end of the scrollbar.
-  var absoluteTop = this.SCROLLBAR_PADDING;
-  var absoluteLeft = 0;
-
-  var viewHeight = this.height_ - 2 * this.SCROLLBAR_PADDING;
-  var viewWidth = this.width_;
-  if (!this.RTL) {
-    viewWidth -= this.SCROLLBAR_PADDING;
-  }
-
-  var metrics = {
-    contentHeight: optionBox.height * this.workspace_.scale,
-    contentWidth: optionBox.width * this.workspace_.scale,
-    contentTop: optionBox.y,
-    contentLeft: optionBox.x,
-
-    scrollHeight: (optionBox.height + 2 * this.MARGIN) * this.workspace_.scale,
-    scrollWidth: (optionBox.width + 2 * this.MARGIN) * this.workspace_.scale,
-    scrollTop: optionBox.y - this.MARGIN,
-    scrollLeft: optionBox.x - this.MARGIN,
-
-    viewHeight: viewHeight,
-    viewWidth: viewWidth,
-    viewTop: -this.workspace_.scrollY,
-    viewLeft: -this.workspace_.scrollX,
-
-    absoluteTop: absoluteTop,
-    absoluteLeft: absoluteLeft
-  };
-  return metrics;
-};
-
-/**
->>>>>>> 26104d28
  * Sets the translation of the flyout to match the scrollbars.
  * @param {!{x:number,y:number}} xyRatio Contains a y property which is a float
  *     between 0 and 1 specifying the degree of scrolling and a
@@ -219,15 +152,6 @@
  * Move the flyout to the edge of the workspace.
  */
 Blockly.VerticalFlyout.prototype.position = function() {
-<<<<<<< HEAD
-  if (!this.isVisible()) {
-    return;
-  }
-  var targetWorkspaceMetrics = this.targetWorkspace.getMetrics();
-
-  // Record the height for workspace metrics.
-  this.height_ = targetWorkspaceMetrics.viewHeight;
-=======
   if (!this.isVisible() || !this.targetWorkspace.isVisible()) {
     return;
   }
@@ -236,7 +160,6 @@
 
   // Record the height for Blockly.Flyout.getMetrics_
   this.height_ = targetWorkspaceViewMetrics.height;
->>>>>>> 26104d28
 
   var edgeWidth = this.width_ - this.CORNER_RADIUS;
   var edgeHeight = targetWorkspaceViewMetrics.height - 2 * this.CORNER_RADIUS;
