--- conflicted
+++ resolved
@@ -4,21 +4,6 @@
  * SPDX-License-Identifier: Apache-2.0
  */
 
-<<<<<<< HEAD
-goog.module('Blockly.test.input');
-
-const {sharedTestSetup, sharedTestTeardown} = goog.require('Blockly.test.helpers.setupTeardown');
-
-
-suite('Inputs', function() {
-  setup(function() {
-    sharedTestSetup.call(this);
-    Blockly.defineBlocksWithJsonArray([{
-      "type": "empty_block",
-      "message0": "",
-      "args0": [],
-    }]);
-=======
 import {
   sharedTestSetup,
   sharedTestTeardown,
@@ -34,7 +19,6 @@
         'args0': [],
       },
     ]);
->>>>>>> 0e22a798
 
     this.workspace = Blockly.inject('blocklyDiv');
     this.block = Blockly.Xml.domToBlock(
@@ -55,19 +39,6 @@
   teardown(function () {
     sharedTestTeardown.call(this);
   });
-<<<<<<< HEAD
-  suite('Insert Field At', function() {
-    suite('Index Bounds', function() {
-      test('< 0', function() {
-        const field = new Blockly.FieldLabel('field');
-        chai.assert.throws(function() {
-          this.dummy.insertFieldAt(-1, field);
-        });
-      });
-      test('> length', function() {
-        const field = new Blockly.FieldLabel('field');
-        chai.assert.throws(function() {
-=======
   suite('Insert Field At', function () {
     suite('Index Bounds', function () {
       test('< 0', function () {
@@ -79,18 +50,13 @@
       test('> length', function () {
         const field = new Blockly.FieldLabel('field');
         chai.assert.throws(function () {
->>>>>>> 0e22a798
           this.dummy.insertFieldAt(1, field);
         });
       });
     });
     suite('Values', function () {
       // We're mostly just testing that it doesn't throw errors.
-<<<<<<< HEAD
-      test('Field', function() {
-=======
       test('Field', function () {
->>>>>>> 0e22a798
         const field = new Blockly.FieldLabel('field');
         this.dummy.insertFieldAt(0, field);
         chai.assert.equal(this.dummy.fieldRow[0], field);
@@ -126,13 +92,8 @@
         chai.assert.isEmpty(this.dummy.fieldRow);
       });
     });
-<<<<<<< HEAD
-    suite('Prefixes and Suffixes', function() {
-      test('Prefix', function() {
-=======
     suite('Prefixes and Suffixes', function () {
       test('Prefix', function () {
->>>>>>> 0e22a798
         const field = new Blockly.FieldLabel('field');
         const prefix = new Blockly.FieldLabel('prefix');
         field.prefixField = prefix;
@@ -140,11 +101,7 @@
         this.dummy.appendField(field);
         chai.assert.deepEqual(this.dummy.fieldRow, [prefix, field]);
       });
-<<<<<<< HEAD
-      test('Suffix', function() {
-=======
       test('Suffix', function () {
->>>>>>> 0e22a798
         const field = new Blockly.FieldLabel('field');
         const suffix = new Blockly.FieldLabel('suffix');
         field.suffixField = suffix;
@@ -152,11 +109,7 @@
         this.dummy.appendField(field);
         chai.assert.deepEqual(this.dummy.fieldRow, [field, suffix]);
       });
-<<<<<<< HEAD
-      test('Prefix and Suffix', function() {
-=======
       test('Prefix and Suffix', function () {
->>>>>>> 0e22a798
         const field = new Blockly.FieldLabel('field');
         const prefix = new Blockly.FieldLabel('prefix');
         const suffix = new Blockly.FieldLabel('suffix');
@@ -166,71 +119,36 @@
         this.dummy.appendField(field);
         chai.assert.deepEqual(this.dummy.fieldRow, [prefix, field, suffix]);
       });
-<<<<<<< HEAD
-      test('Dropdown - Prefix', function() {
-        const field = new Blockly.FieldDropdown(
-            [
-              ['prefix option1', 'OPTION1'],
-              ['prefix option2', 'OPTION2'],
-            ]
-        );
-=======
       test('Dropdown - Prefix', function () {
         const field = new Blockly.FieldDropdown([
           ['prefix option1', 'OPTION1'],
           ['prefix option2', 'OPTION2'],
         ]);
->>>>>>> 0e22a798
 
         this.dummy.appendField(field);
         chai.assert.equal(this.dummy.fieldRow.length, 2);
       });
-<<<<<<< HEAD
-      test('Dropdown - Suffix', function() {
-        const field = new Blockly.FieldDropdown(
-            [
-              ['option1 suffix', 'OPTION1'],
-              ['option2 suffix', 'OPTION2'],
-            ]
-        );
-=======
       test('Dropdown - Suffix', function () {
         const field = new Blockly.FieldDropdown([
           ['option1 suffix', 'OPTION1'],
           ['option2 suffix', 'OPTION2'],
         ]);
->>>>>>> 0e22a798
 
         this.dummy.appendField(field);
         chai.assert.equal(this.dummy.fieldRow.length, 2);
       });
-<<<<<<< HEAD
-      test('Dropdown - Prefix and Suffix', function() {
-        const field = new Blockly.FieldDropdown(
-            [
-              ['prefix option1 suffix', 'OPTION1'],
-              ['prefix option2 suffix', 'OPTION2'],
-            ]
-        );
-=======
       test('Dropdown - Prefix and Suffix', function () {
         const field = new Blockly.FieldDropdown([
           ['prefix option1 suffix', 'OPTION1'],
           ['prefix option2 suffix', 'OPTION2'],
         ]);
->>>>>>> 0e22a798
 
         this.dummy.appendField(field);
         chai.assert.equal(this.dummy.fieldRow.length, 3);
       });
     });
-<<<<<<< HEAD
-    suite('Field Initialization', function() {
-      test('Rendered', function() {
-=======
     suite('Field Initialization', function () {
       test('Rendered', function () {
->>>>>>> 0e22a798
         const field = new Blockly.FieldLabel('field');
         const setBlockSpy = sinon.spy(field, 'setSourceBlock');
         const initSpy = sinon.spy(field, 'init');
@@ -247,11 +165,7 @@
       });
       // TODO: InsertFieldAt does not properly handle initialization in
       //  headless mode.
-<<<<<<< HEAD
-      test.skip('Headless', function() {
-=======
       test.skip('Headless', function () {
->>>>>>> 0e22a798
         const field = new Blockly.FieldLabel('field');
         const setBlockSpy = sinon.spy(field, 'setSourceBlock');
         const initModelSpy = sinon.spy(field, 'initModel');
@@ -276,11 +190,7 @@
         this.dummy.removeField('FIELD');
       });
     });
-<<<<<<< HEAD
-    test('Rendered', function() {
-=======
     test('Rendered', function () {
->>>>>>> 0e22a798
       const field = new Blockly.FieldLabel('field');
       const disposeSpy = sinon.spy(field, 'dispose');
       this.dummy.appendField(field, 'FIELD');
@@ -293,11 +203,7 @@
       sinon.assert.calledOnce(this.renderStub);
       sinon.assert.calledOnce(this.bumpNeighboursStub);
     });
-<<<<<<< HEAD
-    test('Headless', function() {
-=======
     test('Headless', function () {
->>>>>>> 0e22a798
       const field = new Blockly.FieldLabel('field');
       const disposeSpy = sinon.spy(field, 'dispose');
       this.dummy.appendField(field, 'FIELD');
