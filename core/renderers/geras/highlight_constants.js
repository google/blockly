/**
 * @license
 * Copyright 2019 Google LLC
 * SPDX-License-Identifier: Apache-2.0
 */

/**
 * @fileoverview Objects for rendering highlights on blocks.
 */
'use strict';

/**
 * Objects for rendering highlights on blocks.
 * @class
 */
goog.module('Blockly.geras.HighlightConstantProvider');

const svgPaths = goog.require('Blockly.utils.svgPaths');
/* eslint-disable-next-line no-unused-vars */
const {ConstantProvider} = goog.requireType('Blockly.blockRendering.ConstantProvider');


/**
 * An object that provides constants for rendering highlights on blocks.
 * Some highlights are simple offsets of the parent paths and can be generated
 * programmatically.  Others, especially on curves, are just made out of piles
 * of constants and are hard to tweak.
<<<<<<< HEAD
 * @param {!ConstantProvider} constants The rendering
 *   constants provider.
 * @constructor
 * @package
 * @alias Blockly.geras.HighlightConstantProvider
 */
const HighlightConstantProvider = function(constants) {
  /**
   * The renderer's constant provider.
   * @type {!ConstantProvider}
   */
  this.constantProvider = constants;

=======
 * @alias Blockly.geras.HighlightConstantProvider
 */
class HighlightConstantProvider {
>>>>>>> 61322294
  /**
   * @param {!ConstantProvider} constants The rendering
   *   constants provider.
   * @package
   */
  constructor(constants) {
    /**
     * The renderer's constant provider.
     * @type {!ConstantProvider}
     */
    this.constantProvider = constants;

    /**
     * The offset between the block's main path and highlight path.
     * @type {number}
     * @package
     */
    this.OFFSET = 0.5;

    /**
     * The start point, which is offset in both X and Y, as an SVG path chunk.
     * @type {string}
     */
    this.START_POINT = svgPaths.moveBy(this.OFFSET, this.OFFSET);
  }

  /**
<<<<<<< HEAD
   * The start point, which is offset in both X and Y, as an SVG path chunk.
   * @type {string}
   */
  this.START_POINT = svgPaths.moveBy(this.OFFSET, this.OFFSET);
};

/**
 * Initialize shape objects based on the constants set in the constructor.
 * @package
 */
HighlightConstantProvider.prototype.init = function() {
  /**
   * An object containing sizing and path information about inside corner
   * highlights.
   * @type {!Object}
   */
  this.INSIDE_CORNER = this.makeInsideCorner();

  /**
   * An object containing sizing and path information about outside corner
   * highlights.
   * @type {!Object}
=======
   * Initialize shape objects based on the constants set in the constructor.
   * @package
>>>>>>> 61322294
   */
  init() {
    /**
     * An object containing sizing and path information about inside corner
     * highlights.
     * @type {!Object}
     */
    this.INSIDE_CORNER = this.makeInsideCorner();

    /**
     * An object containing sizing and path information about outside corner
     * highlights.
     * @type {!Object}
     */
    this.OUTSIDE_CORNER = this.makeOutsideCorner();

    /**
     * An object containing sizing and path information about puzzle tab
     * highlights.
     * @type {!Object}
     */
    this.PUZZLE_TAB = this.makePuzzleTab();

    /**
     * An object containing sizing and path information about notch highlights.
     * @type {!Object}
     */
    this.NOTCH = this.makeNotch();

    /**
     * An object containing sizing and path information about highlights for
     * collapsed block indicators.
     * @type {!Object}
     */
    this.JAGGED_TEETH = this.makeJaggedTeeth();

    /**
     * An object containing sizing and path information about start hat
     * highlights.
     * @type {!Object}
     */
    this.START_HAT = this.makeStartHat();
  }

  /**
   * @return {!Object} An object containing sizing and path information about
   *     inside corner highlights.
   * @package
   */
  makeInsideCorner() {
    const radius = this.constantProvider.CORNER_RADIUS;
    const offset = this.OFFSET;

    /**
     * Distance from shape edge to intersect with a curved corner at 45 degrees.
     * Applies to highlighting on around the outside of a curve.
     * @const
     */
    const distance45outside = (1 - Math.SQRT1_2) * (radius + offset) - offset;

    const pathTopRtl = svgPaths.moveBy(distance45outside, distance45outside) +
        svgPaths.arc(
            'a', '0 0,0', radius,
            svgPaths.point(
                -distance45outside - offset, radius - distance45outside));

    const pathBottomRtl = svgPaths.arc(
        'a', '0 0,0', radius + offset,
        svgPaths.point(radius + offset, radius + offset));

    const pathBottomLtr =
        svgPaths.moveBy(distance45outside, -distance45outside) +
        svgPaths.arc(
            'a', '0 0,0', radius + offset,
            svgPaths.point(
                radius - distance45outside, distance45outside + offset));

    return {
      width: radius + offset,
      height: radius,
      pathTop: function(rtl) {
        return rtl ? pathTopRtl : '';
      },
      pathBottom: function(rtl) {
        return rtl ? pathBottomRtl : pathBottomLtr;
      },
    };
  }

  /**
   * @return {!Object} An object containing sizing and path information about
   *     outside corner highlights.
   * @package
   */
  makeOutsideCorner() {
    const radius = this.constantProvider.CORNER_RADIUS;
    const offset = this.OFFSET;

    /**
     * Distance from shape edge to intersect with a curved corner at 45 degrees.
     * Applies to highlighting on around the inside of a curve.
     * @const
     */
    const distance45inside = (1 - Math.SQRT1_2) * (radius - offset) + offset;

    const topLeftStartX = distance45inside;
    const topLeftStartY = distance45inside;
    const topLeftCornerHighlightRtl =
        svgPaths.moveBy(topLeftStartX, topLeftStartY) +
        svgPaths.arc(
            'a', '0 0,1', radius - offset,
            svgPaths.point(radius - topLeftStartX, -topLeftStartY + offset));
    /**
     * SVG path for drawing the highlight on the rounded top-left corner.
     * @const
     */
    const topLeftCornerHighlightLtr = svgPaths.moveBy(offset, radius) +
        svgPaths.arc(
            'a', '0 0,1', radius - offset,
            svgPaths.point(radius, -radius + offset));

    const bottomLeftStartX = distance45inside;
    const bottomLeftStartY = -distance45inside;
    const bottomLeftPath = svgPaths.moveBy(bottomLeftStartX, bottomLeftStartY) +
        svgPaths.arc(
            'a', '0 0,1', radius - offset,
            svgPaths.point(
                -bottomLeftStartX + offset, -bottomLeftStartY - radius));

    return {
      height: radius,
      topLeft: function(rtl) {
        return rtl ? topLeftCornerHighlightRtl : topLeftCornerHighlightLtr;
      },
      bottomLeft: function() {
        return bottomLeftPath;
      },
    };
  }

  /**
   * @return {!Object} An object containing sizing and path information about
   *     puzzle tab highlights.
   * @package
   */
  makePuzzleTab() {
    const width = this.constantProvider.TAB_WIDTH;
    const height = this.constantProvider.TAB_HEIGHT;

    // This is how much of the vertical block edge is actually drawn by the
    // puzzle tab.
    const verticalOverlap = 2.5;

    const highlightRtlUp =
        svgPaths.moveBy(-2, -height + verticalOverlap + 0.9) +
        svgPaths.lineTo(width * -0.45, -2.1);

    const highlightRtlDown = svgPaths.lineOnAxis('v', verticalOverlap) +
        svgPaths.moveBy(-width * 0.97, 2.5) +
        svgPaths.curve(
            'q',
            [
              svgPaths.point(-width * 0.05, 10),
              svgPaths.point(width * 0.3, 9.5),
            ]) +
        svgPaths.moveBy(width * 0.67, -1.9) +
        svgPaths.lineOnAxis('v', verticalOverlap);

    const highlightLtrUp = svgPaths.lineOnAxis('v', -1.5) +
        svgPaths.moveBy(width * -0.92, -0.5) +
        svgPaths.curve(
            'q',
            [svgPaths.point(width * -0.19, -5.5), svgPaths.point(0, -11)]) +
        svgPaths.moveBy(width * 0.92, 1);

    const highlightLtrDown =
        svgPaths.moveBy(-5, height - 0.7) + svgPaths.lineTo(width * 0.46, -2.1);

    return {
      width: width,
      height: height,
      pathUp: function(rtl) {
        return rtl ? highlightRtlUp : highlightLtrUp;
      },
      pathDown: function(rtl) {
        return rtl ? highlightRtlDown : highlightLtrDown;
      },
    };
  }

  /**
   * @return {!Object} An object containing sizing and path information about
   *     notch highlights.
   * @package
   */
<<<<<<< HEAD
  this.START_HAT = this.makeStartHat();
};

/**
 * @return {!Object} An object containing sizing and path information about
 *     inside corner highlights.
 * @package
 */
HighlightConstantProvider.prototype.makeInsideCorner = function() {
  const radius = this.constantProvider.CORNER_RADIUS;
  const offset = this.OFFSET;
=======
  makeNotch() {
    // This is only for the previous connection.
    const pathLeft = svgPaths.lineOnAxis('h', this.OFFSET) +
        this.constantProvider.NOTCH.pathLeft;
    return {pathLeft: pathLeft};
  }
>>>>>>> 61322294

  /**
   * @return {!Object} An object containing sizing and path information about
   *     collapsed block edge highlights.
   * @package
   */
<<<<<<< HEAD
  const distance45outside = (1 - Math.SQRT1_2) * (radius + offset) - offset;

  const pathTopRtl = svgPaths.moveBy(distance45outside, distance45outside) +
      svgPaths.arc(
          'a', '0 0,0', radius,
          svgPaths.point(
              -distance45outside - offset, radius - distance45outside));

  const pathBottomRtl = svgPaths.arc(
      'a', '0 0,0', radius + offset,
      svgPaths.point(radius + offset, radius + offset));

  const pathBottomLtr = svgPaths.moveBy(distance45outside, -distance45outside) +
      svgPaths.arc(
          'a', '0 0,0', radius + offset,
          svgPaths.point(
              radius - distance45outside, distance45outside + offset));

  return {
    width: radius + offset,
    height: radius,
    pathTop: function(rtl) {
      return rtl ? pathTopRtl : '';
    },
    pathBottom: function(rtl) {
      return rtl ? pathBottomRtl : pathBottomLtr;
    },
  };
};

/**
 * @return {!Object} An object containing sizing and path information about
 *     outside corner highlights.
 * @package
 */
HighlightConstantProvider.prototype.makeOutsideCorner = function() {
  const radius = this.constantProvider.CORNER_RADIUS;
  const offset = this.OFFSET;

  /**
   * Distance from shape edge to intersect with a curved corner at 45 degrees.
   * Applies to highlighting on around the inside of a curve.
   * @const
   */
  const distance45inside = (1 - Math.SQRT1_2) * (radius - offset) + offset;

  const topLeftStartX = distance45inside;
  const topLeftStartY = distance45inside;
  const topLeftCornerHighlightRtl =
      svgPaths.moveBy(topLeftStartX, topLeftStartY) +
      svgPaths.arc(
          'a', '0 0,1', radius - offset,
          svgPaths.point(radius - topLeftStartX, -topLeftStartY + offset));
  /**
   * SVG path for drawing the highlight on the rounded top-left corner.
   * @const
   */
  const topLeftCornerHighlightLtr = svgPaths.moveBy(offset, radius) +
      svgPaths.arc(
          'a', '0 0,1', radius - offset,
          svgPaths.point(radius, -radius + offset));

  const bottomLeftStartX = distance45inside;
  const bottomLeftStartY = -distance45inside;
  const bottomLeftPath = svgPaths.moveBy(bottomLeftStartX, bottomLeftStartY) +
      svgPaths.arc(
          'a', '0 0,1', radius - offset,
          svgPaths.point(
              -bottomLeftStartX + offset, -bottomLeftStartY - radius));

  return {
    height: radius,
    topLeft: function(rtl) {
      return rtl ? topLeftCornerHighlightRtl : topLeftCornerHighlightLtr;
    },
    bottomLeft: function() {
      return bottomLeftPath;
    },
  };
};

/**
 * @return {!Object} An object containing sizing and path information about
 *     puzzle tab highlights.
 * @package
 */
HighlightConstantProvider.prototype.makePuzzleTab = function() {
  const width = this.constantProvider.TAB_WIDTH;
  const height = this.constantProvider.TAB_HEIGHT;

  // This is how much of the vertical block edge is actually drawn by the puzzle
  // tab.
  const verticalOverlap = 2.5;

  const highlightRtlUp = svgPaths.moveBy(-2, -height + verticalOverlap + 0.9) +
      svgPaths.lineTo(width * -0.45, -2.1);

  const highlightRtlDown = svgPaths.lineOnAxis('v', verticalOverlap) +
      svgPaths.moveBy(-width * 0.97, 2.5) +
      svgPaths.curve(
          'q',
          [
            svgPaths.point(-width * 0.05, 10),
            svgPaths.point(width * 0.3, 9.5),
          ]) +
      svgPaths.moveBy(width * 0.67, -1.9) +
      svgPaths.lineOnAxis('v', verticalOverlap);

  const highlightLtrUp = svgPaths.lineOnAxis('v', -1.5) +
      svgPaths.moveBy(width * -0.92, -0.5) +
      svgPaths.curve(
          'q', [svgPaths.point(width * -0.19, -5.5), svgPaths.point(0, -11)]) +
      svgPaths.moveBy(width * 0.92, 1);

  const highlightLtrDown =
      svgPaths.moveBy(-5, height - 0.7) + svgPaths.lineTo(width * 0.46, -2.1);

  return {
    width: width,
    height: height,
    pathUp: function(rtl) {
      return rtl ? highlightRtlUp : highlightLtrUp;
    },
    pathDown: function(rtl) {
      return rtl ? highlightRtlDown : highlightLtrDown;
    },
  };
};

/**
 * @return {!Object} An object containing sizing and path information about
 *     notch highlights.
 * @package
 */
HighlightConstantProvider.prototype.makeNotch = function() {
  // This is only for the previous connection.
  const pathLeft = svgPaths.lineOnAxis('h', this.OFFSET) +
      this.constantProvider.NOTCH.pathLeft;
  return {pathLeft: pathLeft};
};

/**
 * @return {!Object} An object containing sizing and path information about
 *     collapsed block edge highlights.
 * @package
 */
HighlightConstantProvider.prototype.makeJaggedTeeth = function() {
  const pathLeft = svgPaths.lineTo(5.1, 2.6) + svgPaths.moveBy(-10.2, 6.8) +
      svgPaths.lineTo(5.1, 2.6);
  return {pathLeft: pathLeft, height: 12, width: 10.2};
};

/**
 * @return {!Object} An object containing sizing and path information about
 *     start highlights.
 * @package
 */
HighlightConstantProvider.prototype.makeStartHat = function() {
  const hatHeight = this.constantProvider.START_HAT.height;
  const pathRtl = svgPaths.moveBy(25, -8.7) + svgPaths.curve('c', [
    svgPaths.point(29.7, -6.2),
    svgPaths.point(57.2, -0.5),
    svgPaths.point(75, 8.7),
  ]);

  const pathLtr = svgPaths.curve('c', [
    svgPaths.point(17.8, -9.2),
    svgPaths.point(45.3, -14.9),
    svgPaths.point(75, -8.7),
  ]) + svgPaths.moveTo(100.5, hatHeight + 0.5);
  return {
    path: function(rtl) {
      return rtl ? pathRtl : pathLtr;
    },
  };
};
=======
  makeJaggedTeeth() {
    const pathLeft = svgPaths.lineTo(5.1, 2.6) + svgPaths.moveBy(-10.2, 6.8) +
        svgPaths.lineTo(5.1, 2.6);
    return {pathLeft: pathLeft, height: 12, width: 10.2};
  }

  /**
   * @return {!Object} An object containing sizing and path information about
   *     start highlights.
   * @package
   */
  makeStartHat() {
    const hatHeight = this.constantProvider.START_HAT.height;
    const pathRtl = svgPaths.moveBy(25, -8.7) + svgPaths.curve('c', [
      svgPaths.point(29.7, -6.2),
      svgPaths.point(57.2, -0.5),
      svgPaths.point(75, 8.7),
    ]);

    const pathLtr = svgPaths.curve('c', [
      svgPaths.point(17.8, -9.2),
      svgPaths.point(45.3, -14.9),
      svgPaths.point(75, -8.7),
    ]) + svgPaths.moveTo(100.5, hatHeight + 0.5);
    return {
      path: function(rtl) {
        return rtl ? pathRtl : pathLtr;
      },
    };
  }
}
>>>>>>> 61322294

exports.HighlightConstantProvider = HighlightConstantProvider;<|MERGE_RESOLUTION|>--- conflicted
+++ resolved
@@ -25,25 +25,9 @@
  * Some highlights are simple offsets of the parent paths and can be generated
  * programmatically.  Others, especially on curves, are just made out of piles
  * of constants and are hard to tweak.
-<<<<<<< HEAD
- * @param {!ConstantProvider} constants The rendering
- *   constants provider.
- * @constructor
- * @package
  * @alias Blockly.geras.HighlightConstantProvider
  */
-const HighlightConstantProvider = function(constants) {
-  /**
-   * The renderer's constant provider.
-   * @type {!ConstantProvider}
-   */
-  this.constantProvider = constants;
-
-=======
- * @alias Blockly.geras.HighlightConstantProvider
- */
 class HighlightConstantProvider {
->>>>>>> 61322294
   /**
    * @param {!ConstantProvider} constants The rendering
    *   constants provider.
@@ -71,33 +55,8 @@
   }
 
   /**
-<<<<<<< HEAD
-   * The start point, which is offset in both X and Y, as an SVG path chunk.
-   * @type {string}
-   */
-  this.START_POINT = svgPaths.moveBy(this.OFFSET, this.OFFSET);
-};
-
-/**
- * Initialize shape objects based on the constants set in the constructor.
- * @package
- */
-HighlightConstantProvider.prototype.init = function() {
-  /**
-   * An object containing sizing and path information about inside corner
-   * highlights.
-   * @type {!Object}
-   */
-  this.INSIDE_CORNER = this.makeInsideCorner();
-
-  /**
-   * An object containing sizing and path information about outside corner
-   * highlights.
-   * @type {!Object}
-=======
    * Initialize shape objects based on the constants set in the constructor.
    * @package
->>>>>>> 61322294
    */
   init() {
     /**
@@ -293,210 +252,18 @@
    *     notch highlights.
    * @package
    */
-<<<<<<< HEAD
-  this.START_HAT = this.makeStartHat();
-};
-
-/**
- * @return {!Object} An object containing sizing and path information about
- *     inside corner highlights.
- * @package
- */
-HighlightConstantProvider.prototype.makeInsideCorner = function() {
-  const radius = this.constantProvider.CORNER_RADIUS;
-  const offset = this.OFFSET;
-=======
   makeNotch() {
     // This is only for the previous connection.
     const pathLeft = svgPaths.lineOnAxis('h', this.OFFSET) +
         this.constantProvider.NOTCH.pathLeft;
     return {pathLeft: pathLeft};
   }
->>>>>>> 61322294
 
   /**
    * @return {!Object} An object containing sizing and path information about
    *     collapsed block edge highlights.
    * @package
    */
-<<<<<<< HEAD
-  const distance45outside = (1 - Math.SQRT1_2) * (radius + offset) - offset;
-
-  const pathTopRtl = svgPaths.moveBy(distance45outside, distance45outside) +
-      svgPaths.arc(
-          'a', '0 0,0', radius,
-          svgPaths.point(
-              -distance45outside - offset, radius - distance45outside));
-
-  const pathBottomRtl = svgPaths.arc(
-      'a', '0 0,0', radius + offset,
-      svgPaths.point(radius + offset, radius + offset));
-
-  const pathBottomLtr = svgPaths.moveBy(distance45outside, -distance45outside) +
-      svgPaths.arc(
-          'a', '0 0,0', radius + offset,
-          svgPaths.point(
-              radius - distance45outside, distance45outside + offset));
-
-  return {
-    width: radius + offset,
-    height: radius,
-    pathTop: function(rtl) {
-      return rtl ? pathTopRtl : '';
-    },
-    pathBottom: function(rtl) {
-      return rtl ? pathBottomRtl : pathBottomLtr;
-    },
-  };
-};
-
-/**
- * @return {!Object} An object containing sizing and path information about
- *     outside corner highlights.
- * @package
- */
-HighlightConstantProvider.prototype.makeOutsideCorner = function() {
-  const radius = this.constantProvider.CORNER_RADIUS;
-  const offset = this.OFFSET;
-
-  /**
-   * Distance from shape edge to intersect with a curved corner at 45 degrees.
-   * Applies to highlighting on around the inside of a curve.
-   * @const
-   */
-  const distance45inside = (1 - Math.SQRT1_2) * (radius - offset) + offset;
-
-  const topLeftStartX = distance45inside;
-  const topLeftStartY = distance45inside;
-  const topLeftCornerHighlightRtl =
-      svgPaths.moveBy(topLeftStartX, topLeftStartY) +
-      svgPaths.arc(
-          'a', '0 0,1', radius - offset,
-          svgPaths.point(radius - topLeftStartX, -topLeftStartY + offset));
-  /**
-   * SVG path for drawing the highlight on the rounded top-left corner.
-   * @const
-   */
-  const topLeftCornerHighlightLtr = svgPaths.moveBy(offset, radius) +
-      svgPaths.arc(
-          'a', '0 0,1', radius - offset,
-          svgPaths.point(radius, -radius + offset));
-
-  const bottomLeftStartX = distance45inside;
-  const bottomLeftStartY = -distance45inside;
-  const bottomLeftPath = svgPaths.moveBy(bottomLeftStartX, bottomLeftStartY) +
-      svgPaths.arc(
-          'a', '0 0,1', radius - offset,
-          svgPaths.point(
-              -bottomLeftStartX + offset, -bottomLeftStartY - radius));
-
-  return {
-    height: radius,
-    topLeft: function(rtl) {
-      return rtl ? topLeftCornerHighlightRtl : topLeftCornerHighlightLtr;
-    },
-    bottomLeft: function() {
-      return bottomLeftPath;
-    },
-  };
-};
-
-/**
- * @return {!Object} An object containing sizing and path information about
- *     puzzle tab highlights.
- * @package
- */
-HighlightConstantProvider.prototype.makePuzzleTab = function() {
-  const width = this.constantProvider.TAB_WIDTH;
-  const height = this.constantProvider.TAB_HEIGHT;
-
-  // This is how much of the vertical block edge is actually drawn by the puzzle
-  // tab.
-  const verticalOverlap = 2.5;
-
-  const highlightRtlUp = svgPaths.moveBy(-2, -height + verticalOverlap + 0.9) +
-      svgPaths.lineTo(width * -0.45, -2.1);
-
-  const highlightRtlDown = svgPaths.lineOnAxis('v', verticalOverlap) +
-      svgPaths.moveBy(-width * 0.97, 2.5) +
-      svgPaths.curve(
-          'q',
-          [
-            svgPaths.point(-width * 0.05, 10),
-            svgPaths.point(width * 0.3, 9.5),
-          ]) +
-      svgPaths.moveBy(width * 0.67, -1.9) +
-      svgPaths.lineOnAxis('v', verticalOverlap);
-
-  const highlightLtrUp = svgPaths.lineOnAxis('v', -1.5) +
-      svgPaths.moveBy(width * -0.92, -0.5) +
-      svgPaths.curve(
-          'q', [svgPaths.point(width * -0.19, -5.5), svgPaths.point(0, -11)]) +
-      svgPaths.moveBy(width * 0.92, 1);
-
-  const highlightLtrDown =
-      svgPaths.moveBy(-5, height - 0.7) + svgPaths.lineTo(width * 0.46, -2.1);
-
-  return {
-    width: width,
-    height: height,
-    pathUp: function(rtl) {
-      return rtl ? highlightRtlUp : highlightLtrUp;
-    },
-    pathDown: function(rtl) {
-      return rtl ? highlightRtlDown : highlightLtrDown;
-    },
-  };
-};
-
-/**
- * @return {!Object} An object containing sizing and path information about
- *     notch highlights.
- * @package
- */
-HighlightConstantProvider.prototype.makeNotch = function() {
-  // This is only for the previous connection.
-  const pathLeft = svgPaths.lineOnAxis('h', this.OFFSET) +
-      this.constantProvider.NOTCH.pathLeft;
-  return {pathLeft: pathLeft};
-};
-
-/**
- * @return {!Object} An object containing sizing and path information about
- *     collapsed block edge highlights.
- * @package
- */
-HighlightConstantProvider.prototype.makeJaggedTeeth = function() {
-  const pathLeft = svgPaths.lineTo(5.1, 2.6) + svgPaths.moveBy(-10.2, 6.8) +
-      svgPaths.lineTo(5.1, 2.6);
-  return {pathLeft: pathLeft, height: 12, width: 10.2};
-};
-
-/**
- * @return {!Object} An object containing sizing and path information about
- *     start highlights.
- * @package
- */
-HighlightConstantProvider.prototype.makeStartHat = function() {
-  const hatHeight = this.constantProvider.START_HAT.height;
-  const pathRtl = svgPaths.moveBy(25, -8.7) + svgPaths.curve('c', [
-    svgPaths.point(29.7, -6.2),
-    svgPaths.point(57.2, -0.5),
-    svgPaths.point(75, 8.7),
-  ]);
-
-  const pathLtr = svgPaths.curve('c', [
-    svgPaths.point(17.8, -9.2),
-    svgPaths.point(45.3, -14.9),
-    svgPaths.point(75, -8.7),
-  ]) + svgPaths.moveTo(100.5, hatHeight + 0.5);
-  return {
-    path: function(rtl) {
-      return rtl ? pathRtl : pathLtr;
-    },
-  };
-};
-=======
   makeJaggedTeeth() {
     const pathLeft = svgPaths.lineTo(5.1, 2.6) + svgPaths.moveBy(-10.2, 6.8) +
         svgPaths.lineTo(5.1, 2.6);
@@ -528,6 +295,5 @@
     };
   }
 }
->>>>>>> 61322294
 
 exports.HighlightConstantProvider = HighlightConstantProvider;