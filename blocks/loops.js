/**
 * @license
 * Copyright 2012 Google LLC
 *
 * Licensed under the Apache License, Version 2.0 (the "License");
 * you may not use this file except in compliance with the License.
 * You may obtain a copy of the License at
 *
 *   http://www.apache.org/licenses/LICENSE-2.0
 *
 * Unless required by applicable law or agreed to in writing, software
 * distributed under the License is distributed on an "AS IS" BASIS,
 * WITHOUT WARRANTIES OR CONDITIONS OF ANY KIND, either express or implied.
 * See the License for the specific language governing permissions and
 * limitations under the License.
 */

/**
 * @fileoverview Loop blocks for Blockly.
 *
 * This file is scraped to extract a .json file of block definitions. The array
 * passed to defineBlocksWithJsonArray(..) must be strict JSON: double quotes
 * only, no outside references, no functions, no trailing commas, etc. The one
 * exception is end-of-line comments, which the scraper will remove.
 * @author fraser@google.com (Neil Fraser)
 */
'use strict';

goog.provide('Blockly.Blocks.loops');  // Deprecated
goog.provide('Blockly.Constants.Loops');

goog.require('Blockly');
goog.require('Blockly.Blocks');
goog.require('Blockly.FieldDropdown');
goog.require('Blockly.FieldLabel');
goog.require('Blockly.FieldNumber');
goog.require('Blockly.FieldVariable');


/**
 * Unused constant for the common HSV hue for all blocks in this category.
 * @deprecated Use Blockly.Msg['LOOPS_HUE']. (2018 April 5)
 */
Blockly.Constants.Loops.HUE = 120;

Blockly.defineBlocksWithJsonArray([  // BEGIN JSON EXTRACT
  // Block for repeat n times (external number).
  {
    "type": "controls_repeat_ext",
    "message0": "%{BKY_CONTROLS_REPEAT_TITLE}",
    "args0": [{
      "type": "input_value",
      "name": "TIMES",
      "check": "Number"
    }],
    "message1": "%{BKY_CONTROLS_REPEAT_INPUT_DO} %1",
    "args1": [{
      "type": "input_statement",
      "name": "DO"
    }],
    "previousStatement": null,
    "nextStatement": null,
    "style": "loop_blocks",
    "tooltip": "%{BKY_CONTROLS_REPEAT_TOOLTIP}",
    "helpUrl": "%{BKY_CONTROLS_REPEAT_HELPURL}",
    "search_keywords": [
        "%{BKY_CONTROLS_REPEAT_TITLE}",
        "%{BKY_CONTROLS_REPEAT_INPUT_DO}"
    ]
  },
  // Block for repeat n times (internal number).
  // The 'controls_repeat_ext' block is preferred as it is more flexible.
  {
    "type": "controls_repeat",
    "message0": "%{BKY_CONTROLS_REPEAT_TITLE}",
    "args0": [{
      "type": "field_number",
      "name": "TIMES",
      "value": 10,
      "min": 0,
      "precision": 1
    }],
    "message1": "%{BKY_CONTROLS_REPEAT_INPUT_DO} %1",
    "args1": [{
      "type": "input_statement",
      "name": "DO"
    }],
    "previousStatement": null,
    "nextStatement": null,
    "style": "loop_blocks",
    "tooltip": "%{BKY_CONTROLS_REPEAT_TOOLTIP}",
    "helpUrl": "%{BKY_CONTROLS_REPEAT_HELPURL}",
    "search_keywords": [
        "%{BKY_CONTROLS_REPEAT_TITLE}",
        "%{BKY_CONTROLS_REPEAT_INPUT_DO}"
    ]
  },
  // Block for 'do while/until' loop.
  {
    "type": "controls_whileUntil",
    "message0": "%1 %2",
    "args0": [
      {
        "type": "field_dropdown",
        "name": "MODE",
        "options": [
          ["%{BKY_CONTROLS_WHILEUNTIL_OPERATOR_WHILE}", "WHILE"],
          ["%{BKY_CONTROLS_WHILEUNTIL_OPERATOR_UNTIL}", "UNTIL"]
        ]
      },
      {
        "type": "input_value",
        "name": "BOOL",
        "check": "Boolean"
      }
    ],
    "message1": "%{BKY_CONTROLS_REPEAT_INPUT_DO} %1",
    "args1": [{
      "type": "input_statement",
      "name": "DO"
    }],
    "previousStatement": null,
    "nextStatement": null,
    "style": "loop_blocks",
    "helpUrl": "%{BKY_CONTROLS_WHILEUNTIL_HELPURL}",
    "extensions": ["controls_whileUntil_tooltip"],
    "search_keywords": [
        "%{BKY_CONTROLS_WHILEUNTIL_OPERATOR_WHILE}",
        "%{BKY_CONTROLS_WHILEUNTIL_OPERATOR_UNTIL}",
        "%{BKY_CONTROLS_REPEAT_INPUT_DO}"
    ]
  },
  // Block for 'for' loop.
  {
    "type": "controls_for",
    "message0": "%{BKY_CONTROLS_FOR_TITLE}",
    "args0": [
      {
        "type": "field_variable",
        "name": "VAR",
        "variable": null
      },
      {
        "type": "input_value",
        "name": "FROM",
        "check": "Number",
        "align": "RIGHT"
      },
      {
        "type": "input_value",
        "name": "TO",
        "check": "Number",
        "align": "RIGHT"
      },
      {
        "type": "input_value",
        "name": "BY",
        "check": "Number",
        "align": "RIGHT"
      }
    ],
    "message1": "%{BKY_CONTROLS_REPEAT_INPUT_DO} %1",
    "args1": [{
      "type": "input_statement",
      "name": "DO"
    }],
    "inputsInline": true,
    "previousStatement": null,
    "nextStatement": null,
    "style": "loop_blocks",
    "helpUrl": "%{BKY_CONTROLS_FOR_HELPURL}",
    "extensions": [
      "contextMenu_newGetVariableBlock",
      "controls_for_tooltip"
    ],
    "search_keywords": [
        "%{BKY_CONTROLS_FOR_TITLE}",
        "%{BKY_CONTROLS_REPEAT_INPUT_DO}"
    ]
  },
  // Block for 'for each' loop.
  {
    "type": "controls_forEach",
    "message0": "%{BKY_CONTROLS_FOREACH_TITLE}",
    "args0": [
      {
        "type": "field_variable",
        "name": "VAR",
        "variable": null
      },
      {
        "type": "input_value",
        "name": "LIST",
        "check": "Array"
      }
    ],
    "message1": "%{BKY_CONTROLS_REPEAT_INPUT_DO} %1",
    "args1": [{
      "type": "input_statement",
      "name": "DO"
    }],
    "previousStatement": null,
    "nextStatement": null,
    "style": "loop_blocks",
    "helpUrl": "%{BKY_CONTROLS_FOREACH_HELPURL}",
    "extensions": [
      "contextMenu_newGetVariableBlock",
      "controls_forEach_tooltip"
    ],
    "search_keywords": [
        "%{BKY_CONTROLS_FOREACH_TITLE}",
        "%{BKY_CONTROLS_REPEAT_INPUT_DO}"
    ]
  },
  // Block for flow statements: continue, break.
  {
    "type": "controls_flow_statements",
    "message0": "%1",
    "args0": [{
      "type": "field_dropdown",
      "name": "FLOW",
      "options": [
        ["%{BKY_CONTROLS_FLOW_STATEMENTS_OPERATOR_BREAK}", "BREAK"],
        ["%{BKY_CONTROLS_FLOW_STATEMENTS_OPERATOR_CONTINUE}", "CONTINUE"]
      ]
    }],
    "previousStatement": null,
    "style": "loop_blocks",
    "helpUrl": "%{BKY_CONTROLS_FLOW_STATEMENTS_HELPURL}",
    "extensions": [
      "controls_flow_tooltip",
      "controls_flow_in_loop_check"
    ],
    "search_keywords": [
        "%{BKY_CONTROLS_FLOW_STATEMENTS_OPERATOR_BREAK}",
        "%{BKY_CONTROLS_FLOW_STATEMENTS_OPERATOR_CONTINUE}"
    ]
  }
]);  // END JSON EXTRACT (Do not delete this comment.)

/**
 * Tooltips for the 'controls_whileUntil' block, keyed by MODE value.
 * @see {Blockly.Extensions#buildTooltipForDropdown}
 * @package
 * @readonly
 */
Blockly.Constants.Loops.WHILE_UNTIL_TOOLTIPS = {
  'WHILE': '%{BKY_CONTROLS_WHILEUNTIL_TOOLTIP_WHILE}',
  'UNTIL': '%{BKY_CONTROLS_WHILEUNTIL_TOOLTIP_UNTIL}'
};

Blockly.Extensions.register('controls_whileUntil_tooltip',
    Blockly.Extensions.buildTooltipForDropdown(
        'MODE', Blockly.Constants.Loops.WHILE_UNTIL_TOOLTIPS));

/**
 * Tooltips for the 'controls_flow_statements' block, keyed by FLOW value.
 * @see {Blockly.Extensions#buildTooltipForDropdown}
 * @package
 * @readonly
 */
Blockly.Constants.Loops.BREAK_CONTINUE_TOOLTIPS = {
  'BREAK': '%{BKY_CONTROLS_FLOW_STATEMENTS_TOOLTIP_BREAK}',
  'CONTINUE': '%{BKY_CONTROLS_FLOW_STATEMENTS_TOOLTIP_CONTINUE}'
};

Blockly.Extensions.register('controls_flow_tooltip',
    Blockly.Extensions.buildTooltipForDropdown(
        'FLOW', Blockly.Constants.Loops.BREAK_CONTINUE_TOOLTIPS));

/**
 * Mixin to add a context menu item to create a 'variables_get' block.
 * Used by blocks 'controls_for' and 'controls_forEach'.
 * @mixin
 * @augments Blockly.Block
 * @package
 * @readonly
 */
Blockly.Constants.Loops.CUSTOM_CONTEXT_MENU_CREATE_VARIABLES_GET_MIXIN = {
  /**
   * Add context menu option to create getter block for the loop's variable.
   * (customContextMenu support limited to web BlockSvg.)
   * @param {!Array} options List of menu options to add to.
   * @this {Blockly.Block}
   */
  customContextMenu: function(options) {
    if (this.isInFlyout) {
      return;
    }
    var variable = this.getField('VAR').getVariable();
    var varName = variable.name;
    if (!this.isCollapsed() && varName != null) {
      var option = {enabled: true};
      option.text =
          Blockly.Msg['VARIABLES_SET_CREATE_GET'].replace('%1', varName);
      var xmlField = Blockly.Variables.generateVariableFieldDom(variable);
      var xmlBlock = Blockly.utils.xml.createElement('block');
      xmlBlock.setAttribute('type', 'variables_get');
      xmlBlock.appendChild(xmlField);
      option.callback = Blockly.ContextMenu.callbackFactory(this, xmlBlock);
      options.push(option);
    }
  }
};

Blockly.Extensions.registerMixin('contextMenu_newGetVariableBlock',
    Blockly.Constants.Loops.CUSTOM_CONTEXT_MENU_CREATE_VARIABLES_GET_MIXIN);

Blockly.Extensions.register('controls_for_tooltip',
    Blockly.Extensions.buildTooltipWithFieldText(
        '%{BKY_CONTROLS_FOR_TOOLTIP}', 'VAR'));

Blockly.Extensions.register('controls_forEach_tooltip',
    Blockly.Extensions.buildTooltipWithFieldText(
        '%{BKY_CONTROLS_FOREACH_TOOLTIP}', 'VAR'));

/**
 * This mixin adds a check to make sure the 'controls_flow_statements' block
 * is contained in a loop. Otherwise a warning is added to the block.
 * @mixin
 * @augments Blockly.Block
 * @package
 * @readonly
 */
Blockly.Constants.Loops.CONTROL_FLOW_IN_LOOP_CHECK_MIXIN = {
  /**
   * List of block types that are loops and thus do not need warnings.
   * To add a new loop type add this to your code:
   * Blockly.Constants.Loops.CONTROL_FLOW_IN_LOOP_CHECK_MIXIN.LOOP_TYPES.push('custom_loop');
   */
<<<<<<< HEAD
  LOOP_TYPES: [
    'controls_repeat',
    'controls_repeat_ext',
    'controls_forEach',
    'controls_for',
    'controls_whileUntil'
  ],
=======
  LOOP_TYPES: ['controls_repeat', 'controls_repeat_ext', 'controls_forEach',
    'controls_for', 'controls_whileUntil', 'controls_whileForever'],
>>>>>>> 8dc6248a

  /**
   * Don't automatically add STATEMENT_PREFIX and STATEMENT_SUFFIX to generated
   * code.  These will be handled manually in this block's generators.
   */
  suppressPrefixSuffix: true,

  /**
   * Is the given block enclosed (at any level) by a loop?
   * @param {!Blockly.Block} block Current block.
   * @return {Blockly.Block} The nearest surrounding loop, or null if none.
   */
  getSurroundLoop: function(block) {
    // Is the block nested in a loop?
    do {
      if (Blockly.Constants.Loops.CONTROL_FLOW_IN_LOOP_CHECK_MIXIN.LOOP_TYPES
          .indexOf(block.type) != -1) {
        return block;
      }
      block = block.getSurroundParent();
    } while (block);
    return null;
  },

  /**
   * Called whenever anything on the workspace changes.
   * Add warning if this flow block is not nested inside a loop.
   * @param {!Blockly.Events.Abstract} _e Change event.
   * @this {Blockly.Block}
   */
  onchange: function(_e) {
    if (!this.workspace.isDragging || this.workspace.isDragging()) {
      return;  // Don't change state at the start of a drag.
    }
    if (Blockly.Constants.Loops.CONTROL_FLOW_IN_LOOP_CHECK_MIXIN
        .getSurroundLoop(this)) {
      this.setWarningText(null);
      if (!this.isInFlyout) {
        this.setEnabled(true);
      }
    } else {
      this.setWarningText(Blockly.Msg['CONTROLS_FLOW_STATEMENTS_WARNING']);
      if (!this.isInFlyout && !this.getInheritedDisabled()) {
        this.setEnabled(false);
      }
    }
  }
};

Blockly.Extensions.registerMixin('controls_flow_in_loop_check',
    Blockly.Constants.Loops.CONTROL_FLOW_IN_LOOP_CHECK_MIXIN);<|MERGE_RESOLUTION|>--- conflicted
+++ resolved
@@ -328,18 +328,14 @@
    * To add a new loop type add this to your code:
    * Blockly.Constants.Loops.CONTROL_FLOW_IN_LOOP_CHECK_MIXIN.LOOP_TYPES.push('custom_loop');
    */
-<<<<<<< HEAD
   LOOP_TYPES: [
     'controls_repeat',
     'controls_repeat_ext',
     'controls_forEach',
     'controls_for',
-    'controls_whileUntil'
+    'controls_whileUntil',
+    'controls_whileForever'
   ],
-=======
-  LOOP_TYPES: ['controls_repeat', 'controls_repeat_ext', 'controls_forEach',
-    'controls_for', 'controls_whileUntil', 'controls_whileForever'],
->>>>>>> 8dc6248a
 
   /**
    * Don't automatically add STATEMENT_PREFIX and STATEMENT_SUFFIX to generated
