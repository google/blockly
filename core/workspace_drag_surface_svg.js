/**
 * @license
 * Copyright 2016 Google LLC
 * SPDX-License-Identifier: Apache-2.0
 */

/**
 * @fileoverview An SVG that floats on top of the workspace.
 * Blocks are moved into this SVG during a drag, improving performance.
 * The entire SVG is translated using CSS translation instead of SVG so the
 * blocks are never repainted during drag improving performance.
 */

'use strict';

<<<<<<< HEAD
/**
 * An SVG that floats on top of the workspace.
 * Blocks are moved into this SVG during a drag, improving performance.
 * The entire SVG is translated using CSS translation instead of SVG so the
 * blocks are never repainted during drag improving performance.
 * @class
 */
goog.module('Blockly.WorkspaceDragSurfaceSvg');

const dom = goog.require('Blockly.utils.dom');
const svgMath = goog.require('Blockly.utils.svgMath');
/* eslint-disable-next-line no-unused-vars */
const {Coordinate} = goog.requireType('Blockly.utils.Coordinate');
const {Svg} = goog.require('Blockly.utils.Svg');


=======
>>>>>>> 61322294
/**
 * An SVG that floats on top of the workspace.
 * Blocks are moved into this SVG during a drag, improving performance.
 * The entire SVG is translated using CSS translation instead of SVG so the
 * blocks are never repainted during drag improving performance.
<<<<<<< HEAD
 * @param {!Element} container Containing element.
 * @constructor
 * @alias Blockly.WorkspaceDragSurfaceSvg
 */
const WorkspaceDragSurfaceSvg = function(container) {
  this.container_ = container;
  this.createDom();
};

/**
 * The SVG drag surface. Set once by WorkspaceDragSurfaceSvg.createDom.
 * @type {SVGElement}
 * @private
 */
WorkspaceDragSurfaceSvg.prototype.SVG_ = null;

/**
 * Containing HTML element; parent of the workspace and the drag surface.
 * @type {Element}
 * @private
 */
WorkspaceDragSurfaceSvg.prototype.container_ = null;
=======
 * @class
 */
goog.module('Blockly.WorkspaceDragSurfaceSvg');

const dom = goog.require('Blockly.utils.dom');
const svgMath = goog.require('Blockly.utils.svgMath');
/* eslint-disable-next-line no-unused-vars */
const {Coordinate} = goog.requireType('Blockly.utils.Coordinate');
const {Svg} = goog.require('Blockly.utils.Svg');

>>>>>>> 61322294

/**
 * Blocks are moved into this SVG during a drag, improving performance.
 * The entire SVG is translated using CSS transforms instead of SVG so the
 * blocks are never repainted during drag improving performance.
 * @alias Blockly.WorkspaceDragSurfaceSvg
 */
<<<<<<< HEAD
WorkspaceDragSurfaceSvg.prototype.createDom = function() {
  if (this.SVG_) {
    return;  // Already created.
=======
class WorkspaceDragSurfaceSvg {
  /**
   * @param {!Element} container Containing element.
   */
  constructor(container) {
    /**
     * The SVG drag surface. Set once by WorkspaceDragSurfaceSvg.createDom.
     * @type {SVGElement}
     * @private
     */
    this.SVG_ = null;

    /**
     * Containing HTML element; parent of the workspace and the drag surface.
     * @type {Element}
     * @private
     */
    this.container_ = container;

    /**
     * The element to insert the block canvas and bubble canvas after when it
     * goes back in the DOM at the end of a drag.
     * @type {Element}
     * @private
     */
    this.previousSibling_ = null;

    this.createDom();
>>>>>>> 61322294
  }
  /**
<<<<<<< HEAD
   * Dom structure when the workspace is being dragged. If there is no drag in
   * progress, the SVG is empty and display: none.
   * <svg class="blocklyWsDragSurface" style=transform:translate3d(...)>
   *   <g class="blocklyBlockCanvas"></g>
   *   <g class="blocklyBubbleCanvas">/g>
   * </svg>
   */
  this.SVG_ = dom.createSvgElement(
      Svg.SVG, {
        'xmlns': dom.SVG_NS,
        'xmlns:html': dom.HTML_NS,
        'xmlns:xlink': dom.XLINK_NS,
        'version': '1.1',
        'class': 'blocklyWsDragSurface blocklyOverflowVisible',
      },
      null);
  this.container_.appendChild(this.SVG_);
};

/**
 * Translate the entire drag surface during a drag.
 * We translate the drag surface instead of the blocks inside the surface
 * so that the browser avoids repainting the SVG.
 * Because of this, the drag coordinates must be adjusted by scale.
 * @param {number} x X translation for the entire surface
 * @param {number} y Y translation for the entire surface
 * @package
 */
WorkspaceDragSurfaceSvg.prototype.translateSurface = function(x, y) {
  // This is a work-around to prevent a the blocks from rendering
  // fuzzy while they are being moved on the drag surface.
  const fixedX = x.toFixed(0);
  const fixedY = y.toFixed(0);

  this.SVG_.style.display = 'block';
  dom.setCssTransform(
      this.SVG_, 'translate3d(' + fixedX + 'px, ' + fixedY + 'px, 0)');
};

/**
 * Reports the surface translation in scaled workspace coordinates.
 * Use this when finishing a drag to return blocks to the correct position.
 * @return {!Coordinate} Current translation of the surface
 * @package
 */
WorkspaceDragSurfaceSvg.prototype.getSurfaceTranslation = function() {
  return svgMath.getRelativeXY(/** @type {!SVGElement} */ (this.SVG_));
};

/**
 * Move the blockCanvas and bubbleCanvas out of the surface SVG and on to
 * newSurface.
 * @param {SVGElement} newSurface The element to put the drag surface contents
 *     into.
 * @package
 */
WorkspaceDragSurfaceSvg.prototype.clearAndHide = function(newSurface) {
  if (!newSurface) {
    throw Error(
        'Couldn\'t clear and hide the drag surface: missing new surface.');
  }
  const blockCanvas = /** @type {!Element} */ (this.SVG_.childNodes[0]);
  const bubbleCanvas = /** @type {!Element} */ (this.SVG_.childNodes[1]);
  if (!blockCanvas || !bubbleCanvas ||
      !dom.hasClass(blockCanvas, 'blocklyBlockCanvas') ||
      !dom.hasClass(bubbleCanvas, 'blocklyBubbleCanvas')) {
    throw Error(
        'Couldn\'t clear and hide the drag surface. A node was missing.');
  }

  // If there is a previous sibling, put the blockCanvas back right afterwards,
  // otherwise insert it as the first child node in newSurface.
  if (this.previousSibling_ !== null) {
    dom.insertAfter(blockCanvas, this.previousSibling_);
  } else {
    newSurface.insertBefore(blockCanvas, newSurface.firstChild);
  }

  // Reattach the bubble canvas after the blockCanvas.
  dom.insertAfter(bubbleCanvas, blockCanvas);
  // Hide the drag surface.
  this.SVG_.style.display = 'none';
  if (this.SVG_.childNodes.length) {
    throw Error('Drag surface was not cleared.');
  }
  dom.setCssTransform(this.SVG_, '');
  this.previousSibling_ = null;
};

/**
 * Set the SVG to have the block canvas and bubble canvas in it and then
 * show the surface.
 * @param {!SVGElement} blockCanvas The block canvas <g> element from the
 *     workspace.
 * @param {!SVGElement} bubbleCanvas The <g> element that contains the bubbles.
 * @param {Element} previousSibling The element to insert the block canvas and
       bubble canvas after when it goes back in the DOM at the end of a drag.
 * @param {number} width The width of the workspace SVG element.
 * @param {number} height The height of the workspace SVG element.
 * @param {number} scale The scale of the workspace being dragged.
 * @package
 */
WorkspaceDragSurfaceSvg.prototype.setContentsAndShow = function(
    blockCanvas, bubbleCanvas, previousSibling, width, height, scale) {
  if (this.SVG_.childNodes.length) {
    throw Error('Already dragging a block.');
  }
  this.previousSibling_ = previousSibling;
  // Make sure the blocks and bubble canvas are scaled appropriately.
  blockCanvas.setAttribute('transform', 'translate(0, 0) scale(' + scale + ')');
  bubbleCanvas.setAttribute(
      'transform', 'translate(0, 0) scale(' + scale + ')');
  this.SVG_.setAttribute('width', width);
  this.SVG_.setAttribute('height', height);
  this.SVG_.appendChild(blockCanvas);
  this.SVG_.appendChild(bubbleCanvas);
  this.SVG_.style.display = 'block';
};
=======
   * Create the drag surface and inject it into the container.
   */
  createDom() {
    if (this.SVG_) {
      return;  // Already created.
    }

    /**
     * Dom structure when the workspace is being dragged. If there is no drag in
     * progress, the SVG is empty and display: none.
     * <svg class="blocklyWsDragSurface" style=transform:translate3d(...)>
     *   <g class="blocklyBlockCanvas"></g>
     *   <g class="blocklyBubbleCanvas">/g>
     * </svg>
     */
    this.SVG_ = dom.createSvgElement(
        Svg.SVG, {
          'xmlns': dom.SVG_NS,
          'xmlns:html': dom.HTML_NS,
          'xmlns:xlink': dom.XLINK_NS,
          'version': '1.1',
          'class': 'blocklyWsDragSurface blocklyOverflowVisible',
        },
        null);
    this.container_.appendChild(this.SVG_);
  }
  /**
   * Translate the entire drag surface during a drag.
   * We translate the drag surface instead of the blocks inside the surface
   * so that the browser avoids repainting the SVG.
   * Because of this, the drag coordinates must be adjusted by scale.
   * @param {number} x X translation for the entire surface
   * @param {number} y Y translation for the entire surface
   * @package
   */
  translateSurface(x, y) {
    // This is a work-around to prevent a the blocks from rendering
    // fuzzy while they are being moved on the drag surface.
    const fixedX = x.toFixed(0);
    const fixedY = y.toFixed(0);

    this.SVG_.style.display = 'block';
    dom.setCssTransform(
        this.SVG_, 'translate3d(' + fixedX + 'px, ' + fixedY + 'px, 0)');
  }
  /**
   * Reports the surface translation in scaled workspace coordinates.
   * Use this when finishing a drag to return blocks to the correct position.
   * @return {!Coordinate} Current translation of the surface
   * @package
   */
  getSurfaceTranslation() {
    return svgMath.getRelativeXY(/** @type {!SVGElement} */ (this.SVG_));
  }
  /**
   * Move the blockCanvas and bubbleCanvas out of the surface SVG and on to
   * newSurface.
   * @param {SVGElement} newSurface The element to put the drag surface contents
   *     into.
   * @package
   */
  clearAndHide(newSurface) {
    if (!newSurface) {
      throw Error(
          'Couldn\'t clear and hide the drag surface: missing new surface.');
    }
    const blockCanvas = /** @type {!Element} */ (this.SVG_.childNodes[0]);
    const bubbleCanvas = /** @type {!Element} */ (this.SVG_.childNodes[1]);
    if (!blockCanvas || !bubbleCanvas ||
        !dom.hasClass(blockCanvas, 'blocklyBlockCanvas') ||
        !dom.hasClass(bubbleCanvas, 'blocklyBubbleCanvas')) {
      throw Error(
          'Couldn\'t clear and hide the drag surface. A node was missing.');
    }

    // If there is a previous sibling, put the blockCanvas back right
    // afterwards, otherwise insert it as the first child node in newSurface.
    if (this.previousSibling_ !== null) {
      dom.insertAfter(blockCanvas, this.previousSibling_);
    } else {
      newSurface.insertBefore(blockCanvas, newSurface.firstChild);
    }

    // Reattach the bubble canvas after the blockCanvas.
    dom.insertAfter(bubbleCanvas, blockCanvas);
    // Hide the drag surface.
    this.SVG_.style.display = 'none';
    if (this.SVG_.childNodes.length) {
      throw Error('Drag surface was not cleared.');
    }
    dom.setCssTransform(this.SVG_, '');
    this.previousSibling_ = null;
  }
  /**
   * Set the SVG to have the block canvas and bubble canvas in it and then
   * show the surface.
   * @param {!SVGElement} blockCanvas The block canvas <g> element from the
   *     workspace.
   * @param {!SVGElement} bubbleCanvas The <g> element that contains the
   bubbles.
   * @param {Element} previousSibling The element to insert the block canvas and
         bubble canvas after when it goes back in the DOM at the end of a drag.
   * @param {number} width The width of the workspace SVG element.
   * @param {number} height The height of the workspace SVG element.
   * @param {number} scale The scale of the workspace being dragged.
   * @package
   */
  setContentsAndShow(
      blockCanvas, bubbleCanvas, previousSibling, width, height, scale) {
    if (this.SVG_.childNodes.length) {
      throw Error('Already dragging a block.');
    }
    this.previousSibling_ = previousSibling;
    // Make sure the blocks and bubble canvas are scaled appropriately.
    blockCanvas.setAttribute(
        'transform', 'translate(0, 0) scale(' + scale + ')');
    bubbleCanvas.setAttribute(
        'transform', 'translate(0, 0) scale(' + scale + ')');
    this.SVG_.setAttribute('width', width);
    this.SVG_.setAttribute('height', height);
    this.SVG_.appendChild(blockCanvas);
    this.SVG_.appendChild(bubbleCanvas);
    this.SVG_.style.display = 'block';
  }
}
>>>>>>> 61322294

exports.WorkspaceDragSurfaceSvg = WorkspaceDragSurfaceSvg;<|MERGE_RESOLUTION|>--- conflicted
+++ resolved
@@ -13,7 +13,6 @@
 
 'use strict';
 
-<<<<<<< HEAD
 /**
  * An SVG that floats on top of the workspace.
  * Blocks are moved into this SVG during a drag, improving performance.
@@ -30,60 +29,12 @@
 const {Svg} = goog.require('Blockly.utils.Svg');
 
 
-=======
->>>>>>> 61322294
-/**
- * An SVG that floats on top of the workspace.
- * Blocks are moved into this SVG during a drag, improving performance.
- * The entire SVG is translated using CSS translation instead of SVG so the
- * blocks are never repainted during drag improving performance.
-<<<<<<< HEAD
- * @param {!Element} container Containing element.
- * @constructor
- * @alias Blockly.WorkspaceDragSurfaceSvg
- */
-const WorkspaceDragSurfaceSvg = function(container) {
-  this.container_ = container;
-  this.createDom();
-};
-
-/**
- * The SVG drag surface. Set once by WorkspaceDragSurfaceSvg.createDom.
- * @type {SVGElement}
- * @private
- */
-WorkspaceDragSurfaceSvg.prototype.SVG_ = null;
-
-/**
- * Containing HTML element; parent of the workspace and the drag surface.
- * @type {Element}
- * @private
- */
-WorkspaceDragSurfaceSvg.prototype.container_ = null;
-=======
- * @class
- */
-goog.module('Blockly.WorkspaceDragSurfaceSvg');
-
-const dom = goog.require('Blockly.utils.dom');
-const svgMath = goog.require('Blockly.utils.svgMath');
-/* eslint-disable-next-line no-unused-vars */
-const {Coordinate} = goog.requireType('Blockly.utils.Coordinate');
-const {Svg} = goog.require('Blockly.utils.Svg');
-
->>>>>>> 61322294
-
 /**
  * Blocks are moved into this SVG during a drag, improving performance.
  * The entire SVG is translated using CSS transforms instead of SVG so the
  * blocks are never repainted during drag improving performance.
  * @alias Blockly.WorkspaceDragSurfaceSvg
  */
-<<<<<<< HEAD
-WorkspaceDragSurfaceSvg.prototype.createDom = function() {
-  if (this.SVG_) {
-    return;  // Already created.
-=======
 class WorkspaceDragSurfaceSvg {
   /**
    * @param {!Element} container Containing element.
@@ -112,129 +63,8 @@
     this.previousSibling_ = null;
 
     this.createDom();
->>>>>>> 61322294
   }
   /**
-<<<<<<< HEAD
-   * Dom structure when the workspace is being dragged. If there is no drag in
-   * progress, the SVG is empty and display: none.
-   * <svg class="blocklyWsDragSurface" style=transform:translate3d(...)>
-   *   <g class="blocklyBlockCanvas"></g>
-   *   <g class="blocklyBubbleCanvas">/g>
-   * </svg>
-   */
-  this.SVG_ = dom.createSvgElement(
-      Svg.SVG, {
-        'xmlns': dom.SVG_NS,
-        'xmlns:html': dom.HTML_NS,
-        'xmlns:xlink': dom.XLINK_NS,
-        'version': '1.1',
-        'class': 'blocklyWsDragSurface blocklyOverflowVisible',
-      },
-      null);
-  this.container_.appendChild(this.SVG_);
-};
-
-/**
- * Translate the entire drag surface during a drag.
- * We translate the drag surface instead of the blocks inside the surface
- * so that the browser avoids repainting the SVG.
- * Because of this, the drag coordinates must be adjusted by scale.
- * @param {number} x X translation for the entire surface
- * @param {number} y Y translation for the entire surface
- * @package
- */
-WorkspaceDragSurfaceSvg.prototype.translateSurface = function(x, y) {
-  // This is a work-around to prevent a the blocks from rendering
-  // fuzzy while they are being moved on the drag surface.
-  const fixedX = x.toFixed(0);
-  const fixedY = y.toFixed(0);
-
-  this.SVG_.style.display = 'block';
-  dom.setCssTransform(
-      this.SVG_, 'translate3d(' + fixedX + 'px, ' + fixedY + 'px, 0)');
-};
-
-/**
- * Reports the surface translation in scaled workspace coordinates.
- * Use this when finishing a drag to return blocks to the correct position.
- * @return {!Coordinate} Current translation of the surface
- * @package
- */
-WorkspaceDragSurfaceSvg.prototype.getSurfaceTranslation = function() {
-  return svgMath.getRelativeXY(/** @type {!SVGElement} */ (this.SVG_));
-};
-
-/**
- * Move the blockCanvas and bubbleCanvas out of the surface SVG and on to
- * newSurface.
- * @param {SVGElement} newSurface The element to put the drag surface contents
- *     into.
- * @package
- */
-WorkspaceDragSurfaceSvg.prototype.clearAndHide = function(newSurface) {
-  if (!newSurface) {
-    throw Error(
-        'Couldn\'t clear and hide the drag surface: missing new surface.');
-  }
-  const blockCanvas = /** @type {!Element} */ (this.SVG_.childNodes[0]);
-  const bubbleCanvas = /** @type {!Element} */ (this.SVG_.childNodes[1]);
-  if (!blockCanvas || !bubbleCanvas ||
-      !dom.hasClass(blockCanvas, 'blocklyBlockCanvas') ||
-      !dom.hasClass(bubbleCanvas, 'blocklyBubbleCanvas')) {
-    throw Error(
-        'Couldn\'t clear and hide the drag surface. A node was missing.');
-  }
-
-  // If there is a previous sibling, put the blockCanvas back right afterwards,
-  // otherwise insert it as the first child node in newSurface.
-  if (this.previousSibling_ !== null) {
-    dom.insertAfter(blockCanvas, this.previousSibling_);
-  } else {
-    newSurface.insertBefore(blockCanvas, newSurface.firstChild);
-  }
-
-  // Reattach the bubble canvas after the blockCanvas.
-  dom.insertAfter(bubbleCanvas, blockCanvas);
-  // Hide the drag surface.
-  this.SVG_.style.display = 'none';
-  if (this.SVG_.childNodes.length) {
-    throw Error('Drag surface was not cleared.');
-  }
-  dom.setCssTransform(this.SVG_, '');
-  this.previousSibling_ = null;
-};
-
-/**
- * Set the SVG to have the block canvas and bubble canvas in it and then
- * show the surface.
- * @param {!SVGElement} blockCanvas The block canvas <g> element from the
- *     workspace.
- * @param {!SVGElement} bubbleCanvas The <g> element that contains the bubbles.
- * @param {Element} previousSibling The element to insert the block canvas and
-       bubble canvas after when it goes back in the DOM at the end of a drag.
- * @param {number} width The width of the workspace SVG element.
- * @param {number} height The height of the workspace SVG element.
- * @param {number} scale The scale of the workspace being dragged.
- * @package
- */
-WorkspaceDragSurfaceSvg.prototype.setContentsAndShow = function(
-    blockCanvas, bubbleCanvas, previousSibling, width, height, scale) {
-  if (this.SVG_.childNodes.length) {
-    throw Error('Already dragging a block.');
-  }
-  this.previousSibling_ = previousSibling;
-  // Make sure the blocks and bubble canvas are scaled appropriately.
-  blockCanvas.setAttribute('transform', 'translate(0, 0) scale(' + scale + ')');
-  bubbleCanvas.setAttribute(
-      'transform', 'translate(0, 0) scale(' + scale + ')');
-  this.SVG_.setAttribute('width', width);
-  this.SVG_.setAttribute('height', height);
-  this.SVG_.appendChild(blockCanvas);
-  this.SVG_.appendChild(bubbleCanvas);
-  this.SVG_.style.display = 'block';
-};
-=======
    * Create the drag surface and inject it into the container.
    */
   createDom() {
@@ -349,10 +179,8 @@
     }
     this.previousSibling_ = previousSibling;
     // Make sure the blocks and bubble canvas are scaled appropriately.
-    blockCanvas.setAttribute(
-        'transform', 'translate(0, 0) scale(' + scale + ')');
-    bubbleCanvas.setAttribute(
-        'transform', 'translate(0, 0) scale(' + scale + ')');
+    blockCanvas.setAttribute('transform', 'translate(0, 0) scale(' + scale + ')');
+    bubbleCanvas.setAttribute('transform', 'translate(0, 0) scale(' + scale + ')');
     this.SVG_.setAttribute('width', width);
     this.SVG_.setAttribute('height', height);
     this.SVG_.appendChild(blockCanvas);
@@ -360,6 +188,5 @@
     this.SVG_.style.display = 'block';
   }
 }
->>>>>>> 61322294
 
 exports.WorkspaceDragSurfaceSvg = WorkspaceDragSurfaceSvg;