<!doctype html>
<html>
<<<<<<< HEAD
<head>
<meta charset="utf-8">
<title>Blockly Playground</title>

  <!-- This script loads uncompressed when on localhost and loads compressed when it is being hosted.
       Please add any other dependencies to playgrounds/prepare.js.-->
<script src="playgrounds/prepare.js"></script>
<script src="playgrounds/screenshot.js"></script>
<script src="../node_modules/@blockly/dev-tools/dist/index.js"></script>
<script type=module>
import Blockly from './playgrounds/blockly.mjs';

const IS_UNCOMPRESSED = Boolean(window.BlocklyLoader);  // See prepare.js
var workspace = null;
=======
  <head>
    <meta charset="utf-8" />
    <title>Blockly Playground</title>

    <script type="module">
      import {COMPRESSED, loadScript} from './scripts/load.mjs';
>>>>>>> 0e22a798

      import * as Blockly from '../build/blockly.loader.mjs';
      import '../build/blocks.loader.mjs';
      import {dartGenerator} from '../build/dart.loader.mjs';
      import {luaGenerator} from '../build/lua.loader.mjs';
      import {javascriptGenerator} from '../build/javascript.loader.mjs';
      import {phpGenerator} from '../build/php.loader.mjs';
      import {pythonGenerator} from '../build/python.loader.mjs';

      await loadScript('../build/msg/en.js');
      await loadScript('playgrounds/screenshot.js');
      await loadScript('../node_modules/@blockly/dev-tools/dist/index.js');

      var workspace = null;

      function start() {
        setBackgroundColour();

        // Parse the URL arguments.
        var match = location.search.match(/dir=([^&]+)/);
        var rtl = match && match[1] == 'rtl';
        document.forms.options.elements.dir.selectedIndex = Number(rtl);
        var toolbox = getToolboxElement();
        setToolboxDropdown();
        match = location.search.match(/side=([^&]+)/);
        var autoimport = !!location.search.match(/autoimport=([^&]+)/);
        // Create main workspace.
        workspace = Blockly.inject('blocklyDiv', {
          comments: true,
          collapse: true,
          disable: true,
          grid: {
            spacing: 25,
            length: 3,
            colour: '#ccc',
            snap: true,
          },
          horizontalLayout: false,
          maxBlocks: Infinity,
          maxInstances: {'test_basic_limit_instances': 3},
          maxTrashcanContents: 256,
          media: '../media/',
          oneBasedIndex: true,
          readOnly: false,
          rtl: rtl,
          move: {
            scrollbars: true,
            drag: true,
            wheel: false,
          },
          toolbox: toolbox,
          toolboxPosition: 'start',
          renderer: 'geras',
          zoom: {
            controls: true,
            wheel: true,
            startScale: 1.0,
            maxScale: 4,
            minScale: 0.25,
            scaleSpeed: 1.1,
          },
        });
        initToolbox(workspace);
        workspace.configureContextMenu = configureContextMenu;
        // Restore previously displayed text.
        if (sessionStorage) {
          var text = sessionStorage.getItem('textarea');
          if (text) {
            document.getElementById('importExport').value = text;
          }
<<<<<<< HEAD
      });
  initToolbox(workspace);
  workspace.configureContextMenu = configureContextMenu;
  // Restore previously displayed text.
  if (sessionStorage) {
    var text = sessionStorage.getItem('textarea');
    if (text) {
      document.getElementById('importExport').value = text;
    }
    // Restore event logging state.
    var logMainEventsState = sessionStorage.getItem('logEvents');
    logEvents(Boolean(Number(logMainEventsState)));
    var logToolboxFlyoutEventsState = sessionStorage.getItem('logFlyoutEvents');
    logFlyoutEvents(Boolean(Number(logToolboxFlyoutEventsState)));
  } else {
    // MSIE 11 does not support sessionStorage on file:// URLs.
    logEvents(false);
  }
  taChange();
  if (autoimport) {
    load();
  }

  addEventHandlers();
}

function setBackgroundColour() {
  // Set background colour to differentiate between compressed and uncompressed mode.
  if (IS_UNCOMPRESSED) {
    document.body.style.backgroundColor = '#d6d6ff';  // Familiar lilac.
  } else {
    document.body.style.backgroundColor = '#60fcfc';  // Unfamiliar blue.
  }
}
=======
          // Restore event logging state.
          var logMainEventsState = sessionStorage.getItem('logEvents');
          logEvents(Boolean(Number(logMainEventsState)));
          var logToolboxFlyoutEventsState =
            sessionStorage.getItem('logFlyoutEvents');
          logFlyoutEvents(Boolean(Number(logToolboxFlyoutEventsState)));
        } else {
          // MSIE 11 does not support sessionStorage on file:// URLs.
          logEvents(false);
        }
        taChange();
        if (autoimport) {
          load();
        }

        addEventHandlers();
      }
>>>>>>> 0e22a798

      /**
       * Set background colour to differentiate between compressed and
       * uncompressed mode.
       */
      function setBackgroundColour() {
        if (!COMPRESSED) {
          document.body.style.backgroundColor = '#d6d6ff'; // Familiar lilac.
        } else {
          document.body.style.backgroundColor = '#60fcfc'; // Unfamiliar blue.
        }
      }

      function getToolboxSuffix() {
        var match = location.search.match(/toolbox=([^&]+)/);
        // Default to the basic toolbox with categories and untyped variables,
        // but override that if the toolbox type is set in the URL.
        return match ? match[1] : 'categories';
      }

      function getToolboxElement() {
        var toolboxSuffix = getToolboxSuffix();
        if (toolboxSuffix == 'test-blocks') {
          if (typeof window.toolboxTestBlocks !== 'undefined') {
            return toolboxTestBlocks;
          } else {
            alert(
              "You need to run 'npm install' in order to use the test blocks.",
            );
            toolboxSuffix = 'categories';
          }
        }
        // The three possible values are: "simple", "categories",
        // "categories-typed-variables".
        return document.getElementById('toolbox-' + toolboxSuffix);
      }

      function setToolboxDropdown() {
        var toolboxNames = [
          'toolbox-categories',
          'toolbox-categories-typed-variables',
          'toolbox-simple',
          'toolbox-test-blocks',
        ];
        var toolboxSuffix = getToolboxSuffix();
        document.forms.options.elements.toolbox.selectedIndex =
          toolboxNames.indexOf('toolbox-' + toolboxSuffix);
      }

      function initToolbox(workspace) {
        var toolboxSuffix = getToolboxSuffix();
        if (
          toolboxSuffix == 'test-blocks' &&
          typeof window.toolboxTestBlocksInit !== 'undefined'
        ) {
          toolboxTestBlocksInit(workspace);
        }
      }

<<<<<<< HEAD
function saveXml() {
  var output = document.getElementById('importExport');
  var xml = Blockly.Xml.workspaceToDom(workspace);
  output.value = Blockly.Xml.domToPrettyText(xml);
  output.focus();
  output.select();
  taChange();
}

function saveJson() {
  var output = document.getElementById('importExport');
  var state = Blockly.serialization.workspaces.save(workspace);
  output.value = JSON.stringify(state, null, 2);
  output.focus();
  output.select();
  taChange();
}

function load() {
  var input = document.getElementById('importExport');
  if (!input.value) {
    return;
  }
  var valid = saveIsValid(input.value);
  if (valid.json) {
    var state = JSON.parse(input.value);
    Blockly.serialization.workspaces.load(state, workspace);
  } else if (valid.xml) {
    var xml = Blockly.Xml.textToDom(input.value);
    Blockly.Xml.domToWorkspace(xml, workspace);
  }
  taChange();
}
=======
      function saveXml() {
        var output = document.getElementById('importExport');
        var xml = Blockly.Xml.workspaceToDom(workspace);
        output.value = Blockly.Xml.domToPrettyText(xml);
        output.focus();
        output.select();
        taChange();
      }

      function saveJson() {
        var output = document.getElementById('importExport');
        var state = Blockly.serialization.workspaces.save(workspace);
        output.value = JSON.stringify(state, null, 2);
        output.focus();
        output.select();
        taChange();
      }
>>>>>>> 0e22a798

      function load() {
        var input = document.getElementById('importExport');
        if (!input.value) {
          return;
        }
        var valid = saveIsValid(input.value);
        if (valid.json) {
          var state = JSON.parse(input.value);
          Blockly.serialization.workspaces.load(state, workspace);
        } else if (valid.xml) {
          var xml = Blockly.utils.xml.textToDom(input.value);
          Blockly.Xml.domToWorkspace(xml, workspace);
        }
        taChange();
      }

<<<<<<< HEAD
// Disable the "Load" button if the save state is invalid.
// Preserve text between page reloads.
function taChange() {
  var textarea = document.getElementById('importExport');
  if (sessionStorage) {
    sessionStorage.setItem('textarea', textarea.value);
  }
  var valid = saveIsValid(textarea.value);
  document.getElementById('import').disabled = !valid.json && !valid.xml;
}

function saveIsValid(save) {
  var validJson = true;
  try {
    JSON.parse(save);
  } catch (e) {
    validJson = false;
  }
  var validXml = true
  try {
    Blockly.Xml.textToDom(save);
  } catch (e) {
    validXml = false;
  }
  return {
    json: validJson,
    xml: validXml
  }
}
=======
      function toCode(lang) {
        var generator = {
          'JavaScript': javascriptGenerator,
          'Python': pythonGenerator,
          'PHP': phpGenerator,
          'Lua': luaGenerator,
          'Dart': dartGenerator,
        }[lang];
        var output = document.getElementById('importExport');
        output.value = generator.workspaceToCode(workspace);
        taChange();
      }
>>>>>>> 0e22a798

      // Disable the "Load" button if the save state is invalid.
      // Preserve text between page reloads.
      function taChange() {
        var textarea = document.getElementById('importExport');
        if (sessionStorage) {
          sessionStorage.setItem('textarea', textarea.value);
        }
        var valid = saveIsValid(textarea.value);
        document.getElementById('import').disabled = !valid.json && !valid.xml;
      }

      function saveIsValid(save) {
        var validJson = true;
        try {
          JSON.parse(save);
        } catch (e) {
          validJson = false;
        }
        var validXml = true;
        try {
          Blockly.utils.xml.textToDom(save);
        } catch (e) {
          validXml = false;
        }
        return {
          json: validJson,
          xml: validXml,
        };
      }

<<<<<<< HEAD
function configureContextMenu(menuOptions, e) {
  var screenshotOption = {
    text: 'Download Screenshot',
    enabled: workspace.getTopBlocks().length,
    callback: function() {
      downloadScreenshot(workspace);
    }
  };
  menuOptions.push(screenshotOption);
=======
      function logEvents(state) {
        var checkbox = document.getElementById('logCheck');
        checkbox.checked = state;
        if (sessionStorage) {
          sessionStorage.setItem('logEvents', Number(state));
        }
        if (state) {
          workspace.addChangeListener(logger);
        } else {
          workspace.removeChangeListener(logger);
        }
      }
>>>>>>> 0e22a798

      function logFlyoutEvents(state) {
        var checkbox = document.getElementById('logFlyoutCheck');
        checkbox.checked = state;
        if (sessionStorage) {
          sessionStorage.setItem('logFlyoutEvents', Number(state));
        }
        var flyoutWorkspace = workspace.getFlyout().getWorkspace();
        if (state) {
          flyoutWorkspace.addChangeListener(logger);
        } else {
          flyoutWorkspace.removeChangeListener(logger);
        }
      }

      function configureContextMenu(menuOptions, e) {
        var screenshotOption = {
          text: 'Download Screenshot',
          enabled: workspace.getTopBlocks().length,
          callback: function () {
            downloadScreenshot(workspace);
          },
        };
        menuOptions.push(screenshotOption);

        // Adds a default-sized workspace comment to the workspace.
        menuOptions.push(
          Blockly.ContextMenu.workspaceCommentOption(workspace, e),
        );
      }

      function logger(e) {
        console.log(e);
      }

<<<<<<< HEAD
  function jsoSpaghetti(n) {
    var str = spaghettiJs;
    for (var i = 0; i < n; i++) {
      str = str.replace(/{}/g, `{"block":${spaghettiJs}}`);
    }
    var obj = {
      'blocks': {
        'blocks': [
          JSON.parse(str)
        ]
      }
    };
    console.time('Spaghetti serialization');
    Blockly.serialization.workspaces.load(obj, workspace);
    console.timeEnd('Spaghetti serialization');
  }
  var spaghettiJs = JSON.stringify({
    'type': 'controls_if',
    'inputs': {
      'IF0': {
        'block': {
          'type': 'logic_compare',
          'fields': {
            'OP': 'EQ',
          },
          'inputs': {
            'A': {
              'block': {
                'type': 'math_arithmetic',
                'fields': {
                  'OP': 'MULTIPLY',
                },
                'inputs': {
                  'A': {
                    'block': {
                      'type': 'math_number',
                      'fields': {
                        'NUM': 6
                      }
                    }
                  },
                  'B': {
                    'block': {
                      'type': 'math_number',
                      'fields': {
                        'NUM': 7
                      }
                    }
                  }
                }
              }
            },
            'B': {
              'block': {
                'type': 'math_number',
                'fields': {
                  'NUM': 42
                }
              }
            }
          }
        }
      },
      'DO0': { }
    },
    'next': { }
  });

// Call start().  Because this <script> has type=module, it is
// automatically deferred, so it will not be run until after the
// document has been parsed, but before firing DOMContentLoaded.

function addEventHandlers() {
  document.getElementById('save-json').addEventListener('click', saveJson);
  document.getElementById('save-xml').addEventListener('click', saveXml);
  document.getElementById('import').addEventListener('click', load);

  document.getElementById('to-code-js')
      .addEventListener('click', () => toCode('JavaScript'));
  document.getElementById('to-code-py')
      .addEventListener('click', () => toCode('Python'));
  document.getElementById('to-code-php')
      .addEventListener('click', () => toCode('PHP'));
  document.getElementById('to-code-lua')
      .addEventListener('click', () => toCode('Lua'));
  document.getElementById('to-code-dart')
      .addEventListener('click', () => toCode('Dart'));

  document.getElementById('airstrike')
      .addEventListener('click', () => airstrike(100));
  document.getElementById('spaghetti-xml')
      .addEventListener('click', () => spaghetti(8));
  document.getElementById('spaghetti-js')
      .addEventListener('click', () => jsoSpaghetti(8));

  document.getElementById('logCheck')
      .addEventListener('click', function() { logEvents(this.checked) });
  document.getElementById('logFlyoutCheck')
      .addEventListener('click', function() { logFlyoutEvents(this.checked) });

  document.getElementById('importExport').addEventListener('change', taChange);
  document.getElementById('importExport').addEventListener('keyup', taChange);

  document.getElementById('show')
      .addEventListener('click', function() { workspace.setVisible(true); });
  document.getElementById('hide')
      .addEventListener('click', function() { workspace.setVisible(false); });
}
  
start();

</script>
=======
      function airstrike(n) {
        var prototypes = [];
        var toolbox = getToolboxElement();
        var blocks = toolbox.getElementsByTagName('block');
        for (var i = 0, block; (block = blocks[i]); i++) {
          prototypes.push(block.getAttribute('type'));
        }
        for (var i = 0; i < n; i++) {
          var prototype =
            prototypes[Math.floor(Math.random() * prototypes.length)];
          var block = workspace.newBlock(prototype);
          block.initSvg();
          block
            .getSvgRoot()
            .setAttribute(
              'transform',
              'translate(' +
                Math.round(Math.random() * 450 + 40) +
                ', ' +
                Math.round(Math.random() * 600 + 40) +
                ')',
            );
          block.render();
        }
      }
>>>>>>> 0e22a798

      function spaghetti(n) {
        var xml = spaghettiXml;
        for (var i = 0; i < n; i++) {
          xml = xml.replace(
            /(<(statement|next)( name="DO0")?>)<\//g,
            '$1' + spaghettiXml + '</',
          );
        }
        xml =
          '<xml xmlns="https://developers.google.com/blockly/xml">' +
          xml +
          '</xml>';
        var dom = Blockly.utils.xml.textToDom(xml);
        console.time('Spaghetti domToWorkspace');
        Blockly.Xml.domToWorkspace(dom, workspace);
        console.timeEnd('Spaghetti domToWorkspace');
      }
      var spaghettiXml = [
        '  <block type="controls_if">',
        '    <value name="IF0">',
        '      <block type="logic_compare">',
        '        <field name="OP">EQ</field>',
        '        <value name="A">',
        '          <block type="math_arithmetic">',
        '            <field name="OP">MULTIPLY</field>',
        '            <value name="A">',
        '              <block type="math_number">',
        '                <field name="NUM">6</field>',
        '              </block>',
        '            </value>',
        '            <value name="B">',
        '              <block type="math_number">',
        '                <field name="NUM">7</field>',
        '              </block>',
        '            </value>',
        '          </block>',
        '        </value>',
        '        <value name="B">',
        '          <block type="math_number">',
        '            <field name="NUM">42</field>',
        '          </block>',
        '        </value>',
        '      </block>',
        '    </value>',
        '    <statement name="DO0"></statement>',
        '    <next></next>',
        '  </block>',
      ].join('\n');

      function jsoSpaghetti(n) {
        var str = spaghettiJs;
        for (var i = 0; i < n; i++) {
          str = str.replace(/{}/g, `{"block":${spaghettiJs}}`);
        }
        var obj = {
          'blocks': {
            'blocks': [JSON.parse(str)],
          },
        };
        console.time('Spaghetti serialization');
        Blockly.serialization.workspaces.load(obj, workspace);
        console.timeEnd('Spaghetti serialization');
      }
      var spaghettiJs = JSON.stringify({
        'type': 'controls_if',
        'inputs': {
          'IF0': {
            'block': {
              'type': 'logic_compare',
              'fields': {
                'OP': 'EQ',
              },
              'inputs': {
                'A': {
                  'block': {
                    'type': 'math_arithmetic',
                    'fields': {
                      'OP': 'MULTIPLY',
                    },
                    'inputs': {
                      'A': {
                        'block': {
                          'type': 'math_number',
                          'fields': {
                            'NUM': 6,
                          },
                        },
                      },
                      'B': {
                        'block': {
                          'type': 'math_number',
                          'fields': {
                            'NUM': 7,
                          },
                        },
                      },
                    },
                  },
                },
                'B': {
                  'block': {
                    'type': 'math_number',
                    'fields': {
                      'NUM': 42,
                    },
                  },
                },
              },
            },
          },
          'DO0': {},
        },
        'next': {},
      });

      function addEventHandlers() {
        document
          .getElementById('save-json')
          .addEventListener('click', saveJson);
        document.getElementById('save-xml').addEventListener('click', saveXml);
        document.getElementById('import').addEventListener('click', load);

        document
          .getElementById('to-code-js')
          .addEventListener('click', () => toCode('JavaScript'));
        document
          .getElementById('to-code-py')
          .addEventListener('click', () => toCode('Python'));
        document
          .getElementById('to-code-php')
          .addEventListener('click', () => toCode('PHP'));
        document
          .getElementById('to-code-lua')
          .addEventListener('click', () => toCode('Lua'));
        document
          .getElementById('to-code-dart')
          .addEventListener('click', () => toCode('Dart'));

<<<<<<< HEAD
  .zelos-renderer .blocklyFlyoutButton .blocklyText {
    font-size: 1.5rem;
  }
</style>
</head>
<body>
=======
        document
          .getElementById('airstrike')
          .addEventListener('click', () => airstrike(100));
        document
          .getElementById('spaghetti-xml')
          .addEventListener('click', () => spaghetti(8));
        document
          .getElementById('spaghetti-js')
          .addEventListener('click', () => jsoSpaghetti(8));

        document
          .getElementById('logCheck')
          .addEventListener('click', function () {
            logEvents(this.checked);
          });
        document
          .getElementById('logFlyoutCheck')
          .addEventListener('click', function () {
            logFlyoutEvents(this.checked);
          });
>>>>>>> 0e22a798

        document
          .getElementById('importExport')
          .addEventListener('change', taChange);
        document
          .getElementById('importExport')
          .addEventListener('keyup', taChange);

        document.getElementById('show').addEventListener('click', function () {
          workspace.setVisible(true);
        });
        document.getElementById('hide').addEventListener('click', function () {
          workspace.setVisible(false);
        });
      }

<<<<<<< HEAD
  <p>
    <input id="show" type="button" value="Show"></input> -
    <input id="hide" type="button" value="Hide"></input> -
    <a href="playgrounds/advanced_playground.html">Advanced</a>
  </p>

  <form id="options">
    <select name="dir" onchange="document.forms.options.submit()">
      <option value="ltr">LTR</option>
      <option value="rtl">RTL</option>
    </select>
    <select name="toolbox" onchange="document.forms.options.submit()">
      <option value="categories">Categories (untyped variables)</option>
      <option value="categories-typed-variables">Categories (typed variables)</option>
      <option value="simple">Simple</option>
      <option value="test-blocks">Test Blocks</option>
    </select>
  </form>
  <p>
    <input id="save-json" type="button" value="Save JSON">
    <input id="save-xml" type="button" value="Save XML">
    <input type="button" value="Load" id="import">
    <br>
    <input id="to-code-js" type="button" value="To JavaScript">
    <input id="to-code-py" type="button" value="To Python">
    <input id="to-code-php" type="button" value="To PHP">
    <input id="to-code-lua" type="button" value="To Lua">
    <input id="to-code-dart" type="button" value="To Dart">
    <br>
    <textarea id="importExport" style="width: 26%; height: 12em"></textarea>
  </p>

  <p>
    Stress test: &nbsp;
    <input id="airstrike" type="button" value="Airstrike!">
    <input id="spaghetti-xml" type="button" value="Spaghetti!">
    <input id="spaghetti-js" type="button" value="JS Spaghetti!">
  </p>
  <ul class="playgroundToggleOptions">
    <li>
      <label for="logCheck">Log main workspace events:</label>
      <input type="checkbox" id="logCheck">
    </li>
    <li>
    <label for="logFlyoutCheck">Log flyout events:</label>
    <input type="checkbox" id="logFlyoutCheck">
  </li>
  </ul>
=======
      // Call start().  Because this <script> has type=module, it is
      // automatically deferred, so it will not be run until after the
      // document has been parsed, but before firing DOMContentLoaded.
      start();
    </script>

    <style>
      html,
      body {
        height: 100%;
      }
      body {
        background-color: #fff;
        font-family: sans-serif;
        overflow: hidden;
      }
      h1 {
        font-weight: normal;
        font-size: 140%;
      }
      #blocklyDiv {
        float: right;
        height: 95%;
        width: 70%;
      }
      #importExport {
        font-family: monospace;
      }

      .ioLabel > .blocklyFlyoutLabelText {
        font-style: italic;
      }
>>>>>>> 0e22a798

      #blocklyDiv.renderingDebug .blockRenderDebug {
        display: block;
      }

      .playgroundToggleOptions {
        list-style: none;
        padding: 0;
      }
      .playgroundToggleOptions li {
        margin-top: 1em;
      }

      .zelos-renderer .blocklyFlyoutButton .blocklyText {
        font-size: 1.5rem;
      }
    </style>
  </head>
  <body>
    <div id="blocklyDiv"></div>

    <h1>Blockly Playground</h1>

    <p>
      <input id="show" type="button" value="Show" /> -
      <input id="hide" type="button" value="Hide" /> -
      <a href="playgrounds/advanced_playground.html">Advanced</a>
    </p>

    <form id="options">
      <select name="dir" onchange="document.forms.options.submit()">
        <option value="ltr">LTR</option>
        <option value="rtl">RTL</option>
      </select>
      <select name="toolbox" onchange="document.forms.options.submit()">
        <option value="categories">Categories (untyped variables)</option>
        <option value="categories-typed-variables">
          Categories (typed variables)
        </option>
        <option value="simple">Simple</option>
        <option value="test-blocks">Test Blocks</option>
      </select>
    </form>
    <p>
      <input id="save-json" type="button" value="Save JSON" />
      <input id="save-xml" type="button" value="Save XML" />
      <input type="button" value="Load" id="import" />
      <br />
      <input id="to-code-js" type="button" value="To JavaScript" />
      <input id="to-code-py" type="button" value="To Python" />
      <input id="to-code-php" type="button" value="To PHP" />
      <input id="to-code-lua" type="button" value="To Lua" />
      <input id="to-code-dart" type="button" value="To Dart" />
      <br />
      <textarea id="importExport" style="width: 26%; height: 12em"></textarea>
    </p>

    <p>
      Stress test: &nbsp;
      <input id="airstrike" type="button" value="Airstrike!" />
      <input id="spaghetti-xml" type="button" value="Spaghetti!" />
      <input id="spaghetti-js" type="button" value="JS Spaghetti!" />
    </p>
    <ul class="playgroundToggleOptions">
      <li>
        <label for="logCheck">Log main workspace events:</label>
        <input type="checkbox" id="logCheck" />
      </li>
      <li>
        <label for="logFlyoutCheck">Log flyout events:</label>
        <input type="checkbox" id="logFlyoutCheck" />
      </li>
    </ul>

    <!-- The next three blocks of XML are sample toolboxes for testing basic
  configurations.  For more information on building toolboxes, see https://developers.google.com/blockly/guides/configure/web/toolbox -->

    <!-- toolbox-simple is an always-open flyout with no category menu.
  Always-open flyouts are a good idea if you have a small number of blocks. -->
    <xml
      xmlns="https://developers.google.com/blockly/xml"
      id="toolbox-simple"
      style="display: none">
      <block type="controls_ifelse"></block>
      <block type="logic_compare"></block>
      <!-- <block type="control_repeat"></block> -->
      <block type="logic_operation"></block>
      <block type="controls_repeat_ext">
        <value name="TIMES">
          <shadow type="math_number">
            <field name="NUM">10</field>
          </shadow>
        </value>
      </block>
      <block type="logic_operation"></block>
      <block type="logic_negate"></block>
      <block type="logic_boolean"></block>
      <block type="logic_null" disabled="true"></block>
      <block type="logic_ternary"></block>
      <block type="text_charAt">
        <value name="VALUE">
          <block type="variables_get">
            <field name="VAR">text</field>
          </block>
        </value>
      </block>
    </xml>

    <!-- toolbox-categories has a category menu and an auto-closing flyout.  The
  Variables category uses untyped variable blocks.
  See https://developers.google.com/blockly/guides/create-custom-blocks/variables#untyped_variable_blocks for more information. -->
    <xml
      xmlns="https://developers.google.com/blockly/xml"
      id="toolbox-categories"
      style="display: none">
      <category name="Logic" categorystyle="logic_category">
        <block type="controls_if"></block>
        <block type="logic_compare"></block>
        <block type="logic_operation"></block>
        <block type="logic_negate"></block>
        <block type="logic_boolean"></block>
        <block type="logic_null" disabled="true"></block>
        <block type="logic_ternary"></block>
      </category>
      <category name="Loops" categorystyle="loop_category">
        <block type="controls_repeat_ext">
          <value name="TIMES">
            <shadow type="math_number">
              <field name="NUM">10</field>
            </shadow>
          </value>
        </block>
        <block type="controls_repeat" disabled="true"></block>
        <block type="controls_whileUntil"></block>
        <block type="controls_for">
          <value name="FROM">
            <shadow type="math_number">
              <field name="NUM">1</field>
            </shadow>
          </value>
          <value name="TO">
            <shadow type="math_number">
              <field name="NUM">10</field>
            </shadow>
          </value>
          <value name="BY">
            <shadow type="math_number">
              <field name="NUM">1</field>
            </shadow>
          </value>
        </block>
        <block type="controls_forEach"></block>
        <block type="controls_flow_statements"></block>
      </category>
      <category name="Math" categorystyle="math_category">
        <block type="math_number" gap="32">
          <field name="NUM">123</field>
        </block>
        <block type="math_arithmetic">
          <value name="A">
            <shadow type="math_number">
              <field name="NUM">1</field>
            </shadow>
          </value>
          <value name="B">
            <shadow type="math_number">
              <field name="NUM">1</field>
            </shadow>
          </value>
        </block>
        <block type="math_single">
          <value name="NUM">
            <shadow type="math_number">
              <field name="NUM">9</field>
            </shadow>
          </value>
        </block>
        <block type="math_trig">
          <value name="NUM">
            <shadow type="math_number">
              <field name="NUM">45</field>
            </shadow>
          </value>
        </block>
        <block type="math_constant"></block>
        <block type="math_number_property">
          <value name="NUMBER_TO_CHECK">
            <shadow type="math_number">
              <field name="NUM">0</field>
            </shadow>
          </value>
        </block>
        <block type="math_round">
          <value name="NUM">
            <shadow type="math_number">
              <field name="NUM">3.1</field>
            </shadow>
          </value>
        </block>
        <block type="math_on_list"></block>
        <block type="math_modulo">
          <value name="DIVIDEND">
            <shadow type="math_number">
              <field name="NUM">64</field>
            </shadow>
          </value>
          <value name="DIVISOR">
            <shadow type="math_number">
              <field name="NUM">10</field>
            </shadow>
          </value>
        </block>
        <block type="math_constrain">
          <value name="VALUE">
            <shadow type="math_number">
              <field name="NUM">50</field>
            </shadow>
          </value>
          <value name="LOW">
            <shadow type="math_number">
              <field name="NUM">1</field>
            </shadow>
          </value>
          <value name="HIGH">
            <shadow type="math_number">
              <field name="NUM">100</field>
            </shadow>
          </value>
        </block>
        <block type="math_random_int">
          <value name="FROM">
            <shadow type="math_number">
              <field name="NUM">1</field>
            </shadow>
          </value>
          <value name="TO">
            <shadow type="math_number">
              <field name="NUM">100</field>
            </shadow>
          </value>
        </block>
        <block type="math_random_float"></block>
        <block type="math_atan2">
          <value name="X">
            <shadow type="math_number">
              <field name="NUM">1</field>
            </shadow>
          </value>
          <value name="Y">
            <shadow type="math_number">
              <field name="NUM">1</field>
            </shadow>
          </value>
        </block>
      </category>
      <category name="Text" categorystyle="text_category">
        <block type="text"></block>
        <block type="text_multiline"></block>
        <block type="text_join"></block>
        <block type="text_append">
          <value name="TEXT">
            <shadow type="text"></shadow>
          </value>
        </block>
        <block type="text_length">
          <value name="VALUE">
            <shadow type="text">
              <field name="TEXT">abc</field>
            </shadow>
          </value>
        </block>
        <block type="text_isEmpty">
          <value name="VALUE">
            <shadow type="text">
              <field name="TEXT"></field>
            </shadow>
          </value>
        </block>
        <block type="text_indexOf">
          <value name="VALUE">
            <block type="variables_get">
              <field name="VAR">text</field>
            </block>
          </value>
          <value name="FIND">
            <shadow type="text">
              <field name="TEXT">abc</field>
            </shadow>
          </value>
        </block>
        <block type="text_charAt">
          <value name="VALUE">
            <block type="variables_get">
              <field name="VAR">text</field>
            </block>
          </value>
        </block>
        <block type="text_getSubstring">
          <value name="STRING">
            <block type="variables_get">
              <field name="VAR">text</field>
            </block>
          </value>
        </block>
        <block type="text_changeCase">
          <value name="TEXT">
            <shadow type="text">
              <field name="TEXT">abc</field>
            </shadow>
          </value>
        </block>
        <block type="text_trim">
          <value name="TEXT">
            <shadow type="text">
              <field name="TEXT">abc</field>
            </shadow>
          </value>
        </block>
        <block type="text_count">
          <value name="SUB">
            <shadow type="text"></shadow>
          </value>
          <value name="TEXT">
            <shadow type="text"></shadow>
          </value>
        </block>
        <block type="text_replace">
          <value name="FROM">
            <shadow type="text"></shadow>
          </value>
          <value name="TO">
            <shadow type="text"></shadow>
          </value>
          <value name="TEXT">
            <shadow type="text"></shadow>
          </value>
        </block>
        <block type="text_reverse">
          <value name="TEXT">
            <shadow type="text"></shadow>
          </value>
        </block>
        <label text="Input/Output:" web-class="ioLabel"></label>
        <block type="text_print">
          <value name="TEXT">
            <shadow type="text">
              <field name="TEXT">abc</field>
            </shadow>
          </value>
        </block>
        <block type="text_prompt_ext">
          <value name="TEXT">
            <shadow type="text">
              <field name="TEXT">abc</field>
            </shadow>
          </value>
        </block>
      </category>
      <category name="Lists" categorystyle="list_category">
        <block type="lists_create_with">
          <mutation items="0"></mutation>
        </block>
        <block type="lists_create_with"></block>
        <block type="lists_repeat">
          <value name="NUM">
            <shadow type="math_number">
              <field name="NUM">5</field>
            </shadow>
          </value>
        </block>
        <block type="lists_length"></block>
        <block type="lists_isEmpty"></block>
        <block type="lists_indexOf">
          <value name="VALUE">
            <block type="variables_get">
              <field name="VAR">list</field>
            </block>
          </value>
        </block>
        <block type="lists_getIndex">
          <value name="VALUE">
            <block type="variables_get">
              <field name="VAR">list</field>
            </block>
          </value>
        </block>
        <block type="lists_setIndex">
          <value name="LIST">
            <block type="variables_get">
              <field name="VAR">list</field>
            </block>
          </value>
        </block>
        <block type="lists_getSublist">
          <value name="LIST">
            <block type="variables_get">
              <field name="VAR">list</field>
            </block>
          </value>
        </block>
        <block type="lists_split">
          <value name="DELIM">
            <shadow type="text">
              <field name="TEXT">,</field>
            </shadow>
          </value>
        </block>
        <block type="lists_sort"></block>
        <block type="lists_reverse"></block>
      </category>
      <category name="Colour" categorystyle="colour_category">
        <block type="colour_picker"></block>
        <block type="colour_random"></block>
        <block type="colour_rgb">
          <value name="RED">
            <shadow type="math_number">
              <field name="NUM">100</field>
            </shadow>
          </value>
          <value name="GREEN">
            <shadow type="math_number">
              <field name="NUM">50</field>
            </shadow>
          </value>
          <value name="BLUE">
            <shadow type="math_number">
              <field name="NUM">0</field>
            </shadow>
          </value>
        </block>
        <block type="colour_blend">
          <value name="COLOUR1">
            <shadow type="colour_picker">
              <field name="COLOUR">#ff0000</field>
            </shadow>
          </value>
          <value name="COLOUR2">
            <shadow type="colour_picker">
              <field name="COLOUR">#3333ff</field>
            </shadow>
          </value>
          <value name="RATIO">
            <shadow type="math_number">
              <field name="NUM">0.5</field>
            </shadow>
          </value>
        </block>
      </category>
      <sep></sep>
      <category
        name="Variables"
        categorystyle="variable_category"
        custom="VARIABLE"></category>
      <category
        name="Functions"
        categorystyle="procedure_category"
        custom="PROCEDURE"></category>
    </xml>

    <!-- toolbox-categories-typed-variables has a category menu and an
  auto-closing flyout.  The Variables category uses typed variable blocks.
  See https://developers.google.com/blockly/guides/create-custom-blocks/variables#typed_variable_blocks for more information. -->
    <xml
      xmlns="https://developers.google.com/blockly/xml"
      id="toolbox-categories-typed-variables"
      style="display: none">
      <category name="Logic" categorystyle="logic_category">
        <block type="controls_if"></block>
        <block type="logic_compare"></block>
        <block type="logic_operation"></block>
        <block type="logic_negate"></block>
        <block type="logic_boolean"></block>
        <block type="logic_null" disabled="true"></block>
        <block type="logic_ternary"></block>
      </category>
      <category name="Loops" categorystyle="loop_category">
        <block type="controls_repeat_ext">
          <value name="TIMES">
            <shadow type="math_number">
              <field name="NUM">10</field>
            </shadow>
          </value>
        </block>
        <block type="controls_repeat" disabled="true"></block>
        <block type="controls_whileUntil"></block>
        <block type="controls_for">
          <value name="FROM">
            <shadow type="math_number">
              <field name="NUM">1</field>
            </shadow>
          </value>
          <value name="TO">
            <shadow type="math_number">
              <field name="NUM">10</field>
            </shadow>
          </value>
          <value name="BY">
            <shadow type="math_number">
              <field name="NUM">1</field>
            </shadow>
          </value>
        </block>
        <block type="controls_forEach"></block>
        <block type="controls_flow_statements"></block>
      </category>
      <category name="Math" categorystyle="math_category">
        <block type="math_number" gap="32">
          <field name="NUM">123</field>
        </block>
        <block type="math_arithmetic">
          <value name="A">
            <shadow type="math_number">
              <field name="NUM">1</field>
            </shadow>
          </value>
          <value name="B">
            <shadow type="math_number">
              <field name="NUM">1</field>
            </shadow>
          </value>
        </block>
        <block type="math_single">
          <value name="NUM">
            <shadow type="math_number">
              <field name="NUM">9</field>
            </shadow>
          </value>
        </block>
        <block type="math_trig">
          <value name="NUM">
            <shadow type="math_number">
              <field name="NUM">45</field>
            </shadow>
          </value>
        </block>
        <block type="math_constant"></block>
        <block type="math_number_property">
          <value name="NUMBER_TO_CHECK">
            <shadow type="math_number">
              <field name="NUM">0</field>
            </shadow>
          </value>
        </block>
        <block type="math_round">
          <value name="NUM">
            <shadow type="math_number">
              <field name="NUM">3.1</field>
            </shadow>
          </value>
        </block>
        <block type="math_on_list"></block>
        <block type="math_modulo">
          <value name="DIVIDEND">
            <shadow type="math_number">
              <field name="NUM">64</field>
            </shadow>
          </value>
          <value name="DIVISOR">
            <shadow type="math_number">
              <field name="NUM">10</field>
            </shadow>
          </value>
        </block>
        <block type="math_constrain">
          <value name="VALUE">
            <shadow type="math_number">
              <field name="NUM">50</field>
            </shadow>
          </value>
          <value name="LOW">
            <shadow type="math_number">
              <field name="NUM">1</field>
            </shadow>
          </value>
          <value name="HIGH">
            <shadow type="math_number">
              <field name="NUM">100</field>
            </shadow>
          </value>
        </block>
        <block type="math_random_int">
          <value name="FROM">
            <shadow type="math_number">
              <field name="NUM">1</field>
            </shadow>
          </value>
          <value name="TO">
            <shadow type="math_number">
              <field name="NUM">100</field>
            </shadow>
          </value>
        </block>
        <block type="math_random_float"></block>
        <block type="math_atan2">
          <value name="X">
            <shadow type="math_number">
              <field name="NUM">1</field>
            </shadow>
          </value>
          <value name="Y">
            <shadow type="math_number">
              <field name="NUM">1</field>
            </shadow>
          </value>
        </block>
      </category>
      <category name="Text" categorystyle="text_category">
        <block type="text"></block>
        <block type="text_multiline"></block>
        <block type="text_join"></block>
        <block type="text_append">
          <value name="TEXT">
            <shadow type="text"></shadow>
          </value>
        </block>
        <block type="text_length">
          <value name="VALUE">
            <shadow type="text">
              <field name="TEXT">abc</field>
            </shadow>
          </value>
        </block>
        <block type="text_isEmpty">
          <value name="VALUE">
            <shadow type="text">
              <field name="TEXT"></field>
            </shadow>
          </value>
        </block>
        <block type="text_indexOf">
          <value name="VALUE">
            <block type="variables_get">
              <field name="VAR">text</field>
            </block>
          </value>
          <value name="FIND">
            <shadow type="text">
              <field name="TEXT">abc</field>
            </shadow>
          </value>
        </block>
        <block type="text_charAt">
          <value name="VALUE">
            <block type="variables_get">
              <field name="VAR">text</field>
            </block>
          </value>
        </block>
        <block type="text_getSubstring">
          <value name="STRING">
            <block type="variables_get">
              <field name="VAR">text</field>
            </block>
          </value>
        </block>
        <block type="text_changeCase">
          <value name="TEXT">
            <shadow type="text">
              <field name="TEXT">abc</field>
            </shadow>
          </value>
        </block>
        <block type="text_trim">
          <value name="TEXT">
            <shadow type="text">
              <field name="TEXT">abc</field>
            </shadow>
          </value>
        </block>
        <block type="text_count">
          <value name="SUB">
            <shadow type="text"></shadow>
          </value>
          <value name="TEXT">
            <shadow type="text"></shadow>
          </value>
        </block>
        <block type="text_replace">
          <value name="FROM">
            <shadow type="text"></shadow>
          </value>
          <value name="TO">
            <shadow type="text"></shadow>
          </value>
          <value name="TEXT">
            <shadow type="text"></shadow>
          </value>
        </block>
        <block type="text_reverse">
          <value name="TEXT">
            <shadow type="text"></shadow>
          </value>
        </block>
        <label text="Input/Output:" web-class="ioLabel"></label>
        <block type="text_print">
          <value name="TEXT">
            <shadow type="text">
              <field name="TEXT">abc</field>
            </shadow>
          </value>
        </block>
        <block type="text_prompt_ext">
          <value name="TEXT">
            <shadow type="text">
              <field name="TEXT">abc</field>
            </shadow>
          </value>
        </block>
      </category>
      <category name="Lists" categorystyle="list_category">
        <block type="lists_create_with">
          <mutation items="0"></mutation>
        </block>
        <block type="lists_create_with"></block>
        <block type="lists_repeat">
          <value name="NUM">
            <shadow type="math_number">
              <field name="NUM">5</field>
            </shadow>
          </value>
        </block>
        <block type="lists_length"></block>
        <block type="lists_isEmpty"></block>
        <block type="lists_indexOf">
          <value name="VALUE">
            <block type="variables_get">
              <field name="VAR">list</field>
            </block>
          </value>
        </block>
        <block type="lists_getIndex">
          <value name="VALUE">
            <block type="variables_get">
              <field name="VAR">list</field>
            </block>
          </value>
        </block>
        <block type="lists_setIndex">
          <value name="LIST">
            <block type="variables_get">
              <field name="VAR">list</field>
            </block>
          </value>
        </block>
        <block type="lists_getSublist">
          <value name="LIST">
            <block type="variables_get">
              <field name="VAR">list</field>
            </block>
          </value>
        </block>
        <block type="lists_split">
          <value name="DELIM">
            <shadow type="text">
              <field name="TEXT">,</field>
            </shadow>
          </value>
        </block>
        <block type="lists_sort"></block>
        <block type="lists_reverse"></block>
      </category>
      <category name="Colour" categorystyle="colour_category">
        <block type="colour_picker"></block>
        <block type="colour_random"></block>
        <block type="colour_rgb">
          <value name="RED">
            <shadow type="math_number">
              <field name="NUM">100</field>
            </shadow>
          </value>
          <value name="GREEN">
            <shadow type="math_number">
              <field name="NUM">50</field>
            </shadow>
          </value>
          <value name="BLUE">
            <shadow type="math_number">
              <field name="NUM">0</field>
            </shadow>
          </value>
        </block>
        <block type="colour_blend">
          <value name="COLOUR1">
            <shadow type="colour_picker">
              <field name="COLOUR">#ff0000</field>
            </shadow>
          </value>
          <value name="COLOUR2">
            <shadow type="colour_picker">
              <field name="COLOUR">#3333ff</field>
            </shadow>
          </value>
          <value name="RATIO">
            <shadow type="math_number">
              <field name="NUM">0.5</field>
            </shadow>
          </value>
        </block>
      </category>
      <sep></sep>
      <category
        name="Variables"
        categorystyle="variable_category"
        custom="VARIABLE_DYNAMIC"></category>
      <category
        name="Functions"
        categorystyle="procedure_category"
        custom="PROCEDURE"></category>
    </xml>
  </body>
</html><|MERGE_RESOLUTION|>--- conflicted
+++ resolved
@@ -1,28 +1,11 @@
 <!doctype html>
 <html>
-<<<<<<< HEAD
-<head>
-<meta charset="utf-8">
-<title>Blockly Playground</title>
-
-  <!-- This script loads uncompressed when on localhost and loads compressed when it is being hosted.
-       Please add any other dependencies to playgrounds/prepare.js.-->
-<script src="playgrounds/prepare.js"></script>
-<script src="playgrounds/screenshot.js"></script>
-<script src="../node_modules/@blockly/dev-tools/dist/index.js"></script>
-<script type=module>
-import Blockly from './playgrounds/blockly.mjs';
-
-const IS_UNCOMPRESSED = Boolean(window.BlocklyLoader);  // See prepare.js
-var workspace = null;
-=======
   <head>
     <meta charset="utf-8" />
     <title>Blockly Playground</title>
 
     <script type="module">
       import {COMPRESSED, loadScript} from './scripts/load.mjs';
->>>>>>> 0e22a798
 
       import * as Blockly from '../build/blockly.loader.mjs';
       import '../build/blocks.loader.mjs';
@@ -93,42 +76,6 @@
           if (text) {
             document.getElementById('importExport').value = text;
           }
-<<<<<<< HEAD
-      });
-  initToolbox(workspace);
-  workspace.configureContextMenu = configureContextMenu;
-  // Restore previously displayed text.
-  if (sessionStorage) {
-    var text = sessionStorage.getItem('textarea');
-    if (text) {
-      document.getElementById('importExport').value = text;
-    }
-    // Restore event logging state.
-    var logMainEventsState = sessionStorage.getItem('logEvents');
-    logEvents(Boolean(Number(logMainEventsState)));
-    var logToolboxFlyoutEventsState = sessionStorage.getItem('logFlyoutEvents');
-    logFlyoutEvents(Boolean(Number(logToolboxFlyoutEventsState)));
-  } else {
-    // MSIE 11 does not support sessionStorage on file:// URLs.
-    logEvents(false);
-  }
-  taChange();
-  if (autoimport) {
-    load();
-  }
-
-  addEventHandlers();
-}
-
-function setBackgroundColour() {
-  // Set background colour to differentiate between compressed and uncompressed mode.
-  if (IS_UNCOMPRESSED) {
-    document.body.style.backgroundColor = '#d6d6ff';  // Familiar lilac.
-  } else {
-    document.body.style.backgroundColor = '#60fcfc';  // Unfamiliar blue.
-  }
-}
-=======
           // Restore event logging state.
           var logMainEventsState = sessionStorage.getItem('logEvents');
           logEvents(Boolean(Number(logMainEventsState)));
@@ -146,7 +93,6 @@
 
         addEventHandlers();
       }
->>>>>>> 0e22a798
 
       /**
        * Set background colour to differentiate between compressed and
@@ -206,41 +152,6 @@
         }
       }
 
-<<<<<<< HEAD
-function saveXml() {
-  var output = document.getElementById('importExport');
-  var xml = Blockly.Xml.workspaceToDom(workspace);
-  output.value = Blockly.Xml.domToPrettyText(xml);
-  output.focus();
-  output.select();
-  taChange();
-}
-
-function saveJson() {
-  var output = document.getElementById('importExport');
-  var state = Blockly.serialization.workspaces.save(workspace);
-  output.value = JSON.stringify(state, null, 2);
-  output.focus();
-  output.select();
-  taChange();
-}
-
-function load() {
-  var input = document.getElementById('importExport');
-  if (!input.value) {
-    return;
-  }
-  var valid = saveIsValid(input.value);
-  if (valid.json) {
-    var state = JSON.parse(input.value);
-    Blockly.serialization.workspaces.load(state, workspace);
-  } else if (valid.xml) {
-    var xml = Blockly.Xml.textToDom(input.value);
-    Blockly.Xml.domToWorkspace(xml, workspace);
-  }
-  taChange();
-}
-=======
       function saveXml() {
         var output = document.getElementById('importExport');
         var xml = Blockly.Xml.workspaceToDom(workspace);
@@ -258,7 +169,6 @@
         output.select();
         taChange();
       }
->>>>>>> 0e22a798
 
       function load() {
         var input = document.getElementById('importExport');
@@ -276,37 +186,6 @@
         taChange();
       }
 
-<<<<<<< HEAD
-// Disable the "Load" button if the save state is invalid.
-// Preserve text between page reloads.
-function taChange() {
-  var textarea = document.getElementById('importExport');
-  if (sessionStorage) {
-    sessionStorage.setItem('textarea', textarea.value);
-  }
-  var valid = saveIsValid(textarea.value);
-  document.getElementById('import').disabled = !valid.json && !valid.xml;
-}
-
-function saveIsValid(save) {
-  var validJson = true;
-  try {
-    JSON.parse(save);
-  } catch (e) {
-    validJson = false;
-  }
-  var validXml = true
-  try {
-    Blockly.Xml.textToDom(save);
-  } catch (e) {
-    validXml = false;
-  }
-  return {
-    json: validJson,
-    xml: validXml
-  }
-}
-=======
       function toCode(lang) {
         var generator = {
           'JavaScript': javascriptGenerator,
@@ -319,7 +198,6 @@
         output.value = generator.workspaceToCode(workspace);
         taChange();
       }
->>>>>>> 0e22a798
 
       // Disable the "Load" button if the save state is invalid.
       // Preserve text between page reloads.
@@ -351,17 +229,6 @@
         };
       }
 
-<<<<<<< HEAD
-function configureContextMenu(menuOptions, e) {
-  var screenshotOption = {
-    text: 'Download Screenshot',
-    enabled: workspace.getTopBlocks().length,
-    callback: function() {
-      downloadScreenshot(workspace);
-    }
-  };
-  menuOptions.push(screenshotOption);
-=======
       function logEvents(state) {
         var checkbox = document.getElementById('logCheck');
         checkbox.checked = state;
@@ -374,7 +241,6 @@
           workspace.removeChangeListener(logger);
         }
       }
->>>>>>> 0e22a798
 
       function logFlyoutEvents(state) {
         var checkbox = document.getElementById('logFlyoutCheck');
@@ -410,120 +276,6 @@
         console.log(e);
       }
 
-<<<<<<< HEAD
-  function jsoSpaghetti(n) {
-    var str = spaghettiJs;
-    for (var i = 0; i < n; i++) {
-      str = str.replace(/{}/g, `{"block":${spaghettiJs}}`);
-    }
-    var obj = {
-      'blocks': {
-        'blocks': [
-          JSON.parse(str)
-        ]
-      }
-    };
-    console.time('Spaghetti serialization');
-    Blockly.serialization.workspaces.load(obj, workspace);
-    console.timeEnd('Spaghetti serialization');
-  }
-  var spaghettiJs = JSON.stringify({
-    'type': 'controls_if',
-    'inputs': {
-      'IF0': {
-        'block': {
-          'type': 'logic_compare',
-          'fields': {
-            'OP': 'EQ',
-          },
-          'inputs': {
-            'A': {
-              'block': {
-                'type': 'math_arithmetic',
-                'fields': {
-                  'OP': 'MULTIPLY',
-                },
-                'inputs': {
-                  'A': {
-                    'block': {
-                      'type': 'math_number',
-                      'fields': {
-                        'NUM': 6
-                      }
-                    }
-                  },
-                  'B': {
-                    'block': {
-                      'type': 'math_number',
-                      'fields': {
-                        'NUM': 7
-                      }
-                    }
-                  }
-                }
-              }
-            },
-            'B': {
-              'block': {
-                'type': 'math_number',
-                'fields': {
-                  'NUM': 42
-                }
-              }
-            }
-          }
-        }
-      },
-      'DO0': { }
-    },
-    'next': { }
-  });
-
-// Call start().  Because this <script> has type=module, it is
-// automatically deferred, so it will not be run until after the
-// document has been parsed, but before firing DOMContentLoaded.
-
-function addEventHandlers() {
-  document.getElementById('save-json').addEventListener('click', saveJson);
-  document.getElementById('save-xml').addEventListener('click', saveXml);
-  document.getElementById('import').addEventListener('click', load);
-
-  document.getElementById('to-code-js')
-      .addEventListener('click', () => toCode('JavaScript'));
-  document.getElementById('to-code-py')
-      .addEventListener('click', () => toCode('Python'));
-  document.getElementById('to-code-php')
-      .addEventListener('click', () => toCode('PHP'));
-  document.getElementById('to-code-lua')
-      .addEventListener('click', () => toCode('Lua'));
-  document.getElementById('to-code-dart')
-      .addEventListener('click', () => toCode('Dart'));
-
-  document.getElementById('airstrike')
-      .addEventListener('click', () => airstrike(100));
-  document.getElementById('spaghetti-xml')
-      .addEventListener('click', () => spaghetti(8));
-  document.getElementById('spaghetti-js')
-      .addEventListener('click', () => jsoSpaghetti(8));
-
-  document.getElementById('logCheck')
-      .addEventListener('click', function() { logEvents(this.checked) });
-  document.getElementById('logFlyoutCheck')
-      .addEventListener('click', function() { logFlyoutEvents(this.checked) });
-
-  document.getElementById('importExport').addEventListener('change', taChange);
-  document.getElementById('importExport').addEventListener('keyup', taChange);
-
-  document.getElementById('show')
-      .addEventListener('click', function() { workspace.setVisible(true); });
-  document.getElementById('hide')
-      .addEventListener('click', function() { workspace.setVisible(false); });
-}
-  
-start();
-
-</script>
-=======
       function airstrike(n) {
         var prototypes = [];
         var toolbox = getToolboxElement();
@@ -549,7 +301,6 @@
           block.render();
         }
       }
->>>>>>> 0e22a798
 
       function spaghetti(n) {
         var xml = spaghettiXml;
@@ -689,14 +440,6 @@
           .getElementById('to-code-dart')
           .addEventListener('click', () => toCode('Dart'));
 
-<<<<<<< HEAD
-  .zelos-renderer .blocklyFlyoutButton .blocklyText {
-    font-size: 1.5rem;
-  }
-</style>
-</head>
-<body>
-=======
         document
           .getElementById('airstrike')
           .addEventListener('click', () => airstrike(100));
@@ -717,7 +460,6 @@
           .addEventListener('click', function () {
             logFlyoutEvents(this.checked);
           });
->>>>>>> 0e22a798
 
         document
           .getElementById('importExport')
@@ -734,56 +476,6 @@
         });
       }
 
-<<<<<<< HEAD
-  <p>
-    <input id="show" type="button" value="Show"></input> -
-    <input id="hide" type="button" value="Hide"></input> -
-    <a href="playgrounds/advanced_playground.html">Advanced</a>
-  </p>
-
-  <form id="options">
-    <select name="dir" onchange="document.forms.options.submit()">
-      <option value="ltr">LTR</option>
-      <option value="rtl">RTL</option>
-    </select>
-    <select name="toolbox" onchange="document.forms.options.submit()">
-      <option value="categories">Categories (untyped variables)</option>
-      <option value="categories-typed-variables">Categories (typed variables)</option>
-      <option value="simple">Simple</option>
-      <option value="test-blocks">Test Blocks</option>
-    </select>
-  </form>
-  <p>
-    <input id="save-json" type="button" value="Save JSON">
-    <input id="save-xml" type="button" value="Save XML">
-    <input type="button" value="Load" id="import">
-    <br>
-    <input id="to-code-js" type="button" value="To JavaScript">
-    <input id="to-code-py" type="button" value="To Python">
-    <input id="to-code-php" type="button" value="To PHP">
-    <input id="to-code-lua" type="button" value="To Lua">
-    <input id="to-code-dart" type="button" value="To Dart">
-    <br>
-    <textarea id="importExport" style="width: 26%; height: 12em"></textarea>
-  </p>
-
-  <p>
-    Stress test: &nbsp;
-    <input id="airstrike" type="button" value="Airstrike!">
-    <input id="spaghetti-xml" type="button" value="Spaghetti!">
-    <input id="spaghetti-js" type="button" value="JS Spaghetti!">
-  </p>
-  <ul class="playgroundToggleOptions">
-    <li>
-      <label for="logCheck">Log main workspace events:</label>
-      <input type="checkbox" id="logCheck">
-    </li>
-    <li>
-    <label for="logFlyoutCheck">Log flyout events:</label>
-    <input type="checkbox" id="logFlyoutCheck">
-  </li>
-  </ul>
-=======
       // Call start().  Because this <script> has type=module, it is
       // automatically deferred, so it will not be run until after the
       // document has been parsed, but before firing DOMContentLoaded.
@@ -816,7 +508,6 @@
       .ioLabel > .blocklyFlyoutLabelText {
         font-style: italic;
       }
->>>>>>> 0e22a798
 
       #blocklyDiv.renderingDebug .blockRenderDebug {
         display: block;
