/**
 * @license
 * Copyright 2020 Google LLC
 * SPDX-License-Identifier: Apache-2.0
 */

/**
 * @fileoverview Toolbox from whence to create blocks.
 * @author fraser@google.com (Neil Fraser)
 */
'use strict';

goog.provide('Blockly.Toolbox');

goog.require('Blockly.browserEvents');
goog.require('Blockly.CollapsibleToolboxCategory');
/** @suppress {extraRequire} */
goog.require('Blockly.constants');
goog.require('Blockly.Css');
goog.require('Blockly.Events');
/** @suppress {extraRequire} */
goog.require('Blockly.Events.ToolboxItemSelect');
goog.require('Blockly.registry');
goog.require('Blockly.Touch');
goog.require('Blockly.utils');
goog.require('Blockly.utils.aria');
goog.require('Blockly.utils.dom');
goog.require('Blockly.utils.Rect');
goog.require('Blockly.utils.toolbox');

goog.requireType('Blockly.ICollapsibleToolboxItem');
goog.requireType('Blockly.IDeleteArea');
goog.requireType('Blockly.IFlyout');
goog.requireType('Blockly.IKeyboardAccessible');
goog.requireType('Blockly.ISelectableToolboxItem');
goog.requireType('Blockly.IStyleable');
goog.requireType('Blockly.IToolbox');
goog.requireType('Blockly.IToolboxItem');
goog.requireType('Blockly.ShortcutRegistry');
goog.requireType('Blockly.WorkspaceSvg');


/**
 * Class for a Toolbox.
 * Creates the toolbox's DOM.
 * @param {!Blockly.WorkspaceSvg} workspace The workspace in which to create new
 *     blocks.
 * @constructor
 * @implements {Blockly.IKeyboardAccessible}
 * @implements {Blockly.IDeleteArea}
 * @implements {Blockly.IStyleable}
 * @implements {Blockly.IToolbox}
 */
Blockly.Toolbox = function(workspace) {
  /**
   * The workspace this toolbox is on.
   * @type {!Blockly.WorkspaceSvg}
   * @protected
   */
  this.workspace_ = workspace;

  /**
   * The JSON describing the contents of this toolbox.
   * @type {!Blockly.utils.toolbox.ToolboxInfo}
   * @protected
   */
  this.toolboxDef_ = workspace.options.languageTree || {'contents': []};

  /**
   * Whether the toolbox should be laid out horizontally.
   * @type {boolean}
   * @private
   */
  this.horizontalLayout_ = workspace.options.horizontalLayout;

  /**
   * The html container for the toolbox.
   * @type {?Element}
   */
  this.HtmlDiv = null;

  /**
   * The html container for the contents of a toolbox.
   * @type {?Element}
   * @protected
   */
  this.contentsDiv_ = null;

  /**
   * The list of items in the toolbox.
   * @type {!Array<!Blockly.IToolboxItem>}
   * @protected
   */
  this.contents_ = [];

  /**
   * The width of the toolbox.
   * @type {number}
   * @protected
   */
  this.width_ = 0;

  /**
   * The height of the toolbox.
   * @type {number}
   * @protected
   */
  this.height_ = 0;

  /**
   * Is RTL vs LTR.
   * @type {boolean}
   */
  this.RTL = workspace.options.RTL;

  /**
   * The flyout for the toolbox.
   * @type {?Blockly.IFlyout}
   * @private
   */
  this.flyout_ = null;

  /**
   * A map from toolbox item IDs to toolbox items.
   * @type {!Object<string, Blockly.IToolboxItem>}
   * @protected
   */
  this.contentMap_ = {};

  /**
   * Position of the toolbox and flyout relative to the workspace.
   * @type {!Blockly.utils.toolbox.Position}
   */
  this.toolboxPosition = workspace.options.toolboxPosition;

  /**
   * The currently selected item.
   * @type {?Blockly.ISelectableToolboxItem}
   * @protected
   */
  this.selectedItem_ = null;

  /**
   * The previously selected item.
   * @type {?Blockly.ISelectableToolboxItem}
   * @protected
   */
  this.previouslySelectedItem_ = null;

  /**
   * Array holding info needed to unbind event handlers.
   * Used for disposing.
   * Ex: [[node, name, func], [node, name, func]].
   * @type {!Array<!Blockly.browserEvents.Data>}
   * @protected
   */
  this.boundEvents_ = [];
};

/**
 * Handles the given keyboard shortcut.
 * @param {!Blockly.ShortcutRegistry.KeyboardShortcut} _shortcut The shortcut to be handled.
 * @return {boolean} True if the shortcut has been handled, false otherwise.
 * @public
 */
Blockly.Toolbox.prototype.onShortcut = function(_shortcut) {
  return false;
};

/**
 * Initializes the toolbox
 * @public
 */
Blockly.Toolbox.prototype.init = function() {
  var workspace = this.workspace_;
  var svg = workspace.getParentSvg();

  this.flyout_ = this.createFlyout_();

  this.HtmlDiv = this.createDom_(this.workspace_);
  Blockly.utils.dom.insertAfter(this.flyout_.createDom('svg'), svg);
  this.flyout_.init(workspace);

  this.render(this.toolboxDef_);
  var themeManager = workspace.getThemeManager();
  themeManager.subscribe(this.HtmlDiv, 'toolboxBackgroundColour',
      'background-color');
  themeManager.subscribe(this.HtmlDiv, 'toolboxForegroundColour', 'color');
};

/**
 * Creates the dom for the toolbox.
 * @param {!Blockly.WorkspaceSvg} workspace The workspace this toolbox is on.
 * @return {!Element} The html container for the toolbox.
 * @protected
 */
Blockly.Toolbox.prototype.createDom_ = function(workspace) {
  var svg = workspace.getParentSvg();

  var container = this.createContainer_();

  this.contentsDiv_ = this.createContentsContainer_();
  this.contentsDiv_.tabIndex = 0;
  Blockly.utils.aria.setRole(this.contentsDiv_, Blockly.utils.aria.Role.TREE);
  container.appendChild(this.contentsDiv_);

  svg.parentNode.insertBefore(container, svg);

  this.attachEvents_(container, this.contentsDiv_);
  return container;
};

/**
 * Creates the container div for the toolbox.
 * @return {!Element} The html container for the toolbox.
 * @protected
 */
Blockly.Toolbox.prototype.createContainer_ = function() {
  var toolboxContainer = document.createElement('div');
  toolboxContainer.setAttribute('layout', this.isHorizontal() ? 'h' : 'v');
  Blockly.utils.dom.addClass(toolboxContainer, 'blocklyToolboxDiv');
  Blockly.utils.dom.addClass(toolboxContainer, 'blocklyNonSelectable');
  toolboxContainer.setAttribute('dir', this.RTL ? 'RTL' : 'LTR');
  return toolboxContainer;
};

/**
 * Creates the container for all the contents in the toolbox.
 * @return {!Element} The html container for the toolbox contents.
 * @protected
 */
Blockly.Toolbox.prototype.createContentsContainer_ = function() {
  var contentsContainer = document.createElement('div');
  Blockly.utils.dom.addClass(contentsContainer, 'blocklyToolboxContents');
  if (this.isHorizontal()) {
    contentsContainer.style.flexDirection = 'row';
  }
  return contentsContainer;
};

/**
 * Adds event listeners to the toolbox container div.
 * @param {!Element} container The html container for the toolbox.
 * @param {!Element} contentsContainer The html container for the contents
 *     of the toolbox.
 * @protected
 */
Blockly.Toolbox.prototype.attachEvents_ = function(container,
    contentsContainer) {
  // Clicking on toolbox closes popups.
  var clickEvent = Blockly.browserEvents.conditionalBind(
      container, 'click', this, this.onClick_,
      /* opt_noCaptureIdentifier */ false,
      /* opt_noPreventDefault */ true);
  this.boundEvents_.push(clickEvent);

  var keyDownEvent = Blockly.browserEvents.conditionalBind(
      contentsContainer, 'keydown', this, this.onKeyDown_,
      /* opt_noCaptureIdentifier */ false,
      /* opt_noPreventDefault */ true);
  this.boundEvents_.push(keyDownEvent);
};

/**
 * Handles on click events for when the toolbox or toolbox items are clicked.
 * @param {!Event} e Click event to handle.
 * @protected
 */
Blockly.Toolbox.prototype.onClick_ = function(e) {
  if (Blockly.utils.isRightButton(e) || e.target == this.HtmlDiv) {
    // Close flyout.
    Blockly.hideChaff(false);
  } else {
    var targetElement = e.target;
    var itemId = targetElement.getAttribute('id');
    if (itemId) {
      var item = this.getToolboxItemById(itemId);
      if (item.isSelectable()) {
        this.setSelectedItem(item);
        item.onClick(e);
      }
    }
    // Just close popups.
    Blockly.hideChaff(true);
  }
  Blockly.Touch.clearTouchIdentifier();  // Don't block future drags.
};

/**
 * Handles key down events for the toolbox.
 * @param {!KeyboardEvent} e The key down event.
 * @protected
 */
Blockly.Toolbox.prototype.onKeyDown_ = function(e) {
  var handled = false;
  switch (e.keyCode) {
    case Blockly.utils.KeyCodes.DOWN:
      handled = this.selectNext_();
      break;
    case Blockly.utils.KeyCodes.UP:
      handled = this.selectPrevious_();
      break;
    case Blockly.utils.KeyCodes.LEFT:
      handled = this.selectParent_();
      break;
    case Blockly.utils.KeyCodes.RIGHT:
      handled = this.selectChild_();
      break;
    case Blockly.utils.KeyCodes.ENTER:
    case Blockly.utils.KeyCodes.SPACE:
      if (this.selectedItem_ && this.selectedItem_.isCollapsible()) {
        var collapsibleItem = /** @type {!Blockly.ICollapsibleToolboxItem} */ (this.selectedItem_);
        collapsibleItem.toggleExpanded();
        handled = true;
      }
      break;
    default:
      handled = false;
      break;
  }
  if (!handled && this.selectedItem_ && this.selectedItem_.onKeyDown) {
    handled = this.selectedItem_.onKeyDown(e);
  }

  if (handled) {
    e.preventDefault();
  }
};

/**
 * Creates the flyout based on the toolbox layout.
 * @return {!Blockly.IFlyout} The flyout for the toolbox.
 * @throws {Error} If missing a require for `Blockly.HorizontalFlyout`,
 *     `Blockly.VerticalFlyout`, and no flyout plugin is specified.
 * @protected
 */
Blockly.Toolbox.prototype.createFlyout_ = function() {
  var workspace = this.workspace_;
  // TODO (#4247): Look into adding a makeFlyout method to Blockly Options.
  var workspaceOptions = new Blockly.Options(
      /** @type {!Blockly.BlocklyOptions} */
      ({
        'parentWorkspace': workspace,
        'rtl': workspace.RTL,
        'oneBasedIndex': workspace.options.oneBasedIndex,
        'horizontalLayout': workspace.horizontalLayout,
        'renderer': workspace.options.renderer,
        'rendererOverrides': workspace.options.rendererOverrides,
        'move': {
          'scrollbars': true,
        }
      }));
  // Options takes in either 'end' or 'start'. This has already been parsed to
  // be either 0 or 1, so set it after.
  workspaceOptions.toolboxPosition = workspace.options.toolboxPosition;
  var FlyoutClass = null;
  if (workspace.horizontalLayout) {
    FlyoutClass = Blockly.registry.getClassFromOptions(
        Blockly.registry.Type.FLYOUTS_HORIZONTAL_TOOLBOX, workspace.options,
        true);
  } else {
    FlyoutClass = Blockly.registry.getClassFromOptions(
        Blockly.registry.Type.FLYOUTS_VERTICAL_TOOLBOX, workspace.options,
        true);
  }
  return new FlyoutClass(workspaceOptions);
};

/**
 * Fills the toolbox with new toolbox items and removes any old contents.
 * @param {!Blockly.utils.toolbox.ToolboxInfo} toolboxDef Object holding information
 *     for creating a toolbox.
 * @package
 */
Blockly.Toolbox.prototype.render = function(toolboxDef) {
  this.toolboxDef_ = toolboxDef;
  for (var i = 0; i < this.contents_.length; i++) {
    var toolboxItem = this.contents_[i];
    if (toolboxItem) {
      toolboxItem.dispose();
    }
  }
  this.contents_ = [];
  this.contentMap_ = {};
  this.renderContents_(toolboxDef['contents']);
  this.position();
};

/**
 * Adds all the toolbox items to the toolbox.
 * @param {!Array<!Blockly.utils.toolbox.ToolboxItemInfo>} toolboxDef Array
 *     holding objects containing information on the contents of the toolbox.
 * @protected
 */
Blockly.Toolbox.prototype.renderContents_ = function(toolboxDef) {
  // This is for performance reasons. By using document fragment we only have to
  // add to the dom once.
  var fragment = document.createDocumentFragment();
  for (var i = 0, toolboxItemDef; (toolboxItemDef = toolboxDef[i]); i++) {
    this.createToolboxItem_(toolboxItemDef, fragment);
  }
  this.contentsDiv_.appendChild(fragment);
};

/**
 * Creates and renders the toolbox item.
 * @param {!Blockly.utils.toolbox.ToolboxItemInfo} toolboxItemDef Any information
 *    that can be used to create an item in the toolbox.
 * @param {!DocumentFragment} fragment The document fragment to add the child
 *     toolbox elements to.
 * @private
 */
Blockly.Toolbox.prototype.createToolboxItem_ = function(toolboxItemDef, fragment) {
  var registryName = toolboxItemDef['kind'];

  // Categories that are collapsible are created using a class registered under
  // a diffferent name.
  if (registryName.toUpperCase() == 'CATEGORY' &&
      Blockly.utils.toolbox.isCategoryCollapsible(
      /** @type {!Blockly.utils.toolbox.CategoryInfo} */(toolboxItemDef))) {
    registryName = Blockly.CollapsibleToolboxCategory.registrationName;
  }

  var ToolboxItemClass = Blockly.registry.getClass(
      Blockly.registry.Type.TOOLBOX_ITEM, registryName.toLowerCase());
  if (ToolboxItemClass) {
    var toolboxItem = new ToolboxItemClass(toolboxItemDef, this);
    this.addToolboxItem_(toolboxItem);
    toolboxItem.init();
    var toolboxItemDom = toolboxItem.getDiv();
    if (toolboxItemDom) {
      fragment.appendChild(toolboxItemDom);
    }
    // Adds the id to the html element that can receive a click.
    // This is used in onClick_ to find the toolboxItem that was clicked.
    if (toolboxItem.getClickTarget) {
      toolboxItem.getClickTarget().setAttribute('id', toolboxItem.getId());
    }
  }
};

/**
 * Adds an item to the toolbox.
 * @param {!Blockly.IToolboxItem} toolboxItem The item in the toolbox.
 * @protected
 */
Blockly.Toolbox.prototype.addToolboxItem_ = function(toolboxItem) {
  this.contents_.push(toolboxItem);
  this.contentMap_[toolboxItem.getId()] = toolboxItem;
  if (toolboxItem.isCollapsible()) {
    var collapsibleItem = /** @type {Blockly.ICollapsibleToolboxItem} */
        (toolboxItem);
    for (var i = 0, child; (child = collapsibleItem.getChildToolboxItems()[i]); i++) {
      this.addToolboxItem_(child);
    }
  }
};

/**
 * Gets the items in the toolbox.
 * @return {!Array<!Blockly.IToolboxItem>} The list of items in the toolbox.
 * @public
 */
Blockly.Toolbox.prototype.getToolboxItems = function() {
  return this.contents_;
};

/**
 * Adds a style on the toolbox. Usually used to change the cursor.
 * @param {string} style The name of the class to add.
 * @package
 */
Blockly.Toolbox.prototype.addStyle = function(style) {
  Blockly.utils.dom.addClass(/** @type {!Element} */ (this.HtmlDiv), style);
};

/**
 * Removes a style from the toolbox. Usually used to change the cursor.
 * @param {string} style The name of the class to remove.
 * @package
 */
Blockly.Toolbox.prototype.removeStyle = function(style) {
  Blockly.utils.dom.removeClass(/** @type {!Element} */ (this.HtmlDiv), style);
};

/**
 * Return the deletion rectangle for this toolbox.
 * @return {?Blockly.utils.Rect} Rectangle in which to delete.
 * @public
 */
Blockly.Toolbox.prototype.getClientRect = function() {
  if (!this.HtmlDiv) {
    return null;
  }

  // BIG_NUM is offscreen padding so that blocks dragged beyond the toolbox
  // area are still deleted.  Must be smaller than Infinity, but larger than
  // the largest screen size.
  var BIG_NUM = 10000000;
  var toolboxRect = this.HtmlDiv.getBoundingClientRect();

  var top = toolboxRect.top;
  var bottom = top + toolboxRect.height;
  var left = toolboxRect.left;
  var right = left + toolboxRect.width;

  // Assumes that the toolbox is on the SVG edge.  If this changes
  // (e.g. toolboxes in mutators) then this code will need to be more complex.
  if (this.toolboxPosition == Blockly.utils.toolbox.Position.TOP) {
    return new Blockly.utils.Rect(-BIG_NUM, bottom, -BIG_NUM, BIG_NUM);
  } else if (this.toolboxPosition == Blockly.utils.toolbox.Position.BOTTOM) {
    return new Blockly.utils.Rect(top, BIG_NUM, -BIG_NUM, BIG_NUM);
  } else if (this.toolboxPosition == Blockly.utils.toolbox.Position.LEFT) {
    return new Blockly.utils.Rect(-BIG_NUM, BIG_NUM, -BIG_NUM, right);
  } else {  // Right
    return new Blockly.utils.Rect(-BIG_NUM, BIG_NUM, left, BIG_NUM);
  }
};

/**
 * Gets the toolbox item with the given id.
 * @param {string} id The id of the toolbox item.
 * @return {?Blockly.IToolboxItem} The toolbox item with the given id, or null if
 *     no item exists.
 * @public
 */
Blockly.Toolbox.prototype.getToolboxItemById = function(id) {
  return this.contentMap_[id];
};

/**
 * Gets the width of the toolbox.
 * @return {number} The width of the toolbox.
 * @public
 */
Blockly.Toolbox.prototype.getWidth = function() {
  return this.width_;
};

/**
 * Gets the height of the toolbox.
 * @return {number} The width of the toolbox.
 * @public
 */
Blockly.Toolbox.prototype.getHeight = function() {
  return this.height_;
};

/**
 * Gets the toolbox flyout.
 * @return {?Blockly.IFlyout} The toolbox flyout.
 * @public
 */
Blockly.Toolbox.prototype.getFlyout = function() {
  return this.flyout_;
};

/**
 * Gets the workspace for the toolbox.
 * @return {!Blockly.WorkspaceSvg} The parent workspace for the toolbox.
 * @public
 */
Blockly.Toolbox.prototype.getWorkspace = function() {
  return this.workspace_;
};

/**
 * Gets the selected item.
 * @return {?Blockly.ISelectableToolboxItem} The selected item, or null if no item is
 *     currently selected.
 * @public
 */
Blockly.Toolbox.prototype.getSelectedItem = function() {
  return this.selectedItem_;
};

/**
 * Gets the previously selected item.
 * @return {?Blockly.ISelectableToolboxItem} The previously selected item, or null if no
 *     item was previously selected.
 * @public
 */
Blockly.Toolbox.prototype.getPreviouslySelectedItem = function() {
  return this.previouslySelectedItem_;
};

/**
 * Gets whether or not the toolbox is horizontal.
 * @return {boolean} True if the toolbox is horizontal, false if the toolbox is
 *     vertical.
 * @public
 */
Blockly.Toolbox.prototype.isHorizontal = function() {
  return this.horizontalLayout_;
};

/**
 * Positions the toolbox based on whether it is a horizontal toolbox and whether
 * the workspace is in rtl.
 * @public
 */
Blockly.Toolbox.prototype.position = function() {
  var workspaceMetrics = this.workspace_.getMetrics();
  var toolboxDiv = this.HtmlDiv;
  if (!toolboxDiv) {
    // Not initialized yet.
    return;
  }

  if (this.horizontalLayout_) {
    toolboxDiv.style.left = '0';
    toolboxDiv.style.height = 'auto';
    toolboxDiv.style.width = '100%';
    this.height_ = toolboxDiv.offsetHeight;
<<<<<<< HEAD
    this.width_ = workspaceMetrics.viewWidth;
    if (this.toolboxPosition == Blockly.TOOLBOX_AT_TOP) {  // Top
=======
    if (this.toolboxPosition == Blockly.utils.toolbox.Position.TOP) {
>>>>>>> 869e4eb3
      toolboxDiv.style.top = '0';
    } else {  // Bottom
      toolboxDiv.style.bottom = '0';
    }
  } else {
    if (this.toolboxPosition == Blockly.utils.toolbox.Position.RIGHT) {
      toolboxDiv.style.right = '0';
    } else {  // Left
      toolboxDiv.style.left = '0';
    }
    toolboxDiv.style.height = '100%';
    this.width_ = toolboxDiv.offsetWidth;
    this.height_ = workspaceMetrics.viewHeight;
  }
  this.flyout_.position();
};
/**
 * Handles resizing the toolbox when a toolbox item resizes.
 * @package
 */
Blockly.Toolbox.prototype.handleToolboxItemResize = function() {
  // Reposition the workspace so that (0,0) is in the correct position relative
  // to the new absolute edge (ie toolbox edge).
  var workspace = this.workspace_;
  var rect = this.HtmlDiv.getBoundingClientRect();
  var newX = this.toolboxPosition == Blockly.utils.toolbox.Position.LEFT ?
      workspace.scrollX + rect.width :
      workspace.scrollX;
  var newY = this.toolboxPosition == Blockly.utils.toolbox.Position.TOP ?
      workspace.scrollY + rect.height :
      workspace.scrollY;
  workspace.translate(newX, newY);

  // Even though the div hasn't changed size, the visible workspace
  // surface of the workspace has, so we may need to reposition everything.
  Blockly.svgResize(workspace);
};

/**
 * Unhighlights any previously selected item.
 * @public
 */
Blockly.Toolbox.prototype.clearSelection = function() {
  this.setSelectedItem(null);
};

/**
 * Updates the category colours and background colour of selected categories.
 * @package
 */
Blockly.Toolbox.prototype.refreshTheme = function() {
  for (var i = 0; i < this.contents_.length; i++) {
    var child = this.contents_[i];
    if (child.refreshTheme) {
      child.refreshTheme();
    }
  }
};

/**
 * Updates the flyout's content without closing it.  Should be used in response
 * to a change in one of the dynamic categories, such as variables or
 * procedures.
 * @public
 */
Blockly.Toolbox.prototype.refreshSelection = function() {
  if (this.selectedItem_ && this.selectedItem_.isSelectable() &&
      this.selectedItem_.getContents().length) {
    this.flyout_.show(this.selectedItem_.getContents());
  }
};

/**
 * Shows or hides the toolbox.
 * @param {boolean} isVisible True if toolbox should be visible.
 * @public
 */
Blockly.Toolbox.prototype.setVisible = function(isVisible) {
  this.HtmlDiv.style.display = isVisible ? 'block' : 'none';
};

/**
 * Sets the given item as selected.
 * No-op if the item is not selectable.
 * @param {?Blockly.IToolboxItem} newItem The toolbox item to select.
 * @public
 */
Blockly.Toolbox.prototype.setSelectedItem = function(newItem) {
  var oldItem = this.selectedItem_;

  if ((!newItem && !oldItem) || (newItem && !newItem.isSelectable())) {
    return;
  }
  newItem = /** @type {Blockly.ISelectableToolboxItem} */ (newItem);

  if (this.shouldDeselectItem_(oldItem, newItem) && oldItem != null) {
    this.deselectItem_(oldItem);
  }

  if (this.shouldSelectItem_(oldItem, newItem) && newItem != null) {
    this.selectItem_(oldItem, newItem);
  }

  this.updateFlyout_(oldItem, newItem);
  this.fireSelectEvent_(oldItem, newItem);
};

/**
 * Decides whether the old item should be deselected.
 * @param {?Blockly.ISelectableToolboxItem} oldItem The previously selected
 *     toolbox item.
 * @param {?Blockly.ISelectableToolboxItem} newItem The newly selected toolbox
 *     item.
 * @return {boolean} True if the old item should be deselected, false otherwise.
 * @protected
 */
Blockly.Toolbox.prototype.shouldDeselectItem_ = function(oldItem, newItem) {
  // Deselect the old item unless the old item is collapsible and has been
  // previously clicked on.
  return oldItem != null && (!oldItem.isCollapsible() || oldItem != newItem);
};

/**
 * Decides whether the new item should be selected.
 * @param {?Blockly.ISelectableToolboxItem} oldItem The previously selected
 *     toolbox item.
 * @param {?Blockly.ISelectableToolboxItem} newItem The newly selected toolbox
 *     item.
 * @return {boolean} True if the new item should be selected, false otherwise.
 * @protected
 */
Blockly.Toolbox.prototype.shouldSelectItem_ = function(oldItem, newItem) {
  // Select the new item unless the old item equals the new item.
  return newItem != null && newItem != oldItem;
};

/**
 * Deselects the given item, marks it as unselected, and updates aria state.
 * @param {!Blockly.ISelectableToolboxItem} item The previously selected
 *     toolbox item which should be deselected.
 * @protected
 */
Blockly.Toolbox.prototype.deselectItem_ = function(item) {
  this.selectedItem_ = null;
  this.previouslySelectedItem_ = item;
  item.setSelected(false);
  Blockly.utils.aria.setState(/** @type {!Element} */ (this.contentsDiv_),
      Blockly.utils.aria.State.ACTIVEDESCENDANT, '');
};

/**
 * Selects the given item, marks it selected, and updates aria state.
 * @param {?Blockly.ISelectableToolboxItem} oldItem The previously selected
 *     toolbox item.
 * @param {!Blockly.ISelectableToolboxItem} newItem The newly selected toolbox
 *     item.
 * @protected
 */
Blockly.Toolbox.prototype.selectItem_ = function(oldItem, newItem) {
  this.selectedItem_ = newItem;
  this.previouslySelectedItem_ = oldItem;
  newItem.setSelected(true);
  Blockly.utils.aria.setState(/** @type {!Element} */ (this.contentsDiv_),
      Blockly.utils.aria.State.ACTIVEDESCENDANT, newItem.getId());
};

/**
 * Selects the toolbox item by its position in the list of toolbox items.
 * @param {number} position The position of the item to select.
 * @public
 */
Blockly.Toolbox.prototype.selectItemByPosition = function(position) {
  if (position > -1 && position < this.contents_.length) {
    var item = this.contents_[position];
    if (item.isSelectable()) {
      this.setSelectedItem(item);
    }
  }
};

/**
 * Decides whether to hide or show the flyout depending on the selected item.
 * @param {?Blockly.ISelectableToolboxItem} oldItem The previously selected toolbox item.
 * @param {?Blockly.ISelectableToolboxItem} newItem The newly selected toolbox item.
 * @protected
 */
Blockly.Toolbox.prototype.updateFlyout_ = function(oldItem, newItem) {
  if ((oldItem == newItem && !newItem.isCollapsible()) || !newItem ||
      !newItem.getContents().length) {
    this.flyout_.hide();
  } else {
    this.flyout_.show(newItem.getContents());
    this.flyout_.scrollToStart();
  }
};

/**
 * Emits an event when a new toolbox item is selected.
 * @param {?Blockly.ISelectableToolboxItem} oldItem The previously selected
 *     toolbox item.
 * @param {?Blockly.ISelectableToolboxItem} newItem The newly selected toolbox
 *     item.
 * @private
 */
Blockly.Toolbox.prototype.fireSelectEvent_ = function(oldItem, newItem) {
  var oldElement = oldItem && oldItem.getName();
  var newElement = newItem && newItem.getName();
  // In this case the toolbox closes, so the newElement should be null.
  if (oldItem == newItem) {
    newElement = null;
  }
  var event = new (Blockly.Events.get(Blockly.Events.TOOLBOX_ITEM_SELECT))(
      oldElement, newElement, this.workspace_.id);
  Blockly.Events.fire(event);
};

/**
 * Closes the current item if it is expanded, or selects the parent.
 * @return {boolean} True if a parent category was selected, false otherwise.
 * @private
 */
Blockly.Toolbox.prototype.selectParent_ = function() {
  if (!this.selectedItem_) {
    return false;
  }

  if (this.selectedItem_.isCollapsible() && this.selectedItem_.isExpanded()) {
    var collapsibleItem = /** @type {!Blockly.ICollapsibleToolboxItem} */ (this.selectedItem_);
    collapsibleItem.setExpanded(false);
    return true;
  } else if (this.selectedItem_.getParent() &&
      this.selectedItem_.getParent().isSelectable()) {
    this.setSelectedItem(this.selectedItem_.getParent());
    return true;
  }
  return false;
};

/**
 * Selects the first child of the currently selected item, or nothing if the
 * toolbox item has no children.
 * @return {boolean} True if a child category was selected, false otherwise.
 * @private
 */
Blockly.Toolbox.prototype.selectChild_ = function() {
  if (!this.selectedItem_ || !this.selectedItem_.isCollapsible()) {
    return false;
  }
  var collapsibleItem = /** @type {Blockly.ICollapsibleToolboxItem} */
      (this.selectedItem_);
  if (!collapsibleItem.isExpanded()) {
    collapsibleItem.setExpanded(true);
    return true;
  } else {
    this.selectNext_();
    return true;
  }
};

/**
 * Selects the next visible toolbox item.
 * @return {boolean} True if a next category was selected, false otherwise.
 * @private
 */
Blockly.Toolbox.prototype.selectNext_ = function() {
  if (!this.selectedItem_) {
    return false;
  }

  var nextItemIdx = this.contents_.indexOf(this.selectedItem_) + 1;
  if (nextItemIdx > -1 && nextItemIdx < this.contents_.length) {
    var nextItem = this.contents_[nextItemIdx];
    while (nextItem && !nextItem.isSelectable()) {
      nextItem = this.contents_[++nextItemIdx];
    }
    if (nextItem && nextItem.isSelectable()) {
      this.setSelectedItem(nextItem);
      return true;
    }
  }
  return false;
};

/**
 * Selects the previous visible toolbox item.
 * @return {boolean} True if a previous category was selected, false otherwise.
 * @private
 */
Blockly.Toolbox.prototype.selectPrevious_ = function() {
  if (!this.selectedItem_) {
    return false;
  }

  var prevItemIdx = this.contents_.indexOf(this.selectedItem_) - 1;
  if (prevItemIdx > -1 && prevItemIdx < this.contents_.length) {
    var prevItem = this.contents_[prevItemIdx];
    while (prevItem && !prevItem.isSelectable()) {
      prevItem = this.contents_[--prevItemIdx];
    }
    if (prevItem && prevItem.isSelectable()) {
      this.setSelectedItem(prevItem);
      return true;
    }
  }
  return false;
};

/**
 * Disposes of this toolbox.
 * @public
 */
Blockly.Toolbox.prototype.dispose = function() {
  this.flyout_.dispose();
  for (var i = 0; i < this.contents_.length; i++) {
    var toolboxItem = this.contents_[i];
    toolboxItem.dispose();
  }

  for (var j = 0; j < this.boundEvents_.length; j++) {
    Blockly.browserEvents.unbind(this.boundEvents_[j]);
  }
  this.boundEvents_ = [];
  this.contents_ = [];

  this.workspace_.getThemeManager().unsubscribe(this.HtmlDiv);
  Blockly.utils.dom.removeNode(this.HtmlDiv);
};

/**
 * CSS for Toolbox.  See css.js for use.
 */
Blockly.Css.register([
  /* eslint-disable indent */
  '.blocklyToolboxDelete {',
    'cursor: url("<<<PATH>>>/handdelete.cur"), auto;',
  '}',

  '.blocklyToolboxGrab {',
    'cursor: url("<<<PATH>>>/handclosed.cur"), auto;',
    'cursor: grabbing;',
    'cursor: -webkit-grabbing;',
  '}',

  /* Category tree in Toolbox. */
  '.blocklyToolboxDiv {',
    'background-color: #ddd;',
    'overflow-x: visible;',
    'overflow-y: auto;',
    'padding: 4px 0 4px 0;',
    'position: absolute;',
    'z-index: 70;', /* so blocks go under toolbox when dragging */
    '-webkit-tap-highlight-color: transparent;', /* issue #1345 */
  '}',

  '.blocklyToolboxContents {',
    'display: flex;',
    'flex-wrap: wrap;',
    'flex-direction: column;',
  '}',

  '.blocklyToolboxContents:focus {',
    'outline: none;',
  '}',
  /* eslint-enable indent */
]);

Blockly.registry.register(Blockly.registry.Type.TOOLBOX,
    Blockly.registry.DEFAULT, Blockly.Toolbox);<|MERGE_RESOLUTION|>--- conflicted
+++ resolved
@@ -612,12 +612,8 @@
     toolboxDiv.style.height = 'auto';
     toolboxDiv.style.width = '100%';
     this.height_ = toolboxDiv.offsetHeight;
-<<<<<<< HEAD
     this.width_ = workspaceMetrics.viewWidth;
-    if (this.toolboxPosition == Blockly.TOOLBOX_AT_TOP) {  // Top
-=======
     if (this.toolboxPosition == Blockly.utils.toolbox.Position.TOP) {
->>>>>>> 869e4eb3
       toolboxDiv.style.top = '0';
     } else {  // Bottom
       toolboxDiv.style.bottom = '0';
