/**
 * @license
 * Copyright 2019 Google LLC
 * SPDX-License-Identifier: Apache-2.0
 */

/**
 * @fileoverview Default Blockly entry point. Use this to pick and choose which
 * fields and renderers to include in your Blockly bundle.
 * @author samelh@google.com (Sam El-Husseini)
 */
'use strict';

goog.provide('Blockly.requires');

// Blockly Core (absolutely mandatory).
goog.require('Blockly');


// If block comments aren't required, then Blockly.inject's "comments"
// configuration must be false, and no blocks may be loaded from XML which
// define comments.
goog.require('Blockly.Comment');
// One of these two will almost certainly be needed (usually VerticalFlyout).
goog.require('Blockly.HorizontalFlyout');
goog.require('Blockly.VerticalFlyout');
// Flyout buttons are needed by the variable category,
// and by any custom toolbox that has a button or a label.
goog.require('Blockly.FlyoutButton');
// If there is code generation into any language, then the generator is needed.
// Should not be required when using advanced compilation since
// individual generator files should already have this require.
goog.require('Blockly.Generator');
// Static typing is needed for typed variables
goog.require('Blockly.Type');
goog.require('Blockly.Types');
goog.require('Blockly.StaticTyping');
// If the toolbox does not have categories and only has a simple flyout, then
// 'Blockly.Toolbox' is not needed.
goog.require('Blockly.Toolbox');
// If a trashcan on the workspace isn't required, then Blockly.inject's
// "trashcan" configuration must be false.
goog.require('Blockly.Trashcan');
// Only needed if one is using the 'VARIABLE_DYNAMIC' typed variables category.
goog.require('Blockly.VariablesDynamic');
// Only need to require these two if you're using workspace comments.
// goog.require('Blockly.WorkspaceCommentSvg');
// goog.require('Blockly.WorkspaceCommentSvg.render');
// If zoom controls aren't required, then Blockly.inject's
// "zoom"/"controls" configuration must be false.
goog.require('Blockly.ZoomControls');


// Block dependencies.
// None of these should be required when using advanced compilation since
// individual block files should include the requirements they depend on.
goog.require('Blockly.Mutator');
goog.require('Blockly.Warning');
goog.require('Blockly.FieldAngle');
goog.require('Blockly.FieldCheckbox');
goog.require('Blockly.FieldColour');
goog.require('Blockly.FieldDropdown');
goog.require('Blockly.FieldLabelSerializable');
goog.require('Blockly.FieldImage');
goog.require('Blockly.FieldTextInput');
goog.require('Blockly.FieldMultilineInput');
goog.require('Blockly.FieldNumber');
goog.require('Blockly.FieldVariable');
<<<<<<< HEAD
// If you'd like to include the date field in your build, you will also need to
// include the Closure library as a build dependency.  You can do so by running:
//     gulp build-compressed --closure-library
// Be sure to also include "google-closure-library" to your list of
// devDependencies.
// goog.require('Blockly.FieldDate');
=======
>>>>>>> edd475f3


// Blockly Renderers.
// At least one renderer is mandatory.  Geras is the default one.
// Others may be chosen using Blockly.inject's "renderer" configuration.
goog.require('Blockly.geras.Renderer');
goog.require('Blockly.thrasos.Renderer');
goog.require('Blockly.zelos.Renderer');
// The debug renderer, which shows simplified versions of the blocks for
// developer use.
// goog.require('Blockly.blockRendering.Debug');

// Blockly Themes.
// Classic is the default theme.
//goog.require('Blockly.Themes.Classic');
//goog.require('Blockly.Themes.Dark');
//goog.require('Blockly.Themes.Deuteranopia');
//goog.require('Blockly.Themes.HighContrast');
//goog.require('Blockly.Themes.Tritanopia');
//goog.require('Blockly.Themes.Modern');<|MERGE_RESOLUTION|>--- conflicted
+++ resolved
@@ -66,15 +66,6 @@
 goog.require('Blockly.FieldMultilineInput');
 goog.require('Blockly.FieldNumber');
 goog.require('Blockly.FieldVariable');
-<<<<<<< HEAD
-// If you'd like to include the date field in your build, you will also need to
-// include the Closure library as a build dependency.  You can do so by running:
-//     gulp build-compressed --closure-library
-// Be sure to also include "google-closure-library" to your list of
-// devDependencies.
-// goog.require('Blockly.FieldDate');
-=======
->>>>>>> edd475f3
 
 
 // Blockly Renderers.
