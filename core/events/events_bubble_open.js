--- conflicted
+++ resolved
@@ -16,10 +16,6 @@
 goog.module('Blockly.Events.BubbleOpen');
 
 const eventUtils = goog.require('Blockly.Events.utils');
-<<<<<<< HEAD
-const object = goog.require('Blockly.utils.object');
-=======
->>>>>>> 61322294
 const registry = goog.require('Blockly.registry');
 /* eslint-disable-next-line no-unused-vars */
 const {BlockSvg} = goog.requireType('Blockly.BlockSvg');
@@ -28,29 +24,10 @@
 
 /**
  * Class for a bubble open event.
-<<<<<<< HEAD
- * @param {BlockSvg} opt_block The associated block. Undefined for a
- *    blank event.
- * @param {boolean=} opt_isOpen Whether the bubble is opening (false if
- *    closing). Undefined for a blank event.
- * @param {string=} opt_bubbleType The type of bubble. One of 'mutator',
- *     'comment'
- *    or 'warning'. Undefined for a blank event.
- * @extends {UiBase}
- * @constructor
- * @alias Blockly.Events.BubbleOpen
- */
-const BubbleOpen = function(opt_block, opt_isOpen, opt_bubbleType) {
-  const workspaceId = opt_block ? opt_block.workspace.id : undefined;
-  BubbleOpen.superClass_.constructor.call(this, workspaceId);
-  this.blockId = opt_block ? opt_block.id : null;
-
-=======
  * @extends {UiBase}
  * @alias Blockly.Events.BubbleOpen
  */
 class BubbleOpen extends UiBase {
->>>>>>> 61322294
   /**
    * @param {BlockSvg} opt_block The associated block. Undefined for a
    *    blank event.
@@ -88,43 +65,6 @@
    * Encode the event as JSON.
    * @return {!Object} JSON representation.
    */
-<<<<<<< HEAD
-  this.bubbleType = opt_bubbleType;
-};
-object.inherits(BubbleOpen, UiBase);
-
-/**
- * Type of this event.
- * @type {string}
- */
-BubbleOpen.prototype.type = eventUtils.BUBBLE_OPEN;
-
-/**
- * Encode the event as JSON.
- * @return {!Object} JSON representation.
- */
-BubbleOpen.prototype.toJson = function() {
-  const json = BubbleOpen.superClass_.toJson.call(this);
-  json['isOpen'] = this.isOpen;
-  json['bubbleType'] = this.bubbleType;
-  json['blockId'] = this.blockId;
-  return json;
-};
-
-/**
- * Decode the JSON event.
- * @param {!Object} json JSON representation.
- */
-BubbleOpen.prototype.fromJson = function(json) {
-  BubbleOpen.superClass_.fromJson.call(this, json);
-  this.isOpen = json['isOpen'];
-  this.bubbleType = json['bubbleType'];
-  this.blockId = json['blockId'];
-};
-
-registry.register(registry.Type.EVENT, eventUtils.BUBBLE_OPEN, BubbleOpen);
-
-=======
   toJson() {
     const json = super.toJson();
     json['isOpen'] = this.isOpen;
@@ -147,5 +87,4 @@
 
 registry.register(registry.Type.EVENT, eventUtils.BUBBLE_OPEN, BubbleOpen);
 
->>>>>>> 61322294
 exports.BubbleOpen = BubbleOpen;