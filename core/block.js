/**
 * @license
 * Copyright 2011 Google LLC
 * SPDX-License-Identifier: Apache-2.0
 */

/**
 * @fileoverview The class representing one block.
 */
'use strict';

/**
 * The class representing one block.
 * @class
 */
goog.module('Blockly.Block');

/* eslint-disable-next-line no-unused-vars */
const Abstract = goog.requireType('Blockly.Events.Abstract');
const Extensions = goog.require('Blockly.Extensions');
const Tooltip = goog.require('Blockly.Tooltip');
const arrayUtils = goog.require('Blockly.utils.array');
const common = goog.require('Blockly.common');
const constants = goog.require('Blockly.constants');
const eventUtils = goog.require('Blockly.Events.utils');
const fieldRegistry = goog.require('Blockly.fieldRegistry');
const idGenerator = goog.require('Blockly.utils.idGenerator');
const object = goog.require('Blockly.utils.object');
const parsing = goog.require('Blockly.utils.parsing');
const {Align, Input} = goog.require('Blockly.Input');
const {ASTNode} = goog.require('Blockly.ASTNode');
const {Blocks} = goog.require('Blockly.blocks');
/* eslint-disable-next-line no-unused-vars */
const {Comment} = goog.requireType('Blockly.Comment');
const {ConnectionType} = goog.require('Blockly.ConnectionType');
const {Connection} = goog.require('Blockly.Connection');
const {Coordinate} = goog.require('Blockly.utils.Coordinate');
/* eslint-disable-next-line no-unused-vars */
const {Field} = goog.requireType('Blockly.Field');
/* eslint-disable-next-line no-unused-vars */
const {IASTNodeLocation} = goog.require('Blockly.IASTNodeLocation');
/* eslint-disable-next-line no-unused-vars */
const {IDeletable} = goog.require('Blockly.IDeletable');
/* eslint-disable-next-line no-unused-vars */
const {Mutator} = goog.requireType('Blockly.Mutator');
const {Size} = goog.require('Blockly.utils.Size');
/* eslint-disable-next-line no-unused-vars */
const {VariableModel} = goog.requireType('Blockly.VariableModel');
/* eslint-disable-next-line no-unused-vars */
const {Workspace} = goog.requireType('Blockly.Workspace');
const {inputTypes} = goog.require('Blockly.inputTypes');
/** @suppress {extraRequire} */
goog.require('Blockly.Events.BlockChange');
/** @suppress {extraRequire} */
goog.require('Blockly.Events.BlockCreate');
/** @suppress {extraRequire} */
goog.require('Blockly.Events.BlockDelete');
/** @suppress {extraRequire} */
goog.require('Blockly.Events.BlockMove');


/**
 * Class for one block.
 * Not normally called directly, workspace.newBlock() is preferred.
 * @param {!Workspace} workspace The block's workspace.
 * @param {!string} prototypeName Name of the language object containing
 *     type-specific functions for this block.
 * @param {string=} opt_id Optional ID.  Use this ID if provided, otherwise
 *     create a new ID.
 * @param {string=} moduleId Optional module ID.  Use this ID if provided, otherwise use active module.
 * @constructor
 * @implements {IASTNodeLocation}
 * @implements {IDeletable}
 * @throws When the prototypeName is not valid or not allowed.
 * @alias Blockly.Block
 */
<<<<<<< HEAD
Blockly.Block = function(workspace, prototypeName, opt_id, moduleId) {
  if (Blockly.Generator &&
      typeof Blockly.Generator.prototype[prototypeName] != 'undefined') {
=======
const Block = function(workspace, prototypeName, opt_id) {
  const {Generator} = goog.module.get('Blockly.Generator');
  if (Generator && typeof Generator.prototype[prototypeName] !== 'undefined') {
>>>>>>> 4e87be70
    // Occluding Generator class members is not allowed.
    throw Error(
        'Block prototypeName "' + prototypeName +
        '" conflicts with Blockly.Generator members.');
  }

  /** @type {string} */
  this.id = (opt_id && !workspace.getBlockById(opt_id)) ? opt_id :
                                                          idGenerator.genUid();
  workspace.setBlockById(this.id, this);
  /** @type {Connection} */
  this.outputConnection = null;
  /** @type {Connection} */
  this.nextConnection = null;
  /** @type {Connection} */
  this.previousConnection = null;
  /** @type {!Array<!Input>} */
  this.inputList = [];
  /** @type {boolean|undefined} */
  this.inputsInline = undefined;
  /**
   * @type {string}
   * @private
   * */
  this.moduleId_ = moduleId ? moduleId : workspace.getModuleManager().getActiveModule().getId();
  /**
   * @type {boolean}
   * @private
   */
  this.obsolete = false;
  /**
   * @type {boolean}
   * @private
   */
  this.removed = false;
  /**
   * @type {boolean}
   * @private
   */
  this.disabled = false;
  /** @type {!Tooltip.TipInfo} */
  this.tooltip = '';
  /** @type {boolean} */
  this.contextMenu = true;

  /**
   * @type {Block}
   * @protected
   */
  this.parentBlock_ = null;

  /**
   * @type {!Array<!Block>}
   * @protected
   */
  this.childBlocks_ = [];

  /**
   * @type {boolean}
   * @private
   */
  this.deletable_ = true;

  /**
   * @type {boolean}
   * @private
   */
  this.movable_ = true;

  /**
   * @type {boolean}
   * @private
   */
  this.editable_ = true;

  /**
   * @type {boolean}
   * @private
   */
  this.isShadow_ = false;

  /**
   * @type {boolean}
   * @protected
   */
  this.collapsed_ = false;

  /**
   * @type {?number}
   * @protected
   */
  this.outputShape_ = null;

  /**
   * A string representing the comment attached to this block.
   * @type {string|Comment}
   * @deprecated August 2019. Use getCommentText instead.
   */
  this.comment = null;

  /**
   * A model of the comment attached to this block.
   * @type {!Block.CommentModel}
   * @package
   */
  this.commentModel = {text: null, pinned: false, size: new Size(160, 80)};

  /**
   * The block's position in workspace units.  (0, 0) is at the workspace's
   * origin; scale does not change this value.
   * @type {!Coordinate}
   * @private
   */
  this.xy_ = new Coordinate(0, 0);

  /** @type {!Workspace} */
  this.workspace = workspace;
  /** @type {boolean} */
  this.isInFlyout = workspace.isFlyout;
  /** @type {boolean} */
  this.isInMutator = workspace.isMutator;

  /** @type {boolean} */
  this.RTL = workspace.RTL;

  /**
   * True if this block is an insertion marker.
   * @type {boolean}
   * @protected
   */
  this.isInsertionMarker_ = false;

  /**
   * Name of the type of hat.
   * @type {string|undefined}
   */
  this.hat = undefined;

  /** @type {?boolean} */
  this.rendered = null;

  /**
   * A count of statement inputs on the block.
   * @type {number}
   * @package
   */
  this.statementInputCount = 0;

  // Copy the type-specific functions and data from the prototype.
  if (prototypeName) {
    /** @type {string} */
    this.type = prototypeName;
    const prototype = Blocks[prototypeName];
    if (!prototype || typeof prototype !== 'object') {
      throw TypeError('Unknown block type: ' + prototypeName);
    }
    object.mixin(this, prototype);
  }

  workspace.addTopBlock(this);
  workspace.addTypedBlock(this);

  // All events fired should be part of the same group.
  // Any events fired during init should not be undoable,
  // so that block creation is atomic.
  const existingGroup = eventUtils.getGroup();
  if (!existingGroup) {
    eventUtils.setGroup(true);
  }
  const initialUndoFlag = eventUtils.getRecordUndo();

  try {
    // Call an initialization function, if it exists.
    if (typeof this.init === 'function') {
      eventUtils.setRecordUndo(false);
      this.init();
      eventUtils.setRecordUndo(initialUndoFlag);
    }

    // Fire a create event.
    if (eventUtils.isEnabled()) {
      eventUtils.fire(new (eventUtils.get(eventUtils.BLOCK_CREATE))(this));
    }
  } finally {
    if (!existingGroup) {
      eventUtils.setGroup(false);
    }
    // In case init threw, recordUndo flag should still be reset.
    eventUtils.setRecordUndo(initialUndoFlag);
  }

  // Record initial inline state.
  /** @type {boolean|undefined} */
  this.inputsInlineDefault = this.inputsInline;

  // Bind an onchange function, if it exists.
  if (typeof this.onchange === 'function') {
    this.setOnChange(this.onchange);
  }
};

/**
 * @typedef {{
 *            text:?string,
 *            pinned:boolean,
 *            size:Size
 *          }}
 */
Block.CommentModel;

/**
 * The language-neutral ID given to the collapsed input.
 * @const {string}
 */
Block.COLLAPSED_INPUT_NAME = constants.COLLAPSED_INPUT_NAME;

/**
 * The language-neutral ID given to the collapsed field.
 * @const {string}
 */
Block.COLLAPSED_FIELD_NAME = constants.COLLAPSED_FIELD_NAME;

/**
 * Optional text data that round-trips between blocks and XML.
 * Has no effect. May be used by 3rd parties for meta information.
 * @type {?string}
 */
Block.prototype.data = null;

/**
 * Has this block been disposed of?
 * @type {boolean}
 * @package
 */
Block.prototype.disposed = false;

/**
 * Colour of the block as HSV hue value (0-360)
 * This may be null if the block colour was not set via a hue number.
 * @type {?number}
 * @private
 */
Block.prototype.hue_ = null;

/**
 * Colour of the block in '#RRGGBB' format.
 * @type {string}
 * @protected
 */
Block.prototype.colour_ = '#000000';

/**
 * Name of the block style.
 * @type {string}
 * @protected
 */
Block.prototype.styleName_ = '';

/**
 * An optional method called during initialization.
 * @type {?function()}
 */
Block.prototype.init;

/**
 * An optional callback method to use whenever the block's parent workspace
 * changes. This is usually only called from the constructor, the block type
 * initializer function, or an extension initializer function.
 * @type {?function(Abstract)}
 */
Block.prototype.onchange;

/**
 * An optional serialization method for defining how to serialize the
 * mutation state to XML. This must be coupled with defining `domToMutation`.
 * @type {?function(...):!Element}
 */
Block.prototype.mutationToDom;

/**
 * An optional deserialization method for defining how to deserialize the
 * mutation state from XML. This must be coupled with defining `mutationToDom`.
 * @type {?function(!Element)}
 */
Block.prototype.domToMutation;

/**
 * An optional serialization method for defining how to serialize the block's
 * extra state (eg mutation state) to something JSON compatible. This must be
 * coupled with defining `loadExtraState`.
 * @type {?function(): *}
 */
Block.prototype.saveExtraState;

/**
 * An optional serialization method for defining how to deserialize the block's
 * extra state (eg mutation state) from something JSON compatible. This must be
 * coupled with defining `saveExtraState`.
 * @type {?function(*)}
 */
Block.prototype.loadExtraState;

/**
 * An optional property for suppressing adding STATEMENT_PREFIX and
 * STATEMENT_SUFFIX to generated code.
 * @type {?boolean}
 */
Block.prototype.suppressPrefixSuffix;

/**
 * An optional property for declaring developer variables.  Return a list of
 * variable names for use by generators.  Developer variables are never shown to
 * the user, but are declared as global variables in the generated code.
 * @type {?function():!Array<string>}
 */
Block.prototype.getDeveloperVariables;

/**
 * Dispose of this block.
 * @param {boolean} healStack If true, then try to heal any gap by connecting
 *     the next statement with the previous statement.  Otherwise, dispose of
 *     all children of this block.
 * @suppress {checkTypes}
 */
Block.prototype.dispose = function(healStack) {
  if (!this.workspace) {
    // Already deleted.
    return;
  }
  // Terminate onchange event calls.
  if (this.onchangeWrapper_) {
    this.workspace.removeChangeListener(this.onchangeWrapper_);
  }

  this.unplug(healStack);
  if (eventUtils.isEnabled()) {
    eventUtils.fire(new (eventUtils.get(eventUtils.BLOCK_DELETE))(this));
  }
  eventUtils.disable();

  try {
    // This block is now at the top of the workspace.
    // Remove this block from the workspace's list of top-most blocks.
    if (this.workspace) {
      this.workspace.removeTopBlock(this);
      this.workspace.removeTypedBlock(this);
      // Remove from block database.
      this.workspace.removeBlockById(this.id);
      this.workspace = null;
    }

    // Just deleting this block from the DOM would result in a memory leak as
    // well as corruption of the connection database.  Therefore we must
    // methodically step through the blocks and carefully disassemble them.

    if (common.getSelected() === this) {
      common.setSelected(null);
    }

    // First, dispose of all my children.
    for (let i = this.childBlocks_.length - 1; i >= 0; i--) {
      this.childBlocks_[i].dispose(false);
    }
    // Then dispose of myself.
    // Dispose of all inputs and their fields.
    for (let i = 0, input; (input = this.inputList[i]); i++) {
      input.dispose();
    }
    this.inputList.length = 0;
    // Dispose of any remaining connections (next/previous/output).
    const connections = this.getConnections_(true);
    for (let i = 0, connection; (connection = connections[i]); i++) {
      connection.dispose();
    }
  } finally {
    eventUtils.enable();
    this.disposed = true;
  }
};

/**
 * Call initModel on all fields on the block.
 * May be called more than once.
 * Either initModel or initSvg must be called after creating a block and before
 * the first interaction with it.  Interactions include UI actions
 * (e.g. clicking and dragging) and firing events (e.g. create, delete, and
 * change).
 * @public
 */
Block.prototype.initModel = function() {
  for (let i = 0, input; (input = this.inputList[i]); i++) {
    for (let j = 0, field; (field = input.fieldRow[j]); j++) {
      if (field.initModel) {
        field.initModel();
      }
    }
  }
};

/**
 * Unplug this block from its superior block.  If this block is a statement,
 * optionally reconnect the block underneath with the block on top.
 * @param {boolean=} opt_healStack Disconnect child statement and reconnect
 *   stack.  Defaults to false.
 */
Block.prototype.unplug = function(opt_healStack) {
  if (this.outputConnection) {
    this.unplugFromRow_(opt_healStack);
  }
  if (this.previousConnection) {
    this.unplugFromStack_(opt_healStack);
  }
};

/**
 * Unplug this block's output from an input on another block.  Optionally
 * reconnect the block's parent to the only child block, if possible.
 * @param {boolean=} opt_healStack Disconnect right-side block and connect to
 *     left-side block.  Defaults to false.
 * @private
 */
Block.prototype.unplugFromRow_ = function(opt_healStack) {
  let parentConnection = null;
  if (this.outputConnection.isConnected()) {
    parentConnection = this.outputConnection.targetConnection;
    // Disconnect from any superior block.
    this.outputConnection.disconnect();
  }

  // Return early in obvious cases.
  if (!parentConnection || !opt_healStack) {
    return;
  }

  const thisConnection = this.getOnlyValueConnection_();
  if (!thisConnection || !thisConnection.isConnected() ||
      thisConnection.targetBlock().isShadow()) {
    // Too many or too few possible connections on this block, or there's
    // nothing on the other side of this connection.
    return;
  }

  const childConnection = thisConnection.targetConnection;
  // Disconnect the child block.
  childConnection.disconnect();
  // Connect child to the parent if possible, otherwise bump away.
  if (this.workspace.connectionChecker.canConnect(
          childConnection, parentConnection, false)) {
    parentConnection.connect(childConnection);
  } else {
    childConnection.onFailedConnect(parentConnection);
  }
};

/**
 * Returns the connection on the value input that is connected to another block.
 * When an insertion marker is connected to a connection with a block already
 * attached, the connected block is attached to the insertion marker.
 * Since only one block can be displaced and attached to the insertion marker
 * this should only ever return one connection.
 *
 * @return {?Connection} The connection on the value input, or null.
 * @private
 */
Block.prototype.getOnlyValueConnection_ = function() {
  let connection = null;
  for (let i = 0; i < this.inputList.length; i++) {
    const thisConnection = this.inputList[i].connection;
    if (thisConnection && thisConnection.type === ConnectionType.INPUT_VALUE &&
        thisConnection.targetConnection) {
      if (connection) {
        return null;  // More than one value input found.
      }
      connection = thisConnection;
    }
  }
  return connection;
};

/**
 * Unplug this statement block from its superior block.  Optionally reconnect
 * the block underneath with the block on top.
 * @param {boolean=} opt_healStack Disconnect child statement and reconnect
 *   stack.  Defaults to false.
 * @private
 */
Block.prototype.unplugFromStack_ = function(opt_healStack) {
  let previousTarget = null;
  if (this.previousConnection.isConnected()) {
    // Remember the connection that any next statements need to connect to.
    previousTarget = this.previousConnection.targetConnection;
    // Detach this block from the parent's tree.
    this.previousConnection.disconnect();
  }
  const nextBlock = this.getNextBlock();
  if (opt_healStack && nextBlock && !nextBlock.isShadow()) {
    // Disconnect the next statement.
    const nextTarget = this.nextConnection.targetConnection;
    nextTarget.disconnect();
    if (previousTarget &&
        this.workspace.connectionChecker.canConnect(
            previousTarget, nextTarget, false)) {
      // Attach the next statement to the previous statement.
      previousTarget.connect(nextTarget);
    }
  }
};


/**
 * Returns module id for this block.
 * @return string
 * @package
 */
Blockly.Block.prototype.getModuleId = function() {
  return this.moduleId_;
};

/**
 * Returns module order for this block.
 * @return int
 * @package
 */
Blockly.Block.prototype.getModuleOrder = function() {
  return this.workspace.getModuleManager().getModuleOrder(this.getModuleId());
};

/**
 * Returns is this block in active module.
 * @return string
 * @package
 */
Blockly.Block.prototype.InActiveModule = function() {
  return this.moduleId_ === this.workspace.getModuleManager().getActiveModule().getId();
};

/**
 * Set module module id for this block.
 * @param {string} moduleId module id.
 * @package
 */
Blockly.Block.prototype.setModuleId = function(moduleId) {
  return this.moduleId_ = moduleId;
};

/**
 * Returns all connections originating from this block.
 * @param {boolean} _all If true, return all connections even hidden ones.
 * @return {!Array<!Connection>} Array of connections.
 * @package
 */
Block.prototype.getConnections_ = function(_all) {
  const myConnections = [];
  if (this.outputConnection) {
    myConnections.push(this.outputConnection);
  }
  if (this.previousConnection) {
    myConnections.push(this.previousConnection);
  }
  if (this.nextConnection) {
    myConnections.push(this.nextConnection);
  }
  for (let i = 0, input; (input = this.inputList[i]); i++) {
    if (input.connection) {
      myConnections.push(input.connection);
    }
  }
  return myConnections;
};

/**
 * Walks down a stack of blocks and finds the last next connection on the stack.
 * @param {boolean} ignoreShadows If true,the last connection on a non-shadow
 *     block will be returned. If false, this will follow shadows to find the
 *     last connection.
 * @return {?Connection} The last next connection on the stack, or null.
 * @package
 */
Block.prototype.lastConnectionInStack = function(ignoreShadows) {
  let nextConnection = this.nextConnection;
  while (nextConnection) {
    const nextBlock = nextConnection.targetBlock();
    if (!nextBlock || (ignoreShadows && nextBlock.isShadow())) {
      return nextConnection;
    }
    nextConnection = nextBlock.nextConnection;
  }
  return null;
};

/**
 * Bump unconnected blocks out of alignment.  Two blocks which aren't actually
 * connected should not coincidentally line up on screen.
 */
Block.prototype.bumpNeighbours = function() {
  // noop.
};

/**
 * Return the parent block or null if this block is at the top level. The parent
 * block is either the block connected to the previous connection (for a
 * statement block) or the block connected to the output connection (for a value
 * block).
 * @return {?Block} The block (if any) that holds the current block.
 */
Block.prototype.getParent = function() {
  return this.parentBlock_;
};

/**
 * Return the input that connects to the specified block.
 * @param {!Block} block A block connected to an input on this block.
 * @return {?Input} The input (if any) that connects to the specified
 *     block.
 */
Block.prototype.getInputWithBlock = function(block) {
  for (let i = 0, input; (input = this.inputList[i]); i++) {
    if (input.connection && input.connection.targetBlock() === block) {
      return input;
    }
  }
  return null;
};

/**
 * Return the parent block that surrounds the current block, or null if this
 * block has no surrounding block.  A parent block might just be the previous
 * statement, whereas the surrounding block is an if statement, while loop, etc.
 * @return {?Block} The block (if any) that surrounds the current block.
 */
Block.prototype.getSurroundParent = function() {
  let block = this;
  let prevBlock;
  do {
    prevBlock = block;
    block = block.getParent();
    if (!block) {
      // Ran off the top.
      return null;
    }
  } while (block.getNextBlock() === prevBlock);
  // This block is an enclosing parent, not just a statement in a stack.
  return block;
};

/**
 * Return the next statement block directly connected to this block.
 * @return {?Block} The next statement block or null.
 */
Block.prototype.getNextBlock = function() {
  return this.nextConnection && this.nextConnection.targetBlock();
};

/**
 * Returns the block connected to the previous connection.
 * @return {?Block} The previous statement block or null.
 */
Block.prototype.getPreviousBlock = function() {
  return this.previousConnection && this.previousConnection.targetBlock();
};

/**
 * Return the connection on the first statement input on this block, or null if
 * there are none.
 * @return {?Connection} The first statement connection or null.
 * @package
 */
Block.prototype.getFirstStatementConnection = function() {
  for (let i = 0, input; (input = this.inputList[i]); i++) {
    if (input.connection &&
        input.connection.type === ConnectionType.NEXT_STATEMENT) {
      return input.connection;
    }
  }
  return null;
};

/**
 * Return the top-most block in this block's tree.
 * This will return itself if this block is at the top level.
 * @return {!Block} The root block.
 */
Block.prototype.getRootBlock = function() {
  let rootBlock;
  let block = this;
  do {
    rootBlock = block;
    block = rootBlock.parentBlock_;
  } while (block);
  return rootBlock;
};

/**
 * Walk up from the given block up through the stack of blocks to find
 * the top block of the sub stack. If we are nested in a statement input only
 * find the top-most nested block. Do not go all the way to the root block.
 * @return {!Block} The top block in a stack.
 * @package
 */
Block.prototype.getTopStackBlock = function() {
  let block = this;
  let previous;
  do {
    previous = block.getPreviousBlock();
  } while (previous && previous.getNextBlock() === block && (block = previous));
  return block;
};

/**
 * Find all the blocks that are directly nested inside this one.
 * Includes value and statement inputs, as well as any following statement.
 * Excludes any connection on an output tab or any preceding statement.
 * Blocks are optionally sorted by position; top to bottom.
 * @param {boolean} ordered Sort the list if true.
 * @return {!Array<!Block>} Array of blocks.
 */
Block.prototype.getChildren = function(ordered) {
  if (!ordered) {
    return this.childBlocks_;
  }
  const blocks = [];
  for (let i = 0, input; (input = this.inputList[i]); i++) {
    if (input.connection) {
      const child = input.connection.targetBlock();
      if (child) {
        blocks.push(child);
      }
    }
  }
  const next = this.getNextBlock();
  if (next) {
    blocks.push(next);
  }
  return blocks;
};

/**
 * Set parent of this block to be a new block or null.
 * @param {Block} newParent New parent block.
 * @package
 */
Block.prototype.setParent = function(newParent) {
  if (newParent === this.parentBlock_) {
    return;
  }

  // Check that block is connected to new parent if new parent is not null and
  //    that block is not connected to superior one if new parent is null.
  const targetBlock =
      (this.previousConnection && this.previousConnection.targetBlock()) ||
      (this.outputConnection && this.outputConnection.targetBlock());
  const isConnected = !!targetBlock;

  if (isConnected && newParent && targetBlock !== newParent) {
    throw Error('Block connected to superior one that is not new parent.');
  } else if (!isConnected && newParent) {
    throw Error('Block not connected to new parent.');
  } else if (isConnected && !newParent) {
    throw Error(
        'Cannot set parent to null while block is still connected to' +
        ' superior block.');
  }

  if (this.parentBlock_) {
    // Remove this block from the old parent's child list.
    arrayUtils.removeElem(this.parentBlock_.childBlocks_, this);

    // This block hasn't actually moved on-screen, so there's no need to update
    //     its connection locations.
  } else {
    // New parent must be non-null so remove this block from the workspace's
    //     list of top-most blocks.
    this.workspace.removeTopBlock(this);
  }

  this.parentBlock_ = newParent;
  if (newParent) {
    // Add this block to the new parent's child list.
    newParent.childBlocks_.push(this);
  } else {
    this.workspace.addTopBlock(this);
  }
};

/**
 * Find all the blocks that are directly or indirectly nested inside this one.
 * Includes this block in the list.
 * Includes value and statement inputs, as well as any following statements.
 * Excludes any connection on an output tab or any preceding statements.
 * Blocks are optionally sorted by position; top to bottom.
 * @param {boolean} ordered Sort the list if true.
 * @return {!Array<!Block>} Flattened array of blocks.
 */
Block.prototype.getDescendants = function(ordered) {
  const blocks = [this];
  const childBlocks = this.getChildren(ordered);
  for (let child, i = 0; (child = childBlocks[i]); i++) {
    blocks.push.apply(blocks, child.getDescendants(ordered));
  }
  return blocks;
};

/**
 * Get whether this block is deletable or not.
 * @return {boolean} True if deletable.
 */
Block.prototype.isDeletable = function() {
  return this.deletable_ && !this.isShadow_ &&
      !(this.workspace && this.workspace.options.readOnly);
};

/**
 * Set whether this block is deletable or not.
 * @param {boolean} deletable True if deletable.
 */
Block.prototype.setDeletable = function(deletable) {
  this.deletable_ = deletable;
};

/**
 * Get whether this block is movable or not.
 * @return {boolean} True if movable.
 */
Block.prototype.isMovable = function() {
  return this.movable_ && !this.isShadow_ &&
      !(this.workspace && this.workspace.options.readOnly);
};

/**
 * Set whether this block is movable or not.
 * @param {boolean} movable True if movable.
 */
Block.prototype.setMovable = function(movable) {
  this.movable_ = movable;
};

/**
 * Get whether is block is duplicatable or not. If duplicating this block and
 * descendants will put this block over the workspace's capacity this block is
 * not duplicatable. If duplicating this block and descendants will put any
 * type over their maxInstances this block is not duplicatable.
 * @return {boolean} True if duplicatable.
 */
Block.prototype.isDuplicatable = function() {
  if (!this.workspace.hasBlockLimits()) {
    return true;
  }
  return this.workspace.isCapacityAvailable(
      common.getBlockTypeCounts(this, true));
};

/**
 * Get whether this block is a shadow block or not.
 * @return {boolean} True if a shadow.
 */
Block.prototype.isShadow = function() {
  return this.isShadow_;
};

/**
 * Set whether this block is a shadow block or not.
 * @param {boolean} shadow True if a shadow.
 * @package
 */
Block.prototype.setShadow = function(shadow) {
  this.isShadow_ = shadow;
};

/**
 * Get whether this block is an insertion marker block or not.
 * @return {boolean} True if an insertion marker.
 */
Block.prototype.isInsertionMarker = function() {
  return this.isInsertionMarker_;
};

/**
 * Set whether this block is an insertion marker block or not.
 * Once set this cannot be unset.
 * @param {boolean} insertionMarker True if an insertion marker.
 * @package
 */
Block.prototype.setInsertionMarker = function(insertionMarker) {
  this.isInsertionMarker_ = insertionMarker;
};

/**
 * Get whether this block is editable or not.
 * @return {boolean} True if editable.
 */
Block.prototype.isEditable = function() {
  return this.editable_ && !(this.workspace && this.workspace.options.readOnly);
};

/**
 * Set whether this block is editable or not.
 * @param {boolean} editable True if editable.
 */
Block.prototype.setEditable = function(editable) {
  this.editable_ = editable;
  for (let i = 0, input; (input = this.inputList[i]); i++) {
    for (let j = 0, field; (field = input.fieldRow[j]); j++) {
      field.updateEditable();
    }
  }
};

/**
 * Returns if this block has been disposed of / deleted.
 * @return {boolean} True if this block has been disposed of / deleted.
 */
Block.prototype.isDisposed = function() {
  return this.disposed;
};

/**
 * Find the connection on this block that corresponds to the given connection
 * on the other block.
 * Used to match connections between a block and its insertion marker.
 * @param {!Block} otherBlock The other block to match against.
 * @param {!Connection} conn The other connection to match.
 * @return {?Connection} The matching connection on this block, or null.
 * @package
 */
Block.prototype.getMatchingConnection = function(otherBlock, conn) {
  const connections = this.getConnections_(true);
  const otherConnections = otherBlock.getConnections_(true);
  if (connections.length !== otherConnections.length) {
    throw Error('Connection lists did not match in length.');
  }
  for (let i = 0; i < otherConnections.length; i++) {
    if (otherConnections[i] === conn) {
      return connections[i];
    }
  }
  return null;
};

/**
 * Set the URL of this block's help page.
 * @param {string|Function} url URL string for block help, or function that
 *     returns a URL.  Null for no help.
 */
Block.prototype.setHelpUrl = function(url) {
  this.helpUrl = url;
};

/**
 * Sets the tooltip for this block.
 * @param {!Tooltip.TipInfo} newTip The text for the tooltip, a function
 *     that returns the text for the tooltip, or a parent object whose tooltip
 *     will be used. To not display a tooltip pass the empty string.
 */
Block.prototype.setTooltip = function(newTip) {
  this.tooltip = newTip;
};

/**
 * Returns the tooltip text for this block.
 * @return {!string} The tooltip text for this block.
 */
Block.prototype.getTooltip = function() {
  return Tooltip.getTooltipOfObject(this);
};

/**
 * Get the colour of a block.
 * @return {string} #RRGGBB string.
 */
Block.prototype.getColour = function() {
  return this.colour_;
};

/**
 * Get the name of the block style.
 * @return {string} Name of the block style.
 */
Block.prototype.getStyleName = function() {
  return this.styleName_;
};

/**
 * Get the HSV hue value of a block.  Null if hue not set.
 * @return {?number} Hue value (0-360).
 */
Block.prototype.getHue = function() {
  return this.hue_;
};

/**
 * Change the colour of a block.
 * @param {number|string} colour HSV hue value (0 to 360), #RRGGBB string,
 *     or a message reference string pointing to one of those two values.
 */
Block.prototype.setColour = function(colour) {
  const parsed = parsing.parseBlockColour(colour);
  this.hue_ = parsed.hue;
  this.colour_ = parsed.hex;
};

/**
 * Set the style and colour values of a block.
 * @param {string} blockStyleName Name of the block style.
 */
Block.prototype.setStyle = function(blockStyleName) {
  this.styleName_ = blockStyleName;
};

/**
 * Sets a callback function to use whenever the block's parent workspace
 * changes, replacing any prior onchange handler. This is usually only called
 * from the constructor, the block type initializer function, or an extension
 * initializer function.
 * @param {function(Abstract)} onchangeFn The callback to call
 *     when the block's workspace changes.
 * @throws {Error} if onchangeFn is not falsey and not a function.
 */
Block.prototype.setOnChange = function(onchangeFn) {
  if (onchangeFn && typeof onchangeFn !== 'function') {
    throw Error('onchange must be a function.');
  }
  if (this.onchangeWrapper_) {
    this.workspace.removeChangeListener(this.onchangeWrapper_);
  }
  this.onchange = onchangeFn;
  if (this.onchange) {
    this.onchangeWrapper_ = onchangeFn.bind(this);
    this.workspace.addChangeListener(this.onchangeWrapper_);
  }
};

/**
 * Returns the named field from a block.
 * @param {string} name The name of the field.
 * @return {?Field} Named field, or null if field does not exist.
 */
Block.prototype.getField = function(name) {
  if (typeof name !== 'string') {
    throw TypeError(
        'Block.prototype.getField expects a string ' +
        'with the field name but received ' +
        (name === undefined ? 'nothing' : name + ' of type ' + typeof name) +
        ' instead');
  }
  for (let i = 0, input; (input = this.inputList[i]); i++) {
    for (let j = 0, field; (field = input.fieldRow[j]); j++) {
      if (field.name === name) {
        return field;
      }
    }
  }
  return null;
};

/**
 * Return all variables referenced by this block.
 * @return {!Array<string>} List of variable ids.
 */
Block.prototype.getVars = function() {
  const vars = [];
  for (let i = 0, input; (input = this.inputList[i]); i++) {
    for (let j = 0, field; (field = input.fieldRow[j]); j++) {
      if (field.referencesVariables()) {
        vars.push(field.getValue());
      }
    }
  }
  return vars;
};

/**
 * Return all variables referenced by this block.
 * @return {!Array<!VariableModel>} List of variable models.
 * @package
 */
Block.prototype.getVarModels = function() {
  const vars = [];
  for (let i = 0, input; (input = this.inputList[i]); i++) {
    for (let j = 0, field; (field = input.fieldRow[j]); j++) {
      if (field.referencesVariables()) {
        const model = this.workspace.getVariableById(
            /** @type {string} */ (field.getValue()));
        // Check if the variable actually exists (and isn't just a potential
        // variable).
        if (model) {
          vars.push(model);
        }
      }
    }
  }
  return vars;
};

/**
 * Notification that a variable is renaming but keeping the same ID.  If the
 * variable is in use on this block, rerender to show the new name.
 * @param {!VariableModel} variable The variable being renamed.
 * @package
 */
Block.prototype.updateVarName = function(variable) {
  for (let i = 0, input; (input = this.inputList[i]); i++) {
    for (let j = 0, field; (field = input.fieldRow[j]); j++) {
      if (field.referencesVariables() &&
          variable.getId() === field.getValue()) {
        field.refreshVariableName();
      }
    }
  }
};

/**
 * Notification that a variable is renaming.
 * If the ID matches one of this block's variables, rename it.
 * @param {string} oldId ID of variable to rename.
 * @param {string} newId ID of new variable.  May be the same as oldId, but with
 *     an updated name.
 */
Block.prototype.renameVarById = function(oldId, newId) {
  for (let i = 0, input; (input = this.inputList[i]); i++) {
    for (let j = 0, field; (field = input.fieldRow[j]); j++) {
      if (field.referencesVariables() && oldId === field.getValue()) {
        field.setValue(newId);
      }
    }
  }
};

/**
 * Returns the language-neutral value of the given field.
 * @param {string} name The name of the field.
 * @return {*} Value of the field or null if field does not exist.
 */
Block.prototype.getFieldValue = function(name) {
  const field = this.getField(name);
  if (field) {
    return field.getValue();
  }
  return null;
};

/**
 * Sets the value of the given field for this block.
 * @param {*} newValue The value to set.
 * @param {string} name The name of the field to set the value of.
 */
Block.prototype.setFieldValue = function(newValue, name) {
  const field = this.getField(name);
  if (!field) {
    throw Error('Field "' + name + '" not found.');
  }
  field.setValue(newValue);
};

/**
 * Set whether this block can chain onto the bottom of another block.
 * @param {boolean} newBoolean True if there can be a previous statement.
 * @param {(string|Array<string>|null)=} opt_check Statement type or
 *     list of statement types.  Null/undefined if any type could be connected.
 */
Block.prototype.setPreviousStatement = function(newBoolean, opt_check) {
  if (newBoolean) {
    if (opt_check === undefined) {
      opt_check = null;
    }
    if (!this.previousConnection) {
      this.previousConnection =
          this.makeConnection_(ConnectionType.PREVIOUS_STATEMENT);
    }
    this.previousConnection.setCheck(opt_check);
  } else {
    if (this.previousConnection) {
      if (this.previousConnection.isConnected()) {
        throw Error(
            'Must disconnect previous statement before removing ' +
            'connection.');
      }
      this.previousConnection.dispose();
      this.previousConnection = null;
    }
  }
};

/**
 * Set whether another block can chain onto the bottom of this block.
 * @param {boolean} newBoolean True if there can be a next statement.
 * @param {(string|Array<string>|null)=} opt_check Statement type or
 *     list of statement types.  Null/undefined if any type could be connected.
 */
Block.prototype.setNextStatement = function(newBoolean, opt_check) {
  if (newBoolean) {
    if (opt_check === undefined) {
      opt_check = null;
    }
    if (!this.nextConnection) {
      this.nextConnection = this.makeConnection_(ConnectionType.NEXT_STATEMENT);
    }
    this.nextConnection.setCheck(opt_check);
  } else {
    if (this.nextConnection) {
      if (this.nextConnection.isConnected()) {
        throw Error(
            'Must disconnect next statement before removing ' +
            'connection.');
      }
      this.nextConnection.dispose();
      this.nextConnection = null;
    }
  }
};

/**
 * Set whether this block returns a value.
 * @param {boolean} newBoolean True if there is an output.
 * @param {(string|Array<string>|null)=} opt_check Returned type or list
 *     of returned types.  Null or undefined if any type could be returned
 *     (e.g. variable get).
 */
Block.prototype.setOutput = function(newBoolean, opt_check) {
  if (newBoolean) {
    if (opt_check === undefined) {
      opt_check = null;
    }
    if (!this.outputConnection) {
      this.outputConnection = this.makeConnection_(ConnectionType.OUTPUT_VALUE);
    }
    this.outputConnection.setCheck(opt_check);
  } else {
    if (this.outputConnection) {
      if (this.outputConnection.isConnected()) {
        throw Error('Must disconnect output value before removing connection.');
      }
      this.outputConnection.dispose();
      this.outputConnection = null;
    }
  }
};

/**
 * Set whether value inputs are arranged horizontally or vertically.
 * @param {boolean} newBoolean True if inputs are horizontal.
 */
Block.prototype.setInputsInline = function(newBoolean) {
  if (this.inputsInline !== newBoolean) {
    eventUtils.fire(new (eventUtils.get(eventUtils.BLOCK_CHANGE))(
        this, 'inline', null, this.inputsInline, newBoolean));
    this.inputsInline = newBoolean;
  }
};

/**
 * Get whether value inputs are arranged horizontally or vertically.
 * @return {boolean} True if inputs are horizontal.
 */
Block.prototype.getInputsInline = function() {
  if (this.inputsInline !== undefined) {
    // Set explicitly.
    return this.inputsInline;
  }
  // Not defined explicitly.  Figure out what would look best.
  for (let i = 1; i < this.inputList.length; i++) {
    if (this.inputList[i - 1].type === inputTypes.DUMMY &&
        this.inputList[i].type === inputTypes.DUMMY) {
      // Two dummy inputs in a row.  Don't inline them.
      return false;
    }
  }
  for (let i = 1; i < this.inputList.length; i++) {
    if (this.inputList[i - 1].type === inputTypes.VALUE &&
        this.inputList[i].type === inputTypes.DUMMY) {
      // Dummy input after a value input.  Inline them.
      return true;
    }
  }
  return false;
};

/**
 * Set the block's output shape.
 * @param {?number} outputShape Value representing an output shape.
 */
Block.prototype.setOutputShape = function(outputShape) {
  this.outputShape_ = outputShape;
};

/**
 * Get the block's output shape.
 * @return {?number} Value representing output shape if one exists.
 */
Block.prototype.getOutputShape = function() {
  return this.outputShape_;
};

/**
 * Get whether this block is enabled or not.
 * @return {boolean} True if enabled.
 */
Block.prototype.isEnabled = function() {
  return !this.disabled;
};

/**
 * Set whether the block is enabled or not.
 * @param {boolean} enabled True if enabled.
 */
Block.prototype.setEnabled = function(enabled) {
  if (this.isEnabled() !== enabled) {
    const oldValue = this.disabled;
    this.disabled = !enabled;
    eventUtils.fire(new (eventUtils.get(eventUtils.BLOCK_CHANGE))(
        this, 'disabled', null, oldValue, !enabled));
  }
};

/**
 * Get whether this block is obsolete or not.
 * @return {boolean} True if obsolete.
 */
Blockly.Block.prototype.isObsolete = function() {
  return this.obsolete;
};

/**
 * Set whether the block is obsolete or not.
 * @param {boolean} obsolete True if obsolete.
 */
Blockly.Block.prototype.setObsolete = function(obsolete) {
  this.obsolete = obsolete;
  if (obsolete) {
    this.setWarningText(Blockly.Msg["OBSOLETE_WARNING"]);
  } else {
    this.setWarningText(null);
  }
};

/**
 * Get whether this block is removed or not.
 * @return {boolean} True if removed.
 */
Blockly.Block.prototype.isRemoved = function() {
  return this.removed;
};

/**
 * Set whether the block is removed or not.
 * @param {boolean} removed True if removed.
 */
Blockly.Block.prototype.setRemoved = function(removed) {
  this.removed = removed;
  if (removed) {
    this.setWarningText(Blockly.Msg["REMOVED_WARNING"]);
  } else {
    this.setWarningText(null);
  }
};

/**
 * Get whether the block is disabled or not due to parents.
 * The block's own disabled property is not considered.
 * @return {boolean} True if disabled.
 */
Block.prototype.getInheritedDisabled = function() {
  let ancestor = this.getSurroundParent();
  while (ancestor) {
    if (ancestor.disabled) {
      return true;
    }
    ancestor = ancestor.getSurroundParent();
  }
  // Ran off the top.
  return false;
};

/**
 * Get whether the block is collapsed or not.
 * @return {boolean} True if collapsed.
 */
Block.prototype.isCollapsed = function() {
  return this.collapsed_;
};

/**
 * Set whether the block is collapsed or not.
 * @param {boolean} collapsed True if collapsed.
 */
Block.prototype.setCollapsed = function(collapsed) {
  if (this.collapsed_ !== collapsed) {
    eventUtils.fire(new (eventUtils.get(eventUtils.BLOCK_CHANGE))(
        this, 'collapsed', null, this.collapsed_, collapsed));
    this.collapsed_ = collapsed;
  }
};

/**
 * Create a human-readable text representation of this block and any children.
 * @param {number=} opt_maxLength Truncate the string to this length.
 * @param {string=} opt_emptyToken The placeholder string used to denote an
 *     empty field. If not specified, '?' is used.
 * @return {string} Text of block.
 */
Block.prototype.toString = function(opt_maxLength, opt_emptyToken) {
  let text = [];
  const emptyFieldPlaceholder = opt_emptyToken || '?';

  // Temporarily set flag to navigate to all fields.
  const prevNavigateFields = ASTNode.NAVIGATE_ALL_FIELDS;
  ASTNode.NAVIGATE_ALL_FIELDS = true;

  let node = ASTNode.createBlockNode(this);
  const rootNode = node;

  /**
   * Whether or not to add parentheses around an input.
   * @param {!Connection} connection The connection.
   * @return {boolean} True if we should add parentheses around the input.
   */
  function shouldAddParentheses(connection) {
    let checks = connection.getCheck();
    if (!checks && connection.targetConnection) {
      checks = connection.targetConnection.getCheck();
    }
    return !!checks &&
        (checks.indexOf('Boolean') !== -1 || checks.indexOf('Number') !== -1);
  }

  /**
   * Check that we haven't circled back to the original root node.
   */
  function checkRoot() {
    if (node && node.getType() === rootNode.getType() &&
        node.getLocation() === rootNode.getLocation()) {
      node = null;
    }
  }

  // Traverse the AST building up our text string.
  while (node) {
    switch (node.getType()) {
      case ASTNode.types.INPUT: {
        const connection = /** @type {!Connection} */ (node.getLocation());
        if (!node.in()) {
          text.push(emptyFieldPlaceholder);
        } else if (shouldAddParentheses(connection)) {
          text.push('(');
        }
        break;
      }
      case ASTNode.types.FIELD: {
        const field = /** @type {Field} */ (node.getLocation());
        if (field.name !== constants.COLLAPSED_FIELD_NAME) {
          text.push(field.getText());
        }
        break;
      }
    }

    const current = node;
    node = current.in() || current.next();
    if (!node) {
      // Can't go in or next, keep going out until we can go next.
      node = current.out();
      checkRoot();
      while (node && !node.next()) {
        node = node.out();
        checkRoot();
        // If we hit an input on the way up, possibly close out parentheses.
        if (node && node.getType() === ASTNode.types.INPUT &&
            shouldAddParentheses(
                /** @type {!Connection} */ (node.getLocation()))) {
          text.push(')');
        }
      }
      if (node) {
        node = node.next();
      }
    }
  }

  // Restore state of NAVIGATE_ALL_FIELDS.
  ASTNode.NAVIGATE_ALL_FIELDS = prevNavigateFields;

  // Run through our text array and simplify expression to remove parentheses
  // around single field blocks.
  // E.g. ['repeat', '(', '10', ')', 'times', 'do', '?']
  for (let i = 2; i < text.length; i++) {
    if (text[i - 2] === '(' && text[i] === ')') {
      text[i - 2] = text[i - 1];
      text.splice(i - 1, 2);
    }
  }

  // Join the text array, removing spaces around added parentheses.
  text = text.reduce(function(acc, value) {
    return acc + ((acc.substr(-1) === '(' || value === ')') ? '' : ' ') + value;
  }, '');
  text = text.trim() || '???';
  if (opt_maxLength) {
    // TODO: Improve truncation so that text from this block is given priority.
    // E.g. "1+2+3+4+5+6+7+8+9=0" should be "...6+7+8+9=0", not "1+2+3+4+5...".
    // E.g. "1+2+3+4+5=6+7+8+9+0" should be "...4+5=6+7...".
    if (text.length > opt_maxLength) {
      text = text.substring(0, opt_maxLength - 3) + '...';
    }
  }
  return text;
};

/**
 * Shortcut for appending a value input row.
 * @param {string} name Language-neutral identifier which may used to find this
 *     input again.  Should be unique to this block.
 * @return {!Input} The input object created.
 */
Block.prototype.appendValueInput = function(name) {
  return this.appendInput_(inputTypes.VALUE, name);
};

/**
 * Shortcut for appending a statement input row.
 * @param {string} name Language-neutral identifier which may used to find this
 *     input again.  Should be unique to this block.
 * @return {!Input} The input object created.
 */
Block.prototype.appendStatementInput = function(name) {
  return this.appendInput_(inputTypes.STATEMENT, name);
};

/**
 * Shortcut for appending a dummy input row.
 * @param {string=} opt_name Language-neutral identifier which may used to find
 *     this input again.  Should be unique to this block.
 * @return {!Input} The input object created.
 */
Block.prototype.appendDummyInput = function(opt_name) {
  return this.appendInput_(inputTypes.DUMMY, opt_name || '');
};

/**
 * Initialize this block using a cross-platform, internationalization-friendly
 * JSON description.
 * @param {!Object} json Structured data describing the block.
 */
Block.prototype.jsonInit = function(json) {
  const warningPrefix = json['type'] ? 'Block "' + json['type'] + '": ' : '';

  // Validate inputs.
  if (json['output'] && json['previousStatement']) {
    throw Error(
        warningPrefix +
        'Must not have both an output and a previousStatement.');
  }

  // Set basic properties of block.
  // Makes styles backward compatible with old way of defining hat style.
  if (json['style'] && json['style'].hat) {
    this.hat = json['style'].hat;
    // Must set to null so it doesn't error when checking for style and colour.
    json['style'] = null;
  }

  if (json['style'] && json['colour']) {
    throw Error(warningPrefix + 'Must not have both a colour and a style.');
  } else if (json['style']) {
    this.jsonInitStyle_(json, warningPrefix);
  } else {
    this.jsonInitColour_(json, warningPrefix);
  }

  // Interpolate the message blocks.
  let i = 0;
  while (json['message' + i] !== undefined) {
    this.interpolate_(
        json['message' + i], json['args' + i] || [], json['lastDummyAlign' + i],
        warningPrefix);
    i++;
  }

  if (json['inputsInline'] !== undefined) {
    this.setInputsInline(json['inputsInline']);
  }
  // Set output and previous/next connections.
  if (json['output'] !== undefined) {
    this.setOutput(true, json['output']);
  }
  if (json['outputShape'] !== undefined) {
    this.setOutputShape(json['outputShape']);
  }
  if (json['previousStatement'] !== undefined) {
    this.setPreviousStatement(true, json['previousStatement']);
  }
  if (json['nextStatement'] !== undefined) {
    this.setNextStatement(true, json['nextStatement']);
  }
  if (json['obsolete'] === true) {
    this.setObsolete(true);
  }
  if (json['removed'] === true) {
    this.setRemoved(true);
  }
  if (json['tooltip'] !== undefined) {
    const rawValue = json['tooltip'];
    const localizedText = parsing.replaceMessageReferences(rawValue);
    this.setTooltip(localizedText);
  }
  if (json['enableContextMenu'] !== undefined) {
    this.contextMenu = !!json['enableContextMenu'];
  }
  if (json['suppressPrefixSuffix'] !== undefined) {
    this.suppressPrefixSuffix = !!json['suppressPrefixSuffix'];
  }
  if (json['helpUrl'] !== undefined) {
    const rawValue = json['helpUrl'];
    const localizedValue = parsing.replaceMessageReferences(rawValue);
    this.setHelpUrl(localizedValue);
  }
  if (typeof json['extensions'] === 'string') {
    console.warn(
        warningPrefix + 'JSON attribute \'extensions\' should be an array of' +
        ' strings. Found raw string in JSON for \'' + json['type'] +
        '\' block.');
    json['extensions'] = [json['extensions']];  // Correct and continue.
  }

  // Add the mutator to the block.
  if (json['mutator'] !== undefined) {
    Extensions.apply(json['mutator'], this, true);
  }

  const extensionNames = json['extensions'];
  if (Array.isArray(extensionNames)) {
    for (let j = 0; j < extensionNames.length; j++) {
      Extensions.apply(extensionNames[j], this, false);
    }
  }
};

/**
 * Initialize the colour of this block from the JSON description.
 * @param {!Object} json Structured data describing the block.
 * @param {string} warningPrefix Warning prefix string identifying block.
 * @private
 */
Block.prototype.jsonInitColour_ = function(json, warningPrefix) {
  if ('colour' in json) {
    if (json['colour'] === undefined) {
      console.warn(warningPrefix + 'Undefined colour value.');
    } else {
      const rawValue = json['colour'];
      try {
        this.setColour(rawValue);
      } catch (e) {
        console.warn(warningPrefix + 'Illegal colour value: ', rawValue);
      }
    }
  }
};

/**
 * Initialize the style of this block from the JSON description.
 * @param {!Object} json Structured data describing the block.
 * @param {string} warningPrefix Warning prefix string identifying block.
 * @private
 */
Block.prototype.jsonInitStyle_ = function(json, warningPrefix) {
  const blockStyleName = json['style'];
  try {
    this.setStyle(blockStyleName);
  } catch (styleError) {
    console.warn(warningPrefix + 'Style does not exist: ', blockStyleName);
  }
};

/**
 * Add key/values from mixinObj to this block object. By default, this method
 * will check that the keys in mixinObj will not overwrite existing values in
 * the block, including prototype values. This provides some insurance against
 * mixin / extension incompatibilities with future block features. This check
 * can be disabled by passing true as the second argument.
 * @param {!Object} mixinObj The key/values pairs to add to this block object.
 * @param {boolean=} opt_disableCheck Option flag to disable overwrite checks.
 */
Block.prototype.mixin = function(mixinObj, opt_disableCheck) {
  if (opt_disableCheck !== undefined && typeof opt_disableCheck !== 'boolean') {
    throw Error('opt_disableCheck must be a boolean if provided');
  }
  if (!opt_disableCheck) {
    const overwrites = [];
    for (const key in mixinObj) {
      if (this[key] !== undefined) {
        overwrites.push(key);
      }
    }
    if (overwrites.length) {
      throw Error(
          'Mixin will overwrite block members: ' + JSON.stringify(overwrites));
    }
  }
  object.mixin(this, mixinObj);
};

/**
 * Interpolate a message description onto the block.
 * @param {string} message Text contains interpolation tokens (%1, %2, ...)
 *     that match with fields or inputs defined in the args array.
 * @param {!Array} args Array of arguments to be interpolated.
 * @param {string|undefined} lastDummyAlign If a dummy input is added at the
 *     end, how should it be aligned?
 * @param {string} warningPrefix Warning prefix string identifying block.
 * @private
 */
Block.prototype.interpolate_ = function(
    message, args, lastDummyAlign, warningPrefix) {
  const tokens = parsing.tokenizeInterpolation(message);
  this.validateTokens_(tokens, args.length);
  const elements = this.interpolateArguments_(tokens, args, lastDummyAlign);

  // An array of [field, fieldName] tuples.
  const fieldStack = [];
  for (let i = 0, element; (element = elements[i]); i++) {
    if (this.isInputKeyword_(element['type'])) {
      const input = this.inputFromJson_(element, warningPrefix);
      // Should never be null, but just in case.
      if (input) {
        for (let j = 0, tuple; (tuple = fieldStack[j]); j++) {
          input.appendField(tuple[0], tuple[1]);
        }
        fieldStack.length = 0;
      }
    } else {
      // All other types, including ones starting with 'input_' get routed here.
      const field = this.fieldFromJson_(element);
      if (field) {
        fieldStack.push([field, element['name']]);
      }
    }
  }
};

/**
 * Validates that the tokens are within the correct bounds, with no duplicates,
 * and that all of the arguments are referred to. Throws errors if any of these
 * things are not true.
 * @param {!Array<string|number>} tokens An array of tokens to validate
 * @param {number} argsCount The number of args that need to be referred to.
 * @private
 */
Block.prototype.validateTokens_ = function(tokens, argsCount) {
  const visitedArgsHash = [];
  let visitedArgsCount = 0;
  for (let i = 0; i < tokens.length; i++) {
    const token = tokens[i];
    if (typeof token !== 'number') {
      continue;
    }
    if (token < 1 || token > argsCount) {
      throw Error(
          'Block "' + this.type + '": ' +
          'Message index %' + token + ' out of range.');
    }
    if (visitedArgsHash[token]) {
      throw Error(
          'Block "' + this.type + '": ' +
          'Message index %' + token + ' duplicated.');
    }
    visitedArgsHash[token] = true;
    visitedArgsCount++;
  }
  if (visitedArgsCount !== argsCount) {
    throw Error(
        'Block "' + this.type + '": ' +
        'Message does not reference all ' + argsCount + ' arg(s).');
  }
};

/**
 * Inserts args in place of numerical tokens. String args are converted to JSON
 * that defines a label field. If necessary an extra dummy input is added to
 * the end of the elements.
 * @param {!Array<!string|number>} tokens The tokens to interpolate
 * @param {!Array<!Object|string>} args The arguments to insert.
 * @param {string|undefined} lastDummyAlign The alignment the added dummy input
 *     should have, if we are required to add one.
 * @return {!Array<!Object>} The JSON definitions of field and inputs to add
 *     to the block.
 * @private
 */
Block.prototype.interpolateArguments_ = function(tokens, args, lastDummyAlign) {
  const elements = [];
  for (let i = 0; i < tokens.length; i++) {
    let element = tokens[i];
    if (typeof element === 'number') {
      element = args[element - 1];
    }
    // Args can be strings, which is why this isn't elseif.
    if (typeof element === 'string') {
      element = this.stringToFieldJson_(element);
      if (!element) {
        continue;
      }
    }
    elements.push(element);
  }

  const length = elements.length;
  if (length && !this.isInputKeyword_(elements[length - 1]['type'])) {
    const dummyInput = {'type': 'input_dummy'};
    if (lastDummyAlign) {
      dummyInput['align'] = lastDummyAlign;
    }
    elements.push(dummyInput);
  }

  return elements;
};

/**
 * Creates a field from the JSON definition of a field. If a field with the
 * given type cannot be found, this attempts to create a different field using
 * the 'alt' property of the JSON definition (if it exists).
 * @param {{alt:(string|undefined)}} element The element to try to turn into a
 *     field.
 * @return {?Field} The field defined by the JSON, or null if one
 *     couldn't be created.
 * @private
 */
Block.prototype.fieldFromJson_ = function(element) {
  const field = fieldRegistry.fromJson(element);
  if (!field && element['alt']) {
    if (typeof element['alt'] === 'string') {
      const json = this.stringToFieldJson_(element['alt']);
      return json ? this.fieldFromJson_(json) : null;
    }
    return this.fieldFromJson_(element['alt']);
  }
  return field;
};

/**
 * Creates an input from the JSON definition of an input. Sets the input's check
 * and alignment if they are provided.
 * @param {!Object} element The JSON to turn into an input.
 * @param {string} warningPrefix The prefix to add to warnings to help the
 *     developer debug.
 * @return {?Input} The input that has been created, or null if one
 *     could not be created for some reason (should never happen).
 * @private
 */
Block.prototype.inputFromJson_ = function(element, warningPrefix) {
  const alignmentLookup = {
    'LEFT': Align.LEFT,
    'RIGHT': Align.RIGHT,
    'CENTRE': Align.CENTRE,
    'CENTER': Align.CENTRE,
  };

  let input = null;
  switch (element['type']) {
    case 'input_value':
      input = this.appendValueInput(element['name']);
      break;
    case 'input_statement':
      input = this.appendStatementInput(element['name']);
      break;
    case 'input_dummy':
      input = this.appendDummyInput(element['name']);
      break;
  }
  // Should never be hit because of interpolate_'s checks, but just in case.
  if (!input) {
    return null;
  }

  if (element['check']) {
    input.setCheck(element['check']);
  }
  if (element['align']) {
    const alignment = alignmentLookup[element['align'].toUpperCase()];
    if (alignment === undefined) {
      console.warn(warningPrefix + 'Illegal align value: ', element['align']);
    } else {
      input.setAlign(alignment);
    }
  }
  return input;
};

/**
 * Returns true if the given string matches one of the input keywords.
 * @param {string} str The string to check.
 * @return {boolean} True if the given string matches one of the input keywords,
 *     false otherwise.
 * @private
 */
Block.prototype.isInputKeyword_ = function(str) {
  return str === 'input_value' || str === 'input_statement' ||
      str === 'input_dummy';
};

/**
 * Turns a string into the JSON definition of a label field. If the string
 * becomes an empty string when trimmed, this returns null.
 * @param {string} str String to turn into the JSON definition of a label field.
 * @return {?{text: string, type: string}} The JSON definition or null.
 * @private
 */
Block.prototype.stringToFieldJson_ = function(str) {
  str = str.trim();
  if (str) {
    return {
      'type': 'field_label',
      'text': str,
    };
  }
  return null;
};

/**
 * Add a value input, statement input or local variable to this block.
 * @param {number} type One of Blockly.inputTypes.
 * @param {string} name Language-neutral identifier which may used to find this
 *     input again.  Should be unique to this block.
 * @return {!Input} The input object created.
 * @protected
 */
Block.prototype.appendInput_ = function(type, name) {
  let connection = null;
  if (type === inputTypes.VALUE || type === inputTypes.STATEMENT) {
    connection = this.makeConnection_(type);
  }
  if (type === inputTypes.STATEMENT) {
    this.statementInputCount++;
  }
  const input = new Input(type, name, this, connection);
  // Append input to list.
  this.inputList.push(input);
  return input;
};

/**
 * Move a named input to a different location on this block.
 * @param {string} name The name of the input to move.
 * @param {?string} refName Name of input that should be after the moved input,
 *   or null to be the input at the end.
 */
Block.prototype.moveInputBefore = function(name, refName) {
  if (name === refName) {
    return;
  }
  // Find both inputs.
  let inputIndex = -1;
  let refIndex = refName ? -1 : this.inputList.length;
  for (let i = 0, input; (input = this.inputList[i]); i++) {
    if (input.name === name) {
      inputIndex = i;
      if (refIndex !== -1) {
        break;
      }
    } else if (refName && input.name === refName) {
      refIndex = i;
      if (inputIndex !== -1) {
        break;
      }
    }
  }
  if (inputIndex === -1) {
    throw Error('Named input "' + name + '" not found.');
  }
  if (refIndex === -1) {
    throw Error('Reference input "' + refName + '" not found.');
  }
  this.moveNumberedInputBefore(inputIndex, refIndex);
};

/**
 * Move a numbered input to a different location on this block.
 * @param {number} inputIndex Index of the input to move.
 * @param {number} refIndex Index of input that should be after the moved input.
 */
Block.prototype.moveNumberedInputBefore = function(inputIndex, refIndex) {
  // Validate arguments.
  if (inputIndex === refIndex) {
    throw Error('Can\'t move input to itself.');
  }
  if (inputIndex >= this.inputList.length) {
    throw RangeError('Input index ' + inputIndex + ' out of bounds.');
  }
  if (refIndex > this.inputList.length) {
    throw RangeError('Reference input ' + refIndex + ' out of bounds.');
  }
  // Remove input.
  const input = this.inputList[inputIndex];
  this.inputList.splice(inputIndex, 1);
  if (inputIndex < refIndex) {
    refIndex--;
  }
  // Reinsert input.
  this.inputList.splice(refIndex, 0, input);
};

/**
 * Remove an input from this block.
 * @param {string} name The name of the input.
 * @param {boolean=} opt_quiet True to prevent an error if input is not present.
 * @return {boolean} True if operation succeeds, false if input is not present
 *     and opt_quiet is true.
 * @throws {Error} if the input is not present and opt_quiet is not true.
 */
Block.prototype.removeInput = function(name, opt_quiet) {
  for (let i = 0, input; (input = this.inputList[i]); i++) {
    if (input.name === name) {
      if (input.type === inputTypes.STATEMENT) {
        this.statementInputCount--;
      }
      input.dispose();
      this.inputList.splice(i, 1);
      return true;
    }
  }
  if (opt_quiet) {
    return false;
  }
  throw Error('Input not found: ' + name);
};

/**
 * Fetches the named input object.
 * @param {string} name The name of the input.
 * @return {?Input} The input object, or null if input does not exist.
 */
Block.prototype.getInput = function(name) {
  for (let i = 0, input; (input = this.inputList[i]); i++) {
    if (input.name === name) {
      return input;
    }
  }
  // This input does not exist.
  return null;
};

/**
 * Fetches the block attached to the named input.
 * @param {string} name The name of the input.
 * @return {?Block} The attached value block, or null if the input is
 *     either disconnected or if the input does not exist.
 */
Block.prototype.getInputTargetBlock = function(name) {
  const input = this.getInput(name);
  return input && input.connection && input.connection.targetBlock();
};

/**
 * Returns the comment on this block (or null if there is no comment).
 * @return {?string} Block's comment.
 */
Block.prototype.getCommentText = function() {
  return this.commentModel.text;
};

/**
 * Set this block's comment text.
 * @param {?string} text The text, or null to delete.
 */
Block.prototype.setCommentText = function(text) {
  if (this.commentModel.text === text) {
    return;
  }
  eventUtils.fire(new (eventUtils.get(eventUtils.BLOCK_CHANGE))(
      this, 'comment', null, this.commentModel.text, text));
  this.commentModel.text = text;
  this.comment = text;  // For backwards compatibility.
};

/**
 * Set this block's warning text.
 * @param {?string} _text The text, or null to delete.
 * @param {string=} _opt_id An optional ID for the warning text to be able to
 *     maintain multiple warnings.
 */
Block.prototype.setWarningText = function(_text, _opt_id) {
  // NOP.
};

/**
 * Give this block a mutator dialog.
 * @param {Mutator} _mutator A mutator dialog instance or null to
 *     remove.
 */
Block.prototype.setMutator = function(_mutator) {
  // NOP.
};

/**
 * Return the coordinates of the top-left corner of this block relative to the
 * drawing surface's origin (0,0), in workspace units.
 * @return {!Coordinate} Object with .x and .y properties.
 */
Block.prototype.getRelativeToSurfaceXY = function() {
  return this.xy_;
};

/**
 * Move a block by a relative offset.
 * @param {number} dx Horizontal offset, in workspace units.
 * @param {number} dy Vertical offset, in workspace units.
 */
Block.prototype.moveBy = function(dx, dy) {
  if (this.parentBlock_) {
    throw Error('Block has parent.');
  }
  const event = new (eventUtils.get(eventUtils.BLOCK_MOVE))(this);
  this.xy_.translate(dx, dy);
  event.recordNew();
  eventUtils.fire(event);
};

/**
 * Create a connection of the specified type.
 * @param {number} type The type of the connection to create.
 * @return {!Connection} A new connection of the specified type.
 * @protected
 */
Block.prototype.makeConnection_ = function(type) {
  return new Connection(this, type);
};

/**
 * Recursively checks whether all statement and value inputs are filled with
 * blocks. Also checks all following statement blocks in this stack.
 * @param {boolean=} opt_shadowBlocksAreFilled An optional argument controlling
 *     whether shadow blocks are counted as filled. Defaults to true.
 * @return {boolean} True if all inputs are filled, false otherwise.
 */
Block.prototype.allInputsFilled = function(opt_shadowBlocksAreFilled) {
  // Account for the shadow block filledness toggle.
  if (opt_shadowBlocksAreFilled === undefined) {
    opt_shadowBlocksAreFilled = true;
  }
  if (!opt_shadowBlocksAreFilled && this.isShadow()) {
    return false;
  }

  // Recursively check each input block of the current block.
  for (let i = 0, input; (input = this.inputList[i]); i++) {
    if (!input.connection) {
      continue;
    }
    const target = input.connection.targetBlock();
    if (!target || !target.allInputsFilled(opt_shadowBlocksAreFilled)) {
      return false;
    }
  }

  // Recursively check the next block after the current block.
  const next = this.getNextBlock();
  if (next) {
    return next.allInputsFilled(opt_shadowBlocksAreFilled);
  }

  return true;
};

/**
 * This method returns a string describing this Block in developer terms (type
 * name and ID; English only).
 *
 * Intended to on be used in console logs and errors. If you need a string that
 * uses the user's native language (including block text, field values, and
 * child blocks), use [toString()]{@link Block#toString}.
 * @return {string} The description.
 */
Block.prototype.toDevString = function() {
  let msg = this.type ? '"' + this.type + '" block' : 'Block';
  if (this.id) {
    msg += ' (id="' + this.id + '")';
  }
  return msg;
};

exports.Block = Block;<|MERGE_RESOLUTION|>--- conflicted
+++ resolved
@@ -74,15 +74,9 @@
  * @throws When the prototypeName is not valid or not allowed.
  * @alias Blockly.Block
  */
-<<<<<<< HEAD
-Blockly.Block = function(workspace, prototypeName, opt_id, moduleId) {
-  if (Blockly.Generator &&
-      typeof Blockly.Generator.prototype[prototypeName] != 'undefined') {
-=======
-const Block = function(workspace, prototypeName, opt_id) {
+const Block = function(workspace, prototypeName, opt_id, moduleId) {
   const {Generator} = goog.module.get('Blockly.Generator');
   if (Generator && typeof Generator.prototype[prototypeName] !== 'undefined') {
->>>>>>> 4e87be70
     // Occluding Generator class members is not allowed.
     throw Error(
         'Block prototypeName "' + prototypeName +
