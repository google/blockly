{
<<<<<<< HEAD
    "env": {
        "node": true,
        "browser": false,
        "mocha": true
    },
    "globals": {
        "console": true,
        "require": true
    },
    "extends": "../../.eslintrc.json"
=======
  "env": {
    "node": true,
    "browser": false,
    "mocha": true
  },
  "globals": {
    "console": true,
    "require": true
  },
  "extends": "../../.eslintrc.js"
>>>>>>> 0e22a798
}<|MERGE_RESOLUTION|>--- conflicted
+++ resolved
@@ -1,16 +1,4 @@
 {
-<<<<<<< HEAD
-    "env": {
-        "node": true,
-        "browser": false,
-        "mocha": true
-    },
-    "globals": {
-        "console": true,
-        "require": true
-    },
-    "extends": "../../.eslintrc.json"
-=======
   "env": {
     "node": true,
     "browser": false,
@@ -21,5 +9,4 @@
     "require": true
   },
   "extends": "../../.eslintrc.js"
->>>>>>> 0e22a798
 }