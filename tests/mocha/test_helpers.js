--- conflicted
+++ resolved
@@ -230,33 +230,19 @@
     console.error(testRef.fullTitle() + '\n', e);
   } finally {
     // Clear Blockly.Event state.
-<<<<<<< HEAD
     eventUtils.setGroup(false);
-    eventUtils.disabled_ = 0;
+    while (!Blockly.Events.isEnabled()) {
+      eventUtils.enable();
+    }
     eventUtils.setRecordUndo(true);
-    if (eventUtils.FIRE_QUEUE_.length) {
+    if (eventUtils.TEST_ONLY.FIRE_QUEUE.length) {
       // If this happens, it may mean that some previous test is missing cleanup
       // (i.e. a previous test added an event to the queue on a timeout that
       // did not use a stubbed clock).
-      eventUtils.FIRE_QUEUE_.length = 0;
-      console.warn(testRef.fullTitle() +
-          '" needed cleanup of eventUtils.FIRE_QUEUE_. This may indicate ' +
-          'leakage from an earlier test');
-=======
-    Blockly.Events.setGroup(false);
-    while (!Blockly.Events.isEnabled()) {
-      Blockly.Events.enable();
-    }
-    Blockly.Events.setRecordUndo(true);
-    if (Blockly.Events.TEST_ONLY.FIRE_QUEUE.length) {
-      // If this happens, it may mean that some previous test is missing cleanup
-      // (i.e. a previous test added an event to the queue on a timeout that
-      // did not use a stubbed clock).
-      Blockly.Events.TEST_ONLY.FIRE_QUEUE.length = 0;
+      eventUtils.TEST_ONLY.FIRE_QUEUE.length = 0;
       console.warn('"' + testRef.fullTitle() +
           '" needed cleanup of Blockly.Events.TEST_ONLY.FIRE_QUEUE. This may ' +
           'indicate leakage from an earlier test');
->>>>>>> fd917f42
     }
 
     // Restore all stubbed methods.
