/**
 * @license
 * Copyright 2020 Google LLC
 * SPDX-License-Identifier: Apache-2.0
 */

<<<<<<< HEAD
goog.module('Blockly.test.insertionMarker');

const {sharedTestSetup, sharedTestTeardown} = goog.require('Blockly.test.helpers.setupTeardown');


suite('InsertionMarkers', function() {
  setup(function() {
=======
import {
  sharedTestSetup,
  sharedTestTeardown,
} from './test_helpers/setup_teardown.js';

suite('InsertionMarkers', function () {
  setup(function () {
>>>>>>> 0e22a798
    sharedTestSetup.call(this);
    this.workspace = Blockly.inject('blocklyDiv', {});
    Blockly.defineBlocksWithJsonArray([
      {
<<<<<<< HEAD
        "type": "stack_block",
        "message0": "",
        "previousStatement": null,
        "nextStatement": null,
=======
        'type': 'stack_block',
        'message0': '',
        'previousStatement': null,
        'nextStatement': null,
>>>>>>> 0e22a798
      },
      {
        'type': 'row_block',
        'message0': '%1',
        'args0': [
          {
<<<<<<< HEAD
            "type": "input_value",
            "name": "INPUT",
          },
        ],
        "output": null,
=======
            'type': 'input_value',
            'name': 'INPUT',
          },
        ],
        'output': null,
>>>>>>> 0e22a798
      },
      {
        'type': 'statement_block',
        'message0': '%1',
        'args0': [
          {
<<<<<<< HEAD
            "type": "input_statement",
            "name": "STATEMENT",
          },
        ],
        "previousStatement": null,
        "nextStatement": null,
      }]);
=======
            'type': 'input_statement',
            'name': 'STATEMENT',
          },
        ],
        'previousStatement': null,
        'nextStatement': null,
      },
    ]);
>>>>>>> 0e22a798
  });
  teardown(function () {
    sharedTestTeardown.call(this);
  });
  suite('Code Generation', function () {
    setup(function () {
      javascriptGenerator.forBlock['stack_block'] = function (block) {
        return 'stack[' + block.id + '];\n';
      };
<<<<<<< HEAD
      Blockly.JavaScript['row_block'] = function(block) {
        const value = Blockly.JavaScript
            .valueToCode(block, 'INPUT', Blockly.JavaScript.ORDER_NONE);
        const code = 'row[' + block.id + '](' + value + ')';
        return [code, Blockly.JavaScript.ORDER_NONE];
=======
      javascriptGenerator.forBlock['row_block'] = function (block) {
        const value = javascriptGenerator.valueToCode(
          block,
          'INPUT',
          javascriptGenerator.ORDER_NONE,
        );
        const code = 'row[' + block.id + '](' + value + ')';
        return [code, javascriptGenerator.ORDER_NONE];
>>>>>>> 0e22a798
      };
      javascriptGenerator.forBlock['statement_block'] = function (block) {
        return (
          'statement[' +
          block.id +
          ']{\n' +
          javascriptGenerator.statementToCode(block, 'STATEMENT') +
          '};\n'
        );
      };

      this.assertGen = function (xml, expectedCode) {
        Blockly.Xml.domToWorkspace(xml, this.workspace);
        const block = this.workspace.getBlockById('insertion');
        block.isInsertionMarker_ = true;
<<<<<<< HEAD
        const code = Blockly.JavaScript.workspaceToCode(this.workspace);
=======
        const code = javascriptGenerator.workspaceToCode(this.workspace);
>>>>>>> 0e22a798
        chai.assert.equal(code, expectedCode);
      };
    });
    teardown(function () {
      delete javascriptGenerator.forBlock['stack_block'];
      delete javascriptGenerator.forBlock['row_block'];
      delete javascriptGenerator.forBlock['statement_block'];
    });
<<<<<<< HEAD
    test('Marker Surrounds', function() {
      const xml = Blockly.Xml.textToDom(
          '<xml xmlns="https://developers.google.com/blockly/xml">' +
=======
    test('Marker Surrounds', function () {
      const xml = Blockly.utils.xml.textToDom(
        '<xml xmlns="https://developers.google.com/blockly/xml">' +
>>>>>>> 0e22a798
          '  <block type="statement_block" id="insertion">' +
          '    <statement name="STATEMENT">' +
          '      <block type="statement_block" id="a"/>' +
          '    </statement>' +
          '  </block>' +
          '</xml>',
      );
      this.assertGen(xml, 'statement[a]{\n};\n');
    });
<<<<<<< HEAD
    test('Marker Enclosed', function() {
      const xml = Blockly.Xml.textToDom(
          '<xml xmlns="https://developers.google.com/blockly/xml">' +
=======
    test('Marker Enclosed', function () {
      const xml = Blockly.utils.xml.textToDom(
        '<xml xmlns="https://developers.google.com/blockly/xml">' +
>>>>>>> 0e22a798
          '  <block type="statement_block" id="a">' +
          '    <statement name="STATEMENT">' +
          '      <block type="statement_block" id="insertion"/>' +
          '    </statement>' +
          '  </block>' +
          '</xml>',
      );
      this.assertGen(xml, 'statement[a]{\n};\n');
    });
<<<<<<< HEAD
    test('Marker Enclosed and Surrounds', function() {
      const xml = Blockly.Xml.textToDom(
          '<xml xmlns="https://developers.google.com/blockly/xml">' +
=======
    test('Marker Enclosed and Surrounds', function () {
      const xml = Blockly.utils.xml.textToDom(
        '<xml xmlns="https://developers.google.com/blockly/xml">' +
>>>>>>> 0e22a798
          '  <block type="statement_block" id="a">' +
          '    <statement name="STATEMENT">' +
          '      <block type="statement_block" id="insertion">' +
          '        <statement name="STATEMENT">' +
          '          <block type="statement_block" id="b"/>' +
          '        </statement>' +
          '      </block>' +
          '    </statement>' +
          '  </block>' +
          '</xml>',
      );
      this.assertGen(
        xml,
        'statement[a]{\n' + '  statement[b]{\n' + '  };\n' + '};\n',
      );
    });
<<<<<<< HEAD
    test('Marker Prev', function() {
      const xml = Blockly.Xml.textToDom(
          '<xml xmlns="https://developers.google.com/blockly/xml">' +
=======
    test('Marker Prev', function () {
      const xml = Blockly.utils.xml.textToDom(
        '<xml xmlns="https://developers.google.com/blockly/xml">' +
>>>>>>> 0e22a798
          '  <block type="stack_block" id="insertion">' +
          '    <next>' +
          '      <block type="stack_block" id="a"/>' +
          '    </next>' +
          '  </block>' +
          '</xml>',
      );
      this.assertGen(xml, 'stack[a];\n');
    });
<<<<<<< HEAD
    test('Marker Next', function() {
      const xml = Blockly.Xml.textToDom(
          '<xml xmlns="https://developers.google.com/blockly/xml">' +
=======
    test('Marker Next', function () {
      const xml = Blockly.utils.xml.textToDom(
        '<xml xmlns="https://developers.google.com/blockly/xml">' +
>>>>>>> 0e22a798
          '  <block type="stack_block" id="a">' +
          '    <next>' +
          '      <block type="stack_block" id="insertion"/>' +
          '    </next>' +
          '  </block>' +
          '</xml>',
      );
      this.assertGen(xml, 'stack[a];\n');
    });
<<<<<<< HEAD
    test('Marker Middle of Stack', function() {
      const xml = Blockly.Xml.textToDom(
          '<xml xmlns="https://developers.google.com/blockly/xml">' +
=======
    test('Marker Middle of Stack', function () {
      const xml = Blockly.utils.xml.textToDom(
        '<xml xmlns="https://developers.google.com/blockly/xml">' +
>>>>>>> 0e22a798
          '  <block type="stack_block" id="a">' +
          '    <next>' +
          '      <block type="stack_block" id="insertion">' +
          '        <next>' +
          '          <block type="stack_block" id="b"/>' +
          '        </next>' +
          '      </block>' +
          '    </next>' +
          '  </block>' +
          '</xml>',
      );
      this.assertGen(xml, 'stack[a];\n' + 'stack[b];\n');
    });
<<<<<<< HEAD
    test('Marker On Output', function() {
      const xml = Blockly.Xml.textToDom(
          '<xml xmlns="https://developers.google.com/blockly/xml">' +
=======
    test('Marker On Output', function () {
      const xml = Blockly.utils.xml.textToDom(
        '<xml xmlns="https://developers.google.com/blockly/xml">' +
>>>>>>> 0e22a798
          '  <block type="row_block" id="insertion">' +
          '    <value name="INPUT">' +
          '      <block type="row_block" id="a"/>' +
          '    </value>' +
          '  </block>' +
          '</xml>',
      );
      this.assertGen(xml, 'row[a]();\n');
    });
<<<<<<< HEAD
    test('Marker On Input', function() {
      const xml = Blockly.Xml.textToDom(
          '<xml xmlns="https://developers.google.com/blockly/xml">' +
=======
    test('Marker On Input', function () {
      const xml = Blockly.utils.xml.textToDom(
        '<xml xmlns="https://developers.google.com/blockly/xml">' +
>>>>>>> 0e22a798
          '  <block type="row_block" id="a">' +
          '    <value name="INPUT">' +
          '      <block type="row_block" id="insertion"/>' +
          '    </value>' +
          '  </block>' +
          '</xml>',
      );
      this.assertGen(xml, 'row[a]();\n');
    });
<<<<<<< HEAD
    test('Marker Middle of Row', function() {
      const xml = Blockly.Xml.textToDom(
          '<xml xmlns="https://developers.google.com/blockly/xml">' +
=======
    test('Marker Middle of Row', function () {
      const xml = Blockly.utils.xml.textToDom(
        '<xml xmlns="https://developers.google.com/blockly/xml">' +
>>>>>>> 0e22a798
          '  <block type="row_block" id="a">' +
          '    <value name="INPUT">' +
          '      <block type="row_block" id="insertion">' +
          '        <value name="INPUT">' +
          '          <block type="row_block" id="b"/>' +
          '        </value>' +
          '      </block>' +
          '    </value>' +
          '  </block>' +
          '</xml>',
      );
      this.assertGen(xml, 'row[a](row[b]());\n');
    });
<<<<<<< HEAD
    test('Marker Detatched', function() {
      const xml = Blockly.Xml.textToDom(
          '<xml xmlns="https://developers.google.com/blockly/xml">' +
=======
    test('Marker Detatched', function () {
      const xml = Blockly.utils.xml.textToDom(
        '<xml xmlns="https://developers.google.com/blockly/xml">' +
>>>>>>> 0e22a798
          '  <block type="stack_block" id="insertion"/>' +
          '  <block type="stack_block" id="a"/>' +
          '</xml>',
      );
      this.assertGen(xml, 'stack[a];\n');
    });
  });
<<<<<<< HEAD
  suite('Serialization', function() {
    setup(function() {
      this.assertXml = function(xmlIn, expectXml) {
=======
  suite('Serialization', function () {
    setup(function () {
      this.assertXml = function (xmlIn, expectXml) {
>>>>>>> 0e22a798
        Blockly.Xml.domToWorkspace(xmlIn, this.workspace);
        const block = this.workspace.getBlockById('insertion');
        block.setInsertionMarker(true);
        let xml = Blockly.Xml.workspaceToDom(this.workspace);
        Blockly.Xml.domToWorkspace(xml, this.workspace);
        xml = Blockly.Xml.domToText(xml);
        chai.assert.equal(xml, expectXml);
      };
    });
<<<<<<< HEAD
    test('Marker Surrounds', function() {
      const xml = Blockly.Xml.textToDom(
          '<xml xmlns="https://developers.google.com/blockly/xml">' +
=======
    test('Marker Surrounds', function () {
      const xml = Blockly.utils.xml.textToDom(
        '<xml xmlns="https://developers.google.com/blockly/xml">' +
>>>>>>> 0e22a798
          '  <block type="statement_block" id="insertion" x="20" y="20">' +
          '    <statement name="STATEMENT">' +
          '      <block type="statement_block" id="a"/>' +
          '    </statement>' +
          '  </block>' +
          '</xml>',
      );
      // Note how the x and y are not 20, they are slightly lower and end-er
      // because these are the coords of the wrapped block.
      this.assertXml(
        xml,
        '<xml xmlns="https://developers.google.com/blockly/xml">' +
          '<block type="statement_block" id="a" x="41" y="31"></block>' +
          '</xml>',
      );
    });
<<<<<<< HEAD
    test('Marker Enclosed', function() {
      const xml = Blockly.Xml.textToDom(
          '<xml xmlns="https://developers.google.com/blockly/xml">' +
=======
    test('Marker Enclosed', function () {
      const xml = Blockly.utils.xml.textToDom(
        '<xml xmlns="https://developers.google.com/blockly/xml">' +
>>>>>>> 0e22a798
          '  <block type="statement_block" id="a" x="20" y="20">' +
          '    <statement name="STATEMENT">' +
          '      <block type="statement_block" id="insertion"/>' +
          '    </statement>' +
          '  </block>' +
          '</xml>',
      );
      this.assertXml(
        xml,
        '<xml xmlns="https://developers.google.com/blockly/xml">' +
          '<block type="statement_block" id="a" x="20" y="20"></block>' +
          '</xml>',
      );
    });
<<<<<<< HEAD
    test('Marker Enclosed and Surrounds', function() {
      const xml = Blockly.Xml.textToDom(
          '<xml xmlns="https://developers.google.com/blockly/xml">' +
=======
    test('Marker Enclosed and Surrounds', function () {
      const xml = Blockly.utils.xml.textToDom(
        '<xml xmlns="https://developers.google.com/blockly/xml">' +
>>>>>>> 0e22a798
          '  <block type="statement_block" id="a" x="20" y="20">' +
          '    <statement name="STATEMENT">' +
          '      <block type="statement_block" id="insertion">' +
          '        <statement name="STATEMENT">' +
          '          <block type="statement_block" id="b"/>' +
          '        </statement>' +
          '      </block>' +
          '    </statement>' +
          '  </block>' +
          '</xml>',
      );
      this.assertXml(
        xml,
        '<xml xmlns="https://developers.google.com/blockly/xml">' +
          '<block type="statement_block" id="a" x="20" y="20">' +
          '<statement name="STATEMENT">' +
          '<block type="statement_block" id="b"></block>' +
          '</statement>' +
          '</block>' +
          '</xml>',
      );
    });
<<<<<<< HEAD
    test('Marker Prev', function() {
      const xml = Blockly.Xml.textToDom(
          '<xml xmlns="https://developers.google.com/blockly/xml">' +
=======
    test('Marker Prev', function () {
      const xml = Blockly.utils.xml.textToDom(
        '<xml xmlns="https://developers.google.com/blockly/xml">' +
>>>>>>> 0e22a798
          '  <block type="stack_block" id="insertion" x="20" y="20">' +
          '    <next>' +
          '      <block type="stack_block" id="a"/>' +
          '    </next>' +
          '  </block>' +
          '</xml>',
      );
      // Note how the y coord is not at 20, it is lower. This is because these
      // are the coords of the next block.
      this.assertXml(
        xml,
        '<xml xmlns="https://developers.google.com/blockly/xml">' +
          '<block type="stack_block" id="a" x="20" y="46"></block>' +
          '</xml>',
      );
    });
<<<<<<< HEAD
    test('Marker Next', function() {
      const xml = Blockly.Xml.textToDom(
          '<xml xmlns="https://developers.google.com/blockly/xml">' +
=======
    test('Marker Next', function () {
      const xml = Blockly.utils.xml.textToDom(
        '<xml xmlns="https://developers.google.com/blockly/xml">' +
>>>>>>> 0e22a798
          '  <block type="stack_block" id="a" x="20" y="20">' +
          '    <next>' +
          '      <block type="stack_block" id="insertion"/>' +
          '    </next>' +
          '  </block>' +
          '</xml>',
      );
      this.assertXml(
        xml,
        '<xml xmlns="https://developers.google.com/blockly/xml">' +
          '<block type="stack_block" id="a" x="20" y="20"></block>' +
          '</xml>',
      );
    });
<<<<<<< HEAD
    test('Marker Middle of Stack', function() {
      const xml = Blockly.Xml.textToDom(
          '<xml xmlns="https://developers.google.com/blockly/xml">' +
=======
    test('Marker Middle of Stack', function () {
      const xml = Blockly.utils.xml.textToDom(
        '<xml xmlns="https://developers.google.com/blockly/xml">' +
>>>>>>> 0e22a798
          '  <block type="stack_block" id="a" x="20" y="20">' +
          '    <next>' +
          '      <block type="stack_block" id="insertion">' +
          '        <next>' +
          '          <block type="stack_block" id="b"/>' +
          '        </next>' +
          '      </block>' +
          '    </next>' +
          '  </block>' +
          '</xml>',
      );
      this.assertXml(
        xml,
        '<xml xmlns="https://developers.google.com/blockly/xml">' +
          '<block type="stack_block" id="a" x="20" y="20">' +
          '<next>' +
          '<block type="stack_block" id="b"></block>' +
          '</next>' +
          '</block>' +
          '</xml>',
      );
    });
<<<<<<< HEAD
    test('Marker On Output', function() {
      const xml = Blockly.Xml.textToDom(
          '<xml xmlns="https://developers.google.com/blockly/xml">' +
=======
    test('Marker On Output', function () {
      const xml = Blockly.utils.xml.textToDom(
        '<xml xmlns="https://developers.google.com/blockly/xml">' +
>>>>>>> 0e22a798
          '  <block type="row_block" id="insertion" x="20" y="20">' +
          '    <value name="INPUT">' +
          '      <block type="row_block" id="a"/>' +
          '    </value>' +
          '  </block>' +
          '</xml>',
      );
      // Note how the x value is not at 20. This is because these are the coords
      // of the wrapped block.
      this.assertXml(
        xml,
        '<xml xmlns="https://developers.google.com/blockly/xml">' +
          '<block type="row_block" id="a" x="41" y="20"></block>' +
          '</xml>',
      );
    });
<<<<<<< HEAD
    test('Marker On Input', function() {
      const xml = Blockly.Xml.textToDom(
          '<xml xmlns="https://developers.google.com/blockly/xml">' +
=======
    test('Marker On Input', function () {
      const xml = Blockly.utils.xml.textToDom(
        '<xml xmlns="https://developers.google.com/blockly/xml">' +
>>>>>>> 0e22a798
          '  <block type="row_block" id="a" x="20" y="20">' +
          '    <value name="INPUT">' +
          '      <block type="row_block" id="insertion"/>' +
          '    </value>' +
          '  </block>' +
          '</xml>',
      );
      this.assertXml(
        xml,
        '<xml xmlns="https://developers.google.com/blockly/xml">' +
          '<block type="row_block" id="a" x="20" y="20"></block>' +
          '</xml>',
      );
    });
<<<<<<< HEAD
    test('Marker Middle of Row', function() {
      const xml = Blockly.Xml.textToDom(
          '<xml xmlns="https://developers.google.com/blockly/xml">' +
=======
    test('Marker Middle of Row', function () {
      const xml = Blockly.utils.xml.textToDom(
        '<xml xmlns="https://developers.google.com/blockly/xml">' +
>>>>>>> 0e22a798
          '  <block type="row_block" id="a" x="20" y="20">' +
          '    <value name="INPUT">' +
          '      <block type="row_block" id="insertion">' +
          '        <value name="INPUT">' +
          '          <block type="row_block" id="b"/>' +
          '        </value>' +
          '      </block>' +
          '    </value>' +
          '  </block>' +
          '</xml>',
      );
      this.assertXml(
        xml,
        '<xml xmlns="https://developers.google.com/blockly/xml">' +
          '<block type="row_block" id="a" x="20" y="20">' +
          '<value name="INPUT">' +
          '<block type="row_block" id="b"></block>' +
          '</value>' +
          '</block>' +
          '</xml>',
      );
    });
<<<<<<< HEAD
    test('Marker Detatched', function() {
      const xml = Blockly.Xml.textToDom(
          '<xml xmlns="https://developers.google.com/blockly/xml">' +
=======
    test('Marker Detatched', function () {
      const xml = Blockly.utils.xml.textToDom(
        '<xml xmlns="https://developers.google.com/blockly/xml">' +
>>>>>>> 0e22a798
          '  <block type="stack_block" id="insertion"/>' +
          '  <block type="stack_block" id="a" x="20" y="20"/>' +
          '</xml>',
      );
      this.assertXml(
        xml,
        '<xml xmlns="https://developers.google.com/blockly/xml">' +
          '<block type="stack_block" id="a" x="20" y="20"></block>' +
          '</xml>',
      );
    });
  });
});<|MERGE_RESOLUTION|>--- conflicted
+++ resolved
@@ -4,15 +4,6 @@
  * SPDX-License-Identifier: Apache-2.0
  */
 
-<<<<<<< HEAD
-goog.module('Blockly.test.insertionMarker');
-
-const {sharedTestSetup, sharedTestTeardown} = goog.require('Blockly.test.helpers.setupTeardown');
-
-
-suite('InsertionMarkers', function() {
-  setup(function() {
-=======
 import {
   sharedTestSetup,
   sharedTestTeardown,
@@ -20,56 +11,31 @@
 
 suite('InsertionMarkers', function () {
   setup(function () {
->>>>>>> 0e22a798
     sharedTestSetup.call(this);
     this.workspace = Blockly.inject('blocklyDiv', {});
     Blockly.defineBlocksWithJsonArray([
       {
-<<<<<<< HEAD
-        "type": "stack_block",
-        "message0": "",
-        "previousStatement": null,
-        "nextStatement": null,
-=======
         'type': 'stack_block',
         'message0': '',
         'previousStatement': null,
         'nextStatement': null,
->>>>>>> 0e22a798
       },
       {
         'type': 'row_block',
         'message0': '%1',
         'args0': [
           {
-<<<<<<< HEAD
-            "type": "input_value",
-            "name": "INPUT",
-          },
-        ],
-        "output": null,
-=======
             'type': 'input_value',
             'name': 'INPUT',
           },
         ],
         'output': null,
->>>>>>> 0e22a798
       },
       {
         'type': 'statement_block',
         'message0': '%1',
         'args0': [
           {
-<<<<<<< HEAD
-            "type": "input_statement",
-            "name": "STATEMENT",
-          },
-        ],
-        "previousStatement": null,
-        "nextStatement": null,
-      }]);
-=======
             'type': 'input_statement',
             'name': 'STATEMENT',
           },
@@ -78,7 +44,6 @@
         'nextStatement': null,
       },
     ]);
->>>>>>> 0e22a798
   });
   teardown(function () {
     sharedTestTeardown.call(this);
@@ -88,13 +53,6 @@
       javascriptGenerator.forBlock['stack_block'] = function (block) {
         return 'stack[' + block.id + '];\n';
       };
-<<<<<<< HEAD
-      Blockly.JavaScript['row_block'] = function(block) {
-        const value = Blockly.JavaScript
-            .valueToCode(block, 'INPUT', Blockly.JavaScript.ORDER_NONE);
-        const code = 'row[' + block.id + '](' + value + ')';
-        return [code, Blockly.JavaScript.ORDER_NONE];
-=======
       javascriptGenerator.forBlock['row_block'] = function (block) {
         const value = javascriptGenerator.valueToCode(
           block,
@@ -103,7 +61,6 @@
         );
         const code = 'row[' + block.id + '](' + value + ')';
         return [code, javascriptGenerator.ORDER_NONE];
->>>>>>> 0e22a798
       };
       javascriptGenerator.forBlock['statement_block'] = function (block) {
         return (
@@ -119,11 +76,7 @@
         Blockly.Xml.domToWorkspace(xml, this.workspace);
         const block = this.workspace.getBlockById('insertion');
         block.isInsertionMarker_ = true;
-<<<<<<< HEAD
-        const code = Blockly.JavaScript.workspaceToCode(this.workspace);
-=======
         const code = javascriptGenerator.workspaceToCode(this.workspace);
->>>>>>> 0e22a798
         chai.assert.equal(code, expectedCode);
       };
     });
@@ -132,15 +85,9 @@
       delete javascriptGenerator.forBlock['row_block'];
       delete javascriptGenerator.forBlock['statement_block'];
     });
-<<<<<<< HEAD
-    test('Marker Surrounds', function() {
-      const xml = Blockly.Xml.textToDom(
-          '<xml xmlns="https://developers.google.com/blockly/xml">' +
-=======
     test('Marker Surrounds', function () {
       const xml = Blockly.utils.xml.textToDom(
         '<xml xmlns="https://developers.google.com/blockly/xml">' +
->>>>>>> 0e22a798
           '  <block type="statement_block" id="insertion">' +
           '    <statement name="STATEMENT">' +
           '      <block type="statement_block" id="a"/>' +
@@ -150,15 +97,9 @@
       );
       this.assertGen(xml, 'statement[a]{\n};\n');
     });
-<<<<<<< HEAD
-    test('Marker Enclosed', function() {
-      const xml = Blockly.Xml.textToDom(
-          '<xml xmlns="https://developers.google.com/blockly/xml">' +
-=======
     test('Marker Enclosed', function () {
       const xml = Blockly.utils.xml.textToDom(
         '<xml xmlns="https://developers.google.com/blockly/xml">' +
->>>>>>> 0e22a798
           '  <block type="statement_block" id="a">' +
           '    <statement name="STATEMENT">' +
           '      <block type="statement_block" id="insertion"/>' +
@@ -168,15 +109,9 @@
       );
       this.assertGen(xml, 'statement[a]{\n};\n');
     });
-<<<<<<< HEAD
-    test('Marker Enclosed and Surrounds', function() {
-      const xml = Blockly.Xml.textToDom(
-          '<xml xmlns="https://developers.google.com/blockly/xml">' +
-=======
     test('Marker Enclosed and Surrounds', function () {
       const xml = Blockly.utils.xml.textToDom(
         '<xml xmlns="https://developers.google.com/blockly/xml">' +
->>>>>>> 0e22a798
           '  <block type="statement_block" id="a">' +
           '    <statement name="STATEMENT">' +
           '      <block type="statement_block" id="insertion">' +
@@ -193,15 +128,9 @@
         'statement[a]{\n' + '  statement[b]{\n' + '  };\n' + '};\n',
       );
     });
-<<<<<<< HEAD
-    test('Marker Prev', function() {
-      const xml = Blockly.Xml.textToDom(
-          '<xml xmlns="https://developers.google.com/blockly/xml">' +
-=======
     test('Marker Prev', function () {
       const xml = Blockly.utils.xml.textToDom(
         '<xml xmlns="https://developers.google.com/blockly/xml">' +
->>>>>>> 0e22a798
           '  <block type="stack_block" id="insertion">' +
           '    <next>' +
           '      <block type="stack_block" id="a"/>' +
@@ -211,15 +140,9 @@
       );
       this.assertGen(xml, 'stack[a];\n');
     });
-<<<<<<< HEAD
-    test('Marker Next', function() {
-      const xml = Blockly.Xml.textToDom(
-          '<xml xmlns="https://developers.google.com/blockly/xml">' +
-=======
     test('Marker Next', function () {
       const xml = Blockly.utils.xml.textToDom(
         '<xml xmlns="https://developers.google.com/blockly/xml">' +
->>>>>>> 0e22a798
           '  <block type="stack_block" id="a">' +
           '    <next>' +
           '      <block type="stack_block" id="insertion"/>' +
@@ -229,15 +152,9 @@
       );
       this.assertGen(xml, 'stack[a];\n');
     });
-<<<<<<< HEAD
-    test('Marker Middle of Stack', function() {
-      const xml = Blockly.Xml.textToDom(
-          '<xml xmlns="https://developers.google.com/blockly/xml">' +
-=======
     test('Marker Middle of Stack', function () {
       const xml = Blockly.utils.xml.textToDom(
         '<xml xmlns="https://developers.google.com/blockly/xml">' +
->>>>>>> 0e22a798
           '  <block type="stack_block" id="a">' +
           '    <next>' +
           '      <block type="stack_block" id="insertion">' +
@@ -251,15 +168,9 @@
       );
       this.assertGen(xml, 'stack[a];\n' + 'stack[b];\n');
     });
-<<<<<<< HEAD
-    test('Marker On Output', function() {
-      const xml = Blockly.Xml.textToDom(
-          '<xml xmlns="https://developers.google.com/blockly/xml">' +
-=======
     test('Marker On Output', function () {
       const xml = Blockly.utils.xml.textToDom(
         '<xml xmlns="https://developers.google.com/blockly/xml">' +
->>>>>>> 0e22a798
           '  <block type="row_block" id="insertion">' +
           '    <value name="INPUT">' +
           '      <block type="row_block" id="a"/>' +
@@ -269,15 +180,9 @@
       );
       this.assertGen(xml, 'row[a]();\n');
     });
-<<<<<<< HEAD
-    test('Marker On Input', function() {
-      const xml = Blockly.Xml.textToDom(
-          '<xml xmlns="https://developers.google.com/blockly/xml">' +
-=======
     test('Marker On Input', function () {
       const xml = Blockly.utils.xml.textToDom(
         '<xml xmlns="https://developers.google.com/blockly/xml">' +
->>>>>>> 0e22a798
           '  <block type="row_block" id="a">' +
           '    <value name="INPUT">' +
           '      <block type="row_block" id="insertion"/>' +
@@ -287,15 +192,9 @@
       );
       this.assertGen(xml, 'row[a]();\n');
     });
-<<<<<<< HEAD
-    test('Marker Middle of Row', function() {
-      const xml = Blockly.Xml.textToDom(
-          '<xml xmlns="https://developers.google.com/blockly/xml">' +
-=======
     test('Marker Middle of Row', function () {
       const xml = Blockly.utils.xml.textToDom(
         '<xml xmlns="https://developers.google.com/blockly/xml">' +
->>>>>>> 0e22a798
           '  <block type="row_block" id="a">' +
           '    <value name="INPUT">' +
           '      <block type="row_block" id="insertion">' +
@@ -309,15 +208,9 @@
       );
       this.assertGen(xml, 'row[a](row[b]());\n');
     });
-<<<<<<< HEAD
-    test('Marker Detatched', function() {
-      const xml = Blockly.Xml.textToDom(
-          '<xml xmlns="https://developers.google.com/blockly/xml">' +
-=======
     test('Marker Detatched', function () {
       const xml = Blockly.utils.xml.textToDom(
         '<xml xmlns="https://developers.google.com/blockly/xml">' +
->>>>>>> 0e22a798
           '  <block type="stack_block" id="insertion"/>' +
           '  <block type="stack_block" id="a"/>' +
           '</xml>',
@@ -325,15 +218,9 @@
       this.assertGen(xml, 'stack[a];\n');
     });
   });
-<<<<<<< HEAD
-  suite('Serialization', function() {
-    setup(function() {
-      this.assertXml = function(xmlIn, expectXml) {
-=======
   suite('Serialization', function () {
     setup(function () {
       this.assertXml = function (xmlIn, expectXml) {
->>>>>>> 0e22a798
         Blockly.Xml.domToWorkspace(xmlIn, this.workspace);
         const block = this.workspace.getBlockById('insertion');
         block.setInsertionMarker(true);
@@ -343,15 +230,9 @@
         chai.assert.equal(xml, expectXml);
       };
     });
-<<<<<<< HEAD
-    test('Marker Surrounds', function() {
-      const xml = Blockly.Xml.textToDom(
-          '<xml xmlns="https://developers.google.com/blockly/xml">' +
-=======
     test('Marker Surrounds', function () {
       const xml = Blockly.utils.xml.textToDom(
         '<xml xmlns="https://developers.google.com/blockly/xml">' +
->>>>>>> 0e22a798
           '  <block type="statement_block" id="insertion" x="20" y="20">' +
           '    <statement name="STATEMENT">' +
           '      <block type="statement_block" id="a"/>' +
@@ -368,15 +249,9 @@
           '</xml>',
       );
     });
-<<<<<<< HEAD
-    test('Marker Enclosed', function() {
-      const xml = Blockly.Xml.textToDom(
-          '<xml xmlns="https://developers.google.com/blockly/xml">' +
-=======
     test('Marker Enclosed', function () {
       const xml = Blockly.utils.xml.textToDom(
         '<xml xmlns="https://developers.google.com/blockly/xml">' +
->>>>>>> 0e22a798
           '  <block type="statement_block" id="a" x="20" y="20">' +
           '    <statement name="STATEMENT">' +
           '      <block type="statement_block" id="insertion"/>' +
@@ -391,15 +266,9 @@
           '</xml>',
       );
     });
-<<<<<<< HEAD
-    test('Marker Enclosed and Surrounds', function() {
-      const xml = Blockly.Xml.textToDom(
-          '<xml xmlns="https://developers.google.com/blockly/xml">' +
-=======
     test('Marker Enclosed and Surrounds', function () {
       const xml = Blockly.utils.xml.textToDom(
         '<xml xmlns="https://developers.google.com/blockly/xml">' +
->>>>>>> 0e22a798
           '  <block type="statement_block" id="a" x="20" y="20">' +
           '    <statement name="STATEMENT">' +
           '      <block type="statement_block" id="insertion">' +
@@ -422,15 +291,9 @@
           '</xml>',
       );
     });
-<<<<<<< HEAD
-    test('Marker Prev', function() {
-      const xml = Blockly.Xml.textToDom(
-          '<xml xmlns="https://developers.google.com/blockly/xml">' +
-=======
     test('Marker Prev', function () {
       const xml = Blockly.utils.xml.textToDom(
         '<xml xmlns="https://developers.google.com/blockly/xml">' +
->>>>>>> 0e22a798
           '  <block type="stack_block" id="insertion" x="20" y="20">' +
           '    <next>' +
           '      <block type="stack_block" id="a"/>' +
@@ -447,15 +310,9 @@
           '</xml>',
       );
     });
-<<<<<<< HEAD
-    test('Marker Next', function() {
-      const xml = Blockly.Xml.textToDom(
-          '<xml xmlns="https://developers.google.com/blockly/xml">' +
-=======
     test('Marker Next', function () {
       const xml = Blockly.utils.xml.textToDom(
         '<xml xmlns="https://developers.google.com/blockly/xml">' +
->>>>>>> 0e22a798
           '  <block type="stack_block" id="a" x="20" y="20">' +
           '    <next>' +
           '      <block type="stack_block" id="insertion"/>' +
@@ -470,15 +327,9 @@
           '</xml>',
       );
     });
-<<<<<<< HEAD
-    test('Marker Middle of Stack', function() {
-      const xml = Blockly.Xml.textToDom(
-          '<xml xmlns="https://developers.google.com/blockly/xml">' +
-=======
     test('Marker Middle of Stack', function () {
       const xml = Blockly.utils.xml.textToDom(
         '<xml xmlns="https://developers.google.com/blockly/xml">' +
->>>>>>> 0e22a798
           '  <block type="stack_block" id="a" x="20" y="20">' +
           '    <next>' +
           '      <block type="stack_block" id="insertion">' +
@@ -501,15 +352,9 @@
           '</xml>',
       );
     });
-<<<<<<< HEAD
-    test('Marker On Output', function() {
-      const xml = Blockly.Xml.textToDom(
-          '<xml xmlns="https://developers.google.com/blockly/xml">' +
-=======
     test('Marker On Output', function () {
       const xml = Blockly.utils.xml.textToDom(
         '<xml xmlns="https://developers.google.com/blockly/xml">' +
->>>>>>> 0e22a798
           '  <block type="row_block" id="insertion" x="20" y="20">' +
           '    <value name="INPUT">' +
           '      <block type="row_block" id="a"/>' +
@@ -526,15 +371,9 @@
           '</xml>',
       );
     });
-<<<<<<< HEAD
-    test('Marker On Input', function() {
-      const xml = Blockly.Xml.textToDom(
-          '<xml xmlns="https://developers.google.com/blockly/xml">' +
-=======
     test('Marker On Input', function () {
       const xml = Blockly.utils.xml.textToDom(
         '<xml xmlns="https://developers.google.com/blockly/xml">' +
->>>>>>> 0e22a798
           '  <block type="row_block" id="a" x="20" y="20">' +
           '    <value name="INPUT">' +
           '      <block type="row_block" id="insertion"/>' +
@@ -549,15 +388,9 @@
           '</xml>',
       );
     });
-<<<<<<< HEAD
-    test('Marker Middle of Row', function() {
-      const xml = Blockly.Xml.textToDom(
-          '<xml xmlns="https://developers.google.com/blockly/xml">' +
-=======
     test('Marker Middle of Row', function () {
       const xml = Blockly.utils.xml.textToDom(
         '<xml xmlns="https://developers.google.com/blockly/xml">' +
->>>>>>> 0e22a798
           '  <block type="row_block" id="a" x="20" y="20">' +
           '    <value name="INPUT">' +
           '      <block type="row_block" id="insertion">' +
@@ -580,15 +413,9 @@
           '</xml>',
       );
     });
-<<<<<<< HEAD
-    test('Marker Detatched', function() {
-      const xml = Blockly.Xml.textToDom(
-          '<xml xmlns="https://developers.google.com/blockly/xml">' +
-=======
     test('Marker Detatched', function () {
       const xml = Blockly.utils.xml.textToDom(
         '<xml xmlns="https://developers.google.com/blockly/xml">' +
->>>>>>> 0e22a798
           '  <block type="stack_block" id="insertion"/>' +
           '  <block type="stack_block" id="a" x="20" y="20"/>' +
           '</xml>',
