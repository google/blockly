--- conflicted
+++ resolved
@@ -241,13 +241,8 @@
   var height = workspaceSize.height + doubleBorderWidth * 3;
   var flyout = this.workspace_.getFlyout();
   if (flyout) {
-<<<<<<< HEAD
-    var flyoutContentMetrics = flyout.getWorkspace().getMetricsManager().getContentMetrics();
-    height = Math.max(height, flyoutContentMetrics.height + 20);
-=======
-    var flyoutMetrics = flyout.getMetrics_();
-    height = Math.max(height, flyoutMetrics.scrollHeight + 20);
->>>>>>> 26104d28
+    var flyoutScrollMetrics = flyout.getMetricsManager().getScrollMetrics();
+    height = Math.max(height, flyoutScrollMetrics.height + 20);
     width += flyout.getWidth();
   }
   if (this.block_.RTL) {
