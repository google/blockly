/**
 * @license
 * Copyright 2017 Google LLC
 * SPDX-License-Identifier: Apache-2.0
 */

/**
 * @fileoverview Object representing a map of variables and their types.
 */
'use strict';

/**
 * Object representing a map of variables and their types.
 * @class
 */
goog.module('Blockly.VariableMap');

const arrayUtils = goog.require('Blockly.utils.array');
const dialog = goog.require('Blockly.dialog');
const eventUtils = goog.require('Blockly.Events.utils');
const idGenerator = goog.require('Blockly.utils.idGenerator');
const object = goog.require('Blockly.utils.object');
/* eslint-disable-next-line no-unused-vars */
const {Block} = goog.requireType('Blockly.Block');
const {Msg} = goog.require('Blockly.Msg');
const {Names} = goog.require('Blockly.Names');
const {VariableModel} = goog.require('Blockly.VariableModel');
/* eslint-disable-next-line no-unused-vars */
const {Workspace} = goog.requireType('Blockly.Workspace');
/** @suppress {extraRequire} */
goog.require('Blockly.Events.VarDelete');
/** @suppress {extraRequire} */
goog.require('Blockly.Events.VarRename');


/**
 * Class for a variable map.  This contains a dictionary data structure with
 * variable types as keys and lists of variables as values.  The list of
 * variables are the type indicated by the key.
<<<<<<< HEAD
 * @param {!Workspace} workspace The workspace this map belongs to.
 * @constructor
 * @alias Blockly.VariableMap
 */
const VariableMap = function(workspace) {
  /**
   * A map from variable type to list of variable names.  The lists contain all
   * of the named variables in the workspace, including variables
   * that are not currently in use.
   * @type {!Object<string, !Array<VariableModel>>}
   * @private
=======
 * @alias Blockly.VariableMap
 */
class VariableMap {
  /**
   * @param {!Workspace} workspace The workspace this map belongs to.
>>>>>>> 61322294
   */
  constructor(workspace) {
    /**
     * A map from variable type to list of variable names.  The lists contain
     * all of the named variables in the workspace, including variables that are
     * not currently in use.
     * @type {!Object<string, !Array<VariableModel>>}
     * @private
     */
    this.variableMap_ = Object.create(null);

    /**
     * The workspace this map belongs to.
     * @type {!Workspace}
     */
    this.workspace = workspace;
  }
  /**
<<<<<<< HEAD
   * The workspace this map belongs to.
   * @type {!Workspace}
   */
  this.workspace = workspace;
};

/**
 * Clear the variable map.
 */
VariableMap.prototype.clear = function() {
  this.variableMap_ = Object.create(null);
};

/* Begin functions for renaming variables. */

/**
 * Rename the given variable by updating its name in the variable map.
 * @param {!VariableModel} variable Variable to rename.
 * @param {string} newName New variable name.
 * @package
 */
VariableMap.prototype.renameVariable = function(variable, newName) {
  const type = variable.type;
  const conflictVar = this.getVariable(newName, type);
  const blocks = this.workspace.getAllBlocks(false);
  eventUtils.setGroup(true);
  try {
    // The IDs may match if the rename is a simple case change (name1 -> Name1).
    if (!conflictVar || conflictVar.getId() === variable.getId()) {
      this.renameVariableAndUses_(variable, newName, blocks);
    } else {
      this.renameVariableWithConflict_(variable, newName, conflictVar, blocks);
    }
  } finally {
    eventUtils.setGroup(false);
=======
   * Clear the variable map.
   */
  clear() {
    this.variableMap_ = Object.create(null);
  }
  /* Begin functions for renaming variables. */
  /**
   * Rename the given variable by updating its name in the variable map.
   * @param {!VariableModel} variable Variable to rename.
   * @param {string} newName New variable name.
   * @package
   */
  renameVariable(variable, newName) {
    const type = variable.type;
    const conflictVar = this.getVariable(newName, type);
    const blocks = this.workspace.getAllBlocks(false);
    eventUtils.setGroup(true);
    try {
      // The IDs may match if the rename is a simple case change (name1 ->
      // Name1).
      if (!conflictVar || conflictVar.getId() === variable.getId()) {
        this.renameVariableAndUses_(variable, newName, blocks);
      } else {
        this.renameVariableWithConflict_(
            variable, newName, conflictVar, blocks);
      }
    } finally {
      eventUtils.setGroup(false);
    }
>>>>>>> 61322294
  }
  /**
   * Rename a variable by updating its name in the variable map. Identify the
   * variable to rename with the given ID.
   * @param {string} id ID of the variable to rename.
   * @param {string} newName New variable name.
   */
  renameVariableById(id, newName) {
    const variable = this.getVariableById(id);
    if (!variable) {
      throw Error('Tried to rename a variable that didn\'t exist. ID: ' + id);
    }

<<<<<<< HEAD
/**
 * Rename a variable by updating its name in the variable map. Identify the
 * variable to rename with the given ID.
 * @param {string} id ID of the variable to rename.
 * @param {string} newName New variable name.
 */
VariableMap.prototype.renameVariableById = function(id, newName) {
  const variable = this.getVariableById(id);
  if (!variable) {
    throw Error('Tried to rename a variable that didn\'t exist. ID: ' + id);
  }

  this.renameVariable(variable, newName);
};

/**
 * Update the name of the given variable and refresh all references to it.
 * The new name must not conflict with any existing variable names.
 * @param {!VariableModel} variable Variable to rename.
 * @param {string} newName New variable name.
 * @param {!Array<!Block>} blocks The list of all blocks in the
 *     workspace.
 * @private
 */
VariableMap.prototype.renameVariableAndUses_ = function(
    variable, newName, blocks) {
  eventUtils.fire(
      new (eventUtils.get(eventUtils.VAR_RENAME))(variable, newName));
  variable.name = newName;
  for (let i = 0; i < blocks.length; i++) {
    blocks[i].updateVarName(variable);
=======
    this.renameVariable(variable, newName);
  }
  /**
   * Update the name of the given variable and refresh all references to it.
   * The new name must not conflict with any existing variable names.
   * @param {!VariableModel} variable Variable to rename.
   * @param {string} newName New variable name.
   * @param {!Array<!Block>} blocks The list of all blocks in the
   *     workspace.
   * @private
   */
  renameVariableAndUses_(variable, newName, blocks) {
    eventUtils.fire(
        new (eventUtils.get(eventUtils.VAR_RENAME))(variable, newName));
    variable.name = newName;
    for (let i = 0; i < blocks.length; i++) {
      blocks[i].updateVarName(variable);
    }
>>>>>>> 61322294
  }
  /**
   * Update the name of the given variable to the same name as an existing
   * variable.  The two variables are coalesced into a single variable with the
   * ID of the existing variable that was already using newName. Refresh all
   * references to the variable.
   * @param {!VariableModel} variable Variable to rename.
   * @param {string} newName New variable name.
   * @param {!VariableModel} conflictVar The variable that was already
   *     using newName.
   * @param {!Array<!Block>} blocks The list of all blocks in the
   *     workspace.
   * @private
   */
  renameVariableWithConflict_(variable, newName, conflictVar, blocks) {
    const type = variable.type;
    const oldCase = conflictVar.name;

<<<<<<< HEAD
/**
 * Update the name of the given variable to the same name as an existing
 * variable.  The two variables are coalesced into a single variable with the ID
 * of the existing variable that was already using newName.
 * Refresh all references to the variable.
 * @param {!VariableModel} variable Variable to rename.
 * @param {string} newName New variable name.
 * @param {!VariableModel} conflictVar The variable that was already
 *     using newName.
 * @param {!Array<!Block>} blocks The list of all blocks in the
 *     workspace.
 * @private
 */
VariableMap.prototype.renameVariableWithConflict_ = function(
    variable, newName, conflictVar, blocks) {
  const type = variable.type;
  const oldCase = conflictVar.name;

  if (newName !== oldCase) {
    // Simple rename to change the case and update references.
    this.renameVariableAndUses_(conflictVar, newName, blocks);
  }

  // These blocks now refer to a different variable.
  // These will fire change events.
  for (let i = 0; i < blocks.length; i++) {
    blocks[i].renameVarById(variable.getId(), conflictVar.getId());
  }

  // Finally delete the original variable, which is now unreferenced.
  eventUtils.fire(new (eventUtils.get(eventUtils.VAR_DELETE))(variable));
  // And remove it from the list.
  arrayUtils.removeElem(this.variableMap_[type], variable);
};

/* End functions for renaming variables. */

/**
 * Create a variable with a given name, optional type, and optional ID.
 * @param {string} name The name of the variable. This must be unique across
 *     variables and procedures.
 * @param {?string=} opt_type The type of the variable like 'int' or 'string'.
 *     Does not need to be unique. Field_variable can filter variables based on
 *     their type. This will default to '' which is a specific type.
 * @param {?string=} opt_id The unique ID of the variable. This will default to
 *     a UUID.
 * @return {!VariableModel} The newly created variable.
 */
VariableMap.prototype.createVariable = function(name, opt_type, opt_id) {
  let variable = this.getVariable(name, opt_type);
  if (variable) {
    if (opt_id && variable.getId() !== opt_id) {
      throw Error(
          'Variable "' + name + '" is already in use and its id is "' +
          variable.getId() + '" which conflicts with the passed in ' +
          'id, "' + opt_id + '".');
    }
    // The variable already exists and has the same ID.
    return variable;
  }
  if (opt_id && this.getVariableById(opt_id)) {
    throw Error('Variable id, "' + opt_id + '", is already in use.');
  }
  const id = opt_id || idGenerator.genUid();
  const type = opt_type || '';
  variable = new VariableModel(this.workspace, name, type, id);

  const variables = this.variableMap_[type] || [];
  variables.push(variable);
  // Delete the list of variables of this type, and re-add it so that
  // the most recent addition is at the end.
  // This is used so the toolbox's set block is set to the most recent variable.
  delete this.variableMap_[type];
  this.variableMap_[type] = variables;

  return variable;
};

/* Begin functions for variable deletion. */

/**
 * Delete a variable.
 * @param {!VariableModel} variable Variable to delete.
 */
VariableMap.prototype.deleteVariable = function(variable) {
  const variableId = variable.getId();
  const variableList = this.variableMap_[variable.type];
  for (let i = 0; i < variableList.length; i++) {
    const tempVar = variableList[i];
    if (tempVar.getId() === variableId) {
      variableList.splice(i, 1);
      eventUtils.fire(new (eventUtils.get(eventUtils.VAR_DELETE))(variable));
      return;
=======
    if (newName !== oldCase) {
      // Simple rename to change the case and update references.
      this.renameVariableAndUses_(conflictVar, newName, blocks);
    }

    // These blocks now refer to a different variable.
    // These will fire change events.
    for (let i = 0; i < blocks.length; i++) {
      blocks[i].renameVarById(variable.getId(), conflictVar.getId());
    }

    // Finally delete the original variable, which is now unreferenced.
    eventUtils.fire(new (eventUtils.get(eventUtils.VAR_DELETE))(variable));
    // And remove it from the list.
    arrayUtils.removeElem(this.variableMap_[type], variable);
  }
  /* End functions for renaming variables. */
  /**
   * Create a variable with a given name, optional type, and optional ID.
   * @param {string} name The name of the variable. This must be unique across
   *     variables and procedures.
   * @param {?string=} opt_type The type of the variable like 'int' or 'string'.
   *     Does not need to be unique. Field_variable can filter variables based
   * on their type. This will default to '' which is a specific type.
   * @param {?string=} opt_id The unique ID of the variable. This will default
   *     to a UUID.
   * @return {!VariableModel} The newly created variable.
   */
  createVariable(name, opt_type, opt_id) {
    let variable = this.getVariable(name, opt_type);
    if (variable) {
      if (opt_id && variable.getId() !== opt_id) {
        throw Error(
            'Variable "' + name + '" is already in use and its id is "' +
            variable.getId() + '" which conflicts with the passed in ' +
            'id, "' + opt_id + '".');
      }
      // The variable already exists and has the same ID.
      return variable;
    }
    if (opt_id && this.getVariableById(opt_id)) {
      throw Error('Variable id, "' + opt_id + '", is already in use.');
>>>>>>> 61322294
    }
    const id = opt_id || idGenerator.genUid();
    const type = opt_type || '';
    variable = new VariableModel(this.workspace, name, type, id);

    const variables = this.variableMap_[type] || [];
    variables.push(variable);
    // Delete the list of variables of this type, and re-add it so that
    // the most recent addition is at the end.
    // This is used so the toolbox's set block is set to the most recent
    // variable.
    delete this.variableMap_[type];
    this.variableMap_[type] = variables;

<<<<<<< HEAD
/**
 * Delete a variables by the passed in ID and all of its uses from this
 * workspace. May prompt the user for confirmation.
 * @param {string} id ID of variable to delete.
 */
VariableMap.prototype.deleteVariableById = function(id) {
  const variable = this.getVariableById(id);
  if (variable) {
    // Check whether this variable is a function parameter before deleting.
    const variableName = variable.name;
    const uses = this.getVariableUsesById(id);
    for (let i = 0, block; (block = uses[i]); i++) {
      if (block.type === 'procedures_defnoreturn' ||
          block.type === 'procedures_defreturn') {
        const procedureName = String(block.getFieldValue('NAME'));
        const deleteText = Msg['CANNOT_DELETE_VARIABLE_PROCEDURE']
                               .replace('%1', variableName)
                               .replace('%2', procedureName);
        dialog.alert(deleteText);
=======
    return variable;
  }
  /* Begin functions for variable deletion. */
  /**
   * Delete a variable.
   * @param {!VariableModel} variable Variable to delete.
   */
  deleteVariable(variable) {
    const variableId = variable.getId();
    const variableList = this.variableMap_[variable.type];
    for (let i = 0; i < variableList.length; i++) {
      const tempVar = variableList[i];
      if (tempVar.getId() === variableId) {
        variableList.splice(i, 1);
        eventUtils.fire(new (eventUtils.get(eventUtils.VAR_DELETE))(variable));
>>>>>>> 61322294
        return;
      }
    }
  }
  /**
   * Delete a variables by the passed in ID and all of its uses from this
   * workspace. May prompt the user for confirmation.
   * @param {string} id ID of variable to delete.
   */
  deleteVariableById(id) {
    const variable = this.getVariableById(id);
    if (variable) {
      // Check whether this variable is a function parameter before deleting.
      const variableName = variable.name;
      const uses = this.getVariableUsesById(id);
      for (let i = 0, block; (block = uses[i]); i++) {
        if (block.type === 'procedures_defnoreturn' ||
            block.type === 'procedures_defreturn') {
          const procedureName = String(block.getFieldValue('NAME'));
          const deleteText = Msg['CANNOT_DELETE_VARIABLE_PROCEDURE']
                                 .replace('%1', variableName)
                                 .replace('%2', procedureName);
          dialog.alert(deleteText);
          return;
        }
      }

<<<<<<< HEAD
    const map = this;
    if (uses.length > 1) {
      // Confirm before deleting multiple blocks.
      const confirmText = Msg['DELETE_VARIABLE_CONFIRMATION']
                              .replace('%1', String(uses.length))
                              .replace('%2', variableName);
      dialog.confirm(confirmText, function(ok) {
        if (ok && variable) {
          map.deleteVariableInternal(variable, uses);
        }
      });
=======
      const map = this;
      if (uses.length > 1) {
        // Confirm before deleting multiple blocks.
        const confirmText = Msg['DELETE_VARIABLE_CONFIRMATION']
                                .replace('%1', String(uses.length))
                                .replace('%2', variableName);
        dialog.confirm(confirmText, function(ok) {
          if (ok && variable) {
            map.deleteVariableInternal(variable, uses);
          }
        });
      } else {
        // No confirmation necessary for a single block.
        map.deleteVariableInternal(variable, uses);
      }
>>>>>>> 61322294
    } else {
      console.warn('Can\'t delete non-existent variable: ' + id);
    }
<<<<<<< HEAD
  } else {
    console.warn('Can\'t delete non-existent variable: ' + id);
  }
};

/**
 * Deletes a variable and all of its uses from this workspace without asking the
 * user for confirmation.
 * @param {!VariableModel} variable Variable to delete.
 * @param {!Array<!Block>} uses An array of uses of the variable.
 * @package
 */
VariableMap.prototype.deleteVariableInternal = function(variable, uses) {
  const existingGroup = eventUtils.getGroup();
  if (!existingGroup) {
    eventUtils.setGroup(true);
  }
  try {
    for (let i = 0; i < uses.length; i++) {
      uses[i].dispose(true);
    }
    this.deleteVariable(variable);
  } finally {
    if (!existingGroup) {
      eventUtils.setGroup(false);
    }
  }
};

/* End functions for variable deletion. */

/**
 * Find the variable by the given name and type and return it.  Return null if
 *     it is not found.
 * @param {string} name The name to check for.
 * @param {?string=} opt_type The type of the variable.  If not provided it
 *     defaults to the empty string, which is a specific type.
 * @return {?VariableModel} The variable with the given name, or null if
 *     it was not found.
 */
VariableMap.prototype.getVariable = function(name, opt_type) {
  const type = opt_type || '';
  const list = this.variableMap_[type];
  if (list) {
    for (let j = 0, variable; (variable = list[j]); j++) {
      if (Names.equals(variable.name, name)) {
        return variable;
      }
    }
  }
  return null;
};

/**
 * Find the variable by the given ID and return it.  Return null if not found.
 * @param {string} id The ID to check for.
 * @return {?VariableModel} The variable with the given ID.
 */
VariableMap.prototype.getVariableById = function(id) {
  const keys = Object.keys(this.variableMap_);
  for (let i = 0; i < keys.length; i++) {
    const key = keys[i];
    for (let j = 0, variable; (variable = this.variableMap_[key][j]); j++) {
      if (variable.getId() === id) {
        return variable;
=======
  }
  /**
   * Deletes a variable and all of its uses from this workspace without asking
   * the user for confirmation.
   * @param {!VariableModel} variable Variable to delete.
   * @param {!Array<!Block>} uses An array of uses of the variable.
   * @package
   */
  deleteVariableInternal(variable, uses) {
    const existingGroup = eventUtils.getGroup();
    if (!existingGroup) {
      eventUtils.setGroup(true);
    }
    try {
      for (let i = 0; i < uses.length; i++) {
        uses[i].dispose(true);
      }
      this.deleteVariable(variable);
    } finally {
      if (!existingGroup) {
        eventUtils.setGroup(false);
      }
    }
  }
  /* End functions for variable deletion. */
  /**
   * Find the variable by the given name and type and return it.  Return null if
   *     it is not found.
   * @param {string} name The name to check for.
   * @param {?string=} opt_type The type of the variable.  If not provided it
   *     defaults to the empty string, which is a specific type.
   * @return {?VariableModel} The variable with the given name, or null if
   *     it was not found.
   */
  getVariable(name, opt_type) {
    const type = opt_type || '';
    const list = this.variableMap_[type];
    if (list) {
      for (let j = 0, variable; (variable = list[j]); j++) {
        if (Names.equals(variable.name, name)) {
          return variable;
        }
>>>>>>> 61322294
      }
    }
    return null;
  }
<<<<<<< HEAD
  return null;
};

/**
 * Get a list containing all of the variables of a specified type. If type is
 *     null, return list of variables with empty string type.
 * @param {?string} type Type of the variables to find.
 * @return {!Array<!VariableModel>} The sought after variables of the
 *     passed in type. An empty array if none are found.
 */
VariableMap.prototype.getVariablesOfType = function(type) {
  type = type || '';
  const variableList = this.variableMap_[type];
  if (variableList) {
    return variableList.slice();
  }
  return [];
};

/**
 * Return all variable and potential variable types.  This list always contains
 * the empty string.
 * @param {?Workspace} ws The workspace used to look for potential
 * variables. This can be different than the workspace stored on this object
 * if the passed in ws is a flyout workspace.
 * @return {!Array<string>} List of variable types.
 * @package
 */
VariableMap.prototype.getVariableTypes = function(ws) {
  const variableMap = {};
  object.mixin(variableMap, this.variableMap_);
  if (ws && ws.getPotentialVariableMap()) {
    object.mixin(variableMap, ws.getPotentialVariableMap().variableMap_);
  }
  const types = Object.keys(variableMap);
  let hasEmpty = false;
  for (let i = 0; i < types.length; i++) {
    if (types[i] === '') {
      hasEmpty = true;
=======
  /**
   * Find the variable by the given ID and return it.  Return null if not found.
   * @param {string} id The ID to check for.
   * @return {?VariableModel} The variable with the given ID.
   */
  getVariableById(id) {
    const keys = Object.keys(this.variableMap_);
    for (let i = 0; i < keys.length; i++) {
      const key = keys[i];
      for (let j = 0, variable; (variable = this.variableMap_[key][j]); j++) {
        if (variable.getId() === id) {
          return variable;
        }
      }
    }
    return null;
  }
  /**
   * Get a list containing all of the variables of a specified type. If type is
   *     null, return list of variables with empty string type.
   * @param {?string} type Type of the variables to find.
   * @return {!Array<!VariableModel>} The sought after variables of the
   *     passed in type. An empty array if none are found.
   */
  getVariablesOfType(type) {
    type = type || '';
    const variableList = this.variableMap_[type];
    if (variableList) {
      return variableList.slice();
>>>>>>> 61322294
    }
    return [];
  }
  /**
   * Return all variable and potential variable types.  This list always
   * contains the empty string.
   * @param {?Workspace} ws The workspace used to look for potential
   * variables. This can be different than the workspace stored on this object
   * if the passed in ws is a flyout workspace.
   * @return {!Array<string>} List of variable types.
   * @package
   */
  getVariableTypes(ws) {
    const variableMap = {};
    object.mixin(variableMap, this.variableMap_);
    if (ws && ws.getPotentialVariableMap()) {
      object.mixin(variableMap, ws.getPotentialVariableMap().variableMap_);
    }
    const types = Object.keys(variableMap);
    let hasEmpty = false;
    for (let i = 0; i < types.length; i++) {
      if (types[i] === '') {
        hasEmpty = true;
      }
    }
    if (!hasEmpty) {
      types.push('');
    }
    return types;
  }
<<<<<<< HEAD
  return types;
};

/**
 * Return all variables of all types.
 * @return {!Array<!VariableModel>} List of variable models.
 */
VariableMap.prototype.getAllVariables = function() {
  let allVariables = [];
  for (const key in this.variableMap_) {
    allVariables = allVariables.concat(this.variableMap_[key]);
  }
  return allVariables;
};

/**
 * Returns all of the variable names of all types.
 * @return {!Array<string>} All of the variable names of all types.
 */
VariableMap.prototype.getAllVariableNames = function() {
  const allNames = [];
  for (const key in this.variableMap_) {
    const variables = this.variableMap_[key];
    for (let i = 0, variable; (variable = variables[i]); i++) {
      allNames.push(variable.name);
=======
  /**
   * Return all variables of all types.
   * @return {!Array<!VariableModel>} List of variable models.
   */
  getAllVariables() {
    let allVariables = [];
    for (const key in this.variableMap_) {
      allVariables = allVariables.concat(this.variableMap_[key]);
    }
    return allVariables;
  }
  /**
   * Returns all of the variable names of all types.
   * @return {!Array<string>} All of the variable names of all types.
   */
  getAllVariableNames() {
    const allNames = [];
    for (const key in this.variableMap_) {
      const variables = this.variableMap_[key];
      for (let i = 0, variable; (variable = variables[i]); i++) {
        allNames.push(variable.name);
      }
>>>>>>> 61322294
    }
    return allNames;
  }
<<<<<<< HEAD
  return allNames;
};

/**
 * Find all the uses of a named variable.
 * @param {string} id ID of the variable to find.
 * @return {!Array<!Block>} Array of block usages.
 */
VariableMap.prototype.getVariableUsesById = function(id) {
  const uses = [];
  const blocks = this.workspace.getAllBlocks(false);
  // Iterate through every block and check the name.
  for (let i = 0; i < blocks.length; i++) {
    const blockVariables = blocks[i].getVarModels();
    if (blockVariables) {
      for (let j = 0; j < blockVariables.length; j++) {
        if (blockVariables[j].getId() === id) {
          uses.push(blocks[i]);
=======
  /**
   * Find all the uses of a named variable.
   * @param {string} id ID of the variable to find.
   * @return {!Array<!Block>} Array of block usages.
   */
  getVariableUsesById(id) {
    const uses = [];
    const blocks = this.workspace.getAllBlocks(false);
    // Iterate through every block and check the name.
    for (let i = 0; i < blocks.length; i++) {
      const blockVariables = blocks[i].getVarModels();
      if (blockVariables) {
        for (let j = 0; j < blockVariables.length; j++) {
          if (blockVariables[j].getId() === id) {
            uses.push(blocks[i]);
          }
>>>>>>> 61322294
        }
      }
    }
    return uses;
  }
<<<<<<< HEAD
  return uses;
};
=======
}
>>>>>>> 61322294

exports.VariableMap = VariableMap;<|MERGE_RESOLUTION|>--- conflicted
+++ resolved
@@ -37,25 +37,11 @@
  * Class for a variable map.  This contains a dictionary data structure with
  * variable types as keys and lists of variables as values.  The list of
  * variables are the type indicated by the key.
-<<<<<<< HEAD
- * @param {!Workspace} workspace The workspace this map belongs to.
- * @constructor
- * @alias Blockly.VariableMap
- */
-const VariableMap = function(workspace) {
-  /**
-   * A map from variable type to list of variable names.  The lists contain all
-   * of the named variables in the workspace, including variables
-   * that are not currently in use.
-   * @type {!Object<string, !Array<VariableModel>>}
-   * @private
-=======
  * @alias Blockly.VariableMap
  */
 class VariableMap {
   /**
    * @param {!Workspace} workspace The workspace this map belongs to.
->>>>>>> 61322294
    */
   constructor(workspace) {
     /**
@@ -74,43 +60,6 @@
     this.workspace = workspace;
   }
   /**
-<<<<<<< HEAD
-   * The workspace this map belongs to.
-   * @type {!Workspace}
-   */
-  this.workspace = workspace;
-};
-
-/**
- * Clear the variable map.
- */
-VariableMap.prototype.clear = function() {
-  this.variableMap_ = Object.create(null);
-};
-
-/* Begin functions for renaming variables. */
-
-/**
- * Rename the given variable by updating its name in the variable map.
- * @param {!VariableModel} variable Variable to rename.
- * @param {string} newName New variable name.
- * @package
- */
-VariableMap.prototype.renameVariable = function(variable, newName) {
-  const type = variable.type;
-  const conflictVar = this.getVariable(newName, type);
-  const blocks = this.workspace.getAllBlocks(false);
-  eventUtils.setGroup(true);
-  try {
-    // The IDs may match if the rename is a simple case change (name1 -> Name1).
-    if (!conflictVar || conflictVar.getId() === variable.getId()) {
-      this.renameVariableAndUses_(variable, newName, blocks);
-    } else {
-      this.renameVariableWithConflict_(variable, newName, conflictVar, blocks);
-    }
-  } finally {
-    eventUtils.setGroup(false);
-=======
    * Clear the variable map.
    */
   clear() {
@@ -140,7 +89,6 @@
     } finally {
       eventUtils.setGroup(false);
     }
->>>>>>> 61322294
   }
   /**
    * Rename a variable by updating its name in the variable map. Identify the
@@ -154,39 +102,6 @@
       throw Error('Tried to rename a variable that didn\'t exist. ID: ' + id);
     }
 
-<<<<<<< HEAD
-/**
- * Rename a variable by updating its name in the variable map. Identify the
- * variable to rename with the given ID.
- * @param {string} id ID of the variable to rename.
- * @param {string} newName New variable name.
- */
-VariableMap.prototype.renameVariableById = function(id, newName) {
-  const variable = this.getVariableById(id);
-  if (!variable) {
-    throw Error('Tried to rename a variable that didn\'t exist. ID: ' + id);
-  }
-
-  this.renameVariable(variable, newName);
-};
-
-/**
- * Update the name of the given variable and refresh all references to it.
- * The new name must not conflict with any existing variable names.
- * @param {!VariableModel} variable Variable to rename.
- * @param {string} newName New variable name.
- * @param {!Array<!Block>} blocks The list of all blocks in the
- *     workspace.
- * @private
- */
-VariableMap.prototype.renameVariableAndUses_ = function(
-    variable, newName, blocks) {
-  eventUtils.fire(
-      new (eventUtils.get(eventUtils.VAR_RENAME))(variable, newName));
-  variable.name = newName;
-  for (let i = 0; i < blocks.length; i++) {
-    blocks[i].updateVarName(variable);
-=======
     this.renameVariable(variable, newName);
   }
   /**
@@ -205,7 +120,6 @@
     for (let i = 0; i < blocks.length; i++) {
       blocks[i].updateVarName(variable);
     }
->>>>>>> 61322294
   }
   /**
    * Update the name of the given variable to the same name as an existing
@@ -224,101 +138,6 @@
     const type = variable.type;
     const oldCase = conflictVar.name;
 
-<<<<<<< HEAD
-/**
- * Update the name of the given variable to the same name as an existing
- * variable.  The two variables are coalesced into a single variable with the ID
- * of the existing variable that was already using newName.
- * Refresh all references to the variable.
- * @param {!VariableModel} variable Variable to rename.
- * @param {string} newName New variable name.
- * @param {!VariableModel} conflictVar The variable that was already
- *     using newName.
- * @param {!Array<!Block>} blocks The list of all blocks in the
- *     workspace.
- * @private
- */
-VariableMap.prototype.renameVariableWithConflict_ = function(
-    variable, newName, conflictVar, blocks) {
-  const type = variable.type;
-  const oldCase = conflictVar.name;
-
-  if (newName !== oldCase) {
-    // Simple rename to change the case and update references.
-    this.renameVariableAndUses_(conflictVar, newName, blocks);
-  }
-
-  // These blocks now refer to a different variable.
-  // These will fire change events.
-  for (let i = 0; i < blocks.length; i++) {
-    blocks[i].renameVarById(variable.getId(), conflictVar.getId());
-  }
-
-  // Finally delete the original variable, which is now unreferenced.
-  eventUtils.fire(new (eventUtils.get(eventUtils.VAR_DELETE))(variable));
-  // And remove it from the list.
-  arrayUtils.removeElem(this.variableMap_[type], variable);
-};
-
-/* End functions for renaming variables. */
-
-/**
- * Create a variable with a given name, optional type, and optional ID.
- * @param {string} name The name of the variable. This must be unique across
- *     variables and procedures.
- * @param {?string=} opt_type The type of the variable like 'int' or 'string'.
- *     Does not need to be unique. Field_variable can filter variables based on
- *     their type. This will default to '' which is a specific type.
- * @param {?string=} opt_id The unique ID of the variable. This will default to
- *     a UUID.
- * @return {!VariableModel} The newly created variable.
- */
-VariableMap.prototype.createVariable = function(name, opt_type, opt_id) {
-  let variable = this.getVariable(name, opt_type);
-  if (variable) {
-    if (opt_id && variable.getId() !== opt_id) {
-      throw Error(
-          'Variable "' + name + '" is already in use and its id is "' +
-          variable.getId() + '" which conflicts with the passed in ' +
-          'id, "' + opt_id + '".');
-    }
-    // The variable already exists and has the same ID.
-    return variable;
-  }
-  if (opt_id && this.getVariableById(opt_id)) {
-    throw Error('Variable id, "' + opt_id + '", is already in use.');
-  }
-  const id = opt_id || idGenerator.genUid();
-  const type = opt_type || '';
-  variable = new VariableModel(this.workspace, name, type, id);
-
-  const variables = this.variableMap_[type] || [];
-  variables.push(variable);
-  // Delete the list of variables of this type, and re-add it so that
-  // the most recent addition is at the end.
-  // This is used so the toolbox's set block is set to the most recent variable.
-  delete this.variableMap_[type];
-  this.variableMap_[type] = variables;
-
-  return variable;
-};
-
-/* Begin functions for variable deletion. */
-
-/**
- * Delete a variable.
- * @param {!VariableModel} variable Variable to delete.
- */
-VariableMap.prototype.deleteVariable = function(variable) {
-  const variableId = variable.getId();
-  const variableList = this.variableMap_[variable.type];
-  for (let i = 0; i < variableList.length; i++) {
-    const tempVar = variableList[i];
-    if (tempVar.getId() === variableId) {
-      variableList.splice(i, 1);
-      eventUtils.fire(new (eventUtils.get(eventUtils.VAR_DELETE))(variable));
-      return;
-=======
     if (newName !== oldCase) {
       // Simple rename to change the case and update references.
       this.renameVariableAndUses_(conflictVar, newName, blocks);
@@ -336,6 +155,7 @@
     arrayUtils.removeElem(this.variableMap_[type], variable);
   }
   /* End functions for renaming variables. */
+
   /**
    * Create a variable with a given name, optional type, and optional ID.
    * @param {string} name The name of the variable. This must be unique across
@@ -361,7 +181,6 @@
     }
     if (opt_id && this.getVariableById(opt_id)) {
       throw Error('Variable id, "' + opt_id + '", is already in use.');
->>>>>>> 61322294
     }
     const id = opt_id || idGenerator.genUid();
     const type = opt_type || '';
@@ -376,27 +195,6 @@
     delete this.variableMap_[type];
     this.variableMap_[type] = variables;
 
-<<<<<<< HEAD
-/**
- * Delete a variables by the passed in ID and all of its uses from this
- * workspace. May prompt the user for confirmation.
- * @param {string} id ID of variable to delete.
- */
-VariableMap.prototype.deleteVariableById = function(id) {
-  const variable = this.getVariableById(id);
-  if (variable) {
-    // Check whether this variable is a function parameter before deleting.
-    const variableName = variable.name;
-    const uses = this.getVariableUsesById(id);
-    for (let i = 0, block; (block = uses[i]); i++) {
-      if (block.type === 'procedures_defnoreturn' ||
-          block.type === 'procedures_defreturn') {
-        const procedureName = String(block.getFieldValue('NAME'));
-        const deleteText = Msg['CANNOT_DELETE_VARIABLE_PROCEDURE']
-                               .replace('%1', variableName)
-                               .replace('%2', procedureName);
-        dialog.alert(deleteText);
-=======
     return variable;
   }
   /* Begin functions for variable deletion. */
@@ -412,7 +210,6 @@
       if (tempVar.getId() === variableId) {
         variableList.splice(i, 1);
         eventUtils.fire(new (eventUtils.get(eventUtils.VAR_DELETE))(variable));
->>>>>>> 61322294
         return;
       }
     }
@@ -440,19 +237,6 @@
         }
       }
 
-<<<<<<< HEAD
-    const map = this;
-    if (uses.length > 1) {
-      // Confirm before deleting multiple blocks.
-      const confirmText = Msg['DELETE_VARIABLE_CONFIRMATION']
-                              .replace('%1', String(uses.length))
-                              .replace('%2', variableName);
-      dialog.confirm(confirmText, function(ok) {
-        if (ok && variable) {
-          map.deleteVariableInternal(variable, uses);
-        }
-      });
-=======
       const map = this;
       if (uses.length > 1) {
         // Confirm before deleting multiple blocks.
@@ -468,77 +252,9 @@
         // No confirmation necessary for a single block.
         map.deleteVariableInternal(variable, uses);
       }
->>>>>>> 61322294
     } else {
       console.warn('Can\'t delete non-existent variable: ' + id);
     }
-<<<<<<< HEAD
-  } else {
-    console.warn('Can\'t delete non-existent variable: ' + id);
-  }
-};
-
-/**
- * Deletes a variable and all of its uses from this workspace without asking the
- * user for confirmation.
- * @param {!VariableModel} variable Variable to delete.
- * @param {!Array<!Block>} uses An array of uses of the variable.
- * @package
- */
-VariableMap.prototype.deleteVariableInternal = function(variable, uses) {
-  const existingGroup = eventUtils.getGroup();
-  if (!existingGroup) {
-    eventUtils.setGroup(true);
-  }
-  try {
-    for (let i = 0; i < uses.length; i++) {
-      uses[i].dispose(true);
-    }
-    this.deleteVariable(variable);
-  } finally {
-    if (!existingGroup) {
-      eventUtils.setGroup(false);
-    }
-  }
-};
-
-/* End functions for variable deletion. */
-
-/**
- * Find the variable by the given name and type and return it.  Return null if
- *     it is not found.
- * @param {string} name The name to check for.
- * @param {?string=} opt_type The type of the variable.  If not provided it
- *     defaults to the empty string, which is a specific type.
- * @return {?VariableModel} The variable with the given name, or null if
- *     it was not found.
- */
-VariableMap.prototype.getVariable = function(name, opt_type) {
-  const type = opt_type || '';
-  const list = this.variableMap_[type];
-  if (list) {
-    for (let j = 0, variable; (variable = list[j]); j++) {
-      if (Names.equals(variable.name, name)) {
-        return variable;
-      }
-    }
-  }
-  return null;
-};
-
-/**
- * Find the variable by the given ID and return it.  Return null if not found.
- * @param {string} id The ID to check for.
- * @return {?VariableModel} The variable with the given ID.
- */
-VariableMap.prototype.getVariableById = function(id) {
-  const keys = Object.keys(this.variableMap_);
-  for (let i = 0; i < keys.length; i++) {
-    const key = keys[i];
-    for (let j = 0, variable; (variable = this.variableMap_[key][j]); j++) {
-      if (variable.getId() === id) {
-        return variable;
-=======
   }
   /**
    * Deletes a variable and all of its uses from this workspace without asking
@@ -581,52 +297,10 @@
         if (Names.equals(variable.name, name)) {
           return variable;
         }
->>>>>>> 61322294
       }
     }
     return null;
   }
-<<<<<<< HEAD
-  return null;
-};
-
-/**
- * Get a list containing all of the variables of a specified type. If type is
- *     null, return list of variables with empty string type.
- * @param {?string} type Type of the variables to find.
- * @return {!Array<!VariableModel>} The sought after variables of the
- *     passed in type. An empty array if none are found.
- */
-VariableMap.prototype.getVariablesOfType = function(type) {
-  type = type || '';
-  const variableList = this.variableMap_[type];
-  if (variableList) {
-    return variableList.slice();
-  }
-  return [];
-};
-
-/**
- * Return all variable and potential variable types.  This list always contains
- * the empty string.
- * @param {?Workspace} ws The workspace used to look for potential
- * variables. This can be different than the workspace stored on this object
- * if the passed in ws is a flyout workspace.
- * @return {!Array<string>} List of variable types.
- * @package
- */
-VariableMap.prototype.getVariableTypes = function(ws) {
-  const variableMap = {};
-  object.mixin(variableMap, this.variableMap_);
-  if (ws && ws.getPotentialVariableMap()) {
-    object.mixin(variableMap, ws.getPotentialVariableMap().variableMap_);
-  }
-  const types = Object.keys(variableMap);
-  let hasEmpty = false;
-  for (let i = 0; i < types.length; i++) {
-    if (types[i] === '') {
-      hasEmpty = true;
-=======
   /**
    * Find the variable by the given ID and return it.  Return null if not found.
    * @param {string} id The ID to check for.
@@ -656,7 +330,6 @@
     const variableList = this.variableMap_[type];
     if (variableList) {
       return variableList.slice();
->>>>>>> 61322294
     }
     return [];
   }
@@ -687,33 +360,6 @@
     }
     return types;
   }
-<<<<<<< HEAD
-  return types;
-};
-
-/**
- * Return all variables of all types.
- * @return {!Array<!VariableModel>} List of variable models.
- */
-VariableMap.prototype.getAllVariables = function() {
-  let allVariables = [];
-  for (const key in this.variableMap_) {
-    allVariables = allVariables.concat(this.variableMap_[key]);
-  }
-  return allVariables;
-};
-
-/**
- * Returns all of the variable names of all types.
- * @return {!Array<string>} All of the variable names of all types.
- */
-VariableMap.prototype.getAllVariableNames = function() {
-  const allNames = [];
-  for (const key in this.variableMap_) {
-    const variables = this.variableMap_[key];
-    for (let i = 0, variable; (variable = variables[i]); i++) {
-      allNames.push(variable.name);
-=======
   /**
    * Return all variables of all types.
    * @return {!Array<!VariableModel>} List of variable models.
@@ -736,30 +382,9 @@
       for (let i = 0, variable; (variable = variables[i]); i++) {
         allNames.push(variable.name);
       }
->>>>>>> 61322294
     }
     return allNames;
   }
-<<<<<<< HEAD
-  return allNames;
-};
-
-/**
- * Find all the uses of a named variable.
- * @param {string} id ID of the variable to find.
- * @return {!Array<!Block>} Array of block usages.
- */
-VariableMap.prototype.getVariableUsesById = function(id) {
-  const uses = [];
-  const blocks = this.workspace.getAllBlocks(false);
-  // Iterate through every block and check the name.
-  for (let i = 0; i < blocks.length; i++) {
-    const blockVariables = blocks[i].getVarModels();
-    if (blockVariables) {
-      for (let j = 0; j < blockVariables.length; j++) {
-        if (blockVariables[j].getId() === id) {
-          uses.push(blocks[i]);
-=======
   /**
    * Find all the uses of a named variable.
    * @param {string} id ID of the variable to find.
@@ -776,17 +401,11 @@
           if (blockVariables[j].getId() === id) {
             uses.push(blocks[i]);
           }
->>>>>>> 61322294
         }
       }
     }
     return uses;
   }
-<<<<<<< HEAD
-  return uses;
-};
-=======
 }
->>>>>>> 61322294
 
 exports.VariableMap = VariableMap;