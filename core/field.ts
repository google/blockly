/**
 * @license
 * Copyright 2012 Google LLC
 * SPDX-License-Identifier: Apache-2.0
 */

/**
 * Field.  Used for editable titles, variables, etc.
 * This is an abstract class that defines the UI on the block.  Actual
 * instances would be FieldTextInput, FieldDropdown, etc.
 *
 * @class
 */
import * as goog from '../closure/goog/goog.js';
goog.declareModuleId('Blockly.Field');

import type {Block} from './block.js';
import type {BlockSvg} from './block_svg.js';
import * as browserEvents from './browser_events.js';
import * as dropDownDiv from './dropdowndiv.js';
import * as eventUtils from './events/utils.js';
import type {Input} from './inputs/input.js';
import type {IASTNodeLocationSvg} from './interfaces/i_ast_node_location_svg.js';
import type {IASTNodeLocationWithBlock} from './interfaces/i_ast_node_location_with_block.js';
import type {IKeyboardAccessible} from './interfaces/i_keyboard_accessible.js';
import type {IRegistrable} from './interfaces/i_registrable.js';
import {MarkerManager} from './marker_manager.js';
import type {ConstantProvider} from './renderers/common/constants.js';
import type {KeyboardShortcut} from './shortcut_registry.js';
import * as Tooltip from './tooltip.js';
import type {Coordinate} from './utils/coordinate.js';
import * as dom from './utils/dom.js';
import * as parsing from './utils/parsing.js';
import {Rect} from './utils/rect.js';
import {Size} from './utils/size.js';
import * as style from './utils/style.js';
import {Svg} from './utils/svg.js';
import * as userAgent from './utils/useragent.js';
import * as utilsXml from './utils/xml.js';
import * as WidgetDiv from './widgetdiv.js';
import type {WorkspaceSvg} from './workspace_svg.js';
<<<<<<< HEAD
import {BlockChangeEventOriginType} from './events/events_block_change.js';
=======
import {ISerializable} from './interfaces/i_serializable.js';
>>>>>>> 3ae4a618

/**
 * A function that is called to validate changes to the field's value before
 * they are set.
 *
 * @see {@link https://developers.google.com/blockly/guides/create-custom-blocks/fields/validators#return_values}
 * @param newValue The value to be validated.
 * @returns One of three instructions for setting the new value: `T`, `null`,
 * or `undefined`.
 *
 * - `T` to set this function's returned value instead of `newValue`.
 *
 * - `null` to invoke `doValueInvalid_` and not set a value.
 *
 * - `undefined` to set `newValue` as is.
 */
export type FieldValidator<T = any> = (newValue: T) => T | null | undefined;

/**
 * Abstract class for an editable field.
 *
 * @typeParam T - The value stored on the field.
 */
export abstract class Field<T = any>
  implements
    IASTNodeLocationSvg,
    IASTNodeLocationWithBlock,
    IKeyboardAccessible,
    IRegistrable,
    ISerializable
{
  /**
   * To overwrite the default value which is set in **Field**, directly update
   * the prototype.
   *
   * Example:
   * ```typescript
   * FieldImage.prototype.DEFAULT_VALUE = null;
   * ```
   */
  DEFAULT_VALUE: T | null = null;

  /** Non-breaking space. */
  static readonly NBSP = '\u00A0';

  /**
   * A value used to signal when a field's constructor should *not* set the
   * field's value or run configure_, and should allow a subclass to do that
   * instead.
   */
  static readonly SKIP_SETUP = Symbol('SKIP_SETUP');

  /**
   * Name of field.  Unique within each block.
   * Static labels are usually unnamed.
   */
  name?: string = undefined;
  protected value_: T | null;

  /** Validation function called when user edits an editable field. */
  protected validator_: FieldValidator<T> | null = null;

  /**
   * Used to cache the field's tooltip value if setTooltip is called when the
   * field is not yet initialized. Is *not* guaranteed to be accurate.
   */
  private tooltip_: Tooltip.TipInfo | null = null;
  protected size_: Size;

  /**
   * Holds the cursors svg element when the cursor is attached to the field.
   * This is null if there is no cursor on the field.
   */
  private cursorSvg_: SVGElement | null = null;

  /**
   * Holds the markers svg element when the marker is attached to the field.
   * This is null if there is no marker on the field.
   */
  private markerSvg_: SVGElement | null = null;

  /** The rendered field's SVG group element. */
  protected fieldGroup_: SVGGElement | null = null;

  /** The rendered field's SVG border element. */
  protected borderRect_: SVGRectElement | null = null;

  /** The rendered field's SVG text element. */
  protected textElement_: SVGTextElement | null = null;

  /** The rendered field's text content element. */
  protected textContent_: Text | null = null;

  /** Mouse down event listener data. */
  private mouseDownWrapper_: browserEvents.Data | null = null;

  /** Constants associated with the source block's renderer. */
  protected constants_: ConstantProvider | null = null;

  /**
   * Has this field been disposed of?
   *
   * @internal
   */
  disposed = false;

  /** Maximum characters of text to display before adding an ellipsis. */
  maxDisplayLength = 50;

  /** Block this field is attached to.  Starts as null, then set in init. */
  protected sourceBlock_: Block | null = null;

  /** Does this block need to be re-rendered? */
  protected isDirty_ = true;

  /** Is the field visible, or hidden due to the block being collapsed? */
  protected visible_ = true;

  /**
   * Can the field value be changed using the editor on an editable block?
   */
  protected enabled_ = true;

  /** The element the click handler is bound to. */
  protected clickTarget_: Element | null = null;

  /**
   * The prefix field.
   *
   * @internal
   */
  prefixField: string | null = null;

  /**
   * The suffix field.
   *
   * @internal
   */
  suffixField: string | null = null;

  /**
   * Editable fields usually show some sort of UI indicating they are
   * editable. They will also be saved by the serializer.
   */
  EDITABLE = true;

  /**
   * Serializable fields are saved by the serializer, non-serializable fields
   * are not. Editable fields should also be serializable. This is not the
   * case by default so that SERIALIZABLE is backwards compatible.
   */
  SERIALIZABLE = false;

  /** Mouse cursor style when over the hotspot that initiates the editor. */
  CURSOR = '';

  /**
   * @param value The initial value of the field.
   *     Also accepts Field.SKIP_SETUP if you wish to skip setup (only used by
   * subclasses that want to handle configuration and setting the field value
   * after their own constructors have run).
   * @param validator  A function that is called to validate changes to the
   *     field's value. Takes in a value & returns a validated value, or null to
   *     abort the change.
   * @param config A map of options used to configure the field.
   *    Refer to the individual field's documentation for a list of properties
   * this parameter supports.
   */
  constructor(
    value: T | typeof Field.SKIP_SETUP,
    validator?: FieldValidator<T> | null,
    config?: FieldConfig
  ) {
    /**
     * A generic value possessed by the field.
     * Should generally be non-null, only null when the field is created.
     */
    this.value_ =
      'DEFAULT_VALUE' in new.target.prototype
        ? new.target.prototype.DEFAULT_VALUE
        : this.DEFAULT_VALUE;

    /** The size of the area rendered by the field. */
    this.size_ = new Size(0, 0);

    if (value === Field.SKIP_SETUP) return;
    if (config) {
      this.configure_(config);
    }
    this.setValue(value);
    if (validator) {
      this.setValidator(validator);
    }
  }

  /**
   * Process the configuration map passed to the field.
   *
   * @param config A map of options used to configure the field. See the
   *     individual field's documentation for a list of properties this
   *     parameter supports.
   */
  protected configure_(config: FieldConfig) {
    // TODO (#2884): Possibly add CSS class config option.
    // TODO (#2885): Possibly add cursor config option.
    if (config.tooltip) {
      this.setTooltip(parsing.replaceMessageReferences(config.tooltip));
    }
  }

  /**
   * Attach this field to a block.
   *
   * @param block The block containing this field.
   */
  setSourceBlock(block: Block) {
    if (this.sourceBlock_) {
      throw Error('Field already bound to a block');
    }
    this.sourceBlock_ = block;
  }

  /**
   * Get the renderer constant provider.
   *
   * @returns The renderer constant provider.
   */
  getConstants(): ConstantProvider | null {
    if (
      !this.constants_ &&
      this.sourceBlock_ &&
      !this.sourceBlock_.isDeadOrDying() &&
      this.sourceBlock_.workspace.rendered
    ) {
      this.constants_ = (this.sourceBlock_.workspace as WorkspaceSvg)
        .getRenderer()
        .getConstants();
    }
    return this.constants_;
  }

  /**
   * Get the block this field is attached to.
   *
   * @returns The block containing this field.
   * @throws An error if the source block is not defined.
   */
  getSourceBlock(): Block | null {
    return this.sourceBlock_;
  }

  /**
   * Initialize everything to render this field. Override
   * methods initModel and initView rather than this method.
   *
   * @sealed
   * @internal
   */
  init() {
    if (this.fieldGroup_) {
      // Field has already been initialized once.
      return;
    }
    this.fieldGroup_ = dom.createSvgElement(Svg.G, {});
    if (!this.isVisible()) {
      this.fieldGroup_.style.display = 'none';
    }
    const sourceBlockSvg = this.sourceBlock_ as BlockSvg;
    sourceBlockSvg.getSvgRoot().appendChild(this.fieldGroup_);
    this.initView();
    this.updateEditable();
    this.setTooltip(this.tooltip_);
    this.bindEvents_();
    this.initModel();
  }

  /**
   * Create the block UI for this field.
   *
   * @internal
   */
  initView() {
    this.createBorderRect_();
    this.createTextElement_();
  }

  /**
   * Initializes the model of the field after it has been installed on a block.
   * No-op by default.
   *
   * @internal
   */
  initModel() {}

  /**
   * Create a field border rect element. Not to be overridden by subclasses.
   * Instead modify the result of the function inside initView, or create a
   * separate function to call.
   */
  protected createBorderRect_() {
    this.borderRect_ = dom.createSvgElement(
      Svg.RECT,
      {
        'rx': this.getConstants()!.FIELD_BORDER_RECT_RADIUS,
        'ry': this.getConstants()!.FIELD_BORDER_RECT_RADIUS,
        'x': 0,
        'y': 0,
        'height': this.size_.height,
        'width': this.size_.width,
        'class': 'blocklyFieldRect',
      },
      this.fieldGroup_
    );
  }

  /**
   * Create a field text element. Not to be overridden by subclasses. Instead
   * modify the result of the function inside initView, or create a separate
   * function to call.
   */
  protected createTextElement_() {
    this.textElement_ = dom.createSvgElement(
      Svg.TEXT,
      {
        'class': 'blocklyText',
      },
      this.fieldGroup_
    );
    if (this.getConstants()!.FIELD_TEXT_BASELINE_CENTER) {
      this.textElement_.setAttribute('dominant-baseline', 'central');
    }
    this.textContent_ = document.createTextNode('');
    this.textElement_.appendChild(this.textContent_);
  }

  /**
   * Bind events to the field. Can be overridden by subclasses if they need to
   * do custom input handling.
   */
  protected bindEvents_() {
    const clickTarget = this.getClickTarget_();
    if (!clickTarget) throw new Error('A click target has not been set.');
    Tooltip.bindMouseEvents(clickTarget);
    this.mouseDownWrapper_ = browserEvents.conditionalBind(
      clickTarget,
      'pointerdown',
      this,
      this.onMouseDown_
    );
  }

  /**
   * Sets the field's value based on the given XML element. Should only be
   * called by Blockly.Xml.
   *
   * @param fieldElement The element containing info about the field's state.
   * @internal
   */
  fromXml(fieldElement: Element) {
    // Any because gremlins live here. No touchie!
    this.setValue(fieldElement.textContent as any);
  }

  /**
   * Serializes this field's value to XML. Should only be called by Blockly.Xml.
   *
   * @param fieldElement The element to populate with info about the field's
   *     state.
   * @returns The element containing info about the field's state.
   * @internal
   */
  toXml(fieldElement: Element): Element {
    // Any because gremlins live here. No touchie!
    fieldElement.textContent = this.getValue() as any;
    return fieldElement;
  }

  /**
   * Saves this fields value as something which can be serialized to JSON.
   * Should only be called by the serialization system.
   *
   * @param _doFullSerialization If true, this signals to the field that if it
   *     normally just saves a reference to some state (eg variable fields) it
   *     should instead serialize the full state of the thing being referenced.
   * @returns JSON serializable state.
   * @internal
   */
  saveState(_doFullSerialization?: boolean): AnyDuringMigration {
    const legacyState = this.saveLegacyState(Field);
    if (legacyState !== null) {
      return legacyState;
    }
    return this.getValue();
  }

  /**
   * Sets the field's state based on the given state value. Should only be
   * called by the serialization system.
   *
   * @param state The state we want to apply to the field.
   * @internal
   */
  loadState(state: AnyDuringMigration) {
    if (this.loadLegacyState(Field, state)) {
      return;
    }
    this.setValue(state);
  }

  /**
   * Returns a stringified version of the XML state, if it should be used.
   * Otherwise this returns null, to signal the field should use its own
   * serialization.
   *
   * @param callingClass The class calling this method.
   *     Used to see if `this` has overridden any relevant hooks.
   * @returns The stringified version of the XML state, or null.
   */
  protected saveLegacyState(callingClass: FieldProto): string | null {
    if (
      callingClass.prototype.saveState === this.saveState &&
      callingClass.prototype.toXml !== this.toXml
    ) {
      const elem = utilsXml.createElement('field');
      elem.setAttribute('name', this.name || '');
      const text = utilsXml.domToText(this.toXml(elem));
      return text.replace(
        ' xmlns="https://developers.google.com/blockly/xml"',
        ''
      );
    }
    // Either they called this on purpose from their saveState, or they have
    // no implementations of either hook. Just do our thing.
    return null;
  }

  /**
   * Loads the given state using either the old XML hooks, if they should be
   * used. Returns true to indicate loading has been handled, false otherwise.
   *
   * @param callingClass The class calling this method.
   *     Used to see if `this` has overridden any relevant hooks.
   * @param state The state to apply to the field.
   * @returns Whether the state was applied or not.
   */
  loadLegacyState(
    callingClass: FieldProto,
    state: AnyDuringMigration
  ): boolean {
    if (
      callingClass.prototype.loadState === this.loadState &&
      callingClass.prototype.fromXml !== this.fromXml
    ) {
      this.fromXml(utilsXml.textToDom(state as string));
      return true;
    }
    // Either they called this on purpose from their loadState, or they have
    // no implementations of either hook. Just do our thing.
    return false;
  }

  /**
   * Dispose of all DOM objects and events belonging to this editable field.
   *
   * @internal
   */
  dispose() {
    dropDownDiv.hideIfOwner(this);
    WidgetDiv.hideIfOwner(this);

    if (!this.getSourceBlock()?.isDeadOrDying()) {
      dom.removeNode(this.fieldGroup_);
    }

    this.disposed = true;
  }

  /** Add or remove the UI indicating if this field is editable or not. */
  updateEditable() {
    const group = this.fieldGroup_;
    const block = this.getSourceBlock();
    if (!this.EDITABLE || !group || !block) {
      return;
    }
    if (this.enabled_ && block.isEditable()) {
      dom.addClass(group, 'blocklyEditableText');
      dom.removeClass(group, 'blocklyNonEditableText');
      group.style.cursor = this.CURSOR;
    } else {
      dom.addClass(group, 'blocklyNonEditableText');
      dom.removeClass(group, 'blocklyEditableText');
      group.style.cursor = '';
    }
  }

  /**
   * Set whether this field's value can be changed using the editor when the
   *     source block is editable.
   *
   * @param enabled True if enabled.
   */
  setEnabled(enabled: boolean) {
    this.enabled_ = enabled;
    this.updateEditable();
  }

  /**
   * Check whether this field's value can be changed using the editor when the
   *     source block is editable.
   *
   * @returns Whether this field is enabled.
   */
  isEnabled(): boolean {
    return this.enabled_;
  }

  /**
   * Check whether this field defines the showEditor_ function.
   *
   * @returns Whether this field is clickable.
   */
  isClickable(): boolean {
    return (
      this.enabled_ &&
      !!this.sourceBlock_ &&
      this.sourceBlock_.isEditable() &&
      this.showEditor_ !== Field.prototype.showEditor_
    );
  }

  /**
   * Check whether this field is currently editable.  Some fields are never
   * EDITABLE (e.g. text labels). Other fields may be EDITABLE but may exist on
   * non-editable blocks or be currently disabled.
   *
   * @returns Whether this field is currently enabled, editable and on an
   *     editable block.
   */
  isCurrentlyEditable(): boolean {
    return (
      this.enabled_ &&
      this.EDITABLE &&
      !!this.sourceBlock_ &&
      this.sourceBlock_.isEditable()
    );
  }

  /**
   * Check whether this field should be serialized by the XML renderer.
   * Handles the logic for backwards compatibility and incongruous states.
   *
   * @returns Whether this field should be serialized or not.
   */
  isSerializable(): boolean {
    let isSerializable = false;
    if (this.name) {
      if (this.SERIALIZABLE) {
        isSerializable = true;
      } else if (this.EDITABLE) {
        console.warn(
          'Detected an editable field that was not serializable.' +
            ' Please define SERIALIZABLE property as true on all editable custom' +
            ' fields. Proceeding with serialization.'
        );
        isSerializable = true;
      }
    }
    return isSerializable;
  }

  /**
   * Gets whether this editable field is visible or not.
   *
   * @returns True if visible.
   */
  isVisible(): boolean {
    return this.visible_;
  }

  /**
   * Sets whether this editable field is visible or not. Should only be called
   * by input.setVisible.
   *
   * @param visible True if visible.
   * @internal
   */
  setVisible(visible: boolean) {
    if (this.visible_ === visible) {
      return;
    }
    this.visible_ = visible;
    const root = this.fieldGroup_;
    if (root) {
      root.style.display = visible ? 'block' : 'none';
    }
  }

  /**
   * Sets a new validation function for editable fields, or clears a previously
   * set validator.
   *
   * The validator function takes in the new field value, and returns
   * validated value. The validated value could be the input value, a modified
   * version of the input value, or null to abort the change.
   *
   * If the function does not return anything (or returns undefined) the new
   * value is accepted as valid. This is to allow for fields using the
   * validated function as a field-level change event notification.
   *
   * @param handler The validator function or null to clear a previous
   *     validator.
   */
  setValidator(handler: FieldValidator<T>) {
    this.validator_ = handler;
  }

  /**
   * Gets the validation function for editable fields, or null if not set.
   *
   * @returns Validation function, or null.
   */
  getValidator(): FieldValidator<T> | null {
    return this.validator_;
  }

  /**
   * Gets the group element for this editable field.
   * Used for measuring the size and for positioning.
   *
   * @returns The group element.
   */
  getSvgRoot(): SVGGElement | null {
    return this.fieldGroup_;
  }

  /**
   * Gets the border rectangle element.
   *
   * @returns The border rectangle element.
   * @throws An error if the border rectangle element is not defined.
   */
  protected getBorderRect(): SVGRectElement {
    if (!this.borderRect_) {
      throw new Error(`The border rectangle is ${this.borderRect_}.`);
    }
    return this.borderRect_;
  }

  /**
   * Gets the text element.
   *
   * @returns The text element.
   * @throws An error if the text element is not defined.
   */
  protected getTextElement(): SVGTextElement {
    if (!this.textElement_) {
      throw new Error(`The text element is ${this.textElement_}.`);
    }
    return this.textElement_;
  }

  /**
   * Gets the text content.
   *
   * @returns The text content.
   * @throws An error if the text content is not defined.
   */
  protected getTextContent(): Text {
    if (!this.textContent_) {
      throw new Error(`The text content is ${this.textContent_}.`);
    }
    return this.textContent_;
  }

  /**
   * Updates the field to match the colour/style of the block.
   *
   * Non-abstract sub-classes may wish to implement this if the colour of the
   * field depends on the colour of the block. It will automatically be called
   * at relevant times, such as when the parent block or renderer changes.
   *
   * See {@link
   * https://developers.google.com/blockly/guides/create-custom-blocks/fields/customizing-fields/creating#matching_block_colours
   * | the field documentation} for more information, or FieldDropdown for an
   * example.
   */
  applyColour() {}

  /**
   * Used by getSize() to move/resize any DOM elements, and get the new size.
   *
   * All rendering that has an effect on the size/shape of the block should be
   * done here, and should be triggered by getSize().
   */
  protected render_() {
    if (this.textContent_) {
      this.textContent_.nodeValue = this.getDisplayText_();
    }
    this.updateSize_();
  }

  /**
   * Calls showEditor_ when the field is clicked if the field is clickable.
   * Do not override.
   *
   * @param e Optional mouse event that triggered the field to open, or
   *     undefined if triggered programmatically.
   * @sealed
   * @internal
   */
  showEditor(e?: Event) {
    if (this.isClickable()) {
      this.showEditor_(e);
    }
  }

  /**
   * A developer hook to create an editor for the field. This is no-op by
   * default, and must be overriden to create an editor.
   *
   * @param _e Optional mouse event that triggered the field to open, or
   *     undefined if triggered programmatically.
   */
  protected showEditor_(_e?: Event): void {}
  // NOP

  /**
   * A developer hook to reposition the WidgetDiv during a window resize. You
   * need to define this hook if your field has a WidgetDiv that needs to
   * reposition itself when the window is resized. For example, text input
   * fields define this hook so that the input WidgetDiv can reposition itself
   * on a window resize event. This is especially important when modal inputs
   * have been disabled, as Android devices will fire a window resize event when
   * the soft keyboard opens.
   *
   * If you want the WidgetDiv to hide itself instead of repositioning, return
   * false. This is the default behavior.
   *
   * DropdownDivs already handle their own positioning logic, so you do not need
   * to override this function if your field only has a DropdownDiv.
   *
   * @returns True if the field should be repositioned,
   *    false if the WidgetDiv should hide itself instead.
   */
  repositionForWindowResize(): boolean {
    return false;
  }

  /**
   * Updates the size of the field based on the text.
   *
   * @param margin margin to use when positioning the text element.
   */
  protected updateSize_(margin?: number) {
    const constants = this.getConstants();
    const xOffset =
      margin !== undefined
        ? margin
        : this.borderRect_
        ? this.getConstants()!.FIELD_BORDER_RECT_X_PADDING
        : 0;
    let totalWidth = xOffset * 2;
    let totalHeight = constants!.FIELD_TEXT_HEIGHT;

    let contentWidth = 0;
    if (this.textElement_) {
      contentWidth = dom.getFastTextWidth(
        this.textElement_,
        constants!.FIELD_TEXT_FONTSIZE,
        constants!.FIELD_TEXT_FONTWEIGHT,
        constants!.FIELD_TEXT_FONTFAMILY
      );
      totalWidth += contentWidth;
    }
    if (this.borderRect_) {
      totalHeight = Math.max(totalHeight, constants!.FIELD_BORDER_RECT_HEIGHT);
    }

    this.size_.height = totalHeight;
    this.size_.width = totalWidth;

    this.positionTextElement_(xOffset, contentWidth);
    this.positionBorderRect_();
  }

  /**
   * Position a field's text element after a size change.  This handles both LTR
   * and RTL positioning.
   *
   * @param xOffset x offset to use when positioning the text element.
   * @param contentWidth The content width.
   */
  protected positionTextElement_(xOffset: number, contentWidth: number) {
    if (!this.textElement_) {
      return;
    }
    const constants = this.getConstants();
    const halfHeight = this.size_.height / 2;

    this.textElement_.setAttribute(
      'x',
      String(
        this.getSourceBlock()?.RTL
          ? this.size_.width - contentWidth - xOffset
          : xOffset
      )
    );
    this.textElement_.setAttribute(
      'y',
      String(
        constants!.FIELD_TEXT_BASELINE_CENTER
          ? halfHeight
          : halfHeight -
              constants!.FIELD_TEXT_HEIGHT / 2 +
              constants!.FIELD_TEXT_BASELINE
      )
    );
  }

  /** Position a field's border rect after a size change. */
  protected positionBorderRect_() {
    if (!this.borderRect_) {
      return;
    }
    this.borderRect_.setAttribute('width', String(this.size_.width));
    this.borderRect_.setAttribute('height', String(this.size_.height));
    this.borderRect_.setAttribute(
      'rx',
      String(this.getConstants()!.FIELD_BORDER_RECT_RADIUS)
    );
    this.borderRect_.setAttribute(
      'ry',
      String(this.getConstants()!.FIELD_BORDER_RECT_RADIUS)
    );
  }

  /**
   * Returns the height and width of the field.
   *
   * This should *in general* be the only place render_ gets called from.
   *
   * @returns Height and width.
   */
  getSize(): Size {
    if (!this.isVisible()) {
      return new Size(0, 0);
    }

    if (this.isDirty_) {
      this.render_();
      this.isDirty_ = false;
    } else if (this.visible_ && this.size_.width === 0) {
      // If the field is not visible the width will be 0 as well, one of the
      // problems with the old system.
      this.render_();
      // Don't issue a warning if the field is actually zero width.
      if (this.size_.width !== 0) {
        console.warn(
          'Deprecated use of setting size_.width to 0 to rerender a' +
            ' field. Set field.isDirty_ to true instead.'
        );
      }
    }
    return this.size_;
  }

  /**
   * Returns the bounding box of the rendered field, accounting for workspace
   * scaling.
   *
   * @returns An object with top, bottom, left, and right in pixels relative to
   *     the top left corner of the page (window coordinates).
   * @internal
   */
  getScaledBBox(): Rect {
    let scaledWidth;
    let scaledHeight;
    let xy;
    const block = this.getSourceBlock();
    if (!block) {
      throw new UnattachedFieldError();
    }

    if (!this.borderRect_) {
      // Browsers are inconsistent in what they return for a bounding box.
      // - Webkit / Blink: fill-box / object bounding box
      // - Gecko: stroke-box
      const bBox = (this.sourceBlock_ as BlockSvg).getHeightWidth();
      const scale = (block.workspace as WorkspaceSvg).scale;
      xy = this.getAbsoluteXY_();
      scaledWidth = (bBox.width + 1) * scale;
      scaledHeight = (bBox.height + 1) * scale;

      if (userAgent.GECKO) {
        xy.x += 1.5 * scale;
        xy.y += 1.5 * scale;
      } else {
        xy.x -= 0.5 * scale;
        xy.y -= 0.5 * scale;
      }
    } else {
      const bBox = this.borderRect_.getBoundingClientRect();
      xy = style.getPageOffset(this.borderRect_);
      scaledWidth = bBox.width;
      scaledHeight = bBox.height;
    }
    return new Rect(xy.y, xy.y + scaledHeight, xy.x, xy.x + scaledWidth);
  }

  /**
   * Get the text from this field to display on the block. May differ from
   * `getText` due to ellipsis, and other formatting.
   *
   * @returns Text to display.
   */
  protected getDisplayText_(): string {
    let text = this.getText();
    if (!text) {
      // Prevent the field from disappearing if empty.
      return Field.NBSP;
    }
    if (text.length > this.maxDisplayLength) {
      // Truncate displayed string and add an ellipsis ('...').
      text = text.substring(0, this.maxDisplayLength - 2) + '…';
    }
    // Replace whitespace with non-breaking spaces so the text doesn't collapse.
    text = text.replace(/\s/g, Field.NBSP);
    if (this.sourceBlock_ && this.sourceBlock_.RTL) {
      // The SVG is LTR, force text to be RTL by adding an RLM.
      text += '\u200F';
    }
    return text;
  }

  /**
   * Get the text from this field.
   * Override getText_ to provide a different behavior than simply casting the
   * value to a string.
   *
   * @returns Current text.
   * @sealed
   */
  getText(): string {
    // this.getText_ was intended so that devs don't have to remember to call
    // super when overriding how the text of the field is generated. (#2910)
    const text = this.getText_();
    if (text !== null) {
      return String(text);
    }
    return String(this.getValue());
  }

  /**
   * A developer hook to override the returned text of this field.
   * Override if the text representation of the value of this field
   * is not just a string cast of its value.
   * Return null to resort to a string cast.
   *
   * @returns Current text or null.
   */
  protected getText_(): string | null {
    return null;
  }

  /**
   * Force a rerender of the block that this field is installed on, which will
   * rerender this field and adjust for any sizing changes.
   * Other fields on the same block will not rerender, because their sizes have
   * already been recorded.
   *
   * @internal
   */
  markDirty() {
    this.isDirty_ = true;
    this.constants_ = null;
  }

  /**
   * Force a rerender of the block that this field is installed on, which will
   * rerender this field and adjust for any sizing changes.
   * Other fields on the same block will not rerender, because their sizes have
   * already been recorded.
   *
   * @internal
   */
  forceRerender() {
    this.isDirty_ = true;
    if (this.sourceBlock_ && this.sourceBlock_.rendered) {
      (this.sourceBlock_ as BlockSvg).queueRender();
      (this.sourceBlock_ as BlockSvg).bumpNeighbours();
    }
  }

  /**
   * Used to change the value of the field. Handles validation and events.
   * Subclasses should override doClassValidation_ and doValueUpdate_ rather
   * than this method.
   *
   * @param newValue New value.
   * @param eventOriginType An optional description of the action that caused
   *     the block change event to be broadcast.
   * @sealed
   */
  setValue(
      newValue: AnyDuringMigration,
      eventOriginType?: BlockChangeEventOriginType) {
    const doLogging = false;
    if (newValue === null) {
      doLogging && console.log('null, return');
      // Not a valid value to check.
      return;
    }

    const classValidation = this.doClassValidation_(newValue);
    const classValue = this.processValidation_(newValue, classValidation);
    if (classValue instanceof Error) {
      doLogging && console.log('invalid class validation, return');
      return;
    }

    const localValidation = this.getValidator()?.call(this, classValue);
    const localValue = this.processValidation_(classValue, localValidation);
    if (localValue instanceof Error) {
      doLogging && console.log('invalid local validation, return');
      return;
    }

    const source = this.sourceBlock_;
    if (source && source.disposed) {
      doLogging && console.log('source disposed, return');
      return;
    }

    const oldValue = this.getValue();
    if (oldValue === localValue) {
      doLogging && console.log('same, doValueUpdate_, return');
      this.doValueUpdate_(localValue);
      return;
    }

    this.doValueUpdate_(localValue);
    if (source && eventUtils.isEnabled()) {
<<<<<<< HEAD
      eventUtils.fire(new (eventUtils.get(eventUtils.BLOCK_CHANGE))(
          source, 'field', this.name || null, oldValue, localValue,
          eventOriginType));
=======
      eventUtils.fire(
        new (eventUtils.get(eventUtils.BLOCK_CHANGE))(
          source,
          'field',
          this.name || null,
          oldValue,
          localValue
        )
      );
>>>>>>> 3ae4a618
    }
    if (this.isDirty_) {
      this.forceRerender();
    }
    doLogging && console.log(this.value_);
  }

  /**
   * Process the result of validation.
   *
   * @param newValue New value.
   * @param validatedValue Validated value.
   * @returns New value, or an Error object.
   */
  private processValidation_(
    newValue: AnyDuringMigration,
    validatedValue: T | null | undefined
  ): T | Error {
    if (validatedValue === null) {
      this.doValueInvalid_(newValue);
      if (this.isDirty_) {
        this.forceRerender();
      }
      return Error();
    }
    return validatedValue === undefined ? (newValue as T) : validatedValue;
  }

  /**
   * Get the current value of the field.
   *
   * @returns Current value.
   */
  getValue(): T | null {
    return this.value_;
  }

  /**
   * Validate the changes to a field's value before they are set. See
   * **FieldDropdown** for an example of subclass implementation.
   *
   * **NOTE:** Validation returns one option between `T`, `null`, and
   * `undefined`. **Field**'s implementation will never return `undefined`, but
   * it is valid for a subclass to return `undefined` if the new value is
   * compatible with `T`.
   *
   * @see {@link https://developers.google.com/blockly/guides/create-custom-blocks/fields/validators#return_values}
   * @param newValue - The value to be validated.
   * @returns One of three instructions for setting the new value: `T`, `null`,
   * or `undefined`.
   *
   * - `T` to set this function's returned value instead of `newValue`.
   *
   * - `null` to invoke `doValueInvalid_` and not set a value.
   *
   * - `undefined` to set `newValue` as is.
   */
  protected doClassValidation_(newValue: T): T | null | undefined;
  protected doClassValidation_(newValue?: AnyDuringMigration): T | null;
  protected doClassValidation_(
    newValue?: T | AnyDuringMigration
  ): T | null | undefined {
    if (newValue === null || newValue === undefined) {
      return null;
    }

    return newValue as T;
  }

  /**
   * Used to update the value of a field. Can be overridden by subclasses to do
   * custom storage of values/updating of external things.
   *
   * @param newValue The value to be saved.
   */
  protected doValueUpdate_(newValue: T) {
    this.value_ = newValue;
    this.isDirty_ = true;
  }

  /**
   * Used to notify the field an invalid value was input. Can be overridden by
   * subclasses, see FieldTextInput.
   * No-op by default.
   *
   * @param _invalidValue The input value that was determined to be invalid.
   */
  protected doValueInvalid_(_invalidValue: AnyDuringMigration) {}
  // NOP

  /**
   * Handle a pointerdown event on a field.
   *
   * @param e Pointer down event.
   */
  protected onMouseDown_(e: PointerEvent) {
    if (!this.sourceBlock_ || this.sourceBlock_.isDeadOrDying()) {
      return;
    }
    const gesture = (this.sourceBlock_.workspace as WorkspaceSvg).getGesture(e);
    if (gesture) {
      gesture.setStartField(this);
    }
  }

  /**
   * Sets the tooltip for this field.
   *
   * @param newTip The text for the tooltip, a function that returns the text
   *     for the tooltip, a parent object whose tooltip will be used, or null to
   *     display the tooltip of the parent block. To not display a tooltip pass
   *     the empty string.
   */
  setTooltip(newTip: Tooltip.TipInfo | null) {
    if (!newTip && newTip !== '') {
      // If null or undefined.
      newTip = this.sourceBlock_;
    }
    const clickTarget = this.getClickTarget_();
    if (clickTarget) {
      (clickTarget as AnyDuringMigration).tooltip = newTip;
    } else {
      // Field has not been initialized yet.
      this.tooltip_ = newTip;
    }
  }

  /**
   * Returns the tooltip text for this field.
   *
   * @returns The tooltip text for this field.
   */
  getTooltip(): string {
    const clickTarget = this.getClickTarget_();
    if (clickTarget) {
      return Tooltip.getTooltipOfObject(clickTarget);
    }
    // Field has not been initialized yet. Return stashed this.tooltip_ value.
    return Tooltip.getTooltipOfObject({tooltip: this.tooltip_});
  }

  /**
   * The element to bind the click handler to. If not set explicitly, defaults
   * to the SVG root of the field. When this element is
   * clicked on an editable field, the editor will open.
   *
   * @returns Element to bind click handler to.
   */
  protected getClickTarget_(): Element | null {
    return this.clickTarget_ || this.getSvgRoot();
  }

  /**
   * Return the absolute coordinates of the top-left corner of this field.
   * The origin (0,0) is the top-left corner of the page body.
   *
   * @returns Object with .x and .y properties.
   */
  protected getAbsoluteXY_(): Coordinate {
    return style.getPageOffset(this.getClickTarget_() as SVGRectElement);
  }

  /**
   * Whether this field references any Blockly variables.  If true it may need
   * to be handled differently during serialization and deserialization.
   * Subclasses may override this.
   *
   * @returns True if this field has any variable references.
   * @internal
   */
  referencesVariables(): boolean {
    return false;
  }

  /**
   * Refresh the variable name referenced by this field if this field references
   * variables.
   *
   * @internal
   */
  refreshVariableName() {}
  // NOP

  /**
   * Search through the list of inputs and their fields in order to find the
   * parent input of a field.
   *
   * @returns The input that the field belongs to.
   * @internal
   */
  getParentInput(): Input {
    let parentInput = null;
    const block = this.getSourceBlock();
    if (!block) {
      throw new UnattachedFieldError();
    }
    const inputs = block.inputList;

    for (let idx = 0; idx < block.inputList.length; idx++) {
      const input = inputs[idx];
      const fieldRows = input.fieldRow;
      for (let j = 0; j < fieldRows.length; j++) {
        if (fieldRows[j] === this) {
          parentInput = input;
          break;
        }
      }
    }
    return parentInput!;
  }

  /**
   * Returns whether or not we should flip the field in RTL.
   *
   * @returns True if we should flip in RTL.
   */
  getFlipRtl(): boolean {
    return false;
  }

  /**
   * Returns whether or not the field is tab navigable.
   *
   * @returns True if the field is tab navigable.
   */
  isTabNavigable(): boolean {
    return false;
  }

  /**
   * Handles the given keyboard shortcut.
   *
   * @param _shortcut The shortcut to be handled.
   * @returns True if the shortcut has been handled, false otherwise.
   */
  onShortcut(_shortcut: KeyboardShortcut): boolean {
    return false;
  }

  /**
   * Add the cursor SVG to this fields SVG group.
   *
   * @param cursorSvg The SVG root of the cursor to be added to the field group.
   * @internal
   */
  setCursorSvg(cursorSvg: SVGElement) {
    if (!cursorSvg) {
      this.cursorSvg_ = null;
      return;
    }

    if (!this.fieldGroup_) {
      throw new Error(`The field group is ${this.fieldGroup_}.`);
    }
    this.fieldGroup_.appendChild(cursorSvg);
    this.cursorSvg_ = cursorSvg;
  }

  /**
   * Add the marker SVG to this fields SVG group.
   *
   * @param markerSvg The SVG root of the marker to be added to the field group.
   * @internal
   */
  setMarkerSvg(markerSvg: SVGElement) {
    if (!markerSvg) {
      this.markerSvg_ = null;
      return;
    }

    if (!this.fieldGroup_) {
      throw new Error(`The field group is ${this.fieldGroup_}.`);
    }
    this.fieldGroup_.appendChild(markerSvg);
    this.markerSvg_ = markerSvg;
  }

  /**
   * Redraw any attached marker or cursor svgs if needed.
   *
   * @internal
   */
  updateMarkers_() {
    const block = this.getSourceBlock();
    if (!block) {
      throw new UnattachedFieldError();
    }
    const workspace = block.workspace as WorkspaceSvg;
    if (workspace.keyboardAccessibilityMode && this.cursorSvg_) {
      workspace.getCursor()!.draw();
    }
    if (workspace.keyboardAccessibilityMode && this.markerSvg_) {
      // TODO(#4592): Update all markers on the field.
      workspace.getMarker(MarkerManager.LOCAL_MARKER)!.draw();
    }
  }
}

/**
 * Extra configuration options for the base field.
 */
export interface FieldConfig {
  tooltip?: string;
}

/**
 * For use by Field and descendants of Field. Constructors can change
 * in descendants, though they should contain all of Field's prototype methods.
 *
 * @internal
 */
export type FieldProto = Pick<typeof Field, 'prototype'>;

/**
 * Represents an error where the field is trying to access its block or
 * information about its block before it has actually been attached to said
 * block.
 */
export class UnattachedFieldError extends Error {
  /** @internal */
  constructor() {
    super(
      'The field has not yet been attached to its input. ' +
        'Call appendField to attach it.'
    );
  }
}<|MERGE_RESOLUTION|>--- conflicted
+++ resolved
@@ -39,11 +39,8 @@
 import * as utilsXml from './utils/xml.js';
 import * as WidgetDiv from './widgetdiv.js';
 import type {WorkspaceSvg} from './workspace_svg.js';
-<<<<<<< HEAD
 import {BlockChangeEventOriginType} from './events/events_block_change.js';
-=======
 import {ISerializable} from './interfaces/i_serializable.js';
->>>>>>> 3ae4a618
 
 /**
  * A function that is called to validate changes to the field's value before
@@ -1086,21 +1083,16 @@
 
     this.doValueUpdate_(localValue);
     if (source && eventUtils.isEnabled()) {
-<<<<<<< HEAD
-      eventUtils.fire(new (eventUtils.get(eventUtils.BLOCK_CHANGE))(
-          source, 'field', this.name || null, oldValue, localValue,
-          eventOriginType));
-=======
       eventUtils.fire(
         new (eventUtils.get(eventUtils.BLOCK_CHANGE))(
           source,
           'field',
           this.name || null,
           oldValue,
-          localValue
+          localValue,
+          eventOriginType
         )
       );
->>>>>>> 3ae4a618
     }
     if (this.isDirty_) {
       this.forceRerender();
