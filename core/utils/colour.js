--- conflicted
+++ resolved
@@ -96,17 +96,14 @@
     // e.g. 'red'
     return hex;
   }
-<<<<<<< HEAD
-  hex = str.substring(0, 2) == '0x' ? '#' + str.substring(2) : str;
-  hex = hex[0] == '#' ? hex : '#' + hex;
+  hex = str.substring(0, 2) === '0x' ? '#' + str.substring(2) : str;
+  hex = hex[0] === '#' ? hex : '#' + hex;
+  
   if (/^#[0-9a-f]{8}$/.test(hex)) {
     // e.g. '#00ff0024' with alpha
     return hex;
   }
-=======
-  hex = str.substring(0, 2) === '0x' ? '#' + str.substring(2) : str;
-  hex = hex[0] === '#' ? hex : '#' + hex;
->>>>>>> 4e87be70
+  
   if (/^#[0-9a-f]{6}$/.test(hex)) {
     // e.g. '#00ff88'
     return hex;
