/**
 * @license
 * Copyright 2012 Google LLC
 * SPDX-License-Identifier: Apache-2.0
 */

/**
 * @fileoverview Procedure blocks for Blockly.
 * @suppress {checkTypes|visibility}
 */
'use strict';

goog.module('Blockly.blocks.procedures');

/* eslint-disable-next-line no-unused-vars */
const AbstractEvent = goog.requireType('Blockly.Events.Abstract');
const ContextMenu = goog.require('Blockly.ContextMenu');
const Events = goog.require('Blockly.Events');
const Procedures = goog.require('Blockly.Procedures');
const Variables = goog.require('Blockly.Variables');
const Xml = goog.require('Blockly.Xml');
const internalConstants = goog.require('Blockly.internalConstants');
const xmlUtils = goog.require('Blockly.utils.xml');
const {Align} = goog.require('Blockly.Input');
/* eslint-disable-next-line no-unused-vars */
const {Block} = goog.requireType('Blockly.Block');
const {Blocks} = goog.require('Blockly.blocks');
/* eslint-disable-next-line no-unused-vars */
const {FieldCheckbox} = goog.require('Blockly.FieldCheckbox');
const {FieldLabel} = goog.require('Blockly.FieldLabel');
const {FieldTextInput} = goog.require('Blockly.FieldTextInput');
const {Msg} = goog.require('Blockly.Msg');
const {Mutator} = goog.require('Blockly.Mutator');
const {Names} = goog.require('Blockly.Names');
/* eslint-disable-next-line no-unused-vars */
const {VariableModel} = goog.requireType('Blockly.VariableModel');
/* eslint-disable-next-line no-unused-vars */
const {Workspace} = goog.requireType('Blockly.Workspace');
/** @suppress {extraRequire} */
goog.require('Blockly.Comment');
/** @suppress {extraRequire} */
goog.require('Blockly.Warning');


/**
 * Common properties for the procedure_defnoreturn and
 * procedure_defreturn blocks.
 */
const PROCEDURE_DEF_COMMON = {
  /**
   * Add or remove the statement block from this function definition.
   * @param {boolean} hasStatements True if a statement block is needed.
   * @this {Block}
   */
  setStatements_: function(hasStatements) {
    if (this.hasStatements_ === hasStatements) {
      return;
    }
    if (hasStatements) {
      this.appendStatementInput('STACK').appendField(
          Msg['PROCEDURES_DEFNORETURN_DO']);
      if (this.getInput('RETURN')) {
        this.moveInputBefore('STACK', 'RETURN');
      }
    } else {
      this.removeInput('STACK', true);
    }
    this.hasStatements_ = hasStatements;
  },
  /**
   * Update the display of parameters for this procedure definition block.
   * @private
   * @this {Block}
   */
  updateParams_: function() {
    // Merge the arguments into a human-readable list.
    let paramString = '';
    if (this.arguments_.length) {
      paramString =
          Msg['PROCEDURES_BEFORE_PARAMS'] + ' ' + this.arguments_.join(', ');
    }
    // The params field is deterministic based on the mutation,
    // no need to fire a change event.
    Events.disable();
    try {
      this.setFieldValue(paramString, 'PARAMS');
    } finally {
      Events.enable();
    }
  },
  /**
   * Create XML to represent the argument inputs.
   * Backwards compatible serialization implementation.
   * @param {boolean=} opt_paramIds If true include the IDs of the parameter
   *     quarks.  Used by Procedures.mutateCallers for reconnection.
   * @return {!Element} XML storage element.
   * @this {Block}
   */
  mutationToDom: function(opt_paramIds) {
    const container = xmlUtils.createElement('mutation');
    if (opt_paramIds) {
      container.setAttribute('name', this.getFieldValue('NAME'));
    }
    for (let i = 0; i < this.argumentVarModels_.length; i++) {
      const parameter = xmlUtils.createElement('arg');
      const argModel = this.argumentVarModels_[i];
      parameter.setAttribute('name', argModel.name);
      parameter.setAttribute('varid', argModel.getId());
      if (opt_paramIds && this.paramIds_) {
        parameter.setAttribute('paramId', this.paramIds_[i]);
      }
      container.appendChild(parameter);
    }

    // Save whether the statement input is visible.
    if (!this.hasStatements_) {
      container.setAttribute('statements', 'false');
    }
    return container;
  },
  /**
   * Parse XML to restore the argument inputs.
   * Backwards compatible serialization implementation.
   * @param {!Element} xmlElement XML storage element.
   * @this {Block}
   */
  domToMutation: function(xmlElement) {
    this.arguments_ = [];
    this.argumentVarModels_ = [];
    for (let i = 0, childNode; (childNode = xmlElement.childNodes[i]); i++) {
      if (childNode.nodeName.toLowerCase() === 'arg') {
        const varName = childNode.getAttribute('name');
        const varId =
            childNode.getAttribute('varid') || childNode.getAttribute('varId');
        this.arguments_.push(varName);
        const variable = Variables.getOrCreateVariablePackage(
            this.workspace, varId, varName, '');
        if (variable !== null) {
          this.argumentVarModels_.push(variable);
        } else {
          console.log(
              'Failed to create a variable with name ' + varName +
              ', ignoring.');
        }
      }
    }
    this.updateParams_();
    Procedures.mutateCallers(this);

    // Show or hide the statement input.
    this.setStatements_(xmlElement.getAttribute('statements') !== 'false');
  },
  /**
   * Returns the state of this block as a JSON serializable object.
   * @return {?{params: (!Array<{name: string, id: string}>|undefined),
   *     hasStatements: (boolean|undefined)}} The state of this block, eg the
   *     parameters and statements.
   */
  saveExtraState: function() {
    if (!this.argumentVarModels_.length && this.hasStatements_) {
      return null;
    }
    const state = Object.create(null);
    if (this.argumentVarModels_.length) {
      state['params'] = [];
      for (let i = 0; i < this.argumentVarModels_.length; i++) {
        state['params'].push({
          // We don't need to serialize the name, but just in case we decide
          // to separate params from variables.
          'name': this.argumentVarModels_[i].name,
          'id': this.argumentVarModels_[i].getId(),
        });
      }
    }
    if (!this.hasStatements_) {
      state['hasStatements'] = false;
    }
    return state;
  },
  /**
   * Applies the given state to this block.
   * @param {*} state The state to apply to this block, eg the parameters and
   *     statements.
   */
  loadExtraState: function(state) {
    this.arguments_ = [];
    this.argumentVarModels_ = [];
    if (state['params']) {
      for (let i = 0; i < state['params'].length; i++) {
        const param = state['params'][i];
        const variable = Variables.getOrCreateVariablePackage(
            this.workspace, param['id'], param['name'], '');
        this.arguments_.push(variable.name);
        this.argumentVarModels_.push(variable);
      }
    }
    this.updateParams_();
    Procedures.mutateCallers(this);
    this.setStatements_(state['hasStatements'] === false ? false : true);
  },
  /**
   * Populate the mutator's dialog with this block's components.
   * @param {!Workspace} workspace Mutator's workspace.
   * @return {!Block} Root block in mutator.
   * @this {Block}
   */
  decompose: function(workspace) {
    /*
     * Creates the following XML:
     * <block type="procedures_mutatorcontainer">
     *   <statement name="STACK">
     *     <block type="procedures_mutatorarg">
     *       <field name="NAME">arg1_name</field>
     *       <next>etc...</next>
     *     </block>
     *   </statement>
     * </block>
     */

    const containerBlockNode = xmlUtils.createElement('block');
    containerBlockNode.setAttribute('type', 'procedures_mutatorcontainer');
    const statementNode = xmlUtils.createElement('statement');
    statementNode.setAttribute('name', 'STACK');
    containerBlockNode.appendChild(statementNode);

    let node = statementNode;
    for (let i = 0; i < this.arguments_.length; i++) {
      const argBlockNode = xmlUtils.createElement('block');
      argBlockNode.setAttribute('type', 'procedures_mutatorarg');
      const fieldNode = xmlUtils.createElement('field');
      fieldNode.setAttribute('name', 'NAME');
      const argumentName = xmlUtils.createTextNode(this.arguments_[i]);
      fieldNode.appendChild(argumentName);
      argBlockNode.appendChild(fieldNode);
      const nextNode = xmlUtils.createElement('next');
      argBlockNode.appendChild(nextNode);

      node.appendChild(argBlockNode);
      node = nextNode;
    }

    const containerBlock = Xml.domToBlock(containerBlockNode, workspace);

    if (this.type === 'procedures_defreturn') {
      containerBlock.setFieldValue(this.hasStatements_, 'STATEMENTS');
    } else {
      containerBlock.removeInput('STATEMENT_INPUT');
    }

    // Initialize procedure's callers with blank IDs.
    Procedures.mutateCallers(this);
    return containerBlock;
  },
  /**
   * Reconfigure this block based on the mutator dialog's components.
   * @param {!Block} containerBlock Root block in mutator.
   * @this {Block}
   */
  compose: function(containerBlock) {
    // Parameter list.
    this.arguments_ = [];
    this.paramIds_ = [];
    this.argumentVarModels_ = [];
    let paramBlock = containerBlock.getInputTargetBlock('STACK');
    while (paramBlock && !paramBlock.isInsertionMarker()) {
      const varName = paramBlock.getFieldValue('NAME');
      this.arguments_.push(varName);
      const variable = this.workspace.getVariable(varName, '');
      this.argumentVarModels_.push(variable);

      this.paramIds_.push(paramBlock.id);
      paramBlock =
          paramBlock.nextConnection && paramBlock.nextConnection.targetBlock();
    }
    this.updateParams_();
    Procedures.mutateCallers(this);

    // Show/hide the statement input.
    let hasStatements = containerBlock.getFieldValue('STATEMENTS');
    if (hasStatements !== null) {
      hasStatements = hasStatements === 'TRUE';
      if (this.hasStatements_ !== hasStatements) {
        if (hasStatements) {
          this.setStatements_(true);
          // Restore the stack, if one was saved.
          Mutator.reconnect(this.statementConnection_, this, 'STACK');
          this.statementConnection_ = null;
        } else {
          // Save the stack, then disconnect it.
          const stackConnection = this.getInput('STACK').connection;
          this.statementConnection_ = stackConnection.targetConnection;
          if (this.statementConnection_) {
            const stackBlock = stackConnection.targetBlock();
            stackBlock.unplug();
            stackBlock.bumpNeighbours();
          }
          this.setStatements_(false);
        }
      }
    }
  },
  /**
   * Return all variables referenced by this block.
   * @return {!Array<string>} List of variable names.
   * @this {Block}
   */
  getVars: function() {
    return this.arguments_;
  },
  /**
   * Return all variables referenced by this block.
   * @return {!Array<!VariableModel>} List of variable models.
   * @this {Block}
   */
  getVarModels: function() {
    return this.argumentVarModels_;
  },
  /**
   * Notification that a variable is renaming.
   * If the ID matches one of this block's variables, rename it.
   * @param {string} oldId ID of variable to rename.
   * @param {string} newId ID of new variable.  May be the same as oldId, but
   *     with an updated name.  Guaranteed to be the same type as the old
   *     variable.
   * @override
   * @this {Block}
   */
  renameVarById: function(oldId, newId) {
    const oldVariable = this.workspace.getVariableById(oldId);
    if (oldVariable.type !== '') {
      // Procedure arguments always have the empty type.
      return;
    }
    const oldName = oldVariable.name;
    const newVar = this.workspace.getVariableById(newId);

    let change = false;
    for (let i = 0; i < this.argumentVarModels_.length; i++) {
      if (this.argumentVarModels_[i].getId() === oldId) {
        this.arguments_[i] = newVar.name;
        this.argumentVarModels_[i] = newVar;
        change = true;
      }
    }
    if (change) {
      this.displayRenamedVar_(oldName, newVar.name);
      Procedures.mutateCallers(this);
    }
  },
  /**
   * Notification that a variable is renaming but keeping the same ID.  If the
   * variable is in use on this block, rerender to show the new name.
   * @param {!VariableModel} variable The variable being renamed.
   * @package
   * @override
   * @this {Block}
   */
  updateVarName: function(variable) {
    const newName = variable.name;
    let change = false;
    let oldName;
    for (let i = 0; i < this.argumentVarModels_.length; i++) {
      if (this.argumentVarModels_[i].getId() === variable.getId()) {
        oldName = this.arguments_[i];
        this.arguments_[i] = newName;
        change = true;
      }
    }
    if (change) {
      this.displayRenamedVar_(oldName, newName);
      Procedures.mutateCallers(this);
    }
  },
  /**
   * Update the display to reflect a newly renamed argument.
   * @param {string} oldName The old display name of the argument.
   * @param {string} newName The new display name of the argument.
   * @private
   * @this {Block}
   */
  displayRenamedVar_: function(oldName, newName) {
    this.updateParams_();
    // Update the mutator's variables if the mutator is open.
    if (this.mutator && this.mutator.isVisible()) {
      const blocks = this.mutator.workspace_.getAllBlocks(false);
      for (let i = 0, block; (block = blocks[i]); i++) {
        if (block.type === 'procedures_mutatorarg' &&
            Names.equals(oldName, block.getFieldValue('NAME'))) {
          block.setFieldValue(newName, 'NAME');
        }
      }
    }
  },
  /**
   * Add custom menu options to this block's context menu.
   * @param {!Array} options List of menu options to add to.
   * @this {Block}
   */
  customContextMenu: function(options) {
    if (this.isInFlyout) {
      return;
    }
    // Add option to create caller.
    const option = {enabled: true};
    const name = this.getFieldValue('NAME');
    option.text = Msg['PROCEDURES_CREATE_DO'].replace('%1', name);
    const xmlMutation = xmlUtils.createElement('mutation');
    xmlMutation.setAttribute('name', name);
    for (let i = 0; i < this.arguments_.length; i++) {
      const xmlArg = xmlUtils.createElement('arg');
      xmlArg.setAttribute('name', this.arguments_[i]);
      xmlMutation.appendChild(xmlArg);
    }
    const xmlBlock = xmlUtils.createElement('block');
    xmlBlock.setAttribute('type', this.callType_);
    xmlBlock.appendChild(xmlMutation);
    option.callback = ContextMenu.callbackFactory(this, xmlBlock);
    options.push(option);

    // Add options to create getters for each parameter.
    if (!this.isCollapsed()) {
      for (let i = 0; i < this.argumentVarModels_.length; i++) {
        const argOption = {enabled: true};
        const argVar = this.argumentVarModels_[i];
        argOption.text =
            Msg['VARIABLES_SET_CREATE_GET'].replace('%1', argVar.name);

        const argXmlField = Variables.generateVariableFieldDom(argVar);
        const argXmlBlock = xmlUtils.createElement('block');
        argXmlBlock.setAttribute('type', 'variables_get');
        argXmlBlock.appendChild(argXmlField);
        argOption.callback = ContextMenu.callbackFactory(this, argXmlBlock);
        options.push(argOption);
      }
    }
  },
  callType_: 'procedures_callnoreturn',
};

Blocks['procedures_defnoreturn'] = {
  ...PROCEDURE_DEF_COMMON,
  /**
   * Block for defining a procedure with no return value.
   * @this {Block}
   */
  init: function() {
    const initName = Procedures.findLegalName('', this);
    const nameField = new FieldTextInput(initName, Procedures.rename);
    nameField.setSpellcheck(false);
    this.appendDummyInput()
        .appendField(Msg['PROCEDURES_DEFNORETURN_TITLE'])
        .appendField(nameField, 'NAME')
        .appendField('', 'PARAMS');
    this.setMutator(new Mutator(['procedures_mutatorarg']));
    if ((this.workspace.options.comments ||
         (this.workspace.options.parentWorkspace &&
          this.workspace.options.parentWorkspace.options.comments)) &&
        Msg['PROCEDURES_DEFNORETURN_COMMENT']) {
      this.setCommentText(Msg['PROCEDURES_DEFNORETURN_COMMENT']);
    }
    this.setStyle('procedure_blocks');
    this.setTooltip(Msg['PROCEDURES_DEFNORETURN_TOOLTIP']);
    this.setHelpUrl(Msg['PROCEDURES_DEFNORETURN_HELPURL']);
    this.arguments_ = [];
    this.argumentVarModels_ = [];
    this.setStatements_(true);
    this.statementConnection_ = null;
  },
  /**
   * Return the signature of this procedure definition.
   * @return {!Array} Tuple containing three elements:
   *     - the name of the defined procedure,
   *     - a list of all its arguments,
   *     - that it DOES NOT have a return value.
   * @this {Block}
   */
  getProcedureDef: function() {
    return [this.getFieldValue('NAME'), this.arguments_, false];
  },
};

Blocks['procedures_defreturn'] = {
  ...PROCEDURE_DEF_COMMON,
  /**
   * Block for defining a procedure with a return value.
   * @this {Block}
   */
  init: function() {
    const initName = Procedures.findLegalName('', this);
    const nameField = new FieldTextInput(initName, Procedures.rename);
    nameField.setSpellcheck(false);
    this.appendDummyInput()
        .appendField(Msg['PROCEDURES_DEFRETURN_TITLE'])
        .appendField(nameField, 'NAME')
        .appendField('', 'PARAMS');
    this.appendValueInput('RETURN')
<<<<<<< HEAD
        .setAlign(Blockly.constants.ALIGN.RIGHT)
        .appendField(Blockly.Msg['PROCEDURES_DEFRETURN_RETURN']);
    this.setMutator(new Blockly.Mutator(['procedures_mutatorarg']));
=======
        .setAlign(Align.RIGHT)
        .appendField(Msg['PROCEDURES_DEFRETURN_RETURN']);
    this.setMutator(new Mutator(['procedures_mutatorarg']));
>>>>>>> 5a70f8a3
    if ((this.workspace.options.comments ||
         (this.workspace.options.parentWorkspace &&
          this.workspace.options.parentWorkspace.options.comments)) &&
        Msg['PROCEDURES_DEFRETURN_COMMENT']) {
      this.setCommentText(Msg['PROCEDURES_DEFRETURN_COMMENT']);
    }
    this.setStyle('procedure_blocks');
    this.setTooltip(Msg['PROCEDURES_DEFRETURN_TOOLTIP']);
    this.setHelpUrl(Msg['PROCEDURES_DEFRETURN_HELPURL']);
    this.arguments_ = [];
    this.argumentVarModels_ = [];
    this.setStatements_(true);
    this.statementConnection_ = null;
  },
  /**
   * Return the signature of this procedure definition.
   * @return {!Array} Tuple containing three elements:
   *     - the name of the defined procedure,
   *     - a list of all its arguments,
   *     - that it DOES have a return value.
   * @this {Block}
   */
  getProcedureDef: function() {
    return [this.getFieldValue('NAME'), this.arguments_, true];
  },
};

Blocks['procedures_mutatorcontainer'] = {
  /**
   * Mutator block for procedure container.
   * @this {Block}
   */
  init: function() {
    this.appendDummyInput().appendField(
        Msg['PROCEDURES_MUTATORCONTAINER_TITLE']);
    this.appendStatementInput('STACK');
    this.appendDummyInput('STATEMENT_INPUT')
        .appendField(Msg['PROCEDURES_ALLOW_STATEMENTS'])
        .appendField(new FieldCheckbox('TRUE'), 'STATEMENTS');
    this.setStyle('procedure_blocks');
    this.setTooltip(Msg['PROCEDURES_MUTATORCONTAINER_TOOLTIP']);
    this.contextMenu = false;
  },
};

Blocks['procedures_mutatorarg'] = {
  /**
   * Mutator block for procedure argument.
   * @this {Block}
   */
  init: function() {
    const field = new FieldTextInput(Procedures.DEFAULT_ARG, this.validator_);
    // Hack: override showEditor to do just a little bit more work.
    // We don't have a good place to hook into the start of a text edit.
    field.oldShowEditorFn_ = field.showEditor_;
    /**
     * @this {FieldTextInput}
     */
    const newShowEditorFn = function() {
      this.createdVariables_ = [];
      this.oldShowEditorFn_();
    };
    field.showEditor_ = newShowEditorFn;

    this.appendDummyInput()
        .appendField(Msg['PROCEDURES_MUTATORARG_TITLE'])
        .appendField(field, 'NAME');
    this.setPreviousStatement(true);
    this.setNextStatement(true);
    this.setStyle('procedure_blocks');
    this.setTooltip(Msg['PROCEDURES_MUTATORARG_TOOLTIP']);
    this.contextMenu = false;

    // Create the default variable when we drag the block in from the flyout.
    // Have to do this after installing the field on the block.
    field.onFinishEditing_ = this.deleteIntermediateVars_;
    // Create an empty list so onFinishEditing_ has something to look at, even
    // though the editor was never opened.
    field.createdVariables_ = [];
    field.onFinishEditing_('x');
  },

  /**
   * Obtain a valid name for the procedure argument. Create a variable if
   * necessary.
   * Merge runs of whitespace.  Strip leading and trailing whitespace.
   * Beyond this, all names are legal.
   * @param {string} varName User-supplied name.
   * @return {?string} Valid name, or null if a name was not specified.
   * @private
   * @this {FieldTextInput}
   */
  validator_: function(varName) {
    const sourceBlock = this.getSourceBlock();
    const outerWs = Mutator.findParentWs(sourceBlock.workspace);
    varName = varName.replace(/[\s\xa0]+/g, ' ').replace(/^ | $/g, '');
    if (!varName) {
      return null;
    }

    // Prevents duplicate parameter names in functions
    const workspace =
        sourceBlock.workspace.targetWorkspace || sourceBlock.workspace;
    const blocks = workspace.getAllBlocks(false);
    const caselessName = varName.toLowerCase();
    for (let i = 0; i < blocks.length; i++) {
      if (blocks[i].id === this.getSourceBlock().id) {
        continue;
      }
      // Other blocks values may not be set yet when this is loaded.
      const otherVar = blocks[i].getFieldValue('NAME');
      if (otherVar && otherVar.toLowerCase() === caselessName) {
        return null;
      }
    }

    // Don't create variables for arg blocks that
    // only exist in the mutator's flyout.
    if (sourceBlock.isInFlyout) {
      return varName;
    }

    let model = outerWs.getVariable(varName, '');
    if (model && model.name !== varName) {
      // Rename the variable (case change)
      outerWs.renameVariableById(model.getId(), varName);
    }
    if (!model) {
      model = outerWs.createVariable(varName, '');
      if (model && this.createdVariables_) {
        this.createdVariables_.push(model);
      }
    }
    return varName;
  },

  /**
   * Called when focusing away from the text field.
   * Deletes all variables that were created as the user typed their intended
   * variable name.
   * @param {string} newText The new variable name.
   * @private
   * @this {FieldTextInput}
   */
  deleteIntermediateVars_: function(newText) {
    const outerWs = Mutator.findParentWs(this.getSourceBlock().workspace);
    if (!outerWs) {
      return;
    }
    for (let i = 0; i < this.createdVariables_.length; i++) {
      const model = this.createdVariables_[i];
      if (model.name !== newText) {
        outerWs.deleteVariableById(model.getId());
      }
    }
  },
};

/**
 * Common properties for the procedure_callnoreturn and
 * procedure_callreturn blocks.
 */
const PROCEDURE_CALL_COMMON = {
  /**
   * Returns the name of the procedure this block calls.
   * @return {string} Procedure name.
   * @this {Block}
   */
  getProcedureCall: function() {
    // The NAME field is guaranteed to exist, null will never be returned.
    return /** @type {string} */ (this.getFieldValue('NAME'));
  },
  /**
   * Notification that a procedure is renaming.
   * If the name matches this block's procedure, rename it.
   * @param {string} oldName Previous name of procedure.
   * @param {string} newName Renamed procedure.
   * @this {Block}
   */
  renameProcedure: function(oldName, newName) {
    if (Names.equals(oldName, this.getProcedureCall())) {
      this.setFieldValue(newName, 'NAME');
      const baseMsg = this.outputConnection ?
          Msg['PROCEDURES_CALLRETURN_TOOLTIP'] :
          Msg['PROCEDURES_CALLNORETURN_TOOLTIP'];
      this.setTooltip(baseMsg.replace('%1', newName));
    }
  },
  /**
   * Notification that the procedure's parameters have changed.
   * @param {!Array<string>} paramNames New param names, e.g. ['x', 'y', 'z'].
   * @param {!Array<string>} paramIds IDs of params (consistent for each
   *     parameter through the life of a mutator, regardless of param renaming),
   *     e.g. ['piua', 'f8b_', 'oi.o'].
   * @private
   * @this {Block}
   */
  setProcedureParameters_: function(paramNames, paramIds) {
    // Data structures:
    // this.arguments = ['x', 'y']
    //     Existing param names.
    // this.quarkConnections_ {piua: null, f8b_: Connection}
    //     Look-up of paramIds to connections plugged into the call block.
    // this.quarkIds_ = ['piua', 'f8b_']
    //     Existing param IDs.
    // Note that quarkConnections_ may include IDs that no longer exist, but
    // which might reappear if a param is reattached in the mutator.
    const defBlock =
        Procedures.getDefinition(this.getProcedureCall(), this.workspace);
    const mutatorOpen =
        defBlock && defBlock.mutator && defBlock.mutator.isVisible();
    if (!mutatorOpen) {
      this.quarkConnections_ = {};
      this.quarkIds_ = null;
    }
    if (!paramIds) {
      // Reset the quarks (a mutator is about to open).
      return;
    }
    // Test arguments (arrays of strings) for changes. '\n' is not a valid
    // argument name character, so it is a valid delimiter here.
    if (paramNames.join('\n') === this.arguments_.join('\n')) {
      // No change.
      this.quarkIds_ = paramIds;
      return;
    }
    if (paramIds.length !== paramNames.length) {
      throw RangeError('paramNames and paramIds must be the same length.');
    }
    this.setCollapsed(false);
    if (!this.quarkIds_) {
      // Initialize tracking for this block.
      this.quarkConnections_ = {};
      this.quarkIds_ = [];
    }
    // Switch off rendering while the block is rebuilt.
    const savedRendered = this.rendered;
    this.rendered = false;
    // Update the quarkConnections_ with existing connections.
    for (let i = 0; i < this.arguments_.length; i++) {
      const input = this.getInput('ARG' + i);
      if (input) {
        const connection = input.connection.targetConnection;
        this.quarkConnections_[this.quarkIds_[i]] = connection;
        if (mutatorOpen && connection &&
            paramIds.indexOf(this.quarkIds_[i]) === -1) {
          // This connection should no longer be attached to this block.
          connection.disconnect();
          connection.getSourceBlock().bumpNeighbours();
        }
      }
    }
    // Rebuild the block's arguments.
    this.arguments_ = [].concat(paramNames);
    // And rebuild the argument model list.
    this.argumentVarModels_ = [];
    for (let i = 0; i < this.arguments_.length; i++) {
      const variable = Variables.getOrCreateVariablePackage(
          this.workspace, null, this.arguments_[i], '');
      this.argumentVarModels_.push(variable);
    }

    this.updateShape_();
    this.quarkIds_ = paramIds;
    // Reconnect any child blocks.
    if (this.quarkIds_) {
      for (let i = 0; i < this.arguments_.length; i++) {
        const quarkId = this.quarkIds_[i];
        if (quarkId in this.quarkConnections_) {
          const connection = this.quarkConnections_[quarkId];
          if (!Mutator.reconnect(connection, this, 'ARG' + i)) {
            // Block no longer exists or has been attached elsewhere.
            delete this.quarkConnections_[quarkId];
          }
        }
      }
    }
    // Restore rendering and show the changes.
    this.rendered = savedRendered;
    if (this.rendered) {
      this.render();
    }
  },
  /**
   * Modify this block to have the correct number of arguments.
   * @private
   * @this {Block}
   */
  updateShape_: function() {
    for (let i = 0; i < this.arguments_.length; i++) {
      const argField = this.getField('ARGNAME' + i);
      if (argField) {
        // Ensure argument name is up to date.
        // The argument name field is deterministic based on the mutation,
        // no need to fire a change event.
        Events.disable();
        try {
          argField.setValue(this.arguments_[i]);
        } finally {
          Events.enable();
        }
      } else {
        // Add new input.
<<<<<<< HEAD
        field = new Blockly.FieldLabel(this.arguments_[i]);
        var input = this.appendValueInput('ARG' + i)
            .setAlign(Blockly.constants.ALIGN.RIGHT)
            .appendField(field, 'ARGNAME' + i);
=======
        const newField = new FieldLabel(this.arguments_[i]);
        const input = this.appendValueInput('ARG' + i)
                          .setAlign(Align.RIGHT)
                          .appendField(newField, 'ARGNAME' + i);
>>>>>>> 5a70f8a3
        input.init();
      }
    }
    // Remove deleted inputs.
    for (let i = this.arguments_.length; this.getInput('ARG' + i); i++) {
      this.removeInput('ARG' + i);
    }
    // Add 'with:' if there are parameters, remove otherwise.
    const topRow = this.getInput('TOPROW');
    if (topRow) {
      if (this.arguments_.length) {
        if (!this.getField('WITH')) {
          topRow.appendField(Msg['PROCEDURES_CALL_BEFORE_PARAMS'], 'WITH');
          topRow.init();
        }
      } else {
        if (this.getField('WITH')) {
          topRow.removeField('WITH');
        }
      }
    }
  },
  /**
   * Create XML to represent the (non-editable) name and arguments.
   * Backwards compatible serialization implementation.
   * @return {!Element} XML storage element.
   * @this {Block}
   */
  mutationToDom: function() {
    const container = xmlUtils.createElement('mutation');
    container.setAttribute('name', this.getProcedureCall());
    for (let i = 0; i < this.arguments_.length; i++) {
      const parameter = xmlUtils.createElement('arg');
      parameter.setAttribute('name', this.arguments_[i]);
      container.appendChild(parameter);
    }
    return container;
  },
  /**
   * Parse XML to restore the (non-editable) name and parameters.
   * Backwards compatible serialization implementation.
   * @param {!Element} xmlElement XML storage element.
   * @this {Block}
   */
  domToMutation: function(xmlElement) {
    const name = xmlElement.getAttribute('name');
    this.renameProcedure(this.getProcedureCall(), name);
    const args = [];
    const paramIds = [];
    for (let i = 0, childNode; (childNode = xmlElement.childNodes[i]); i++) {
      if (childNode.nodeName.toLowerCase() === 'arg') {
        args.push(childNode.getAttribute('name'));
        paramIds.push(childNode.getAttribute('paramId'));
      }
    }
    this.setProcedureParameters_(args, paramIds);
  },
  /**
   * Returns the state of this block as a JSON serializable object.
   * @return {{name: string, params:(!Array<string>|undefined)}} The state of
   *     this block, ie the params and procedure name.
   */
  saveExtraState: function() {
    const state = Object.create(null);
    state['name'] = this.getProcedureCall();
    if (this.arguments_.length) {
      state['params'] = this.arguments_;
    }
    return state;
  },
  /**
   * Applies the given state to this block.
   * @param {*} state The state to apply to this block, ie the params and
   *     procedure name.
   */
  loadExtraState: function(state) {
    this.renameProcedure(this.getProcedureCall(), state['name']);
    const params = state['params'];
    if (params) {
      const ids = [];
      ids.length = params.length;
      ids.fill(null);
      this.setProcedureParameters_(params, ids);
    }
  },
  /**
   * Return all variables referenced by this block.
   * @return {!Array<string>} List of variable names.
   * @this {Block}
   */
  getVars: function() {
    return this.arguments_;
  },
  /**
   * Return all variables referenced by this block.
   * @return {!Array<!VariableModel>} List of variable models.
   * @this {Block}
   */
  getVarModels: function() {
    return this.argumentVarModels_;
  },
  /**
   * Procedure calls cannot exist without the corresponding procedure
   * definition.  Enforce this link whenever an event is fired.
   * @param {!AbstractEvent} event Change event.
   * @this {Block}
   */
  onchange: function(event) {
    if (!this.workspace || this.workspace.isFlyout) {
      // Block is deleted or is in a flyout.
      return;
    }
    if (!event.recordUndo) {
      // Events not generated by user. Skip handling.
      return;
    }
    if (event.type === Events.BLOCK_CREATE &&
        event.ids.indexOf(this.id) !== -1) {
      // Look for the case where a procedure call was created (usually through
      // paste) and there is no matching definition.  In this case, create
      // an empty definition block with the correct signature.
      const name = this.getProcedureCall();
      let def = Procedures.getDefinition(name, this.workspace);
      if (def &&
          (def.type !== this.defType_ ||
           JSON.stringify(def.getVars()) !== JSON.stringify(this.arguments_))) {
        // The signatures don't match.
        def = null;
      }
      if (!def) {
        Events.setGroup(event.group);
        /**
         * Create matching definition block.
         * <xml xmlns="https://developers.google.com/blockly/xml">
         *   <block type="procedures_defreturn" x="10" y="20">
         *     <mutation name="test">
         *       <arg name="x"></arg>
         *     </mutation>
         *     <field name="NAME">test</field>
         *   </block>
         * </xml>
         */
        const xml = xmlUtils.createElement('xml');
        const block = xmlUtils.createElement('block');
        block.setAttribute('type', this.defType_);
        const xy = this.getRelativeToSurfaceXY();
        const x = xy.x + internalConstants.SNAP_RADIUS * (this.RTL ? -1 : 1);
        const y = xy.y + internalConstants.SNAP_RADIUS * 2;
        block.setAttribute('x', x);
        block.setAttribute('y', y);
        const mutation = this.mutationToDom();
        block.appendChild(mutation);
        const field = xmlUtils.createElement('field');
        field.setAttribute('name', 'NAME');
        let callName = this.getProcedureCall();
        if (!callName) {
          // Rename if name is empty string.
          callName = Procedures.findLegalName('', this);
          this.renameProcedure('', callName);
        }
        field.appendChild(xmlUtils.createTextNode(callName));
        block.appendChild(field);
        xml.appendChild(block);
        Xml.domToWorkspace(xml, this.workspace);
        Events.setGroup(false);
      }
    } else if (event.type === Events.BLOCK_DELETE) {
      // Look for the case where a procedure definition has been deleted,
      // leaving this block (a procedure call) orphaned.  In this case, delete
      // the orphan.
      const name = this.getProcedureCall();
      const def = Procedures.getDefinition(name, this.workspace);
      if (!def) {
        Events.setGroup(event.group);
        this.dispose(true);
        Events.setGroup(false);
      }
    } else if (event.type === Events.CHANGE && event.element === 'disabled') {
      const name = this.getProcedureCall();
      const def = Procedures.getDefinition(name, this.workspace);
      if (def && def.id === event.blockId) {
        // in most cases the old group should be ''
        const oldGroup = Events.getGroup();
        if (oldGroup) {
          // This should only be possible programmatically and may indicate a
          // problem with event grouping. If you see this message please
          // investigate. If the use ends up being valid we may need to reorder
          // events in the undo stack.
          console.log(
              'Saw an existing group while responding to a definition change');
        }
        Events.setGroup(event.group);
        if (event.newValue) {
          this.previousEnabledState_ = this.isEnabled();
          this.setEnabled(false);
        } else {
          this.setEnabled(this.previousEnabledState_);
        }
        Events.setGroup(oldGroup);
      }
    }
  },
  /**
   * Add menu option to find the definition block for this call.
   * @param {!Array} options List of menu options to add to.
   * @this {Block}
   */
  customContextMenu: function(options) {
    if (!this.workspace.isMovable()) {
      // If we center on the block and the workspace isn't movable we could
      // loose blocks at the edges of the workspace.
      return;
    }

    const option = {enabled: true};
    option.text = Msg['PROCEDURES_HIGHLIGHT_DEF'];
    const name = this.getProcedureCall();
    const workspace = this.workspace;
    option.callback = function() {
      const def = Procedures.getDefinition(name, workspace);
      if (def) {
        workspace.centerOnBlock(def.id);
        def.select();
      }
    };
    options.push(option);
  },
};

Blocks['procedures_callnoreturn'] = {
  ...PROCEDURE_CALL_COMMON,
  /**
   * Block for calling a procedure with no return value.
   * @this {Block}
   */
  init: function() {
    this.appendDummyInput('TOPROW').appendField('', 'NAME');
    this.setPreviousStatement(true);
    this.setNextStatement(true);
    this.setStyle('procedure_blocks');
    // Tooltip is set in renameProcedure.
    this.setHelpUrl(Msg['PROCEDURES_CALLNORETURN_HELPURL']);
    this.arguments_ = [];
    this.argumentVarModels_ = [];
    this.quarkConnections_ = {};
    this.quarkIds_ = null;
    this.previousEnabledState_ = true;
  },

  defType_: 'procedures_defnoreturn',
};

Blocks['procedures_callreturn'] = {
  ...PROCEDURE_CALL_COMMON,
  /**
   * Block for calling a procedure with a return value.
   * @this {Block}
   */
  init: function() {
    this.appendDummyInput('TOPROW').appendField('', 'NAME');
    this.setOutput(true);
    this.setStyle('procedure_blocks');
    // Tooltip is set in domToMutation.
    this.setHelpUrl(Msg['PROCEDURES_CALLRETURN_HELPURL']);
    this.arguments_ = [];
    this.argumentVarModels_ = [];
    this.quarkConnections_ = {};
    this.quarkIds_ = null;
    this.previousEnabledState_ = true;
  },

  defType_: 'procedures_defreturn',
};

Blocks['procedures_ifreturn'] = {
  /**
   * Block for conditionally returning a value from a procedure.
   * @this {Block}
   */
  init: function() {
    this.appendValueInput('CONDITION')
        .setCheck('Boolean')
        .appendField(Msg['CONTROLS_IF_MSG_IF']);
    this.appendValueInput('VALUE').appendField(
        Msg['PROCEDURES_DEFRETURN_RETURN']);
    this.setInputsInline(true);
    this.setPreviousStatement(true);
    this.setNextStatement(true);
    this.setStyle('procedure_blocks');
    this.setTooltip(Msg['PROCEDURES_IFRETURN_TOOLTIP']);
    this.setHelpUrl(Msg['PROCEDURES_IFRETURN_HELPURL']);
    this.hasReturnValue_ = true;
  },
  /**
   * Create XML to represent whether this block has a return value.
   * @return {!Element} XML storage element.
   * @this {Block}
   */
  mutationToDom: function() {
    const container = xmlUtils.createElement('mutation');
    container.setAttribute('value', Number(this.hasReturnValue_));
    return container;
  },
  /**
   * Parse XML to restore whether this block has a return value.
   * @param {!Element} xmlElement XML storage element.
   * @this {Block}
   */
  domToMutation: function(xmlElement) {
    const value = xmlElement.getAttribute('value');
    this.hasReturnValue_ = (value === '1');
    if (!this.hasReturnValue_) {
      this.removeInput('VALUE');
      this.appendDummyInput('VALUE').appendField(
          Msg['PROCEDURES_DEFRETURN_RETURN']);
    }
  },

  // This block does not need JSO serialization hooks (saveExtraState and
  // loadExtraState) because the state of this block is already encoded in the
  // block's position in the workspace.
  // XML hooks are kept for backwards compatibility.

  /**
   * Called whenever anything on the workspace changes.
   * Add warning if this flow block is not nested inside a loop.
   * @param {!AbstractEvent} _e Change event.
   * @this {Block}
   */
  onchange: function(_e) {
    if (this.workspace.isDragging && this.workspace.isDragging()) {
      return;  // Don't change state at the start of a drag.
    }
    let legal = false;
    // Is the block nested in a procedure?
    let block = this;
    do {
      if (this.FUNCTION_TYPES.indexOf(block.type) !== -1) {
        legal = true;
        break;
      }
      block = block.getSurroundParent();
    } while (block);
    if (legal) {
      // If needed, toggle whether this block has a return value.
      if (block.type === 'procedures_defnoreturn' && this.hasReturnValue_) {
        this.removeInput('VALUE');
        this.appendDummyInput('VALUE').appendField(
            Msg['PROCEDURES_DEFRETURN_RETURN']);
        this.hasReturnValue_ = false;
      } else if (
          block.type === 'procedures_defreturn' && !this.hasReturnValue_) {
        this.removeInput('VALUE');
        this.appendValueInput('VALUE').appendField(
            Msg['PROCEDURES_DEFRETURN_RETURN']);
        this.hasReturnValue_ = true;
      }
      this.setWarningText(null);
      if (!this.isInFlyout) {
        this.setEnabled(true);
      }
    } else {
      this.setWarningText(Msg['PROCEDURES_IFRETURN_WARNING']);
      if (!this.isInFlyout && !this.getInheritedDisabled()) {
        this.setEnabled(false);
      }
    }
  },
  /**
   * List of block types that are functions and thus do not need warnings.
   * To add a new function type add this to your code:
   * Blocks['procedures_ifreturn'].FUNCTION_TYPES.push('custom_func');
   */
  FUNCTION_TYPES: ['procedures_defnoreturn', 'procedures_defreturn'],
};<|MERGE_RESOLUTION|>--- conflicted
+++ resolved
@@ -494,15 +494,9 @@
         .appendField(nameField, 'NAME')
         .appendField('', 'PARAMS');
     this.appendValueInput('RETURN')
-<<<<<<< HEAD
-        .setAlign(Blockly.constants.ALIGN.RIGHT)
-        .appendField(Blockly.Msg['PROCEDURES_DEFRETURN_RETURN']);
-    this.setMutator(new Blockly.Mutator(['procedures_mutatorarg']));
-=======
         .setAlign(Align.RIGHT)
         .appendField(Msg['PROCEDURES_DEFRETURN_RETURN']);
     this.setMutator(new Mutator(['procedures_mutatorarg']));
->>>>>>> 5a70f8a3
     if ((this.workspace.options.comments ||
          (this.workspace.options.parentWorkspace &&
           this.workspace.options.parentWorkspace.options.comments)) &&
@@ -806,17 +800,10 @@
         }
       } else {
         // Add new input.
-<<<<<<< HEAD
-        field = new Blockly.FieldLabel(this.arguments_[i]);
-        var input = this.appendValueInput('ARG' + i)
-            .setAlign(Blockly.constants.ALIGN.RIGHT)
-            .appendField(field, 'ARGNAME' + i);
-=======
         const newField = new FieldLabel(this.arguments_[i]);
         const input = this.appendValueInput('ARG' + i)
                           .setAlign(Align.RIGHT)
                           .appendField(newField, 'ARGNAME' + i);
->>>>>>> 5a70f8a3
         input.init();
       }
     }
