--- conflicted
+++ resolved
@@ -494,39 +494,18 @@
  * Sets the colour on the category.
  * @param {number|string} colourValue HSV hue value (0 to 360), #RRGGBB string,
  *     or a message reference string pointing to one of those two values.
-<<<<<<< HEAD
- * @param {Blockly.Toolbox.TreeNode} childOut The child to set the hexColour on.
- * @param {string} categoryName Name of the toolbox category.
- * @private
- */
-Blockly.Toolbox.prototype.setColour_ = function(colourValue, childOut, categoryName){
-=======
  * @param {Blockly.tree.TreeNode} childOut The child to set the hexColour on.
  * @param {string} categoryName Name of the toolbox category.
  * @private
  */
 Blockly.Toolbox.prototype.setColour_ = function(colourValue, childOut,
     categoryName) {
->>>>>>> ba6dfd81
   // Decode the colour for any potential message references
   // (eg. `%{BKY_MATH_HUE}`).
   var colour = Blockly.utils.replaceMessageReferences(colourValue);
   if (colour === null || colour === '') {
     // No attribute. No colour.
     childOut.hexColour = '';
-<<<<<<< HEAD
-  } else if (/^#[0-9a-fA-F]{6}$/.test(colour)) {
-    childOut.hexColour = colour;
-    this.hasColours_ = true;
-  } else if (typeof colour === 'number' ||
-      (typeof colour === 'string' && !isNaN(Number(colour)))) {
-    childOut.hexColour = Blockly.hueToRgb(Number(colour));
-    this.hasColours_ = true;
-  } else {
-    childOut.hexColour = '';
-    console.warn('Toolbox category "' + categoryName +
-        '" has unrecognized colour attribute: ' + colour);
-=======
   } else {
     var hue = Number(colour);
     if (!isNaN(hue)) {
@@ -543,7 +522,6 @@
             '" has unrecognized colour attribute: ' + colour);
       }
     }
->>>>>>> ba6dfd81
   }
 };
 
@@ -551,20 +529,6 @@
  * Retrieves and sets the colour for the category using the style name.
  * The category colour is set from the colour style attribute.
  * @param {string} styleName Name of the style.
-<<<<<<< HEAD
- * @param {!Blockly.Toolbox.TreeNode} childOut The child to set the hexColour on.
- * @param {string} categoryName Name of the toolbox category.
- */
-Blockly.Toolbox.prototype.setColourFromStyle_ = function(
-    styleName, childOut, categoryName){
-  childOut.styleName = styleName;
-  if (styleName && Blockly.getTheme()) {
-    var style = Blockly.getTheme().getCategoryStyle(styleName);
-    if (style && style.colour) {
-      this.setColour_(style.colour, childOut, categoryName);
-    } else {
-      console.warn('Style "' + styleName + '" must exist and contain a colour value');
-=======
  * @param {!Blockly.tree.TreeNode} childOut The child to set the hexColour on.
  * @param {string} categoryName Name of the toolbox category.
  */
@@ -579,18 +543,13 @@
     } else {
       console.warn('Style "' + styleName +
           '" must exist and contain a colour value');
->>>>>>> ba6dfd81
     }
   }
 };
 
 /**
  * Recursively updates all the category colours using the category style name.
-<<<<<<< HEAD
- * @param {Blockly.Toolbox.TreeNode=} opt_tree Starting point of tree.
-=======
  * @param {Blockly.tree.BaseNode=} opt_tree Starting point of tree.
->>>>>>> ba6dfd81
  *     Defaults to the root node.
  * @private
  */
@@ -610,10 +569,7 @@
 
 /**
  * Updates the category colours and background colour of selected categories.
-<<<<<<< HEAD
-=======
  * @package
->>>>>>> ba6dfd81
  */
 Blockly.Toolbox.prototype.updateColourFromTheme = function() {
   var tree = this.tree_;
@@ -625,28 +581,16 @@
 
 /**
  * Updates the background colour of the selected category.
-<<<<<<< HEAD
- * @param {!Blockly.Toolbox.TreeNode} tree Starting point of tree.
-=======
  * @param {!Blockly.tree.BaseNode} tree Starting point of tree.
->>>>>>> ba6dfd81
  *     Defaults to the root node.
  * @private
  */
 Blockly.Toolbox.prototype.updateSelectedItemColour_ = function(tree) {
-<<<<<<< HEAD
-  var selectedItem = tree.selectedItem_;
-  if (selectedItem) {
-    var hexColour = selectedItem.hexColour || '#57e';
-    selectedItem.getRowElement().style.backgroundColor = hexColour;
-    tree.toolbox_.addColour_(selectedItem);
-=======
   var selectedItem = tree.getSelectedItem();
   if (selectedItem) {
     var hexColour = selectedItem.hexColour || '#57e';
     selectedItem.getRowElement().style.backgroundColor = hexColour;
     this.addColour_(selectedItem);
->>>>>>> ba6dfd81
   }
 };
 
@@ -748,138 +692,6 @@
   }
 };
 
-<<<<<<< HEAD
-// Extending Closure's Tree UI.
-
-/**
- * Extension of a TreeControl object that uses a custom tree node.
- * @param {Blockly.Toolbox} toolbox The parent toolbox for this tree.
- * @param {Object} config The configuration for the tree. See
- *    goog.ui.tree.TreeControl.DefaultConfig.
- * @constructor
- * @extends {goog.ui.tree.TreeControl}
- */
-Blockly.Toolbox.TreeControl = function(toolbox, config) {
-  this.toolbox_ = toolbox;
-  goog.ui.tree.TreeControl.call(this, goog.html.SafeHtml.EMPTY, config);
-};
-goog.inherits(Blockly.Toolbox.TreeControl, goog.ui.tree.TreeControl);
-
-/**
- * Adds touch handling to TreeControl.
- * @override
- */
-Blockly.Toolbox.TreeControl.prototype.enterDocument = function() {
-  Blockly.Toolbox.TreeControl.superClass_.enterDocument.call(this);
-
-  // Add touch handler.
-  if (goog.events.BrowserFeature.TOUCH_ENABLED) {
-    var el = this.getElement();
-    Blockly.bindEventWithChecks_(el, goog.events.EventType.TOUCHEND, this,
-        this.handleTouchEvent_);
-  }
-};
-
-/**
- * Handles touch events.
- * @param {!goog.events.BrowserEvent} e The browser event.
- * @private
- */
-Blockly.Toolbox.TreeControl.prototype.handleTouchEvent_ = function(e) {
-  var node = this.getNodeFromEvent_(e);
-  if (node && e.type === goog.events.EventType.TOUCHEND) {
-    // Fire asynchronously since onMouseDown takes long enough that the browser
-    // would fire the default mouse event before this method returns.
-    setTimeout(function() {
-      node.onClick_(e);  // Same behaviour for click and touch.
-    }, 1);
-  }
-};
-
-/**
- * Creates a new tree node using a custom tree node.
- * @param {string=} opt_html The HTML content of the node label.
- * @return {!goog.ui.tree.TreeNode} The new item.
- * @override
- */
-Blockly.Toolbox.TreeControl.prototype.createNode = function(opt_html) {
-  var html = opt_html ?
-      goog.html.SafeHtml.htmlEscape(opt_html) : goog.html.SafeHtml.EMPTY;
-  return new Blockly.Toolbox.TreeNode(this.toolbox_, html, this.getConfig());
-};
-
-/**
- * Display/hide the flyout when an item is selected.
- * @param {goog.ui.tree.BaseNode} node The item to select.
- * @override
- */
-Blockly.Toolbox.TreeControl.prototype.setSelectedItem = function(node) {
-  var toolbox = this.toolbox_;
-  if (node == this.selectedItem_ || node == toolbox.tree_) {
-    return;
-  }
-  if (toolbox.lastCategory_) {
-    toolbox.lastCategory_.getRowElement().style.backgroundColor = '';
-  }
-  if (node) {
-    var hexColour = node.hexColour || '#57e';
-    node.getRowElement().style.backgroundColor = hexColour;
-    // Add colours to child nodes which may have been collapsed and thus
-    // not rendered.
-    toolbox.addColour_(node);
-  }
-  var oldNode = this.getSelectedItem();
-  goog.ui.tree.TreeControl.prototype.setSelectedItem.call(this, node);
-  if (node && node.blocks && node.blocks.length) {
-    toolbox.flyout_.show(node.blocks);
-    // Scroll the flyout to the top if the category has changed.
-    if (toolbox.lastCategory_ != node) {
-      toolbox.flyout_.scrollToStart();
-    }
-  } else {
-    // Hide the flyout.
-    toolbox.flyout_.hide();
-  }
-  if (oldNode != node && oldNode != this) {
-    var event = new Blockly.Events.Ui(null, 'category',
-        oldNode && oldNode.getHtml(), node && node.getHtml());
-    event.workspaceId = toolbox.workspace_.id;
-    Blockly.Events.fire(event);
-  }
-  if (node) {
-    toolbox.lastCategory_ = node;
-  }
-};
-
-/**
- * A single node in the tree, customized for Blockly's UI.
- * @param {Blockly.Toolbox} toolbox The parent toolbox for this tree.
- * @param {!goog.html.SafeHtml} html The HTML content of the node label.
- * @param {Object|undefined} config The configuration for the tree.
- *    See goog.ui.tree.TreeControl.DefaultConfig.
- *    If not specified, a default config will be used.
- * @constructor
- * @extends {goog.ui.tree.TreeNode}
- */
-Blockly.Toolbox.TreeNode = function(toolbox, html, config) {
-  goog.ui.tree.TreeNode.call(this, html, config);
-  if (toolbox) {
-    var resize = function() {
-      // Even though the div hasn't changed size, the visible workspace
-      // surface of the workspace has, so we may need to reposition everything.
-      Blockly.svgResize(toolbox.workspace_);
-    };
-    // Fire a resize event since the toolbox may have changed width.
-    goog.events.listen(toolbox.tree_,
-        goog.ui.tree.BaseNode.EventType.EXPAND, resize);
-    goog.events.listen(toolbox.tree_,
-        goog.ui.tree.BaseNode.EventType.COLLAPSE, resize);
-  }
-};
-goog.inherits(Blockly.Toolbox.TreeNode, goog.ui.tree.TreeNode);
-
-=======
->>>>>>> ba6dfd81
 /**
  * Select the first toolbox category if no category is selected.
  * @package
@@ -893,13 +705,7 @@
 
 /**
  * A blank separator node in the tree.
-<<<<<<< HEAD
- * @param {Object|undefined} config The configuration for the tree.
- *    See goog.ui.tree.TreeControl.DefaultConfig
- *    If not specified, a default config will be used.
-=======
  * @param {!Blockly.tree.BaseNode.Config} config The configuration for the tree.
->>>>>>> ba6dfd81
  * @constructor
  * @extends {Blockly.tree.TreeNode}
  */
