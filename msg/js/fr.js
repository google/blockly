--- conflicted
+++ resolved
@@ -3,24 +3,8 @@
 'use strict';
 
 Blockly.Msg["ADD_COMMENT"] = "Ajouter un commentaire";
-<<<<<<< HEAD
-Blockly.Msg["ARD_ANALOGWRITE"] = "Set analog pin";  // untranslated
-Blockly.Msg["ARD_DIGITALWRITE"] = "Set digital pin";  // untranslated
-Blockly.Msg["ARD_PIN_WARN1"] = "Pin %1 is needed for %2 as pin %3. Already in use as %4.";  // untranslated
-Blockly.Msg["ARD_SERVO_READ"] = "Read servo pin";  // untranslated
-Blockly.Msg["ARD_SERVO_WRITE"] = "Set servo pin";  // untranslated
-Blockly.Msg["ARD_SERVO_WRITE_DEG_180"] = "degrees";  // untranslated
-Blockly.Msg["ARD_SERVO_WRITE_TO"] = "angle to";  // untranslated
-Blockly.Msg["ARD_TIME_DELAY"] = "wait";  // untranslated
-Blockly.Msg["ARD_TIME_DELAY_TIP"] = "Wait specific time in milliseconds";  // untranslated
-Blockly.Msg["ARD_TIME_MS"] = "ms";  // untranslated
-Blockly.Msg["ARD_WRITE_TO"] = "To";  // untranslated
-Blockly.Msg["CANNOT_DELETE_VARIABLE_PROCEDURE"] = "Impossible de supprimer la variable « %1 » parce qu’elle fait partie de la définition de la fonction « %2 »";
-Blockly.Msg["CHANGE_VALUE_TITLE"] = "Modifier la valeur :";
-=======
 Blockly.Msg["CANNOT_DELETE_VARIABLE_PROCEDURE"] = "Impossible de supprimer la variable « %1 » parce qu’elle fait partie de la définition de la fonction « %2 »";
 Blockly.Msg["CHANGE_VALUE_TITLE"] = "Modifier la valeur :";
->>>>>>> fc6a1be3
 Blockly.Msg["CLEAN_UP"] = "Nettoyer les blocs";
 Blockly.Msg["COLLAPSED_WARNINGS_WARNING"] = "Les blocs repliés contiennent des avertissements.";
 Blockly.Msg["COLLAPSE_ALL"] = "Réduire les blocs";
