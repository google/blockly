--- conflicted
+++ resolved
@@ -103,69 +103,6 @@
   }
 };
 
-<<<<<<< HEAD
-
-/**
- * Handle a mouse-up anywhere on the page.
- * @param {!Event} e Mouse up event.
- * @private
- */
-Blockly.onMouseUp_ = function(e) {
-  var workspace = Blockly.getMainWorkspace();
-  if (workspace.dragMode_ == Blockly.DRAG_NONE) {
-    return;
-  }
-  Blockly.Touch.clearTouchIdentifier();
-
-  // TODO(#781): Check whether this needs to be called for all drag modes.
-  workspace.resetDragSurface();
-  workspace.dragMode_ = Blockly.DRAG_NONE;
-  // Unbind the touch event if it exists.
-  if (Blockly.Touch.onTouchUpWrapper_) {
-    Blockly.unbindEvent_(Blockly.Touch.onTouchUpWrapper_);
-    Blockly.Touch.onTouchUpWrapper_ = null;
-  }
-  if (Blockly.onMouseMoveWrapper_) {
-    Blockly.unbindEvent_(Blockly.onMouseMoveWrapper_);
-    Blockly.onMouseMoveWrapper_ = null;
-  }
-};
-
-/**
- * Handle a mouse-move on SVG drawing surface.
- * @param {!Event} e Mouse move event.
- * @private
- */
-Blockly.onMouseMove_ = function(e) {
-  var workspace = Blockly.getMainWorkspace();
-  if (workspace.dragMode_ != Blockly.DRAG_NONE) {
-    var dx = e.clientX - workspace.startDragMouseX;
-    var dy = e.clientY - workspace.startDragMouseY;
-    var metrics = workspace.startDragMetrics;
-    var x = workspace.startScrollX + dx;
-    var y = workspace.startScrollY + dy;
-    x = Math.min(x, -metrics.contentLeft);
-    y = Math.min(y, -metrics.contentTop);
-    x = Math.max(x, metrics.viewWidth - metrics.contentLeft -
-                 metrics.contentWidth);
-    y = Math.max(y, metrics.viewHeight - metrics.contentTop -
-                 metrics.contentHeight);
-
-    // Move the scrollbars and the page will scroll automatically.
-    workspace.scrollbar.set(-x - metrics.contentLeft,
-                            -y - metrics.contentTop);
-    // Cancel the long-press if the drag has moved too far.
-    if (Math.sqrt(dx * dx + dy * dy) > Blockly.DRAG_RADIUS) {
-      Blockly.longStop_();
-      workspace.dragMode_ = Blockly.DRAG_FREE;
-    }
-    e.stopPropagation();
-    e.preventDefault();
-  }
-};
-
-=======
->>>>>>> 15399414
 /**
  * Clear the touch identifier that tracks which touch stream to pay attention
  * to.  This ends the current drag/gesture and allows other pointers to be
