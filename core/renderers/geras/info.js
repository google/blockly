/**
 * @license
 * Copyright 2019 Google LLC
 * SPDX-License-Identifier: Apache-2.0
 */

/**
 * @fileoverview Old (compatibility) renderer.
 * Geras: spirit of old age.
 */
'use strict';

/**
 * Old (compatibility) renderer.
 * Geras: spirit of old age.
 * @class
 */
goog.module('Blockly.geras.RenderInfo');

<<<<<<< HEAD
const object = goog.require('Blockly.utils.object');
/* eslint-disable-next-line no-unused-vars */
const {BlockSvg} = goog.requireType('Blockly.BlockSvg');
=======
/* eslint-disable-next-line no-unused-vars */
const {BlockSvg} = goog.requireType('Blockly.BlockSvg');
/* eslint-disable-next-line no-unused-vars */
const {BottomRow} = goog.requireType('Blockly.blockRendering.BottomRow');
/* eslint-disable-next-line no-unused-vars */
const {ConstantProvider} = goog.requireType('Blockly.geras.ConstantProvider');
>>>>>>> 61322294
const {ExternalValueInput} = goog.require('Blockly.blockRendering.ExternalValueInput');
/* eslint-disable-next-line no-unused-vars */
const {Field} = goog.requireType('Blockly.blockRendering.Field');
const {InRowSpacer} = goog.require('Blockly.blockRendering.InRowSpacer');
const {InlineInput} = goog.require('Blockly.geras.InlineInput');
/* eslint-disable-next-line no-unused-vars */
const {InputRow} = goog.requireType('Blockly.blockRendering.InputRow');
const {RenderInfo: BaseRenderInfo} = goog.require('Blockly.blockRendering.RenderInfo');
/* eslint-disable-next-line no-unused-vars */
const {Renderer} = goog.requireType('Blockly.geras.Renderer');
const {StatementInput} = goog.require('Blockly.geras.StatementInput');
<<<<<<< HEAD
=======
/* eslint-disable-next-line no-unused-vars */
const {TopRow} = goog.requireType('Blockly.blockRendering.TopRow');
>>>>>>> 61322294
const {Types} = goog.require('Blockly.blockRendering.Types');
const {inputTypes} = goog.require('Blockly.inputTypes');


/**
 * An object containing all sizing information needed to draw this block.
 *
 * This measure pass does not propagate changes to the block (although fields
 * may choose to rerender when getSize() is called).  However, calling it
 * repeatedly may be expensive.
<<<<<<< HEAD
 *
 * @param {!Renderer} renderer The renderer in use.
 * @param {!BlockSvg} block The block to measure.
 * @constructor
 * @package
 * @extends {BaseRenderInfo}
 * @alias Blockly.geras.RenderInfo
 */
const RenderInfo = function(renderer, block) {
  RenderInfo.superClass_.constructor.call(this, renderer, block);
};
object.inherits(RenderInfo, BaseRenderInfo);

/**
 * Get the block renderer in use.
 * @return {!Renderer} The block renderer in use.
 * @package
 */
RenderInfo.prototype.getRenderer = function() {
  return /** @type {!Renderer} */ (this.renderer_);
};

/**
 * @override
 */
RenderInfo.prototype.populateBottomRow_ = function() {
  RenderInfo.superClass_.populateBottomRow_.call(this);

  const followsStatement = this.block_.inputList.length &&
      this.block_.inputList[this.block_.inputList.length - 1].type ===
          inputTypes.STATEMENT;

  // The minimum height of the bottom row is smaller in Geras than in other
  // renderers, because the dark path adds a pixel.
  // If one of the row's elements has a greater height this will be overwritten
  // in the compute pass.
  if (!followsStatement) {
    this.bottomRow.minHeight =
        this.constants_.MEDIUM_PADDING - this.constants_.DARK_PATH_OFFSET;
  }
};

/**
 * @override
 */
RenderInfo.prototype.addInput_ = function(input, activeRow) {
  // Non-dummy inputs have visual representations onscreen.
  if (this.isInline && input.type === inputTypes.VALUE) {
    activeRow.elements.push(new InlineInput(this.constants_, input));
    activeRow.hasInlineInput = true;
  } else if (input.type === inputTypes.STATEMENT) {
    activeRow.elements.push(new StatementInput(this.constants_, input));
    activeRow.hasStatement = true;
  } else if (input.type === inputTypes.VALUE) {
    activeRow.elements.push(new ExternalValueInput(this.constants_, input));
    activeRow.hasExternalInput = true;
  } else if (input.type === inputTypes.DUMMY) {
    // Dummy inputs have no visual representation, but the information is still
    // important.
    activeRow.minHeight =
        Math.max(activeRow.minHeight, this.constants_.DUMMY_INPUT_MIN_HEIGHT);
    activeRow.hasDummyInput = true;
  }
  // Ignore row alignment if inline.
  if (!this.isInline && activeRow.align === null) {
    activeRow.align = input.align;
=======
 * @extends {BaseRenderInfo}
 * @alias Blockly.geras.RenderInfo
 */
class RenderInfo extends BaseRenderInfo {
  /**
   * @param {!Renderer} renderer The renderer in use.
   * @param {!BlockSvg} block The block to measure.
   * @package
   */
  constructor(renderer, block) {
    super(renderer, block);

    /** @type {!ConstantProvider} */
    this.constants_;
  }

  /**
   * Get the block renderer in use.
   * @return {!Renderer} The block renderer in use.
   * @package
   */
  getRenderer() {
    return /** @type {!Renderer} */ (this.renderer_);
  }

  /**
   * @override
   */
  populateBottomRow_() {
    super.populateBottomRow_();

    const followsStatement = this.block_.inputList.length &&
        this.block_.inputList[this.block_.inputList.length - 1].type ===
            inputTypes.STATEMENT;

    // The minimum height of the bottom row is smaller in Geras than in other
    // renderers, because the dark path adds a pixel.
    // If one of the row's elements has a greater height this will be
    // overwritten in the compute pass.
    if (!followsStatement) {
      this.bottomRow.minHeight =
          this.constants_.MEDIUM_PADDING - this.constants_.DARK_PATH_OFFSET;
    }
  }

  /**
   * @override
   */
  addInput_(input, activeRow) {
    // Non-dummy inputs have visual representations onscreen.
    if (this.isInline && input.type === inputTypes.VALUE) {
      activeRow.elements.push(new InlineInput(this.constants_, input));
      activeRow.hasInlineInput = true;
    } else if (input.type === inputTypes.STATEMENT) {
      activeRow.elements.push(new StatementInput(this.constants_, input));
      activeRow.hasStatement = true;
    } else if (input.type === inputTypes.VALUE) {
      activeRow.elements.push(new ExternalValueInput(this.constants_, input));
      activeRow.hasExternalInput = true;
    } else if (input.type === inputTypes.DUMMY) {
      // Dummy inputs have no visual representation, but the information is
      // still important.
      activeRow.minHeight =
          Math.max(activeRow.minHeight, this.constants_.DUMMY_INPUT_MIN_HEIGHT);
      activeRow.hasDummyInput = true;
    }
    // Ignore row alignment if inline.
    if (!this.isInline && activeRow.align === null) {
      activeRow.align = input.align;
    }
>>>>>>> 61322294
  }

<<<<<<< HEAD
/**
 * @override
 */
RenderInfo.prototype.addElemSpacing_ = function() {
  let hasExternalInputs = false;
  for (let i = 0, row; (row = this.rows[i]); i++) {
    if (row.hasExternalInput) {
      hasExternalInputs = true;
    }
  }
  for (let i = 0, row; (row = this.rows[i]); i++) {
    const oldElems = row.elements;
    row.elements = [];
    // No spacing needed before the corner on the top row or the bottom row.
    if (row.startsWithElemSpacer()) {
      // There's a spacer before the first element in the row.
      row.elements.push(new InRowSpacer(
          this.constants_, this.getInRowSpacing_(null, oldElems[0])));
    }
    if (!oldElems.length) {
      continue;
    }
    for (let e = 0; e < oldElems.length - 1; e++) {
      row.elements.push(oldElems[e]);
      const spacing = this.getInRowSpacing_(oldElems[e], oldElems[e + 1]);
      row.elements.push(new InRowSpacer(this.constants_, spacing));
    }
    row.elements.push(oldElems[oldElems.length - 1]);
    if (row.endsWithElemSpacer()) {
      let spacing = this.getInRowSpacing_(oldElems[oldElems.length - 1], null);
      if (hasExternalInputs && row.hasDummyInput) {
        spacing += this.constants_.TAB_WIDTH;
      }
      // There's a spacer after the last element in the row.
      row.elements.push(new InRowSpacer(this.constants_, spacing));
    }
  }
};

/**
 * @override
 */
RenderInfo.prototype.getInRowSpacing_ = function(prev, next) {
  if (!prev) {
    // Between an editable field and the beginning of the row.
    if (next && Types.isField(next) &&
        (/** @type {Field} */ (next)).isEditable) {
      return this.constants_.MEDIUM_PADDING;
    }
    // Inline input at the beginning of the row.
    if (next && Types.isInlineInput(next)) {
      return this.constants_.MEDIUM_LARGE_PADDING;
    }
    if (next && Types.isStatementInput(next)) {
      return this.constants_.STATEMENT_INPUT_PADDING_LEFT;
    }
    // Anything else at the beginning of the row.
    return this.constants_.LARGE_PADDING;
  }

  // Spacing between a non-input and the end of the row or a statement input.
  if (!Types.isInput(prev) && (!next || Types.isStatementInput(next))) {
    // Between an editable field and the end of the row.
    if (Types.isField(prev) && (/** @type {Field} */ (prev)).isEditable) {
      return this.constants_.MEDIUM_PADDING;
    }
    // Padding at the end of an icon-only row to make the block shape clearer.
    if (Types.isIcon(prev)) {
      return (this.constants_.LARGE_PADDING * 2) + 1;
    }
    if (Types.isHat(prev)) {
      return this.constants_.NO_PADDING;
    }
    // Establish a minimum width for a block with a previous or next connection.
    if (Types.isPreviousOrNextConnection(prev)) {
      return this.constants_.LARGE_PADDING;
    }
    // Between rounded corner and the end of the row.
    if (Types.isLeftRoundedCorner(prev)) {
      return this.constants_.MIN_BLOCK_WIDTH;
    }
    // Between a jagged edge and the end of the row.
    if (Types.isJaggedEdge(prev)) {
      return this.constants_.NO_PADDING;
    }
    // Between noneditable fields and icons and the end of the row.
    return this.constants_.LARGE_PADDING;
  }

  // Between inputs and the end of the row.
  if (Types.isInput(prev) && !next) {
    if (Types.isExternalInput(prev)) {
      return this.constants_.NO_PADDING;
    } else if (Types.isInlineInput(prev)) {
      return this.constants_.LARGE_PADDING;
    } else if (Types.isStatementInput(prev)) {
      return this.constants_.NO_PADDING;
=======
  /**
   * @override
   */
  addElemSpacing_() {
    let hasExternalInputs = false;
    for (let i = 0, row; (row = this.rows[i]); i++) {
      if (row.hasExternalInput) {
        hasExternalInputs = true;
      }
    }
    for (let i = 0, row; (row = this.rows[i]); i++) {
      const oldElems = row.elements;
      row.elements = [];
      // No spacing needed before the corner on the top row or the bottom row.
      if (row.startsWithElemSpacer()) {
        // There's a spacer before the first element in the row.
        row.elements.push(new InRowSpacer(
            this.constants_, this.getInRowSpacing_(null, oldElems[0])));
      }
      if (!oldElems.length) {
        continue;
      }
      for (let e = 0; e < oldElems.length - 1; e++) {
        row.elements.push(oldElems[e]);
        const spacing = this.getInRowSpacing_(oldElems[e], oldElems[e + 1]);
        row.elements.push(new InRowSpacer(this.constants_, spacing));
      }
      row.elements.push(oldElems[oldElems.length - 1]);
      if (row.endsWithElemSpacer()) {
        let spacing =
            this.getInRowSpacing_(oldElems[oldElems.length - 1], null);
        if (hasExternalInputs && row.hasDummyInput) {
          spacing += this.constants_.TAB_WIDTH;
        }
        // There's a spacer after the last element in the row.
        row.elements.push(new InRowSpacer(this.constants_, spacing));
      }
    }
  }

  /**
   * @override
   */
  getInRowSpacing_(prev, next) {
    if (!prev) {
      // Between an editable field and the beginning of the row.
      if (next && Types.isField(next) &&
          (/** @type {Field} */ (next)).isEditable) {
        return this.constants_.MEDIUM_PADDING;
      }
      // Inline input at the beginning of the row.
      if (next && Types.isInlineInput(next)) {
        return this.constants_.MEDIUM_LARGE_PADDING;
      }
      if (next && Types.isStatementInput(next)) {
        return this.constants_.STATEMENT_INPUT_PADDING_LEFT;
      }
      // Anything else at the beginning of the row.
      return this.constants_.LARGE_PADDING;
    }

    // Spacing between a non-input and the end of the row or a statement input.
    if (!Types.isInput(prev) && (!next || Types.isStatementInput(next))) {
      // Between an editable field and the end of the row.
      if (Types.isField(prev) && (/** @type {Field} */ (prev)).isEditable) {
        return this.constants_.MEDIUM_PADDING;
      }
      // Padding at the end of an icon-only row to make the block shape clearer.
      if (Types.isIcon(prev)) {
        return (this.constants_.LARGE_PADDING * 2) + 1;
      }
      if (Types.isHat(prev)) {
        return this.constants_.NO_PADDING;
      }
      // Establish a minimum width for a block with a previous or next
      // connection.
      if (Types.isPreviousOrNextConnection(prev)) {
        return this.constants_.LARGE_PADDING;
      }
      // Between rounded corner and the end of the row.
      if (Types.isLeftRoundedCorner(prev)) {
        return this.constants_.MIN_BLOCK_WIDTH;
      }
      // Between a jagged edge and the end of the row.
      if (Types.isJaggedEdge(prev)) {
        return this.constants_.NO_PADDING;
      }
      // Between noneditable fields and icons and the end of the row.
      return this.constants_.LARGE_PADDING;
>>>>>>> 61322294
    }

<<<<<<< HEAD
  // Spacing between a non-input and an input.
  if (!Types.isInput(prev) && next && Types.isInput(next)) {
    // Between an editable field and an input.
    if (Types.isField(prev) && (/** @type {Field} */ (prev)).isEditable) {
      if (Types.isInlineInput(next)) {
        return this.constants_.SMALL_PADDING;
      } else if (Types.isExternalInput(next)) {
        return this.constants_.SMALL_PADDING;
      }
    } else {
      if (Types.isInlineInput(next)) {
        return this.constants_.MEDIUM_LARGE_PADDING;
      } else if (Types.isExternalInput(next)) {
        return this.constants_.MEDIUM_LARGE_PADDING;
      } else if (Types.isStatementInput(next)) {
=======
    // Between inputs and the end of the row.
    if (Types.isInput(prev) && !next) {
      if (Types.isExternalInput(prev)) {
        return this.constants_.NO_PADDING;
      } else if (Types.isInlineInput(prev)) {
>>>>>>> 61322294
        return this.constants_.LARGE_PADDING;
      } else if (Types.isStatementInput(prev)) {
        return this.constants_.NO_PADDING;
      }
    }

<<<<<<< HEAD
  // Spacing between an icon and an icon or field.
  if (Types.isIcon(prev) && next && !Types.isInput(next)) {
    return this.constants_.LARGE_PADDING;
  }

  // Spacing between an inline input and a field.
  if (Types.isInlineInput(prev) && next && Types.isField(next)) {
    // Editable field after inline input.
    if ((/** @type {Field} */ (next)).isEditable) {
      return this.constants_.MEDIUM_PADDING;
    } else {
      // Noneditable field after inline input.
=======
    // Spacing between a non-input and an input.
    if (!Types.isInput(prev) && next && Types.isInput(next)) {
      // Between an editable field and an input.
      if (Types.isField(prev) && (/** @type {Field} */ (prev)).isEditable) {
        if (Types.isInlineInput(next)) {
          return this.constants_.SMALL_PADDING;
        } else if (Types.isExternalInput(next)) {
          return this.constants_.SMALL_PADDING;
        }
      } else {
        if (Types.isInlineInput(next)) {
          return this.constants_.MEDIUM_LARGE_PADDING;
        } else if (Types.isExternalInput(next)) {
          return this.constants_.MEDIUM_LARGE_PADDING;
        } else if (Types.isStatementInput(next)) {
          return this.constants_.LARGE_PADDING;
        }
      }
      return this.constants_.LARGE_PADDING - 1;
    }

    // Spacing between an icon and an icon or field.
    if (Types.isIcon(prev) && next && !Types.isInput(next)) {
>>>>>>> 61322294
      return this.constants_.LARGE_PADDING;
    }

<<<<<<< HEAD
  if (Types.isLeftSquareCorner(prev) && next) {
    // Spacing between a hat and a corner
    if (Types.isHat(next)) {
      return this.constants_.NO_PADDING;
    }
    // Spacing between a square corner and a previous or next connection
    if (Types.isPreviousConnection(next)) {
      return next.notchOffset;
    } else if (Types.isNextConnection(next)) {
      // Next connections are shifted slightly to the left (in both LTR and RTL)
      // to make the dark path under the previous connection show through.
      const offset = (this.RTL ? 1 : -1) * this.constants_.DARK_PATH_OFFSET / 2;
      return next.notchOffset + offset;
=======
    // Spacing between an inline input and a field.
    if (Types.isInlineInput(prev) && next && Types.isField(next)) {
      // Editable field after inline input.
      if ((/** @type {Field} */ (next)).isEditable) {
        return this.constants_.MEDIUM_PADDING;
      } else {
        // Noneditable field after inline input.
        return this.constants_.LARGE_PADDING;
      }
>>>>>>> 61322294
    }

<<<<<<< HEAD
  // Spacing between a rounded corner and a previous or next connection.
  if (Types.isLeftRoundedCorner(prev) && next) {
    if (Types.isPreviousConnection(next)) {
      return next.notchOffset - this.constants_.CORNER_RADIUS;
    } else if (Types.isNextConnection(next)) {
      // Next connections are shifted slightly to the left (in both LTR and RTL)
      // to make the dark path under the previous connection show through.
      const offset = (this.RTL ? 1 : -1) * this.constants_.DARK_PATH_OFFSET / 2;
      return next.notchOffset - this.constants_.CORNER_RADIUS + offset;
=======
    if (Types.isLeftSquareCorner(prev) && next) {
      // Spacing between a hat and a corner
      if (Types.isHat(next)) {
        return this.constants_.NO_PADDING;
      }
      // Spacing between a square corner and a previous or next connection
      if (Types.isPreviousConnection(next)) {
        return next.notchOffset;
      } else if (Types.isNextConnection(next)) {
        // Next connections are shifted slightly to the left (in both LTR and
        // RTL) to make the dark path under the previous connection show
        // through.
        const offset =
            (this.RTL ? 1 : -1) * this.constants_.DARK_PATH_OFFSET / 2;
        return next.notchOffset + offset;
      }
>>>>>>> 61322294
    }

<<<<<<< HEAD
  // Spacing between two fields of the same editability.
  if (Types.isField(prev) && next && Types.isField(next) &&
      ((/** @type {Field} */ (prev)).isEditable ===
       (/** @type {Field} */ (next)).isEditable)) {
    return this.constants_.LARGE_PADDING;
  }

  // Spacing between anything and a jagged edge.
  if (next && Types.isJaggedEdge(next)) {
    return this.constants_.LARGE_PADDING;
  }
=======
    // Spacing between a rounded corner and a previous or next connection.
    if (Types.isLeftRoundedCorner(prev) && next) {
      if (Types.isPreviousConnection(next)) {
        return next.notchOffset - this.constants_.CORNER_RADIUS;
      } else if (Types.isNextConnection(next)) {
        // Next connections are shifted slightly to the left (in both LTR and
        // RTL) to make the dark path under the previous connection show
        // through.
        const offset =
            (this.RTL ? 1 : -1) * this.constants_.DARK_PATH_OFFSET / 2;
        return next.notchOffset - this.constants_.CORNER_RADIUS + offset;
      }
    }

    // Spacing between two fields of the same editability.
    if (Types.isField(prev) && next && Types.isField(next) &&
        ((/** @type {Field} */ (prev)).isEditable ===
         (/** @type {Field} */ (next)).isEditable)) {
      return this.constants_.LARGE_PADDING;
    }
>>>>>>> 61322294

    // Spacing between anything and a jagged edge.
    if (next && Types.isJaggedEdge(next)) {
      return this.constants_.LARGE_PADDING;
    }

<<<<<<< HEAD
/**
 * @override
 */
RenderInfo.prototype.getSpacerRowHeight_ = function(prev, next) {
  // If we have an empty block add a spacer to increase the height.
  if (Types.isTopRow(prev) && Types.isBottomRow(next)) {
    return this.constants_.EMPTY_BLOCK_SPACER_HEIGHT;
  }
  // Top and bottom rows act as a spacer so we don't need any extra padding.
  if (Types.isTopRow(prev) || Types.isBottomRow(next)) {
    return this.constants_.NO_PADDING;
  }
  if (prev.hasExternalInput && next.hasExternalInput) {
    return this.constants_.LARGE_PADDING;
  }
  if (!prev.hasStatement && next.hasStatement) {
    return this.constants_.BETWEEN_STATEMENT_PADDING_Y;
  }
  if (prev.hasStatement && next.hasStatement) {
    return this.constants_.LARGE_PADDING;
  }
  if (!prev.hasStatement && next.hasDummyInput) {
    return this.constants_.LARGE_PADDING;
  }
  if (prev.hasDummyInput) {
    return this.constants_.LARGE_PADDING;
  }
  return this.constants_.MEDIUM_PADDING;
};

/**
 * @override
 */
RenderInfo.prototype.getElemCenterline_ = function(row, elem) {
  if (Types.isSpacer(elem)) {
    return row.yPos + elem.height / 2;
  }
  if (Types.isBottomRow(row)) {
    const baseline = row.yPos + row.height - row.descenderHeight;
    if (Types.isNextConnection(elem)) {
      return baseline + elem.height / 2;
    }
    return baseline - elem.height / 2;
  }
  if (Types.isTopRow(row)) {
    if (Types.isHat(elem)) {
      return row.capline - elem.height / 2;
=======
    return this.constants_.MEDIUM_PADDING;
  }

  /**
   * @override
   */
  getSpacerRowHeight_(prev, next) {
    // If we have an empty block add a spacer to increase the height.
    if (Types.isTopRow(prev) && Types.isBottomRow(next)) {
      return this.constants_.EMPTY_BLOCK_SPACER_HEIGHT;
    }
    // Top and bottom rows act as a spacer so we don't need any extra padding.
    if (Types.isTopRow(prev) || Types.isBottomRow(next)) {
      return this.constants_.NO_PADDING;
    }
    if (prev.hasExternalInput && next.hasExternalInput) {
      return this.constants_.LARGE_PADDING;
    }
    if (!prev.hasStatement && next.hasStatement) {
      return this.constants_.BETWEEN_STATEMENT_PADDING_Y;
    }
    if (prev.hasStatement && next.hasStatement) {
      return this.constants_.LARGE_PADDING;
>>>>>>> 61322294
    }
    if (!prev.hasStatement && next.hasDummyInput) {
      return this.constants_.LARGE_PADDING;
    }
    if (prev.hasDummyInput) {
      return this.constants_.LARGE_PADDING;
    }
    return this.constants_.MEDIUM_PADDING;
  }

<<<<<<< HEAD
  let result = row.yPos;
  if (Types.isField(elem) || Types.isIcon(elem)) {
    result += (elem.height / 2);
    if ((row.hasInlineInput || row.hasStatement) &&
        elem.height + this.constants_.TALL_INPUT_FIELD_OFFSET_Y <= row.height) {
      result += this.constants_.TALL_INPUT_FIELD_OFFSET_Y;
    }
  } else if (Types.isInlineInput(elem)) {
    result += elem.height / 2;
  } else {
    result += (row.height / 2);
  }
  return result;
};

/**
 * @override
 */
RenderInfo.prototype.alignRowElements_ = function() {
  if (!this.isInline) {
    RenderInfo.superClass_.alignRowElements_.call(this);
    return;
  }

  // Walk backgrounds through rows on the block, keeping track of the right
  // input edge.
  let nextRightEdge = 0;
  let prevInput = null;
  for (let i = this.rows.length - 1, row; (row = this.rows[i]); i--) {
    row.nextRightEdge = nextRightEdge;
    if (Types.isInputRow(row)) {
      if (row.hasStatement) {
        this.alignStatementRow_(
            /** @type {!InputRow} */ (row));
=======
  /**
   * @override
   */
  getElemCenterline_(row, elem) {
    if (Types.isSpacer(elem)) {
      return row.yPos + elem.height / 2;
    }
    if (Types.isBottomRow(row)) {
      const bottomRow = /** @type {!BottomRow} */ (row);
      const baseline =
          bottomRow.yPos + bottomRow.height - bottomRow.descenderHeight;
      if (Types.isNextConnection(elem)) {
        return baseline + elem.height / 2;
      }
      return baseline - elem.height / 2;
    }
    if (Types.isTopRow(row)) {
      const topRow = /** @type {!TopRow} */ (row);
      if (Types.isHat(elem)) {
        return topRow.capline - elem.height / 2;
      }
      return topRow.capline + elem.height / 2;
    }

    let result = row.yPos;
    if (Types.isField(elem) || Types.isIcon(elem)) {
      result += (elem.height / 2);
      if ((row.hasInlineInput || row.hasStatement) &&
          elem.height + this.constants_.TALL_INPUT_FIELD_OFFSET_Y <=
              row.height) {
        result += this.constants_.TALL_INPUT_FIELD_OFFSET_Y;
      }
    } else if (Types.isInlineInput(elem)) {
      result += elem.height / 2;
    } else {
      result += (row.height / 2);
    }
    return result;
  }

  /**
   * @override
   */
  alignRowElements_() {
    if (!this.isInline) {
      super.alignRowElements_();
      return;
    }

    // Walk backgrounds through rows on the block, keeping track of the right
    // input edge.
    let nextRightEdge = 0;
    const rowNextRightEdges = new WeakMap();
    let prevInput = null;
    for (let i = this.rows.length - 1, row; (row = this.rows[i]); i--) {
      rowNextRightEdges.set(row, nextRightEdge);
      if (Types.isInputRow(row)) {
        if (row.hasStatement) {
          this.alignStatementRow_(
              /** @type {!InputRow} */ (row));
        }
        if (prevInput && prevInput.hasStatement &&
            row.width < prevInput.width) {
          rowNextRightEdges.set(row, prevInput.width);
        } else {
          nextRightEdge = row.width;
        }
        prevInput = row;
>>>>>>> 61322294
      }
    }
    // Walk down each row from the top, comparing the prev and next right input
    // edges and setting the desired width to the max of the two.
    let prevRightEdge = 0;
    for (let i = 0, row; (row = this.rows[i]); i++) {
      if (row.hasStatement) {
        prevRightEdge = this.getDesiredRowWidth_(row);
      } else if (Types.isSpacer(row)) {
        // Set the spacer row to the max of the prev or next input width.
        row.width = Math.max(prevRightEdge, rowNextRightEdges.get(row));
      } else {
        const currentWidth = row.width;
        const desiredWidth =
            Math.max(prevRightEdge, rowNextRightEdges.get(row));
        const missingSpace = desiredWidth - currentWidth;
        if (missingSpace > 0) {
          this.addAlignmentPadding_(row, missingSpace);
        }
        prevRightEdge = row.width;
      }
    }
  }
<<<<<<< HEAD
  // Walk down each row from the top, comparing the prev and next right input
  // edges and setting the desired width to the max of the two.
  let prevRightEdge = 0;
  for (let i = 0, row; (row = this.rows[i]); i++) {
    if (row.hasStatement) {
      prevRightEdge = this.getDesiredRowWidth_(row);
    } else if (Types.isSpacer(row)) {
      // Set the spacer row to the max of the prev or next input width.
      row.width = Math.max(prevRightEdge, row.nextRightEdge);
    } else {
      const currentWidth = row.width;
      const desiredWidth = Math.max(prevRightEdge, row.nextRightEdge);
      const missingSpace = desiredWidth - currentWidth;
      if (missingSpace > 0) {
        this.addAlignmentPadding_(row, missingSpace);
=======

  /**
   * @override
   */
  getDesiredRowWidth_(row) {
    // Limit the width of a statement row when a block is inline.
    if (this.isInline && row.hasStatement) {
      return this.statementEdge + this.constants_.MAX_BOTTOM_WIDTH +
          this.startX;
    }
    return super.getDesiredRowWidth_(row);
  }

  /**
   * @override
   */
  finalize_() {
    // Performance note: this could be combined with the draw pass, if the time
    // that this takes is excessive.  But it shouldn't be, because it only
    // accesses and sets properties that already exist on the objects.
    let widestRowWithConnectedBlocks = 0;
    let yCursor = 0;
    for (let i = 0, row; (row = this.rows[i]); i++) {
      row.yPos = yCursor;
      row.xPos = this.startX;
      yCursor += row.height;

      widestRowWithConnectedBlocks =
          Math.max(widestRowWithConnectedBlocks, row.widthWithConnectedBlocks);
      // Add padding to the bottom row if block height is less than minimum
      const heightWithoutHat = yCursor - this.topRow.ascenderHeight;
      if (row === this.bottomRow &&
          heightWithoutHat < this.constants_.MIN_BLOCK_HEIGHT) {
        // But the hat height shouldn't be part of this.
        const diff = this.constants_.MIN_BLOCK_HEIGHT - heightWithoutHat;
        this.bottomRow.height += diff;
        yCursor += diff;
>>>>>>> 61322294
      }
      this.recordElemPositions_(row);
    }
    if (this.outputConnection && this.block_.nextConnection &&
        this.block_.nextConnection.isConnected()) {
      // Include width of connected block in value to stack width measurement.
      widestRowWithConnectedBlocks = Math.max(
          widestRowWithConnectedBlocks,
          this.block_.nextConnection.targetBlock().getHeightWidth().width -
              this.constants_.DARK_PATH_OFFSET);
    }

<<<<<<< HEAD
/**
 * @override
 */
RenderInfo.prototype.getDesiredRowWidth_ = function(row) {
  // Limit the width of a statement row when a block is inline.
  if (this.isInline && row.hasStatement) {
    return this.statementEdge + this.constants_.MAX_BOTTOM_WIDTH + this.startX;
  }
  return RenderInfo.superClass_.getDesiredRowWidth_.call(this, row);
};

/**
 * @override
 */
RenderInfo.prototype.finalize_ = function() {
  // Performance note: this could be combined with the draw pass, if the time
  // that this takes is excessive.  But it shouldn't be, because it only
  // accesses and sets properties that already exist on the objects.
  let widestRowWithConnectedBlocks = 0;
  let yCursor = 0;
  for (let i = 0, row; (row = this.rows[i]); i++) {
    row.yPos = yCursor;
    row.xPos = this.startX;
    yCursor += row.height;

    widestRowWithConnectedBlocks =
        Math.max(widestRowWithConnectedBlocks, row.widthWithConnectedBlocks);
    // Add padding to the bottom row if block height is less than minimum
    const heightWithoutHat = yCursor - this.topRow.ascenderHeight;
    if (row === this.bottomRow &&
        heightWithoutHat < this.constants_.MIN_BLOCK_HEIGHT) {
      // But the hat height shouldn't be part of this.
      const diff = this.constants_.MIN_BLOCK_HEIGHT - heightWithoutHat;
      this.bottomRow.height += diff;
      yCursor += diff;
    }
    this.recordElemPositions_(row);
  }
  if (this.outputConnection && this.block_.nextConnection &&
      this.block_.nextConnection.isConnected()) {
    // Include width of connected block in value to stack width measurement.
    widestRowWithConnectedBlocks = Math.max(
        widestRowWithConnectedBlocks,
        this.block_.nextConnection.targetBlock().getHeightWidth().width -
            this.constants_.DARK_PATH_OFFSET);
  }

  this.bottomRow.baseline = yCursor - this.bottomRow.descenderHeight;

  // The dark (lowlight) adds to the size of the block in both x and y.
  this.widthWithChildren = widestRowWithConnectedBlocks + this.startX +
      this.constants_.DARK_PATH_OFFSET;
  this.width += this.constants_.DARK_PATH_OFFSET;
  this.height = yCursor + this.constants_.DARK_PATH_OFFSET;
  this.startY = this.topRow.capline;
};

=======
    this.bottomRow.baseline = yCursor - this.bottomRow.descenderHeight;

    // The dark (lowlight) adds to the size of the block in both x and y.
    this.widthWithChildren = widestRowWithConnectedBlocks + this.startX +
        this.constants_.DARK_PATH_OFFSET;
    this.width += this.constants_.DARK_PATH_OFFSET;
    this.height = yCursor + this.constants_.DARK_PATH_OFFSET;
    this.startY = this.topRow.capline;
  }
}

>>>>>>> 61322294
exports.RenderInfo = RenderInfo;<|MERGE_RESOLUTION|>--- conflicted
+++ resolved
@@ -17,18 +17,12 @@
  */
 goog.module('Blockly.geras.RenderInfo');
 
-<<<<<<< HEAD
-const object = goog.require('Blockly.utils.object');
 /* eslint-disable-next-line no-unused-vars */
 const {BlockSvg} = goog.requireType('Blockly.BlockSvg');
-=======
-/* eslint-disable-next-line no-unused-vars */
-const {BlockSvg} = goog.requireType('Blockly.BlockSvg');
 /* eslint-disable-next-line no-unused-vars */
 const {BottomRow} = goog.requireType('Blockly.blockRendering.BottomRow');
 /* eslint-disable-next-line no-unused-vars */
 const {ConstantProvider} = goog.requireType('Blockly.geras.ConstantProvider');
->>>>>>> 61322294
 const {ExternalValueInput} = goog.require('Blockly.blockRendering.ExternalValueInput');
 /* eslint-disable-next-line no-unused-vars */
 const {Field} = goog.requireType('Blockly.blockRendering.Field');
@@ -40,11 +34,8 @@
 /* eslint-disable-next-line no-unused-vars */
 const {Renderer} = goog.requireType('Blockly.geras.Renderer');
 const {StatementInput} = goog.require('Blockly.geras.StatementInput');
-<<<<<<< HEAD
-=======
 /* eslint-disable-next-line no-unused-vars */
 const {TopRow} = goog.requireType('Blockly.blockRendering.TopRow');
->>>>>>> 61322294
 const {Types} = goog.require('Blockly.blockRendering.Types');
 const {inputTypes} = goog.require('Blockly.inputTypes');
 
@@ -55,74 +46,6 @@
  * This measure pass does not propagate changes to the block (although fields
  * may choose to rerender when getSize() is called).  However, calling it
  * repeatedly may be expensive.
-<<<<<<< HEAD
- *
- * @param {!Renderer} renderer The renderer in use.
- * @param {!BlockSvg} block The block to measure.
- * @constructor
- * @package
- * @extends {BaseRenderInfo}
- * @alias Blockly.geras.RenderInfo
- */
-const RenderInfo = function(renderer, block) {
-  RenderInfo.superClass_.constructor.call(this, renderer, block);
-};
-object.inherits(RenderInfo, BaseRenderInfo);
-
-/**
- * Get the block renderer in use.
- * @return {!Renderer} The block renderer in use.
- * @package
- */
-RenderInfo.prototype.getRenderer = function() {
-  return /** @type {!Renderer} */ (this.renderer_);
-};
-
-/**
- * @override
- */
-RenderInfo.prototype.populateBottomRow_ = function() {
-  RenderInfo.superClass_.populateBottomRow_.call(this);
-
-  const followsStatement = this.block_.inputList.length &&
-      this.block_.inputList[this.block_.inputList.length - 1].type ===
-          inputTypes.STATEMENT;
-
-  // The minimum height of the bottom row is smaller in Geras than in other
-  // renderers, because the dark path adds a pixel.
-  // If one of the row's elements has a greater height this will be overwritten
-  // in the compute pass.
-  if (!followsStatement) {
-    this.bottomRow.minHeight =
-        this.constants_.MEDIUM_PADDING - this.constants_.DARK_PATH_OFFSET;
-  }
-};
-
-/**
- * @override
- */
-RenderInfo.prototype.addInput_ = function(input, activeRow) {
-  // Non-dummy inputs have visual representations onscreen.
-  if (this.isInline && input.type === inputTypes.VALUE) {
-    activeRow.elements.push(new InlineInput(this.constants_, input));
-    activeRow.hasInlineInput = true;
-  } else if (input.type === inputTypes.STATEMENT) {
-    activeRow.elements.push(new StatementInput(this.constants_, input));
-    activeRow.hasStatement = true;
-  } else if (input.type === inputTypes.VALUE) {
-    activeRow.elements.push(new ExternalValueInput(this.constants_, input));
-    activeRow.hasExternalInput = true;
-  } else if (input.type === inputTypes.DUMMY) {
-    // Dummy inputs have no visual representation, but the information is still
-    // important.
-    activeRow.minHeight =
-        Math.max(activeRow.minHeight, this.constants_.DUMMY_INPUT_MIN_HEIGHT);
-    activeRow.hasDummyInput = true;
-  }
-  // Ignore row alignment if inline.
-  if (!this.isInline && activeRow.align === null) {
-    activeRow.align = input.align;
-=======
  * @extends {BaseRenderInfo}
  * @alias Blockly.geras.RenderInfo
  */
@@ -193,108 +116,8 @@
     if (!this.isInline && activeRow.align === null) {
       activeRow.align = input.align;
     }
->>>>>>> 61322294
-  }
-
-<<<<<<< HEAD
-/**
- * @override
- */
-RenderInfo.prototype.addElemSpacing_ = function() {
-  let hasExternalInputs = false;
-  for (let i = 0, row; (row = this.rows[i]); i++) {
-    if (row.hasExternalInput) {
-      hasExternalInputs = true;
-    }
-  }
-  for (let i = 0, row; (row = this.rows[i]); i++) {
-    const oldElems = row.elements;
-    row.elements = [];
-    // No spacing needed before the corner on the top row or the bottom row.
-    if (row.startsWithElemSpacer()) {
-      // There's a spacer before the first element in the row.
-      row.elements.push(new InRowSpacer(
-          this.constants_, this.getInRowSpacing_(null, oldElems[0])));
-    }
-    if (!oldElems.length) {
-      continue;
-    }
-    for (let e = 0; e < oldElems.length - 1; e++) {
-      row.elements.push(oldElems[e]);
-      const spacing = this.getInRowSpacing_(oldElems[e], oldElems[e + 1]);
-      row.elements.push(new InRowSpacer(this.constants_, spacing));
-    }
-    row.elements.push(oldElems[oldElems.length - 1]);
-    if (row.endsWithElemSpacer()) {
-      let spacing = this.getInRowSpacing_(oldElems[oldElems.length - 1], null);
-      if (hasExternalInputs && row.hasDummyInput) {
-        spacing += this.constants_.TAB_WIDTH;
-      }
-      // There's a spacer after the last element in the row.
-      row.elements.push(new InRowSpacer(this.constants_, spacing));
-    }
-  }
-};
-
-/**
- * @override
- */
-RenderInfo.prototype.getInRowSpacing_ = function(prev, next) {
-  if (!prev) {
-    // Between an editable field and the beginning of the row.
-    if (next && Types.isField(next) &&
-        (/** @type {Field} */ (next)).isEditable) {
-      return this.constants_.MEDIUM_PADDING;
-    }
-    // Inline input at the beginning of the row.
-    if (next && Types.isInlineInput(next)) {
-      return this.constants_.MEDIUM_LARGE_PADDING;
-    }
-    if (next && Types.isStatementInput(next)) {
-      return this.constants_.STATEMENT_INPUT_PADDING_LEFT;
-    }
-    // Anything else at the beginning of the row.
-    return this.constants_.LARGE_PADDING;
-  }
-
-  // Spacing between a non-input and the end of the row or a statement input.
-  if (!Types.isInput(prev) && (!next || Types.isStatementInput(next))) {
-    // Between an editable field and the end of the row.
-    if (Types.isField(prev) && (/** @type {Field} */ (prev)).isEditable) {
-      return this.constants_.MEDIUM_PADDING;
-    }
-    // Padding at the end of an icon-only row to make the block shape clearer.
-    if (Types.isIcon(prev)) {
-      return (this.constants_.LARGE_PADDING * 2) + 1;
-    }
-    if (Types.isHat(prev)) {
-      return this.constants_.NO_PADDING;
-    }
-    // Establish a minimum width for a block with a previous or next connection.
-    if (Types.isPreviousOrNextConnection(prev)) {
-      return this.constants_.LARGE_PADDING;
-    }
-    // Between rounded corner and the end of the row.
-    if (Types.isLeftRoundedCorner(prev)) {
-      return this.constants_.MIN_BLOCK_WIDTH;
-    }
-    // Between a jagged edge and the end of the row.
-    if (Types.isJaggedEdge(prev)) {
-      return this.constants_.NO_PADDING;
-    }
-    // Between noneditable fields and icons and the end of the row.
-    return this.constants_.LARGE_PADDING;
-  }
-
-  // Between inputs and the end of the row.
-  if (Types.isInput(prev) && !next) {
-    if (Types.isExternalInput(prev)) {
-      return this.constants_.NO_PADDING;
-    } else if (Types.isInlineInput(prev)) {
-      return this.constants_.LARGE_PADDING;
-    } else if (Types.isStatementInput(prev)) {
-      return this.constants_.NO_PADDING;
-=======
+  }
+
   /**
    * @override
    */
@@ -384,52 +207,19 @@
       }
       // Between noneditable fields and icons and the end of the row.
       return this.constants_.LARGE_PADDING;
->>>>>>> 61322294
-    }
-
-<<<<<<< HEAD
-  // Spacing between a non-input and an input.
-  if (!Types.isInput(prev) && next && Types.isInput(next)) {
-    // Between an editable field and an input.
-    if (Types.isField(prev) && (/** @type {Field} */ (prev)).isEditable) {
-      if (Types.isInlineInput(next)) {
-        return this.constants_.SMALL_PADDING;
-      } else if (Types.isExternalInput(next)) {
-        return this.constants_.SMALL_PADDING;
-      }
-    } else {
-      if (Types.isInlineInput(next)) {
-        return this.constants_.MEDIUM_LARGE_PADDING;
-      } else if (Types.isExternalInput(next)) {
-        return this.constants_.MEDIUM_LARGE_PADDING;
-      } else if (Types.isStatementInput(next)) {
-=======
+    }
+
     // Between inputs and the end of the row.
     if (Types.isInput(prev) && !next) {
       if (Types.isExternalInput(prev)) {
         return this.constants_.NO_PADDING;
       } else if (Types.isInlineInput(prev)) {
->>>>>>> 61322294
         return this.constants_.LARGE_PADDING;
       } else if (Types.isStatementInput(prev)) {
         return this.constants_.NO_PADDING;
       }
     }
 
-<<<<<<< HEAD
-  // Spacing between an icon and an icon or field.
-  if (Types.isIcon(prev) && next && !Types.isInput(next)) {
-    return this.constants_.LARGE_PADDING;
-  }
-
-  // Spacing between an inline input and a field.
-  if (Types.isInlineInput(prev) && next && Types.isField(next)) {
-    // Editable field after inline input.
-    if ((/** @type {Field} */ (next)).isEditable) {
-      return this.constants_.MEDIUM_PADDING;
-    } else {
-      // Noneditable field after inline input.
-=======
     // Spacing between a non-input and an input.
     if (!Types.isInput(prev) && next && Types.isInput(next)) {
       // Between an editable field and an input.
@@ -453,25 +243,9 @@
 
     // Spacing between an icon and an icon or field.
     if (Types.isIcon(prev) && next && !Types.isInput(next)) {
->>>>>>> 61322294
-      return this.constants_.LARGE_PADDING;
-    }
-
-<<<<<<< HEAD
-  if (Types.isLeftSquareCorner(prev) && next) {
-    // Spacing between a hat and a corner
-    if (Types.isHat(next)) {
-      return this.constants_.NO_PADDING;
-    }
-    // Spacing between a square corner and a previous or next connection
-    if (Types.isPreviousConnection(next)) {
-      return next.notchOffset;
-    } else if (Types.isNextConnection(next)) {
-      // Next connections are shifted slightly to the left (in both LTR and RTL)
-      // to make the dark path under the previous connection show through.
-      const offset = (this.RTL ? 1 : -1) * this.constants_.DARK_PATH_OFFSET / 2;
-      return next.notchOffset + offset;
-=======
+      return this.constants_.LARGE_PADDING;
+    }
+
     // Spacing between an inline input and a field.
     if (Types.isInlineInput(prev) && next && Types.isField(next)) {
       // Editable field after inline input.
@@ -481,20 +255,8 @@
         // Noneditable field after inline input.
         return this.constants_.LARGE_PADDING;
       }
->>>>>>> 61322294
-    }
-
-<<<<<<< HEAD
-  // Spacing between a rounded corner and a previous or next connection.
-  if (Types.isLeftRoundedCorner(prev) && next) {
-    if (Types.isPreviousConnection(next)) {
-      return next.notchOffset - this.constants_.CORNER_RADIUS;
-    } else if (Types.isNextConnection(next)) {
-      // Next connections are shifted slightly to the left (in both LTR and RTL)
-      // to make the dark path under the previous connection show through.
-      const offset = (this.RTL ? 1 : -1) * this.constants_.DARK_PATH_OFFSET / 2;
-      return next.notchOffset - this.constants_.CORNER_RADIUS + offset;
-=======
+    }
+
     if (Types.isLeftSquareCorner(prev) && next) {
       // Spacing between a hat and a corner
       if (Types.isHat(next)) {
@@ -511,22 +273,8 @@
             (this.RTL ? 1 : -1) * this.constants_.DARK_PATH_OFFSET / 2;
         return next.notchOffset + offset;
       }
->>>>>>> 61322294
-    }
-
-<<<<<<< HEAD
-  // Spacing between two fields of the same editability.
-  if (Types.isField(prev) && next && Types.isField(next) &&
-      ((/** @type {Field} */ (prev)).isEditable ===
-       (/** @type {Field} */ (next)).isEditable)) {
-    return this.constants_.LARGE_PADDING;
-  }
-
-  // Spacing between anything and a jagged edge.
-  if (next && Types.isJaggedEdge(next)) {
-    return this.constants_.LARGE_PADDING;
-  }
-=======
+    }
+
     // Spacing between a rounded corner and a previous or next connection.
     if (Types.isLeftRoundedCorner(prev) && next) {
       if (Types.isPreviousConnection(next)) {
@@ -547,62 +295,12 @@
          (/** @type {Field} */ (next)).isEditable)) {
       return this.constants_.LARGE_PADDING;
     }
->>>>>>> 61322294
 
     // Spacing between anything and a jagged edge.
     if (next && Types.isJaggedEdge(next)) {
       return this.constants_.LARGE_PADDING;
     }
 
-<<<<<<< HEAD
-/**
- * @override
- */
-RenderInfo.prototype.getSpacerRowHeight_ = function(prev, next) {
-  // If we have an empty block add a spacer to increase the height.
-  if (Types.isTopRow(prev) && Types.isBottomRow(next)) {
-    return this.constants_.EMPTY_BLOCK_SPACER_HEIGHT;
-  }
-  // Top and bottom rows act as a spacer so we don't need any extra padding.
-  if (Types.isTopRow(prev) || Types.isBottomRow(next)) {
-    return this.constants_.NO_PADDING;
-  }
-  if (prev.hasExternalInput && next.hasExternalInput) {
-    return this.constants_.LARGE_PADDING;
-  }
-  if (!prev.hasStatement && next.hasStatement) {
-    return this.constants_.BETWEEN_STATEMENT_PADDING_Y;
-  }
-  if (prev.hasStatement && next.hasStatement) {
-    return this.constants_.LARGE_PADDING;
-  }
-  if (!prev.hasStatement && next.hasDummyInput) {
-    return this.constants_.LARGE_PADDING;
-  }
-  if (prev.hasDummyInput) {
-    return this.constants_.LARGE_PADDING;
-  }
-  return this.constants_.MEDIUM_PADDING;
-};
-
-/**
- * @override
- */
-RenderInfo.prototype.getElemCenterline_ = function(row, elem) {
-  if (Types.isSpacer(elem)) {
-    return row.yPos + elem.height / 2;
-  }
-  if (Types.isBottomRow(row)) {
-    const baseline = row.yPos + row.height - row.descenderHeight;
-    if (Types.isNextConnection(elem)) {
-      return baseline + elem.height / 2;
-    }
-    return baseline - elem.height / 2;
-  }
-  if (Types.isTopRow(row)) {
-    if (Types.isHat(elem)) {
-      return row.capline - elem.height / 2;
-=======
     return this.constants_.MEDIUM_PADDING;
   }
 
@@ -626,7 +324,6 @@
     }
     if (prev.hasStatement && next.hasStatement) {
       return this.constants_.LARGE_PADDING;
->>>>>>> 61322294
     }
     if (!prev.hasStatement && next.hasDummyInput) {
       return this.constants_.LARGE_PADDING;
@@ -637,42 +334,6 @@
     return this.constants_.MEDIUM_PADDING;
   }
 
-<<<<<<< HEAD
-  let result = row.yPos;
-  if (Types.isField(elem) || Types.isIcon(elem)) {
-    result += (elem.height / 2);
-    if ((row.hasInlineInput || row.hasStatement) &&
-        elem.height + this.constants_.TALL_INPUT_FIELD_OFFSET_Y <= row.height) {
-      result += this.constants_.TALL_INPUT_FIELD_OFFSET_Y;
-    }
-  } else if (Types.isInlineInput(elem)) {
-    result += elem.height / 2;
-  } else {
-    result += (row.height / 2);
-  }
-  return result;
-};
-
-/**
- * @override
- */
-RenderInfo.prototype.alignRowElements_ = function() {
-  if (!this.isInline) {
-    RenderInfo.superClass_.alignRowElements_.call(this);
-    return;
-  }
-
-  // Walk backgrounds through rows on the block, keeping track of the right
-  // input edge.
-  let nextRightEdge = 0;
-  let prevInput = null;
-  for (let i = this.rows.length - 1, row; (row = this.rows[i]); i--) {
-    row.nextRightEdge = nextRightEdge;
-    if (Types.isInputRow(row)) {
-      if (row.hasStatement) {
-        this.alignStatementRow_(
-            /** @type {!InputRow} */ (row));
-=======
   /**
    * @override
    */
@@ -741,7 +402,6 @@
           nextRightEdge = row.width;
         }
         prevInput = row;
->>>>>>> 61322294
       }
     }
     // Walk down each row from the top, comparing the prev and next right input
@@ -765,23 +425,6 @@
       }
     }
   }
-<<<<<<< HEAD
-  // Walk down each row from the top, comparing the prev and next right input
-  // edges and setting the desired width to the max of the two.
-  let prevRightEdge = 0;
-  for (let i = 0, row; (row = this.rows[i]); i++) {
-    if (row.hasStatement) {
-      prevRightEdge = this.getDesiredRowWidth_(row);
-    } else if (Types.isSpacer(row)) {
-      // Set the spacer row to the max of the prev or next input width.
-      row.width = Math.max(prevRightEdge, row.nextRightEdge);
-    } else {
-      const currentWidth = row.width;
-      const desiredWidth = Math.max(prevRightEdge, row.nextRightEdge);
-      const missingSpace = desiredWidth - currentWidth;
-      if (missingSpace > 0) {
-        this.addAlignmentPadding_(row, missingSpace);
-=======
 
   /**
    * @override
@@ -819,7 +462,6 @@
         const diff = this.constants_.MIN_BLOCK_HEIGHT - heightWithoutHat;
         this.bottomRow.height += diff;
         yCursor += diff;
->>>>>>> 61322294
       }
       this.recordElemPositions_(row);
     }
@@ -832,65 +474,6 @@
               this.constants_.DARK_PATH_OFFSET);
     }
 
-<<<<<<< HEAD
-/**
- * @override
- */
-RenderInfo.prototype.getDesiredRowWidth_ = function(row) {
-  // Limit the width of a statement row when a block is inline.
-  if (this.isInline && row.hasStatement) {
-    return this.statementEdge + this.constants_.MAX_BOTTOM_WIDTH + this.startX;
-  }
-  return RenderInfo.superClass_.getDesiredRowWidth_.call(this, row);
-};
-
-/**
- * @override
- */
-RenderInfo.prototype.finalize_ = function() {
-  // Performance note: this could be combined with the draw pass, if the time
-  // that this takes is excessive.  But it shouldn't be, because it only
-  // accesses and sets properties that already exist on the objects.
-  let widestRowWithConnectedBlocks = 0;
-  let yCursor = 0;
-  for (let i = 0, row; (row = this.rows[i]); i++) {
-    row.yPos = yCursor;
-    row.xPos = this.startX;
-    yCursor += row.height;
-
-    widestRowWithConnectedBlocks =
-        Math.max(widestRowWithConnectedBlocks, row.widthWithConnectedBlocks);
-    // Add padding to the bottom row if block height is less than minimum
-    const heightWithoutHat = yCursor - this.topRow.ascenderHeight;
-    if (row === this.bottomRow &&
-        heightWithoutHat < this.constants_.MIN_BLOCK_HEIGHT) {
-      // But the hat height shouldn't be part of this.
-      const diff = this.constants_.MIN_BLOCK_HEIGHT - heightWithoutHat;
-      this.bottomRow.height += diff;
-      yCursor += diff;
-    }
-    this.recordElemPositions_(row);
-  }
-  if (this.outputConnection && this.block_.nextConnection &&
-      this.block_.nextConnection.isConnected()) {
-    // Include width of connected block in value to stack width measurement.
-    widestRowWithConnectedBlocks = Math.max(
-        widestRowWithConnectedBlocks,
-        this.block_.nextConnection.targetBlock().getHeightWidth().width -
-            this.constants_.DARK_PATH_OFFSET);
-  }
-
-  this.bottomRow.baseline = yCursor - this.bottomRow.descenderHeight;
-
-  // The dark (lowlight) adds to the size of the block in both x and y.
-  this.widthWithChildren = widestRowWithConnectedBlocks + this.startX +
-      this.constants_.DARK_PATH_OFFSET;
-  this.width += this.constants_.DARK_PATH_OFFSET;
-  this.height = yCursor + this.constants_.DARK_PATH_OFFSET;
-  this.startY = this.topRow.capline;
-};
-
-=======
     this.bottomRow.baseline = yCursor - this.bottomRow.descenderHeight;
 
     // The dark (lowlight) adds to the size of the block in both x and y.
@@ -902,5 +485,4 @@
   }
 }
 
->>>>>>> 61322294
 exports.RenderInfo = RenderInfo;