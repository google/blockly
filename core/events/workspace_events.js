--- conflicted
+++ resolved
@@ -15,16 +15,9 @@
  */
 goog.module('Blockly.Events.FinishedLoading');
 
-<<<<<<< HEAD
-const Abstract = goog.require('Blockly.Events.Abstract');
-const eventUtils = goog.require('Blockly.Events.utils');
-const object = goog.require('Blockly.utils.object');
-const registry = goog.require('Blockly.registry');
-=======
 const eventUtils = goog.require('Blockly.Events.utils');
 const registry = goog.require('Blockly.registry');
 const {Abstract: AbstractEvent} = goog.require('Blockly.Events.Abstract');
->>>>>>> 61322294
 /* eslint-disable-next-line no-unused-vars */
 const {Workspace} = goog.requireType('Blockly.Workspace');
 
@@ -34,27 +27,14 @@
  * Used to notify the developer when the workspace has finished loading (i.e
  * domToWorkspace).
  * Finished loading events do not record undo or redo.
-<<<<<<< HEAD
- * @param {!Workspace=} opt_workspace The workspace that has finished
- *    loading.  Undefined for a blank event.
- * @extends {Abstract}
- * @constructor
- * @alias Blockly.Events.FinishedLoading
- */
-const FinishedLoading = function(opt_workspace) {
-=======
  * @extends {AbstractEvent}
  * @alias Blockly.Events.FinishedLoading
  */
 class FinishedLoading extends AbstractEvent {
->>>>>>> 61322294
   /**
    * @param {!Workspace=} opt_workspace The workspace that has finished
    *    loading.  Undefined for a blank event.
    */
-<<<<<<< HEAD
-  this.isBlank = typeof opt_workspace === 'undefined';
-=======
   constructor(opt_workspace) {
     super();
     /**
@@ -78,7 +58,6 @@
      */
     this.type = eventUtils.FINISHED_LOADING;
   }
->>>>>>> 61322294
 
   /**
    * Encode the event as JSON.
@@ -101,59 +80,14 @@
    * Decode the JSON event.
    * @param {!Object} json JSON representation.
    */
-<<<<<<< HEAD
-  this.group = eventUtils.getGroup();
-
-  // Workspace events do not undo or redo.
-  this.recordUndo = false;
-};
-object.inherits(FinishedLoading, Abstract);
-
-/**
- * Type of this event.
- * @type {string}
- */
-FinishedLoading.prototype.type = eventUtils.FINISHED_LOADING;
-
-/**
- * Encode the event as JSON.
- * @return {!Object} JSON representation.
- */
-FinishedLoading.prototype.toJson = function() {
-  const json = {
-    'type': this.type,
-  };
-  if (this.group) {
-    json['group'] = this.group;
-  }
-  if (this.workspaceId) {
-    json['workspaceId'] = this.workspaceId;
-=======
   fromJson(json) {
     this.isBlank = false;
     this.workspaceId = json['workspaceId'];
     this.group = json['group'];
->>>>>>> 61322294
   }
 }
-
-<<<<<<< HEAD
-/**
- * Decode the JSON event.
- * @param {!Object} json JSON representation.
- */
-FinishedLoading.prototype.fromJson = function(json) {
-  this.isBlank = false;
-  this.workspaceId = json['workspaceId'];
-  this.group = json['group'];
-};
 
 registry.register(
     registry.Type.EVENT, eventUtils.FINISHED_LOADING, FinishedLoading);
 
-=======
-registry.register(
-    registry.Type.EVENT, eventUtils.FINISHED_LOADING, FinishedLoading);
-
->>>>>>> 61322294
 exports.FinishedLoading = FinishedLoading;