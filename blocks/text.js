--- conflicted
+++ resolved
@@ -10,11 +10,7 @@
  */
 'use strict';
 
-<<<<<<< HEAD
-goog.module('Blockly.blocks.texts');
-=======
 goog.module('Blockly.libraryBlocks.texts');
->>>>>>> 61322294
 
 const Extensions = goog.require('Blockly.Extensions');
 const {Msg} = goog.require('Blockly.Msg');
@@ -23,12 +19,8 @@
 const {Align} = goog.require('Blockly.Input');
 /* eslint-disable-next-line no-unused-vars */
 const {Block} = goog.requireType('Blockly.Block');
-<<<<<<< HEAD
-const {Blocks} = goog.require('Blockly.blocks');
-=======
 /* eslint-disable-next-line no-unused-vars */
 const {BlockDefinition} = goog.requireType('Blockly.blocks');
->>>>>>> 61322294
 const {ConnectionType} = goog.require('Blockly.ConnectionType');
 const {FieldDropdown} = goog.require('Blockly.FieldDropdown');
 const {FieldImage} = goog.require('Blockly.FieldImage');
@@ -36,28 +28,17 @@
 const {Mutator} = goog.require('Blockly.Mutator');
 /* eslint-disable-next-line no-unused-vars */
 const {Workspace} = goog.requireType('Blockly.Workspace');
-<<<<<<< HEAD
-const {defineBlocksWithJsonArray} = goog.require('Blockly.common');
-=======
 const {createBlockDefinitionsFromJsonArray, defineBlocks} = goog.require('Blockly.common');
->>>>>>> 61322294
 /** @suppress {extraRequire} */
 goog.require('Blockly.FieldMultilineInput');
 /** @suppress {extraRequire} */
 goog.require('Blockly.FieldVariable');
-<<<<<<< HEAD
-
-
-defineBlocksWithJsonArray([
-=======
-
 
 /**
  * A dictionary of the block definitions provided by this module.
  * @type {!Object<string, !BlockDefinition>}
  */
 const blocks = createBlockDefinitionsFromJsonArray([
->>>>>>> 61322294
   // Block for text value
   {
     'type': 'text',
@@ -261,14 +242,9 @@
     'mutator': 'text_charAt_mutator',
   },
 ]);
-<<<<<<< HEAD
-
-Blocks['text_getSubstring'] = {
-=======
 exports.blocks = blocks;
 
 blocks['text_getSubstring'] = {
->>>>>>> 61322294
   /**
    * Block for getting substring.
    * @this {Block}
@@ -392,11 +368,7 @@
   },
 };
 
-<<<<<<< HEAD
-Blocks['text_changeCase'] = {
-=======
 blocks['text_changeCase'] = {
->>>>>>> 61322294
   /**
    * Block for changing capitalization.
    * @this {Block}
@@ -416,11 +388,7 @@
   },
 };
 
-<<<<<<< HEAD
-Blocks['text_trim'] = {
-=======
 blocks['text_trim'] = {
->>>>>>> 61322294
   /**
    * Block for trimming spaces.
    * @this {Block}
@@ -440,11 +408,7 @@
   },
 };
 
-<<<<<<< HEAD
-Blocks['text_print'] = {
-=======
 blocks['text_print'] = {
->>>>>>> 61322294
   /**
    * Block for print statement.
    * @this {Block}
@@ -502,10 +466,9 @@
   domToMutation: function(xmlElement) {
     this.updateType_(xmlElement.getAttribute('type'));
   },
-<<<<<<< HEAD
-};
-
-Blocks['text_prompt_ext'] = {
+};
+
+blocks['text_prompt_ext'] = {
   ...TEXT_PROMPT_COMMON,
   /**
    * Block for prompt function (external message).
@@ -538,45 +501,7 @@
   // XML hooks are kept for backwards compatibility.
 };
 
-Blocks['text_prompt'] = {
-=======
-};
-
-blocks['text_prompt_ext'] = {
-  ...TEXT_PROMPT_COMMON,
-  /**
-   * Block for prompt function (external message).
-   * @this {Block}
-   */
-  init: function() {
-    const TYPES = [
-      [Msg['TEXT_PROMPT_TYPE_TEXT'], 'TEXT'],
-      [Msg['TEXT_PROMPT_TYPE_NUMBER'], 'NUMBER'],
-    ];
-    this.setHelpUrl(Msg['TEXT_PROMPT_HELPURL']);
-    this.setStyle('text_blocks');
-    // Assign 'this' to a variable for use in the closures below.
-    const thisBlock = this;
-    const dropdown = new FieldDropdown(TYPES, function(newOp) {
-      thisBlock.updateType_(newOp);
-    });
-    this.appendValueInput('TEXT').appendField(dropdown, 'TYPE');
-    this.setOutput(true, 'String');
-    this.setTooltip(function() {
-      return (thisBlock.getFieldValue('TYPE') === 'TEXT') ?
-          Msg['TEXT_PROMPT_TOOLTIP_TEXT'] :
-          Msg['TEXT_PROMPT_TOOLTIP_NUMBER'];
-    });
-  },
-
-  // This block does not need JSO serialization hooks (saveExtraState and
-  // loadExtraState) because the state of this object is already encoded in the
-  // dropdown values.
-  // XML hooks are kept for backwards compatibility.
-};
-
 blocks['text_prompt'] = {
->>>>>>> 61322294
   ...TEXT_PROMPT_COMMON,
   /**
    * Block for prompt function (internal message).
@@ -611,11 +536,7 @@
   },
 };
 
-<<<<<<< HEAD
-Blocks['text_count'] = {
-=======
 blocks['text_count'] = {
->>>>>>> 61322294
   /**
    * Block for counting how many times one string appears within another string.
    * @this {Block}
@@ -644,11 +565,7 @@
   },
 };
 
-<<<<<<< HEAD
-Blocks['text_replace'] = {
-=======
 blocks['text_replace'] = {
->>>>>>> 61322294
   /**
    * Block for replacing one string with another in the text.
    * @this {Block}
@@ -682,11 +599,7 @@
   },
 };
 
-<<<<<<< HEAD
-Blocks['text_reverse'] = {
-=======
 blocks['text_reverse'] = {
->>>>>>> 61322294
   /**
    * Block for reversing a string.
    * @this {Block}
@@ -1065,25 +978,10 @@
 };
 
 Extensions.register('text_indexOf_tooltip', TEXT_INDEXOF_TOOLTIP_EXTENSION);
-<<<<<<< HEAD
-
 Extensions.register('text_quotes', TEXT_QUOTES_EXTENSION);
 
-Extensions.registerMutator(
-    'text_join_mutator', TEXT_JOIN_MUTATOR_MIXIN, TEXT_JOIN_EXTENSION);
-
-Extensions.registerMutator(
-    'text_charAt_mutator', TEXT_CHARAT_MUTATOR_MIXIN, TEXT_CHARAT_EXTENSION);
-=======
-
-Extensions.register('text_quotes', TEXT_QUOTES_EXTENSION);
-
-Extensions.registerMutator(
-    'text_join_mutator', TEXT_JOIN_MUTATOR_MIXIN, TEXT_JOIN_EXTENSION);
-
-Extensions.registerMutator(
-    'text_charAt_mutator', TEXT_CHARAT_MUTATOR_MIXIN, TEXT_CHARAT_EXTENSION);
+Extensions.registerMutator('text_join_mutator', TEXT_JOIN_MUTATOR_MIXIN, TEXT_JOIN_EXTENSION);
+Extensions.registerMutator('text_charAt_mutator', TEXT_CHARAT_MUTATOR_MIXIN, TEXT_CHARAT_EXTENSION);
 
 // Register provided blocks.
-defineBlocks(blocks);
->>>>>>> 61322294
+defineBlocks(blocks);