/**
 * @license
 * Copyright 2019 Google LLC
 * SPDX-License-Identifier: Apache-2.0
 */

/**
 * @fileoverview Namespace for block rendering functionality.
 */
'use strict';

/**
 * Namespace for block rendering functionality.
 * @namespace Blockly.blockRendering
 */
goog.module('Blockly.blockRendering');

const debug = goog.require('Blockly.blockRendering.debug');
const deprecation = goog.require('Blockly.utils.deprecation');
const registry = goog.require('Blockly.registry');
const {BottomRow} = goog.require('Blockly.blockRendering.BottomRow');
const {Connection} = goog.require('Blockly.blockRendering.Connection');
const {ConstantProvider} = goog.require('Blockly.blockRendering.ConstantProvider');
const {Debug} = goog.require('Blockly.blockRendering.Debug');
const {Drawer} = goog.require('Blockly.blockRendering.Drawer');
const {ExternalValueInput} = goog.require('Blockly.blockRendering.ExternalValueInput');
const {Field} = goog.require('Blockly.blockRendering.Field');
const {Hat} = goog.require('Blockly.blockRendering.Hat');
const {IPathObject} = goog.require('Blockly.blockRendering.IPathObject');
const {Icon} = goog.require('Blockly.blockRendering.Icon');
const {InRowSpacer} = goog.require('Blockly.blockRendering.InRowSpacer');
const {InlineInput} = goog.require('Blockly.blockRendering.InlineInput');
const {InputConnection} = goog.require('Blockly.blockRendering.InputConnection');
const {InputRow} = goog.require('Blockly.blockRendering.InputRow');
const {JaggedEdge} = goog.require('Blockly.blockRendering.JaggedEdge');
const {MarkerSvg} = goog.require('Blockly.blockRendering.MarkerSvg');
const {Measurable} = goog.require('Blockly.blockRendering.Measurable');
const {NextConnection} = goog.require('Blockly.blockRendering.NextConnection');
const {OutputConnection} = goog.require('Blockly.blockRendering.OutputConnection');
const {PathObject} = goog.require('Blockly.blockRendering.PathObject');
const {PreviousConnection} = goog.require('Blockly.blockRendering.PreviousConnection');
const {RenderInfo} = goog.require('Blockly.blockRendering.RenderInfo');
const {Renderer} = goog.require('Blockly.blockRendering.Renderer');
const {RoundCorner} = goog.require('Blockly.blockRendering.RoundCorner');
const {Row} = goog.require('Blockly.blockRendering.Row');
const {SpacerRow} = goog.require('Blockly.blockRendering.SpacerRow');
const {SquareCorner} = goog.require('Blockly.blockRendering.SquareCorner');
const {StatementInput} = goog.require('Blockly.blockRendering.StatementInput');
/* eslint-disable-next-line no-unused-vars */
const {Theme} = goog.requireType('Blockly.Theme');
const {TopRow} = goog.require('Blockly.blockRendering.TopRow');
const {Types} = goog.require('Blockly.blockRendering.Types');

/**
 * Returns whether the debugger is turned on.
 * @return {boolean} Whether the debugger is turned on.
 * @alias Blockly.blockRendering.isDebuggerEnabled
 * @package
 * @deprecated
 */
const isDebuggerEnabled = function() {
  deprecation.warn(
      'Blockly.blockRendering.isDebuggerEnabled()', 'September 2021',
<<<<<<< HEAD
      'September 2022', 'Blockly.blockRendering.debug.isDebuggerEnabled()');
=======
      'September 2022',
      'the debug renderer in @blockly/dev-tools (See https://www.npmjs.com/package/@blockly/dev-tools.)');
>>>>>>> 61322294
  return debug.isDebuggerEnabled();
};
exports.isDebuggerEnabled = isDebuggerEnabled;

/**
 * Registers a new renderer.
 * @param {string} name The name of the renderer.
 * @param {!Function} rendererClass The new renderer class
 *     to register.
 * @throws {Error} if a renderer with the same name has already been registered.
 */
const register = function(name, rendererClass) {
  registry.register(registry.Type.RENDERER, name, rendererClass);
};
exports.register = register;

/**
 * Unregisters the renderer registered with the given name.
 * @param {string} name The name of the renderer.
 * @alias Blockly.blockRendering.unregister
 */
const unregister = function(name) {
  registry.unregister(registry.Type.RENDERER, name);
};
exports.unregister = unregister;

/**
 * Turn on the blocks debugger.
 * @package
 * @alias Blockly.blockRendering.startDebugger
<<<<<<< HEAD
=======
 * @deprecated
>>>>>>> 61322294
 */
const startDebugger = function() {
  deprecation.warn(
      'Blockly.blockRendering.startDebugger()', 'September 2021',
<<<<<<< HEAD
      'September 2022', 'Blockly.blockRendering.debug.startDebugger()');
=======
      'September 2022',
      'the debug renderer in @blockly/dev-tools (See https://www.npmjs.com/package/@blockly/dev-tools.)');
>>>>>>> 61322294
  debug.startDebugger();
};
exports.startDebugger = startDebugger;

/**
 * Turn off the blocks debugger.
 * @package
 * @alias Blockly.blockRendering.stopDebugger
<<<<<<< HEAD
=======
 * @deprecated
>>>>>>> 61322294
 */
const stopDebugger = function() {
  deprecation.warn(
      'Blockly.blockRendering.stopDebugger()', 'September 2021',
<<<<<<< HEAD
      'September 2022', 'Blockly.blockRendering.debug.stopDebugger()');
=======
      'September 2022',
      'the debug renderer in @blockly/dev-tools (See https://www.npmjs.com/package/@blockly/dev-tools.)');
>>>>>>> 61322294
  debug.stopDebugger();
};
exports.stopDebugger = stopDebugger;

/**
 * Initialize anything needed for rendering (constants, etc).
 * @param {!string} name Name of the renderer to initialize.
 * @param {!Theme} theme The workspace theme object.
 * @param {Object=} opt_rendererOverrides Rendering constant overrides.
 * @return {!Renderer} The new instance of a renderer.
 *     Already initialized.
 * @package
 * @alias Blockly.blockRendering.init
 */
const init = function(name, theme, opt_rendererOverrides) {
  const rendererClass = registry.getClass(registry.Type.RENDERER, name);
  const renderer = new rendererClass(name);
  renderer.init(theme, opt_rendererOverrides);
  return renderer;
};
exports.init = init;

exports.BottomRow = BottomRow;
exports.Connection = Connection;
exports.ConstantProvider = ConstantProvider;
exports.Debug = Debug;
exports.Drawer = Drawer;
exports.ExternalValueInput = ExternalValueInput;
exports.Field = Field;
exports.Hat = Hat;
exports.Icon = Icon;
exports.InRowSpacer = InRowSpacer;
exports.InlineInput = InlineInput;
exports.InputConnection = InputConnection;
exports.InputRow = InputRow;
exports.IPathObject = IPathObject;
exports.JaggedEdge = JaggedEdge;
exports.MarkerSvg = MarkerSvg;
exports.Measurable = Measurable;
exports.NextConnection = NextConnection;
exports.OutputConnection = OutputConnection;
exports.PathObject = PathObject;
exports.PreviousConnection = PreviousConnection;
exports.Renderer = Renderer;
exports.RenderInfo = RenderInfo;
exports.RoundCorner = RoundCorner;
exports.Row = Row;
exports.SpacerRow = SpacerRow;
exports.SquareCorner = SquareCorner;
exports.StatementInput = StatementInput;
exports.TopRow = TopRow;
exports.Types = Types;
exports.debug = debug;<|MERGE_RESOLUTION|>--- conflicted
+++ resolved
@@ -61,12 +61,8 @@
 const isDebuggerEnabled = function() {
   deprecation.warn(
       'Blockly.blockRendering.isDebuggerEnabled()', 'September 2021',
-<<<<<<< HEAD
-      'September 2022', 'Blockly.blockRendering.debug.isDebuggerEnabled()');
-=======
       'September 2022',
       'the debug renderer in @blockly/dev-tools (See https://www.npmjs.com/package/@blockly/dev-tools.)');
->>>>>>> 61322294
   return debug.isDebuggerEnabled();
 };
 exports.isDebuggerEnabled = isDebuggerEnabled;
@@ -97,20 +93,13 @@
  * Turn on the blocks debugger.
  * @package
  * @alias Blockly.blockRendering.startDebugger
-<<<<<<< HEAD
-=======
  * @deprecated
->>>>>>> 61322294
  */
 const startDebugger = function() {
   deprecation.warn(
       'Blockly.blockRendering.startDebugger()', 'September 2021',
-<<<<<<< HEAD
-      'September 2022', 'Blockly.blockRendering.debug.startDebugger()');
-=======
       'September 2022',
       'the debug renderer in @blockly/dev-tools (See https://www.npmjs.com/package/@blockly/dev-tools.)');
->>>>>>> 61322294
   debug.startDebugger();
 };
 exports.startDebugger = startDebugger;
@@ -119,20 +108,13 @@
  * Turn off the blocks debugger.
  * @package
  * @alias Blockly.blockRendering.stopDebugger
-<<<<<<< HEAD
-=======
  * @deprecated
->>>>>>> 61322294
  */
 const stopDebugger = function() {
   deprecation.warn(
       'Blockly.blockRendering.stopDebugger()', 'September 2021',
-<<<<<<< HEAD
-      'September 2022', 'Blockly.blockRendering.debug.stopDebugger()');
-=======
       'September 2022',
       'the debug renderer in @blockly/dev-tools (See https://www.npmjs.com/package/@blockly/dev-tools.)');
->>>>>>> 61322294
   debug.stopDebugger();
 };
 exports.stopDebugger = stopDebugger;
