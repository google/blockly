--- conflicted
+++ resolved
@@ -356,24 +356,9 @@
    * @param newLoc The location to translate to, in workspace coordinates.
    * @internal
    */
-<<<<<<< HEAD
-  moveDuringDrag(newLoc: Coordinate) {
-    (this.svgGroup_ as AnyDuringMigration).translate_ =
-        'translate(' + newLoc.x + ',' + newLoc.y + ')';
-    (this.svgGroup_ as AnyDuringMigration)
-        .setAttribute(
-            'transform',
-            (this.svgGroup_ as AnyDuringMigration).translate_ +
-                (this.svgGroup_ as AnyDuringMigration).skew_);
-=======
   moveDuringDrag(dragSurface: BlockDragSurfaceSvg, newLoc: Coordinate) {
-    if (dragSurface) {
-      dragSurface.translateSurface(newLoc.x, newLoc.y);
-    } else {
-      const translation = `translate(${newLoc.x}, ${newLoc.y})`;
-      this.getSvgRoot().setAttribute('transform', translation);
-    }
->>>>>>> 5ee2c49d
+    const translation = `translate(${newLoc.x}, ${newLoc.y})`;
+    this.getSvgRoot().setAttribute('transform', translation);
   }
 
   /**
