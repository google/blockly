/**
 * @license
 * Copyright 2019 Google LLC
 * SPDX-License-Identifier: Apache-2.0
 */

/**
 * @fileoverview Methods for graphically rendering a block as SVG.
 */

'use strict';

/**
 * Methods for graphically rendering a block as SVG.
 * @class
 */
goog.module('Blockly.blockRendering.Measurable');

/* eslint-disable-next-line no-unused-vars */
const {ConstantProvider} = goog.requireType('Blockly.blockRendering.ConstantProvider');
const {Types} = goog.require('Blockly.blockRendering.Types');


/**
 * The base class to represent a part of a block that takes up space during
 * rendering.  The constructor for each non-spacer Measurable records the size
 * of the block element (e.g. field, statement input).
<<<<<<< HEAD
 * @param {!ConstantProvider} constants The rendering
 *   constants provider.
 * @package
 * @constructor
 * @alias Blockly.blockRendering.Measurable
 */
const Measurable = function(constants) {
  this.width = 0;
  this.height = 0;
  this.type = Types.NONE;

  this.xPos = 0;
  this.centerline = 0;

  /**
   * The renderer's constant provider.
   * @type {!ConstantProvider}
   * @protected
=======
 * @alias Blockly.blockRendering.Measurable
 */
class Measurable {
  /**
   * @param {!ConstantProvider} constants The rendering
   *   constants provider.
   * @package
>>>>>>> 61322294
   */
  constructor(constants) {
    /** @type {number} */
    this.width = 0;

    /** @type {number} */
    this.height = 0;

    /** @type {number} */
    this.type = Types.NONE;

    /** @type {number} */
    this.xPos = 0;

    /** @type {number} */
    this.centerline = 0;

    /**
     * The renderer's constant provider.
     * @type {!ConstantProvider}
     * @protected
     */
    this.constants_ = constants;

    /** @type {number} */
    this.notchOffset = this.constants_.NOTCH_OFFSET_LEFT;
  }
}

<<<<<<< HEAD
  this.notchOffset = this.constants_.NOTCH_OFFSET_LEFT;
};

=======
>>>>>>> 61322294
exports.Measurable = Measurable;<|MERGE_RESOLUTION|>--- conflicted
+++ resolved
@@ -25,26 +25,6 @@
  * The base class to represent a part of a block that takes up space during
  * rendering.  The constructor for each non-spacer Measurable records the size
  * of the block element (e.g. field, statement input).
-<<<<<<< HEAD
- * @param {!ConstantProvider} constants The rendering
- *   constants provider.
- * @package
- * @constructor
- * @alias Blockly.blockRendering.Measurable
- */
-const Measurable = function(constants) {
-  this.width = 0;
-  this.height = 0;
-  this.type = Types.NONE;
-
-  this.xPos = 0;
-  this.centerline = 0;
-
-  /**
-   * The renderer's constant provider.
-   * @type {!ConstantProvider}
-   * @protected
-=======
  * @alias Blockly.blockRendering.Measurable
  */
 class Measurable {
@@ -52,7 +32,6 @@
    * @param {!ConstantProvider} constants The rendering
    *   constants provider.
    * @package
->>>>>>> 61322294
    */
   constructor(constants) {
     /** @type {number} */
@@ -82,10 +61,6 @@
   }
 }
 
-<<<<<<< HEAD
-  this.notchOffset = this.constants_.NOTCH_OFFSET_LEFT;
-};
+exports.Measurable = Measurable;
 
-=======
->>>>>>> 61322294
 exports.Measurable = Measurable;