/**
 * @license
 * Copyright 2018 Google LLC
 * SPDX-License-Identifier: Apache-2.0
 */

/**
 * @fileoverview Classes for all types of block events.
 * @author fenichel@google.com (Rachel Fenichel)
 */
'use strict';

goog.provide('Blockly.Events.BlockBase');
goog.provide('Blockly.Events.BlockChange');
goog.provide('Blockly.Events.BlockCreate');
goog.provide('Blockly.Events.BlockDelete');
goog.provide('Blockly.Events.BlockMove');
goog.provide('Blockly.Events.Change');  // Deprecated.
goog.provide('Blockly.Events.Create');  // Deprecated.
goog.provide('Blockly.Events.Delete');  // Deprecated.
goog.provide('Blockly.Events.Move');  // Deprecated.

goog.require('Blockly.Events');
goog.require('Blockly.Events.Abstract');
goog.require('Blockly.connectionTypes');
goog.require('Blockly.registry');
goog.require('Blockly.utils.Coordinate');
goog.require('Blockly.utils.object');
goog.require('Blockly.utils.xml');
goog.require('Blockly.Xml');

goog.requireType('Blockly.Block');


/**
 * Abstract class for a block event.
 * @param {!Blockly.Block=} opt_block The block this event corresponds to.
 *     Undefined for a blank event.
 * @extends {Blockly.Events.Abstract}
 * @constructor
 */
Blockly.Events.BlockBase = function(opt_block) {
  Blockly.Events.BlockBase.superClass_.constructor.call(this);
  this.isBlank = typeof opt_block == 'undefined';

  /**
   * The block id for the block this event pertains to
   * @type {string}
   */
  this.blockId = this.isBlank ? '' : opt_block.id;

  /**
   * The workspace identifier for this event.
   * @type {string}
   */
  this.workspaceId = this.isBlank ? '' : opt_block.workspace.id;
};
Blockly.utils.object.inherits(Blockly.Events.BlockBase,
    Blockly.Events.Abstract);

/**
 * Encode the event as JSON.
 * @return {!Object} JSON representation.
 */
Blockly.Events.BlockBase.prototype.toJson = function() {
  var json = Blockly.Events.BlockBase.superClass_.toJson.call(this);
  json['blockId'] = this.blockId;
  return json;
};

/**
 * Decode the JSON event.
 * @param {!Object} json JSON representation.
 */
Blockly.Events.BlockBase.prototype.fromJson = function(json) {
  Blockly.Events.BlockBase.superClass_.fromJson.call(this, json);
  this.blockId = json['blockId'];
};

/**
 * Class for a block change event.
 * @param {!Blockly.Block=} opt_block The changed block.  Undefined for a blank
 *     event.
 * @param {string=} opt_element One of 'field', 'comment', 'disabled', etc.
 * @param {?string=} opt_name Name of input or field affected, or null.
 * @param {*=} opt_oldValue Previous value of element.
 * @param {*=} opt_newValue New value of element.
 * @extends {Blockly.Events.BlockBase}
 * @constructor
 */
Blockly.Events.BlockChange = function(opt_block, opt_element, opt_name, opt_oldValue,
    opt_newValue) {
  Blockly.Events.Change.superClass_.constructor.call(this, opt_block);
  if (!opt_block) {
    return;  // Blank event to be populated by fromJson.
  }
  this.element = typeof opt_element == 'undefined' ? '' : opt_element;
  this.name = typeof opt_name == 'undefined' ? '' : opt_name;
  this.oldValue = typeof opt_oldValue == 'undefined' ? '' : opt_oldValue;
  this.newValue = typeof opt_newValue == 'undefined' ? '' : opt_newValue;
};
Blockly.utils.object.inherits(Blockly.Events.BlockChange, Blockly.Events.BlockBase);

/**
 * Class for a block change event.
 * @param {!Blockly.Block=} opt_block The changed block.  Undefined for a blank
 *     event.
 * @param {string=} opt_element One of 'field', 'comment', 'disabled', etc.
 * @param {?string=} opt_name Name of input or field affected, or null.
 * @param {*=} opt_oldValue Previous value of element.
 * @param {*=} opt_newValue New value of element.
 * @extends {Blockly.Events.BlockBase}
 * @constructor
 */
Blockly.Events.Change = Blockly.Events.BlockChange;

/**
 * Type of this event.
 * @type {string}
 */
Blockly.Events.BlockChange.prototype.type = Blockly.Events.CHANGE;

/**
 * Encode the event as JSON.
 * @return {!Object} JSON representation.
 */
Blockly.Events.BlockChange.prototype.toJson = function() {
  var json = Blockly.Events.BlockChange.superClass_.toJson.call(this);
  json['element'] = this.element;
  if (this.name) {
    json['name'] = this.name;
  }
  json['oldValue'] = this.oldValue;
  json['newValue'] = this.newValue;
  return json;
};

/**
 * Decode the JSON event.
 * @param {!Object} json JSON representation.
 */
Blockly.Events.BlockChange.prototype.fromJson = function(json) {
  Blockly.Events.BlockChange.superClass_.fromJson.call(this, json);
  this.element = json['element'];
  this.name = json['name'];
  this.oldValue = json['oldValue'];
  this.newValue = json['newValue'];
};

/**
 * Does this event record any change of state?
 * @return {boolean} False if something changed.
 */
Blockly.Events.BlockChange.prototype.isNull = function() {
  return this.oldValue == this.newValue;
};

/**
 * Run a change event.
 * @param {boolean} forward True if run forward, false if run backward (undo).
 */
Blockly.Events.BlockChange.prototype.run = function(forward) {
  var workspace = this.getEventWorkspace_();
  var block = workspace.getBlockById(this.blockId);
  if (!block) {
    console.warn("Can't change non-existent block: " + this.blockId);
    return;
  }
  if (block.mutator) {
    // Close the mutator (if open) since we don't want to update it.
    block.mutator.setVisible(false);
  }
  var value = forward ? this.newValue : this.oldValue;
  switch (this.element) {
    case 'field':
      var field = block.getField(this.name);
      if (field) {
        field.setValue(value);
      } else {
        console.warn("Can't set non-existent field: " + this.name);
      }
      break;
    case 'comment':
      block.setCommentText(/** @type {string} */ (value) || null);
      break;
    case 'collapsed':
      block.setCollapsed(!!value);
      break;
    case 'disabled':
      block.setEnabled(!value);
      break;
    case 'inline':
      block.setInputsInline(!!value);
      break;
    case 'mutation':
      var oldMutation = '';
      if (block.mutationToDom) {
        var oldMutationDom = block.mutationToDom();
        oldMutation = oldMutationDom && Blockly.Xml.domToText(oldMutationDom);
      }
      if (block.domToMutation) {
        var dom = Blockly.Xml.textToDom(/** @type {string} */ (value) || '<mutation/>');
        block.domToMutation(dom);
      }
<<<<<<< HEAD
      Blockly.Events.fire(new Blockly.Events.BlockChange(
=======
      Blockly.Events.fire(new (Blockly.Events.get(Blockly.Events.CHANGE))(
>>>>>>> 4be82c0b
          block, 'mutation', null, oldMutation, value));
      break;
    default:
      console.warn('Unknown change type: ' + this.element);
  }
};

/**
 * Class for a block creation event.
 * @param {!Blockly.Block=} opt_block The created block.  Undefined for a blank
 *     event.
 * @extends {Blockly.Events.BlockBase}
 * @constructor
 */
Blockly.Events.Create = function(opt_block) {
  Blockly.Events.Create.superClass_.constructor.call(this, opt_block);
  if (!opt_block) {
    return;  // Blank event to be populated by fromJson.
  }
  if (opt_block.isShadow()) {
    // Moving shadow blocks is handled via disconnection.
    this.recordUndo = false;
  }

  if (opt_block.workspace.rendered) {
    this.xml = Blockly.Xml.blockToDomWithXY(opt_block);
  } else {
    this.xml = Blockly.Xml.blockToDom(opt_block);
  }
  this.ids = Blockly.Events.getDescendantIds(opt_block);
};
Blockly.utils.object.inherits(Blockly.Events.Create, Blockly.Events.BlockBase);

/**
 * Class for a block creation event.
 * @param {!Blockly.Block=} block The created block. Undefined for a blank
 *     event.
 * @extends {Blockly.Events.BlockBase}
 * @constructor
 */
Blockly.Events.BlockCreate = Blockly.Events.Create;

/**
 * Type of this event.
 * @type {string}
 */
Blockly.Events.Create.prototype.type = Blockly.Events.CREATE;

/**
 * Encode the event as JSON.
 * @return {!Object} JSON representation.
 */
Blockly.Events.Create.prototype.toJson = function() {
  var json = Blockly.Events.Create.superClass_.toJson.call(this);
  json['xml'] = Blockly.Xml.domToText(this.xml);
  json['ids'] = this.ids;
  if (!this.recordUndo) {
    json['recordUndo'] = this.recordUndo;
  }
  return json;
};

/**
 * Decode the JSON event.
 * @param {!Object} json JSON representation.
 */
Blockly.Events.Create.prototype.fromJson = function(json) {
  Blockly.Events.Create.superClass_.fromJson.call(this, json);
  this.xml = Blockly.Xml.textToDom(json['xml']);
  this.ids = json['ids'];
  if (json['recordUndo'] !== undefined) {
    this.recordUndo = json['recordUndo'];
  }
};

/**
 * Run a creation event.
 * @param {boolean} forward True if run forward, false if run backward (undo).
 */
Blockly.Events.Create.prototype.run = function(forward) {
  var workspace = this.getEventWorkspace_();
  if (forward) {
    var xml = Blockly.utils.xml.createElement('xml');
    xml.appendChild(this.xml);
    Blockly.Xml.domToWorkspace(xml, workspace);
  } else {
    for (var i = 0, id; (id = this.ids[i]); i++) {
      var block = workspace.getBlockById(id);
      if (block) {
        block.dispose(false);
      } else if (id == this.blockId) {
        // Only complain about root-level block.
        console.warn("Can't uncreate non-existent block: " + id);
      }
    }
  }
};

/**
 * Class for a block deletion event.
 * @param {!Blockly.Block=} opt_block The deleted block.  Undefined for a blank
 *     event.
 * @extends {Blockly.Events.BlockBase}
 * @constructor
 */
Blockly.Events.Delete = function(opt_block) {
  Blockly.Events.Delete.superClass_.constructor.call(this, opt_block);
  if (!opt_block) {
    return;  // Blank event to be populated by fromJson.
  }
  if (opt_block.getParent()) {
    throw Error('Connected blocks cannot be deleted.');
  }
  if (opt_block.isShadow()) {
    // Respawning shadow blocks is handled via disconnection.
    this.recordUndo = false;
  }

  if (opt_block.workspace.rendered) {
    this.oldXml = Blockly.Xml.blockToDomWithXY(opt_block);
  } else {
    this.oldXml = Blockly.Xml.blockToDom(opt_block);
  }
  this.ids = Blockly.Events.getDescendantIds(opt_block);
};
Blockly.utils.object.inherits(Blockly.Events.Delete, Blockly.Events.BlockBase);

/**
 * Class for a block deletion event.
 * @param {Blockly.Block} block The deleted block.  Null for a blank event.
 * @extends {Blockly.Events.BlockBase}
 * @constructor
 */
Blockly.Events.BlockDelete = Blockly.Events.Delete;

/**
 * Type of this event.
 * @type {string}
 */
Blockly.Events.Delete.prototype.type = Blockly.Events.DELETE;

/**
 * Encode the event as JSON.
 * @return {!Object} JSON representation.
 */
Blockly.Events.Delete.prototype.toJson = function() {
  var json = Blockly.Events.Delete.superClass_.toJson.call(this);
  json['oldXml'] = Blockly.Xml.domToText(this.oldXml);
  json['ids'] = this.ids;
  if (!this.recordUndo) {
    json['recordUndo'] = this.recordUndo;
  }
  return json;
};

/**
 * Decode the JSON event.
 * @param {!Object} json JSON representation.
 */
Blockly.Events.Delete.prototype.fromJson = function(json) {
  Blockly.Events.Delete.superClass_.fromJson.call(this, json);
  this.oldXml = Blockly.Xml.textToDom(json['oldXml']);
  this.ids = json['ids'];
  if (json['recordUndo'] !== undefined) {
    this.recordUndo = json['recordUndo'];
  }
};

/**
 * Run a deletion event.
 * @param {boolean} forward True if run forward, false if run backward (undo).
 */
Blockly.Events.Delete.prototype.run = function(forward) {
  var workspace = this.getEventWorkspace_();
  if (forward) {
    for (var i = 0, id; (id = this.ids[i]); i++) {
      var block = workspace.getBlockById(id);
      if (block) {
        block.dispose(false);
      } else if (id == this.blockId) {
        // Only complain about root-level block.
        console.warn("Can't delete non-existent block: " + id);
      }
    }
  } else {
    var xml = Blockly.utils.xml.createElement('xml');
    xml.appendChild(this.oldXml);
    Blockly.Xml.domToWorkspace(xml, workspace);
  }
};

/**
 * Class for a block move event.  Created before the move.
 * @param {!Blockly.Block=} opt_block The moved block.  Undefined for a blank
 *     event.
 * @extends {Blockly.Events.BlockBase}
 * @constructor
 */
Blockly.Events.Move = function(opt_block) {
  Blockly.Events.Move.superClass_.constructor.call(this, opt_block);
  if (!opt_block) {
    return;  // Blank event to be populated by fromJson.
  }
  if (opt_block.isShadow()) {
    // Moving shadow blocks is handled via disconnection.
    this.recordUndo = false;
  }

  var location = this.currentLocation_();
  this.oldParentId = location.parentId;
  this.oldInputName = location.inputName;
  this.oldCoordinate = location.coordinate;
};
Blockly.utils.object.inherits(Blockly.Events.Move, Blockly.Events.BlockBase);

/**
 * Class for a block move event.  Created before the move.
 * @param {Blockly.Block} block The moved block.  Null for a blank event.
 * @extends {Blockly.Events.BlockBase}
 * @constructor
 */
Blockly.Events.BlockMove = Blockly.Events.Move;

/**
 * Type of this event.
 * @type {string}
 */
Blockly.Events.Move.prototype.type = Blockly.Events.MOVE;

/**
 * Encode the event as JSON.
 * @return {!Object} JSON representation.
 */
Blockly.Events.Move.prototype.toJson = function() {
  var json = Blockly.Events.Move.superClass_.toJson.call(this);
  if (this.newParentId) {
    json['newParentId'] = this.newParentId;
  }
  if (this.newInputName) {
    json['newInputName'] = this.newInputName;
  }
  if (this.newCoordinate) {
    json['newCoordinate'] = Math.round(this.newCoordinate.x) + ',' +
        Math.round(this.newCoordinate.y);
  }
  if (!this.recordUndo) {
    json['recordUndo'] = this.recordUndo;
  }
  return json;
};

/**
 * Decode the JSON event.
 * @param {!Object} json JSON representation.
 */
Blockly.Events.Move.prototype.fromJson = function(json) {
  Blockly.Events.Move.superClass_.fromJson.call(this, json);
  this.newParentId = json['newParentId'];
  this.newInputName = json['newInputName'];
  if (json['newCoordinate']) {
    var xy = json['newCoordinate'].split(',');
    this.newCoordinate =
        new Blockly.utils.Coordinate(Number(xy[0]), Number(xy[1]));
  }
  if (json['recordUndo'] !== undefined) {
    this.recordUndo = json['recordUndo'];
  }
};

/**
 * Record the block's new location.  Called after the move.
 */
Blockly.Events.Move.prototype.recordNew = function() {
  var location = this.currentLocation_();
  this.newParentId = location.parentId;
  this.newInputName = location.inputName;
  this.newCoordinate = location.coordinate;
};

/**
 * Returns the parentId and input if the block is connected,
 *   or the XY location if disconnected.
 * @return {!Object} Collection of location info.
 * @private
 */
Blockly.Events.Move.prototype.currentLocation_ = function() {
  var workspace = this.getEventWorkspace_();
  var block = workspace.getBlockById(this.blockId);
  var location = {};
  var parent = block.getParent();
  if (parent) {
    location.parentId = parent.id;
    var input = parent.getInputWithBlock(block);
    if (input) {
      location.inputName = input.name;
    }
  } else {
    location.coordinate = block.getRelativeToSurfaceXY();
  }
  return location;
};

/**
 * Does this event record any change of state?
 * @return {boolean} False if something changed.
 */
Blockly.Events.Move.prototype.isNull = function() {
  return this.oldParentId == this.newParentId &&
      this.oldInputName == this.newInputName &&
      Blockly.utils.Coordinate.equals(this.oldCoordinate, this.newCoordinate);
};

/**
 * Run a move event.
 * @param {boolean} forward True if run forward, false if run backward (undo).
 */
Blockly.Events.Move.prototype.run = function(forward) {
  var workspace = this.getEventWorkspace_();
  var block = workspace.getBlockById(this.blockId);
  if (!block) {
    console.warn("Can't move non-existent block: " + this.blockId);
    return;
  }
  var parentId = forward ? this.newParentId : this.oldParentId;
  var inputName = forward ? this.newInputName : this.oldInputName;
  var coordinate = forward ? this.newCoordinate : this.oldCoordinate;
  var parentBlock = null;
  if (parentId) {
    parentBlock = workspace.getBlockById(parentId);
    if (!parentBlock) {
      console.warn("Can't connect to non-existent block: " + parentId);
      return;
    }
  }
  if (block.getParent()) {
    block.unplug();
  }
  if (coordinate) {
    var xy = block.getRelativeToSurfaceXY();
    block.moveBy(coordinate.x - xy.x, coordinate.y - xy.y);
  } else {
    var blockConnection = block.outputConnection || block.previousConnection;
    var parentConnection;
    var connectionType = blockConnection.type;
    if (inputName) {
      var input = parentBlock.getInput(inputName);
      if (input) {
        parentConnection = input.connection;
      }
    } else if (connectionType == Blockly.connectionTypes.PREVIOUS_STATEMENT) {
      parentConnection = parentBlock.nextConnection;
    }
    if (parentConnection) {
      blockConnection.connect(parentConnection);
    } else {
      console.warn("Can't connect to non-existent input: " + inputName);
    }
  }
};

Blockly.registry.register(Blockly.registry.Type.EVENT, Blockly.Events.CREATE,
    Blockly.Events.Create);
Blockly.registry.register(Blockly.registry.Type.EVENT, Blockly.Events.DELETE,
    Blockly.Events.Delete);
Blockly.registry.register(Blockly.registry.Type.EVENT, Blockly.Events.CHANGE,
    Blockly.Events.BlockChange);
Blockly.registry.register(Blockly.registry.Type.EVENT, Blockly.Events.MOVE,
    Blockly.Events.Move);
<|MERGE_RESOLUTION|>--- conflicted
+++ resolved
@@ -202,11 +202,7 @@
         var dom = Blockly.Xml.textToDom(/** @type {string} */ (value) || '<mutation/>');
         block.domToMutation(dom);
       }
-<<<<<<< HEAD
       Blockly.Events.fire(new Blockly.Events.BlockChange(
-=======
-      Blockly.Events.fire(new (Blockly.Events.get(Blockly.Events.CHANGE))(
->>>>>>> 4be82c0b
           block, 'mutation', null, oldMutation, value));
       break;
     default:
