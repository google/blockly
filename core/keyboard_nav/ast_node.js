--- conflicted
+++ resolved
@@ -39,24 +39,6 @@
  * Class for an AST node.
  * It is recommended that you use one of the createNode methods instead of
  * creating a node directly.
-<<<<<<< HEAD
- * @param {string} type The type of the location.
- *     Must be in ASTNode.types.
- * @param {!IASTNodeLocation} location The position in the AST.
- * @param {!ASTNode.Params=} opt_params Optional dictionary of options.
- * @constructor
- * @alias Blockly.ASTNode
- */
-const ASTNode = function(type, location, opt_params) {
-  if (!location) {
-    throw Error('Cannot create a node without a location.');
-  }
-
-  /**
-   * The type of the location.
-   * One of ASTNode.types
-   * @type {string}
-=======
  * @alias Blockly.ASTNode
  */
 class ASTNode {
@@ -107,7 +89,6 @@
   /**
    * Parse the optional parameters.
    * @param {?ASTNode.Params} params The user specified parameters.
->>>>>>> 61322294
    * @private
    */
   processParams_(params) {
@@ -126,14 +107,6 @@
    * @return {!IASTNodeLocation} The current field, connection, workspace, or
    *     block the cursor is on.
    */
-<<<<<<< HEAD
-  this.isConnection_ = ASTNode.isConnectionType_(type);
-
-  /**
-   * The location of the AST node.
-   * @type {!IASTNodeLocation}
-   * @private
-=======
   getLocation() {
     return this.location_;
   }
@@ -142,7 +115,6 @@
    * The type of the current location.
    * One of ASTNode.types
    * @return {string} The type of the location.
->>>>>>> 61322294
    */
   getType() {
     return this.type_;
@@ -150,203 +122,13 @@
 
   /**
    * The coordinate on the workspace.
-<<<<<<< HEAD
-   * @type {Coordinate}
-   * @private
-   */
-  this.wsCoordinate_ = null;
-
-  this.processParams_(opt_params || null);
-};
-
-/**
- * @typedef {{
- *     wsCoordinate: Coordinate
- * }}
- */
-ASTNode.Params;
-
-/**
- * Object holding different types for an AST node.
- * @enum {string}
- */
-ASTNode.types = {
-  FIELD: 'field',
-  BLOCK: 'block',
-  INPUT: 'input',
-  OUTPUT: 'output',
-  NEXT: 'next',
-  PREVIOUS: 'previous',
-  STACK: 'stack',
-  WORKSPACE: 'workspace',
-};
-
-/**
- * True to navigate to all fields. False to only navigate to clickable fields.
- * @type {boolean}
- */
-ASTNode.NAVIGATE_ALL_FIELDS = false;
-
-/**
- * The default y offset to use when moving the cursor from a stack to the
- * workspace.
- * @type {number}
- * @private
- */
-ASTNode.DEFAULT_OFFSET_Y = -20;
-
-/**
- * Whether an AST node of the given type points to a connection.
- * @param {string} type The type to check.  One of ASTNode.types.
- * @return {boolean} True if a node of the given type points to a connection.
- * @private
- */
-ASTNode.isConnectionType_ = function(type) {
-  switch (type) {
-    case ASTNode.types.PREVIOUS:
-    case ASTNode.types.NEXT:
-    case ASTNode.types.INPUT:
-    case ASTNode.types.OUTPUT:
-      return true;
-=======
    * @return {Coordinate} The workspace coordinate or null if the
    *     location is not a workspace.
    */
   getWsCoordinate() {
     return this.wsCoordinate_;
->>>>>>> 61322294
-  }
-
-<<<<<<< HEAD
-/**
- * Create an AST node pointing to a field.
- * @param {Field} field The location of the AST node.
- * @return {ASTNode} An AST node pointing to a field.
- */
-ASTNode.createFieldNode = function(field) {
-  if (!field) {
-    return null;
-  }
-  return new ASTNode(ASTNode.types.FIELD, field);
-};
-
-/**
- * Creates an AST node pointing to a connection. If the connection has a parent
- * input then create an AST node of type input that will hold the connection.
- * @param {Connection} connection This is the connection the node will
- *     point to.
- * @return {ASTNode} An AST node pointing to a connection.
- */
-ASTNode.createConnectionNode = function(connection) {
-  if (!connection) {
-    return null;
-  }
-  const type = connection.type;
-  if (type === ConnectionType.INPUT_VALUE) {
-    return ASTNode.createInputNode(connection.getParentInput());
-  } else if (
-      type === ConnectionType.NEXT_STATEMENT && connection.getParentInput()) {
-    return ASTNode.createInputNode(connection.getParentInput());
-  } else if (type === ConnectionType.NEXT_STATEMENT) {
-    return new ASTNode(ASTNode.types.NEXT, connection);
-  } else if (type === ConnectionType.OUTPUT_VALUE) {
-    return new ASTNode(ASTNode.types.OUTPUT, connection);
-  } else if (type === ConnectionType.PREVIOUS_STATEMENT) {
-    return new ASTNode(ASTNode.types.PREVIOUS, connection);
-  }
-  return null;
-};
-
-/**
- * Creates an AST node pointing to an input. Stores the input connection as the
- *     location.
- * @param {Input} input The input used to create an AST node.
- * @return {ASTNode} An AST node pointing to a input.
- */
-ASTNode.createInputNode = function(input) {
-  if (!input || !input.connection) {
-    return null;
-  }
-  return new ASTNode(ASTNode.types.INPUT, input.connection);
-};
-
-/**
- * Creates an AST node pointing to a block.
- * @param {Block} block The block used to create an AST node.
- * @return {ASTNode} An AST node pointing to a block.
- */
-ASTNode.createBlockNode = function(block) {
-  if (!block) {
-    return null;
-  }
-  return new ASTNode(ASTNode.types.BLOCK, block);
-};
-
-/**
- * Create an AST node of type stack. A stack, represented by its top block, is
- *     the set of all blocks connected to a top block, including the top block.
- * @param {Block} topBlock A top block has no parent and can be found
- *     in the list returned by workspace.getTopBlocks().
- * @return {ASTNode} An AST node of type stack that points to the top
- *     block on the stack.
- */
-ASTNode.createStackNode = function(topBlock) {
-  if (!topBlock) {
-    return null;
-  }
-  return new ASTNode(ASTNode.types.STACK, topBlock);
-};
-
-/**
- * Creates an AST node pointing to a workspace.
- * @param {!Workspace} workspace The workspace that we are on.
- * @param {Coordinate} wsCoordinate The position on the workspace
- *     for this node.
- * @return {ASTNode} An AST node pointing to a workspace and a position
- *     on the workspace.
- */
-ASTNode.createWorkspaceNode = function(workspace, wsCoordinate) {
-  if (!wsCoordinate || !workspace) {
-    return null;
-  }
-  const params = {wsCoordinate: wsCoordinate};
-  return new ASTNode(ASTNode.types.WORKSPACE, workspace, params);
-};
-
-/**
- * Gets the parent connection on a block.
- * This is either an output connection, previous connection or undefined.
- * If both connections exist return the one that is actually connected
- * to another block.
- * @param {!Block} block The block to find the parent connection on.
- * @return {Connection} The connection connecting to the parent of the
- *     block.
- * @private
- */
-const getParentConnection = function(block) {
-  let topConnection = block.outputConnection;
-  if (!topConnection ||
-      (block.previousConnection && block.previousConnection.isConnected())) {
-    topConnection = block.previousConnection;
-  }
-  return topConnection;
-};
-
-/**
- * Creates an AST node for the top position on a block.
- * This is either an output connection, previous connection, or block.
- * @param {!Block} block The block to find the top most AST node on.
- * @return {ASTNode} The AST node holding the top most position on the
- *     block.
- */
-ASTNode.createTopNode = function(block) {
-  let astNode;
-  const topConnection = getParentConnection(block);
-  if (topConnection) {
-    astNode = ASTNode.createConnectionNode(topConnection);
-  } else {
-    astNode = ASTNode.createBlockNode(block);
-=======
+  }
+
   /**
    * Whether the node points to a connection.
    * @return {boolean} [description]
@@ -530,22 +312,8 @@
     } else {
       return /** @type {!ASTNode} */ (ASTNode.createBlockNode(block));
     }
->>>>>>> 61322294
-  }
-
-<<<<<<< HEAD
-/**
- * Parse the optional parameters.
- * @param {?ASTNode.Params} params The user specified parameters.
- * @private
- */
-ASTNode.prototype.processParams_ = function(params) {
-  if (!params) {
-    return;
-  }
-  if (params.wsCoordinate) {
-    this.wsCoordinate_ = params.wsCoordinate;
-=======
+  }
+
   /**
    * Get the AST node pointing to the input that the block is nested under or if
    * the block is not nested then get the stack AST node.
@@ -572,75 +340,8 @@
       // Go to stack level if you are not underneath an input.
       return ASTNode.createStackNode(topBlock);
     }
->>>>>>> 61322294
-  }
-
-<<<<<<< HEAD
-/**
- * Gets the value pointed to by this node.
- * It is the callers responsibility to check the node type to figure out what
- * type of object they get back from this.
- * @return {!IASTNodeLocation} The current field, connection, workspace, or
- *     block the cursor is on.
- */
-ASTNode.prototype.getLocation = function() {
-  return this.location_;
-};
-
-/**
- * The type of the current location.
- * One of ASTNode.types
- * @return {string} The type of the location.
- */
-ASTNode.prototype.getType = function() {
-  return this.type_;
-};
-
-/**
- * The coordinate on the workspace.
- * @return {Coordinate} The workspace coordinate or null if the
- *     location is not a workspace.
- */
-ASTNode.prototype.getWsCoordinate = function() {
-  return this.wsCoordinate_;
-};
-
-/**
- * Whether the node points to a connection.
- * @return {boolean} [description]
- * @package
- */
-ASTNode.prototype.isConnection = function() {
-  return this.isConnection_;
-};
-
-/**
- * Given an input find the next editable field or an input with a non null
- * connection in the same block. The current location must be an input
- * connection.
- * @return {ASTNode} The AST node holding the next field or connection
- *     or null if there is no editable field or input connection after the given
- *     input.
- * @private
- */
-ASTNode.prototype.findNextForInput_ = function() {
-  const location = /** @type {!Connection} */ (this.location_);
-  const parentInput = location.getParentInput();
-  const block = parentInput.getSourceBlock();
-  const curIdx = block.inputList.indexOf(parentInput);
-  for (let i = curIdx + 1; i < block.inputList.length; i++) {
-    const input = block.inputList[i];
-    const fieldRow = input.fieldRow;
-    for (let j = 0; j < fieldRow.length; j++) {
-      const field = fieldRow[j];
-      if (field.isClickable() || ASTNode.NAVIGATE_ALL_FIELDS) {
-        return ASTNode.createFieldNode(field);
-      }
-    }
-    if (input.connection) {
-      return ASTNode.createInputNode(input);
-    }
-=======
+  }
+
   /**
    * Find the first editable field or input with a connection on a given block.
    * @param {!Block} block The source block of the current location.
@@ -698,7 +399,7 @@
       case ASTNode.types.OUTPUT: {
         const connection = /** @type {!Connection} */ (this.location_);
         return ASTNode.createBlockNode(connection.getSourceBlock());
-      }
+    }
       case ASTNode.types.FIELD:
         return this.findNextForField_();
 
@@ -709,50 +410,21 @@
         const block = /** @type {!Block} */ (this.location_);
         const nextConnection = block.nextConnection;
         return ASTNode.createConnectionNode(nextConnection);
-      }
+    }
       case ASTNode.types.PREVIOUS: {
         const connection = /** @type {!Connection} */ (this.location_);
         return ASTNode.createBlockNode(connection.getSourceBlock());
-      }
+    }
       case ASTNode.types.NEXT: {
         const connection = /** @type {!Connection} */ (this.location_);
         const targetConnection = connection.targetConnection;
         return ASTNode.createConnectionNode(targetConnection);
-      }
-    }
-
-    return null;
->>>>>>> 61322294
-  }
-
-<<<<<<< HEAD
-/**
- * Given a field find the next editable field or an input with a non null
- * connection in the same block. The current location must be a field.
- * @return {ASTNode} The AST node pointing to the next field or
- *     connection or null if there is no editable field or input connection
- *     after the given input.
- * @private
- */
-ASTNode.prototype.findNextForField_ = function() {
-  const location = /** @type {!Field} */ (this.location_);
-  const input = location.getParentInput();
-  const block = location.getSourceBlock();
-  const curIdx = block.inputList.indexOf(/** @type {!Input} */ (input));
-  let fieldIdx = input.fieldRow.indexOf(location) + 1;
-  for (let i = curIdx; i < block.inputList.length; i++) {
-    const newInput = block.inputList[i];
-    const fieldRow = newInput.fieldRow;
-    while (fieldIdx < fieldRow.length) {
-      if (fieldRow[fieldIdx].isClickable() || ASTNode.NAVIGATE_ALL_FIELDS) {
-        return ASTNode.createFieldNode(fieldRow[fieldIdx]);
-      }
-      fieldIdx++;
-    }
-    fieldIdx = 0;
-    if (newInput.connection) {
-      return ASTNode.createInputNode(newInput);
-=======
+    }
+  }
+
+    return null;
+  }
+
   /**
    * Find the element one level below and all the way to the left of the current
    * location.
@@ -782,37 +454,11 @@
         const targetConnection = connection.targetConnection;
         return ASTNode.createConnectionNode(targetConnection);
       }
->>>>>>> 61322294
-    }
-
-    return null;
-  }
-
-<<<<<<< HEAD
-/**
- * Given an input find the previous editable field or an input with a non null
- * connection in the same block. The current location must be an input
- * connection.
- * @return {ASTNode} The AST node holding the previous field or
- *     connection.
- * @private
- */
-ASTNode.prototype.findPrevForInput_ = function() {
-  const location = /** @type {!Connection} */ (this.location_);
-  const parentInput = location.getParentInput();
-  const block = parentInput.getSourceBlock();
-  const curIdx = block.inputList.indexOf(parentInput);
-  for (let i = curIdx; i >= 0; i--) {
-    const input = block.inputList[i];
-    if (input.connection && input !== parentInput) {
-      return ASTNode.createInputNode(input);
-    }
-    const fieldRow = input.fieldRow;
-    for (let j = fieldRow.length - 1; j >= 0; j--) {
-      const field = fieldRow[j];
-      if (field.isClickable() || ASTNode.NAVIGATE_ALL_FIELDS) {
-        return ASTNode.createFieldNode(field);
-=======
+    }
+
+    return null;
+  }
+
   /**
    * Find the element to the left of the current element in the AST.
    * @return {ASTNode} An AST node that wraps the previous field,
@@ -837,49 +483,24 @@
         const block = /** @type {!Block} */ (this.location_);
         const topConnection = getParentConnection(block);
         return ASTNode.createConnectionNode(topConnection);
-      }
+    }
       case ASTNode.types.PREVIOUS: {
         const connection = /** @type {!Connection} */ (this.location_);
         const targetConnection = connection.targetConnection;
         if (targetConnection && !targetConnection.getParentInput()) {
           return ASTNode.createConnectionNode(targetConnection);
-        }
-        break;
-      }
+      }
+      break;
+    }
       case ASTNode.types.NEXT: {
         const connection = /** @type {!Connection} */ (this.location_);
         return ASTNode.createBlockNode(connection.getSourceBlock());
->>>>>>> 61322294
-      }
-    }
-
-    return null;
-  }
-
-<<<<<<< HEAD
-/**
- * Given a field find the previous editable field or an input with a non null
- * connection in the same block. The current location must be a field.
- * @return {ASTNode} The AST node holding the previous input or field.
- * @private
- */
-ASTNode.prototype.findPrevForField_ = function() {
-  const location = /** @type {!Field} */ (this.location_);
-  const parentInput = location.getParentInput();
-  const block = location.getSourceBlock();
-  const curIdx = block.inputList.indexOf(
-      /** @type {!Input} */ (parentInput));
-  let fieldIdx = parentInput.fieldRow.indexOf(location) - 1;
-  for (let i = curIdx; i >= 0; i--) {
-    const input = block.inputList[i];
-    if (input.connection && input !== parentInput) {
-      return ASTNode.createInputNode(input);
-    }
-    const fieldRow = input.fieldRow;
-    while (fieldIdx > -1) {
-      if (fieldRow[fieldIdx].isClickable() || ASTNode.NAVIGATE_ALL_FIELDS) {
-        return ASTNode.createFieldNode(fieldRow[fieldIdx]);
-=======
+    }
+  }
+
+    return null;
+  }
+
   /**
    * Find the next element that is one position above and all the way to the
    * left of the current location.
@@ -923,7 +544,6 @@
       case ASTNode.types.NEXT: {
         const connection = /** @type {!Connection} */ (this.location_);
         return this.getOutAstNodeForBlock_(connection.getSourceBlock());
->>>>>>> 61322294
       }
     }
 
@@ -947,20 +567,6 @@
     return false;
   }
 
-<<<<<<< HEAD
-/**
- * Navigate between stacks of blocks on the workspace.
- * @param {boolean} forward True to go forward. False to go backwards.
- * @return {ASTNode} The first block of the next stack or null if there
- * are no blocks on the workspace.
- * @private
- */
-ASTNode.prototype.navigateBetweenStacks_ = function(forward) {
-  let curLocation = this.getLocation();
-  if (curLocation.getSourceBlock) {
-    curLocation = /** @type {!IASTNodeLocationWithBlock} */ (curLocation)
-                      .getSourceBlock();
-=======
   /**
    * Create an AST node pointing to a field.
    * @param {Field} field The location of the AST node.
@@ -971,7 +577,6 @@
       return null;
     }
     return new ASTNode(ASTNode.types.FIELD, field);
->>>>>>> 61322294
   }
 
   /**
@@ -1001,19 +606,6 @@
     }
     return null;
   }
-<<<<<<< HEAD
-  const curRoot = curLocation.getRootBlock();
-  const topBlocks = curRoot.workspace.getTopBlocks(true);
-  for (let i = 0; i < topBlocks.length; i++) {
-    const topBlock = topBlocks[i];
-    if (curRoot.id === topBlock.id) {
-      const offset = forward ? 1 : -1;
-      const resultIndex = i + offset;
-      if (resultIndex === -1 || resultIndex === topBlocks.length) {
-        return null;
-      }
-      return ASTNode.createStackNode(topBlocks[resultIndex]);
-=======
 
   /**
    * Creates an AST node pointing to an input. Stores the input connection as
@@ -1024,29 +616,10 @@
   static createInputNode(input) {
     if (!input || !input.connection) {
       return null;
->>>>>>> 61322294
     }
     return new ASTNode(ASTNode.types.INPUT, input.connection);
   }
 
-<<<<<<< HEAD
-/**
- * Finds the top most AST node for a given block.
- * This is either the previous connection, output connection or block depending
- * on what kind of connections the block has.
- * @param {!Block} block The block that we want to find the top
- *     connection on.
- * @return {!ASTNode} The AST node containing the top connection.
- * @private
- */
-ASTNode.prototype.findTopASTNodeForBlock_ = function(block) {
-  const topConnection = getParentConnection(block);
-  if (topConnection) {
-    return /** @type {!ASTNode} */ (
-        ASTNode.createConnectionNode(topConnection));
-  } else {
-    return /** @type {!ASTNode} */ (ASTNode.createBlockNode(block));
-=======
   /**
    * Creates an AST node pointing to a block.
    * @param {Block} block The block used to create an AST node.
@@ -1057,36 +630,8 @@
       return null;
     }
     return new ASTNode(ASTNode.types.BLOCK, block);
->>>>>>> 61322294
-  }
-
-<<<<<<< HEAD
-/**
- * Get the AST node pointing to the input that the block is nested under or if
- * the block is not nested then get the stack AST node.
- * @param {Block} block The source block of the current location.
- * @return {ASTNode} The AST node pointing to the input connection or
- *     the top block of the stack this block is in.
- * @private
- */
-ASTNode.prototype.getOutAstNodeForBlock_ = function(block) {
-  if (!block) {
-    return null;
-  }
-  // If the block doesn't have a previous connection then it is the top of the
-  // substack.
-  const topBlock = block.getTopStackBlock();
-  const topConnection = getParentConnection(topBlock);
-  // If the top connection has a parentInput, create an AST node pointing to
-  // that input.
-  if (topConnection && topConnection.targetConnection &&
-      topConnection.targetConnection.getParentInput()) {
-    return ASTNode.createInputNode(
-        topConnection.targetConnection.getParentInput());
-  } else {
-    // Go to stack level if you are not underneath an input.
-    return ASTNode.createStackNode(topBlock);
-=======
+  }
+
   /**
    * Create an AST node of type stack. A stack, represented by its top block, is
    *     the set of all blocks connected to a top block, including the top
@@ -1101,31 +646,8 @@
       return null;
     }
     return new ASTNode(ASTNode.types.STACK, topBlock);
->>>>>>> 61322294
-  }
-
-<<<<<<< HEAD
-/**
- * Find the first editable field or input with a connection on a given block.
- * @param {!Block} block The source block of the current location.
- * @return {ASTNode} An AST node pointing to the first field or input.
- * Null if there are no editable fields or inputs with connections on the block.
- * @private
- */
-ASTNode.prototype.findFirstFieldOrInput_ = function(block) {
-  const inputs = block.inputList;
-  for (let i = 0; i < inputs.length; i++) {
-    const input = inputs[i];
-    const fieldRow = input.fieldRow;
-    for (let j = 0; j < fieldRow.length; j++) {
-      const field = fieldRow[j];
-      if (field.isClickable() || ASTNode.NAVIGATE_ALL_FIELDS) {
-        return ASTNode.createFieldNode(field);
-      }
-    }
-    if (input.connection) {
-      return ASTNode.createInputNode(input);
-=======
+  }
+
   /**
    * Creates an AST node pointing to a workspace.
    * @param {!Workspace} workspace The workspace that we are on.
@@ -1156,191 +678,12 @@
       astNode = ASTNode.createConnectionNode(topConnection);
     } else {
       astNode = ASTNode.createBlockNode(block);
->>>>>>> 61322294
     }
     return astNode;
   }
 }
 
 /**
-<<<<<<< HEAD
- * Finds the source block of the location of this node.
- * @return {Block} The source block of the location, or null if the node
- * is of type workspace.
- */
-ASTNode.prototype.getSourceBlock = function() {
-  if (this.getType() === ASTNode.types.BLOCK) {
-    return /** @type {Block} */ (this.getLocation());
-  } else if (this.getType() === ASTNode.types.STACK) {
-    return /** @type {Block} */ (this.getLocation());
-  } else if (this.getType() === ASTNode.types.WORKSPACE) {
-    return null;
-  } else {
-    return /** @type {IASTNodeLocationWithBlock} */ (this.getLocation())
-        .getSourceBlock();
-  }
-};
-
-/**
- * Find the element to the right of the current element in the AST.
- * @return {ASTNode} An AST node that wraps the next field, connection,
- *     block, or workspace. Or null if there is no node to the right.
- */
-ASTNode.prototype.next = function() {
-  switch (this.type_) {
-    case ASTNode.types.STACK:
-      return this.navigateBetweenStacks_(true);
-
-    case ASTNode.types.OUTPUT: {
-      const connection = /** @type {!Connection} */ (this.location_);
-      return ASTNode.createBlockNode(connection.getSourceBlock());
-    }
-    case ASTNode.types.FIELD:
-      return this.findNextForField_();
-
-    case ASTNode.types.INPUT:
-      return this.findNextForInput_();
-
-    case ASTNode.types.BLOCK: {
-      const block = /** @type {!Block} */ (this.location_);
-      const nextConnection = block.nextConnection;
-      return ASTNode.createConnectionNode(nextConnection);
-    }
-    case ASTNode.types.PREVIOUS: {
-      const connection = /** @type {!Connection} */ (this.location_);
-      return ASTNode.createBlockNode(connection.getSourceBlock());
-    }
-    case ASTNode.types.NEXT: {
-      const connection = /** @type {!Connection} */ (this.location_);
-      const targetConnection = connection.targetConnection;
-      return ASTNode.createConnectionNode(targetConnection);
-    }
-  }
-
-  return null;
-};
-
-/**
- * Find the element one level below and all the way to the left of the current
- * location.
- * @return {ASTNode} An AST node that wraps the next field, connection,
- * workspace, or block. Or null if there is nothing below this node.
- */
-ASTNode.prototype.in = function() {
-  switch (this.type_) {
-    case ASTNode.types.WORKSPACE: {
-      const workspace = /** @type {!Workspace} */ (this.location_);
-      const topBlocks = workspace.getTopBlocks(true);
-      if (topBlocks.length > 0) {
-        return ASTNode.createStackNode(topBlocks[0]);
-      }
-      break;
-    }
-    case ASTNode.types.STACK: {
-      const block = /** @type {!Block} */ (this.location_);
-      return this.findTopASTNodeForBlock_(block);
-    }
-    case ASTNode.types.BLOCK: {
-      const block = /** @type {!Block} */ (this.location_);
-      return this.findFirstFieldOrInput_(block);
-    }
-    case ASTNode.types.INPUT: {
-      const connection = /** @type {!Connection} */ (this.location_);
-      const targetConnection = connection.targetConnection;
-      return ASTNode.createConnectionNode(targetConnection);
-    }
-  }
-
-  return null;
-};
-
-/**
- * Find the element to the left of the current element in the AST.
- * @return {ASTNode} An AST node that wraps the previous field,
- * connection, workspace or block. Or null if no node exists to the left.
- * null.
- */
-ASTNode.prototype.prev = function() {
-  switch (this.type_) {
-    case ASTNode.types.STACK:
-      return this.navigateBetweenStacks_(false);
-
-    case ASTNode.types.OUTPUT:
-      return null;
-
-    case ASTNode.types.FIELD:
-      return this.findPrevForField_();
-
-    case ASTNode.types.INPUT:
-      return this.findPrevForInput_();
-
-    case ASTNode.types.BLOCK: {
-      const block = /** @type {!Block} */ (this.location_);
-      const topConnection = getParentConnection(block);
-      return ASTNode.createConnectionNode(topConnection);
-    }
-    case ASTNode.types.PREVIOUS: {
-      const connection = /** @type {!Connection} */ (this.location_);
-      const targetConnection = connection.targetConnection;
-      if (targetConnection && !targetConnection.getParentInput()) {
-        return ASTNode.createConnectionNode(targetConnection);
-      }
-      break;
-    }
-    case ASTNode.types.NEXT: {
-      const connection = /** @type {!Connection} */ (this.location_);
-      return ASTNode.createBlockNode(connection.getSourceBlock());
-    }
-  }
-
-  return null;
-};
-
-/**
- * Find the next element that is one position above and all the way to the left
- * of the current location.
- * @return {ASTNode} An AST node that wraps the next field, connection,
- *     workspace or block. Or null if we are at the workspace level.
- */
-ASTNode.prototype.out = function() {
-  switch (this.type_) {
-    case ASTNode.types.STACK: {
-      const block = /** @type {!Block} */ (this.location_);
-      const blockPos = block.getRelativeToSurfaceXY();
-      // TODO: Make sure this is in the bounds of the workspace.
-      const wsCoordinate =
-          new Coordinate(blockPos.x, blockPos.y + ASTNode.DEFAULT_OFFSET_Y);
-      return ASTNode.createWorkspaceNode(block.workspace, wsCoordinate);
-    }
-    case ASTNode.types.OUTPUT: {
-      const connection = /** @type {!Connection} */ (this.location_);
-      const target = connection.targetConnection;
-      if (target) {
-        return ASTNode.createConnectionNode(target);
-      }
-      return ASTNode.createStackNode(connection.getSourceBlock());
-    }
-    case ASTNode.types.FIELD: {
-      const field = /** @type {!Field} */ (this.location_);
-      return ASTNode.createBlockNode(field.getSourceBlock());
-    }
-    case ASTNode.types.INPUT: {
-      const connection = /** @type {!Connection} */ (this.location_);
-      return ASTNode.createBlockNode(connection.getSourceBlock());
-    }
-    case ASTNode.types.BLOCK: {
-      const block = /** @type {!Block} */ (this.location_);
-      return this.getOutAstNodeForBlock_(block);
-    }
-    case ASTNode.types.PREVIOUS: {
-      const connection = /** @type {!Connection} */ (this.location_);
-      return this.getOutAstNodeForBlock_(connection.getSourceBlock());
-    }
-    case ASTNode.types.NEXT: {
-      const connection = /** @type {!Connection} */ (this.location_);
-      return this.getOutAstNodeForBlock_(connection.getSourceBlock());
-    }
-=======
  * @typedef {{
  *     wsCoordinate: Coordinate
  * }}
@@ -1391,15 +734,8 @@
   if (!topConnection ||
       (block.previousConnection && block.previousConnection.isConnected())) {
     topConnection = block.previousConnection;
->>>>>>> 61322294
   }
   return topConnection;
 };
 
-<<<<<<< HEAD
-  return null;
-};
-
-=======
->>>>>>> 61322294
 exports.ASTNode = ASTNode;