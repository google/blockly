/**
 * @license
 * Copyright 2012 Google LLC
 * SPDX-License-Identifier: Apache-2.0
 */

/**
 * @fileoverview Dropdown input field.  Used for editable titles and variables.
 * In the interests of a consistent UI, the toolbox shares some functions and
 * properties with the context menu.
 */
'use strict';

/**
 * Dropdown input field.  Used for editable titles and variables.
 * In the interests of a consistent UI, the toolbox shares some functions and
 * properties with the context menu.
 * @class
 */
goog.module('Blockly.FieldDropdown');

const aria = goog.require('Blockly.utils.aria');
<<<<<<< HEAD
const browserEvents = goog.require('Blockly.browserEvents');
const dom = goog.require('Blockly.utils.dom');
const fieldRegistry = goog.require('Blockly.fieldRegistry');
const object = goog.require('Blockly.utils.object');
=======
const dom = goog.require('Blockly.utils.dom');
const dropDownDiv = goog.require('Blockly.dropDownDiv');
const fieldRegistry = goog.require('Blockly.fieldRegistry');
>>>>>>> 61322294
const parsing = goog.require('Blockly.utils.parsing');
const userAgent = goog.require('Blockly.utils.userAgent');
const utilsString = goog.require('Blockly.utils.string');
const {Coordinate} = goog.require('Blockly.utils.Coordinate');
<<<<<<< HEAD
const {DropDownDiv} = goog.require('Blockly.DropDownDiv');
const {Field} = goog.require('Blockly.Field');
const {MenuItem} = goog.require('Blockly.MenuItem');
const {Menu} = goog.require('Blockly.Menu');
const {Svg} = goog.require('Blockly.utils.Svg');
const {Msg} = goog.require('Blockly.Msg');
=======
const {Field} = goog.require('Blockly.Field');
const {MenuItem} = goog.require('Blockly.MenuItem');
const {Menu} = goog.require('Blockly.Menu');
/* eslint-disable-next-line no-unused-vars */
const {Sentinel} = goog.requireType('Blockly.utils.Sentinel');
const {Svg} = goog.require('Blockly.utils.Svg');
>>>>>>> 61322294


/**
 * Class for an editable dropdown field.
<<<<<<< HEAD
 * @param {(!Array<!Array>|!Function)} menuGenerator A non-empty array of
 *     options for a dropdown list, or a function which generates these options.
 * @param {Function=} opt_validator A function that is called to validate
 *    changes to the field's value. Takes in a language-neutral dropdown
 *    option & returns a validated language-neutral dropdown option, or null to
 *    abort the change.
 * @param {Object=} opt_config A map of options used to configure the field.
 *    See the [field creation documentation]{@link
 *    https://developers.google.com/blockly/guides/create-custom-blocks/fields/built-in-fields/dropdown#creation}
 *    for a list of properties this parameter supports.
 * @extends {Field}
 * @constructor
 * @throws {TypeError} If `menuGenerator` options are incorrectly structured.
 * @alias Blockly.FieldDropdown
 */
const FieldDropdown = function(menuGenerator, opt_validator, opt_config) {
  if (typeof menuGenerator !== 'function') {
    validateOptions(menuGenerator);
  }

  /**
   * An array of options for a dropdown list,
   * or a function which generates these options.
   * @type {(!Array<!Array>|
   *    !function(this:FieldDropdown): !Array<!Array>)}
   * @protected
=======
 * @extends {Field}
 * @alias Blockly.FieldDropdown
 */
class FieldDropdown extends Field {
  /**
   * @param {(!Array<!Array>|!Function|!Sentinel)} menuGenerator
   *     A non-empty array of options for a dropdown list, or a function which
   *     generates these options.
   *     Also accepts Field.SKIP_SETUP if you wish to skip setup (only used by
   *     subclasses that want to handle configuration and setting the field
   *     value after their own constructors have run).
   * @param {Function=} opt_validator A function that is called to validate
   *     changes to the field's value. Takes in a language-neutral dropdown
   *     option & returns a validated language-neutral dropdown option, or null
   *     to abort the change.
   * @param {Object=} opt_config A map of options used to configure the field.
   *     See the [field creation documentation]{@link
   *     https://developers.google.com/blockly/guides/create-custom-blocks/fields/built-in-fields/dropdown#creation}
   *     for a list of properties this parameter supports.
   * @throws {TypeError} If `menuGenerator` options are incorrectly structured.
>>>>>>> 61322294
   */
  constructor(menuGenerator, opt_validator, opt_config) {
    super(Field.SKIP_SETUP);

    /**
     * A reference to the currently selected menu item.
     * @type {?MenuItem}
     * @private
     */
    this.selectedMenuItem_ = null;

    /**
     * The dropdown menu.
     * @type {?Menu}
     * @protected
     */
    this.menu_ = null;

    /**
     * SVG image element if currently selected option is an image, or null.
     * @type {?SVGImageElement}
     * @private
     */
    this.imageElement_ = null;

    /**
     * Tspan based arrow element.
     * @type {?SVGTSpanElement}
     * @private
     */
    this.arrow_ = null;

    /**
     * SVG based arrow element.
     * @type {?SVGElement}
     * @private
     */
    this.svgArrow_ = null;

    /**
     * Serializable fields are saved by the serializer, non-serializable fields
     * are not. Editable fields should also be serializable.
     * @type {boolean}
     */
    this.SERIALIZABLE = true;

    /**
     * Mouse cursor style when over the hotspot that initiates the editor.
     * @type {string}
     */
    this.CURSOR = 'default';


    // If we pass SKIP_SETUP, don't do *anything* with the menu generator.
    if (menuGenerator === Field.SKIP_SETUP) return;

    if (Array.isArray(menuGenerator)) {
      validateOptions(menuGenerator);
    }

<<<<<<< HEAD
  /**
   * A map of options used to configure the field.
   * @private
   */
  this.opt_config_ = opt_config;

  /**
   * A cache of the most recently generated options.
   * @type {Array<!Array<string>>}
   * @private
   */
  this.generatedOptions_ = null;

  /**
   * List of the options for this dropdown.
   * @type {Array<!Array>}
   * @private
   */
  this.options_ = [];

  /**
   * The prefix field label, of common words set after options are trimmed.
   * @type {?string}
=======
    /**
     * An array of options for a dropdown list,
     * or a function which generates these options.
     * @type {(!Array<!Array>|!function(this:FieldDropdown): !Array<!Array>)}
     * @protected
     */
    this.menuGenerator_ =
        /**
         * @type {(!Array<!Array>|
         *    !function(this:FieldDropdown):!Array<!Array>)}
         */
        (menuGenerator);

    /**
     * A cache of the most recently generated options.
     * @type {Array<!Array<string>>}
     * @private
     */
    this.generatedOptions_ = null;

    /**
     * The prefix field label, of common words set after options are trimmed.
     * @type {?string}
     * @package
     */
    this.prefixField = null;

    /**
     * The suffix field label, of common words set after options are trimmed.
     * @type {?string}
     * @package
     */
    this.suffixField = null;

    this.trimOptions_();

    /**
     * The currently selected option. The field is initialized with the
     * first option selected.
     * @type {!Array<string|!ImageProperties>}
     * @private
     */
    this.selectedOption_ = this.getOptions(false)[0];

    if (opt_config) this.configure_(opt_config);
    this.setValue(this.selectedOption_[1]);
    if (opt_validator) this.setValidator(opt_validator);
  }

  /**
   * Sets the field's value based on the given XML element. Should only be
   * called by Blockly.Xml.
   * @param {!Element} fieldElement The element containing info about the
   *    field's state.
>>>>>>> 61322294
   * @package
   */
  fromXml(fieldElement) {
    if (this.isOptionListDynamic()) {
      this.getOptions(false);
    }
    this.setValue(fieldElement.textContent);
  }

  /**
   * Sets the field's value based on the given state.
   * @param {*} state The state to apply to the dropdown field.
   * @override
   * @package
   */
  loadState(state) {
    if (this.loadLegacyState(FieldDropdown, state)) {
      return;
    }
    if (this.isOptionListDynamic()) {
      this.getOptions(false);
    }
    this.setValue(state);
  }

  /**
   * Create the block UI for this dropdown.
   * @package
   */
  initView() {
    if (this.shouldAddBorderRect_()) {
      this.createBorderRect_();
    } else {
      this.clickTarget_ = this.sourceBlock_.getSvgRoot();
    }
    this.createTextElement_();

<<<<<<< HEAD
  // Call parent's constructor.
  FieldDropdown.superClass_.constructor.call(
      this, this.selectedOption_[1], opt_validator, opt_config);

  /**
   * A reference to the currently selected menu item.
   * @type {?MenuItem}
   * @private
   */
  this.selectedMenuItem_ = null;

  /**
   * On search input event data.
   * @type {?browserEvents.Data}
   * @private
   */
  this.onInputHandler_ = null;

  /**
   * Constant max count option menu for add search
   * @type {number}
   * @private
   */
  this.maxOptionForAddSearch = 10;

  /**
   * The dropdown menu.
   * @type {?Menu}
=======
    this.imageElement_ = dom.createSvgElement(Svg.IMAGE, {}, this.fieldGroup_);

    if (this.getConstants().FIELD_DROPDOWN_SVG_ARROW) {
      this.createSVGArrow_();
    } else {
      this.createTextArrow_();
    }

    if (this.borderRect_) {
      dom.addClass(this.borderRect_, 'blocklyDropdownRect');
    }
  }

  /**
   * Whether or not the dropdown should add a border rect.
   * @return {boolean} True if the dropdown field should add a border rect.
>>>>>>> 61322294
   * @protected
   */
  shouldAddBorderRect_() {
    return !this.getConstants().FIELD_DROPDOWN_NO_BORDER_RECT_SHADOW ||
        (this.getConstants().FIELD_DROPDOWN_NO_BORDER_RECT_SHADOW &&
         !this.sourceBlock_.isShadow());
  }

  /**
   * Create a tspan based arrow.
   * @protected
   */
  createTextArrow_() {
    this.arrow_ = dom.createSvgElement(Svg.TSPAN, {}, this.textElement_);
    this.arrow_.appendChild(document.createTextNode(
        this.sourceBlock_.RTL ? FieldDropdown.ARROW_CHAR + ' ' :
                                ' ' + FieldDropdown.ARROW_CHAR));
    if (this.sourceBlock_.RTL) {
      this.textElement_.insertBefore(this.arrow_, this.textContent_);
    } else {
      this.textElement_.appendChild(this.arrow_);
    }
  }

  /**
   * Create an SVG based arrow.
   * @protected
   */
  createSVGArrow_() {
    this.svgArrow_ = dom.createSvgElement(
        Svg.IMAGE, {
          'height': this.getConstants().FIELD_DROPDOWN_SVG_ARROW_SIZE + 'px',
          'width': this.getConstants().FIELD_DROPDOWN_SVG_ARROW_SIZE + 'px',
        },
        this.fieldGroup_);
    this.svgArrow_.setAttributeNS(
        dom.XLINK_NS, 'xlink:href',
        this.getConstants().FIELD_DROPDOWN_SVG_ARROW_DATAURI);
  }

  /**
   * Create a dropdown menu under the text.
   * @param {Event=} opt_e Optional mouse event that triggered the field to
   *     open, or undefined if triggered programmatically.
   * @protected
   */
<<<<<<< HEAD
  this.svgArrow_ = null;

  /**
   * Div element for menu.
   * @type {?HTMLElement}
   * @private
   */
  this.container_ = null;
};
object.inherits(FieldDropdown, Field);

/**
 * Dropdown image properties.
 * @typedef {{
 *            src:string,
 *            alt:string,
 *            width:number,
 *            height:number
 *          }}
 */
FieldDropdown.ImageProperties;

/**
 * Construct a FieldDropdown from a JSON arg object.
 * @param {!Object} options A JSON object with options (options).
 * @return {!FieldDropdown} The new field instance.
 * @package
 * @nocollapse
 */
FieldDropdown.fromJson = function(options) {
  // `this` might be a subclass of FieldDropdown if that class doesn't override
  // the static fromJson method.
  return new this(options['options'], undefined, options);
};

/**
 * Sets the field's value based on the given XML element. Should only be
 * called by Blockly.Xml.
 * @param {!Element} fieldElement The element containing info about the
 *    field's state.
 * @package
 */
FieldDropdown.prototype.fromXml = function(fieldElement) {
  if (this.isOptionListDynamic()) {
    this.getOptions(false);
  }
  this.setValue(fieldElement.textContent);
};

/**
 * Sets the field's value based on the given state.
 * @param {*} state The state to apply to the dropdown field.
 * @override
 * @package
 */
FieldDropdown.prototype.loadState = function(state) {
  if (this.loadLegacyState(FieldDropdown, state)) {
    return;
  }
  if (this.isOptionListDynamic()) {
    this.getOptions(false);
  }
  this.setValue(state);
};

/**
 * Serializable fields are saved by the XML renderer, non-serializable fields
 * are not. Editable fields should also be serializable.
 * @type {boolean}
 */
FieldDropdown.prototype.SERIALIZABLE = true;

/**
 * Horizontal distance that a checkmark overhangs the dropdown.
 */
FieldDropdown.CHECKMARK_OVERHANG = 25;

/**
 * Maximum height of the dropdown menu, as a percentage of the viewport height.
 */
FieldDropdown.MAX_MENU_HEIGHT_VH = 0.45;

/**
 * The y offset from the top of the field to the top of the image, if an image
 * is selected.
 * @type {number}
 * @const
 */
const IMAGE_Y_OFFSET = 5;

/**
 * The total vertical padding above and below an image.
 * @type {number}
 * @const
 */
const IMAGE_Y_PADDING = IMAGE_Y_OFFSET * 2;

/**
 * Android can't (in 2014) display "▾", so use "▼" instead.
 */
FieldDropdown.ARROW_CHAR = userAgent.ANDROID ? '\u25BC' : '\u25BE';

/**
 * Mouse cursor style when over the hotspot that initiates the editor.
 */
FieldDropdown.prototype.CURSOR = 'default';

/**
 * Create the block UI for this dropdown.
 * @package
 */
FieldDropdown.prototype.initView = function() {
  if (this.menuGenerator_.length === 1) {
    this.createTextElement_();

    this.imageElement_ = dom.createSvgElement(Svg.IMAGE, {}, this.fieldGroup_);

    this.fieldGroup_.style['pointer-events'] = 'none';
    this.textElement_.style['fill'] = '#fff';

    return;
  }

  if (this.shouldAddBorderRect_()) {
    this.createBorderRect_();
  } else {
    this.clickTarget_ = this.sourceBlock_.getSvgRoot();
=======
  showEditor_(opt_e) {
    this.dropdownCreate_();
    if (opt_e && typeof opt_e.clientX === 'number') {
      this.menu_.openingCoords = new Coordinate(opt_e.clientX, opt_e.clientY);
    } else {
      this.menu_.openingCoords = null;
    }

    // Remove any pre-existing elements in the dropdown.
    dropDownDiv.clearContent();
    // Element gets created in render.
    this.menu_.render(dropDownDiv.getContentDiv());
    const menuElement = /** @type {!Element} */ (this.menu_.getElement());
    dom.addClass(menuElement, 'blocklyDropdownMenu');

    if (this.getConstants().FIELD_DROPDOWN_COLOURED_DIV) {
      const primaryColour = (this.sourceBlock_.isShadow()) ?
          this.sourceBlock_.getParent().getColour() :
          this.sourceBlock_.getColour();
      const borderColour = (this.sourceBlock_.isShadow()) ?
          this.sourceBlock_.getParent().style.colourTertiary :
          this.sourceBlock_.style.colourTertiary;
      dropDownDiv.setColour(primaryColour, borderColour);
    }

    dropDownDiv.showPositionedByField(this, this.dropdownDispose_.bind(this));

    // Focusing needs to be handled after the menu is rendered and positioned.
    // Otherwise it will cause a page scroll to get the misplaced menu in
    // view. See issue #1329.
    this.menu_.focus();

    if (this.selectedMenuItem_) {
      this.menu_.setHighlighted(this.selectedMenuItem_);
    }

    this.applyColour();
>>>>>>> 61322294
  }

<<<<<<< HEAD
  this.imageElement_ = dom.createSvgElement(Svg.IMAGE, {}, this.fieldGroup_);

  if (this.getConstants().FIELD_DROPDOWN_SVG_ARROW) {
    this.createSVGArrow_();
  } else {
    this.createTextArrow_();
  }

  if (this.borderRect_) {
    dom.addClass(this.borderRect_, 'blocklyDropdownRect');
  }
};

/**
 * Whether or not the dropdown should add a border rect.
 * @return {boolean} True if the dropdown field should add a border rect.
 * @protected
 */
FieldDropdown.prototype.shouldAddBorderRect_ = function() {
  return !this.getConstants().FIELD_DROPDOWN_NO_BORDER_RECT_SHADOW ||
      (this.getConstants().FIELD_DROPDOWN_NO_BORDER_RECT_SHADOW &&
       !this.sourceBlock_.isShadow());
};

/**
 * Create a tspan based arrow.
 * @protected
 */
FieldDropdown.prototype.createTextArrow_ = function() {
  this.arrow_ = dom.createSvgElement(Svg.TSPAN, {}, this.textElement_);
  this.arrow_.appendChild(document.createTextNode(
      this.sourceBlock_.RTL ? FieldDropdown.ARROW_CHAR + ' ' :
                              ' ' + FieldDropdown.ARROW_CHAR));
  if (this.sourceBlock_.RTL) {
    this.textElement_.insertBefore(this.arrow_, this.textContent_);
  } else {
    this.textElement_.appendChild(this.arrow_);
=======
  /**
   * Create the dropdown editor.
   * @private
   */
  dropdownCreate_() {
    const menu = new Menu();
    menu.setRole(aria.Role.LISTBOX);
    this.menu_ = menu;

    const options = this.getOptions(false);
    this.selectedMenuItem_ = null;
    for (let i = 0; i < options.length; i++) {
      let content = options[i][0];  // Human-readable text or image.
      const value = options[i][1];  // Language-neutral value.
      if (typeof content === 'object') {
        // An image, not text.
        const image = new Image(content['width'], content['height']);
        image.src = content['src'];
        image.alt = content['alt'] || '';
        content = image;
      }
      const menuItem = new MenuItem(content, value);
      menuItem.setRole(aria.Role.OPTION);
      menuItem.setRightToLeft(this.sourceBlock_.RTL);
      menuItem.setCheckable(true);
      menu.addChild(menuItem);
      menuItem.setChecked(value === this.value_);
      if (value === this.value_) {
        this.selectedMenuItem_ = menuItem;
      }
      menuItem.onAction(this.handleMenuActionEvent_, this);
    }
  }

  /**
   * Disposes of events and DOM-references belonging to the dropdown editor.
   * @private
   */
  dropdownDispose_() {
    if (this.menu_) {
      this.menu_.dispose();
    }
    this.menu_ = null;
    this.selectedMenuItem_ = null;
    this.applyColour();
  }

  /**
   * Handle an action in the dropdown menu.
   * @param {!MenuItem} menuItem The MenuItem selected within menu.
   * @private
   */
  handleMenuActionEvent_(menuItem) {
    dropDownDiv.hideIfOwner(this, true);
    this.onItemSelected_(/** @type {!Menu} */ (this.menu_), menuItem);
>>>>>>> 61322294
  }

<<<<<<< HEAD
/**
 * Creates the text input for the search bar.
 * @return {!HTMLInputElement} A text input for the search bar.
 * @protected
 */
FieldDropdown.prototype.createSearchInput_ = function() {
  const textInput = document.createElement('input');
  textInput.type = 'search';
  textInput.setAttribute('placeholder', Msg['SEARCH']);
  return textInput;
};


FieldDropdown.prototype.onInput_ = function(e) {
  const seacrhText = e.target.value.toLowerCase();
  const suggestedItems = [];

  for (let i = 0; i < this.options_.length; i++) {
    if (this.options_[i][0].toLowerCase().indexOf(seacrhText) > -1) {
      suggestedItems.push(this.options_[i]);
    }
  }

  this.clearDropdown_();
  this.dropdownCreate_(suggestedItems);
  this.menu_.render(this.container_);
  const menuElement = /** @type {!Element} */ (this.menu_.getElement());
  dom.addClass(menuElement, 'blocklyDropdownMenu');
};

/**
 * Create an SVG based arrow.
 * @protected
 */
FieldDropdown.prototype.createSVGArrow_ = function() {
  this.svgArrow_ = dom.createSvgElement(
      Svg.IMAGE, {
        'height': this.getConstants().FIELD_DROPDOWN_SVG_ARROW_SIZE + 'px',
        'width': this.getConstants().FIELD_DROPDOWN_SVG_ARROW_SIZE + 'px',
      },
      this.fieldGroup_);
  this.svgArrow_.setAttributeNS(
      dom.XLINK_NS, 'xlink:href',
      this.getConstants().FIELD_DROPDOWN_SVG_ARROW_DATAURI);
};

FieldDropdown.prototype.createSearch_ = function() {
  const inputElement = this.createSearchInput_();
  const inputWrapper = document.createElement('div');
  dom.addClass(inputWrapper, 'blockly-dropdown-search-input');
  inputWrapper.appendChild(inputElement);

  this.onInputHandler_ = browserEvents.conditionalBind(
  inputElement, 'input', this, this.onInput_, 300);

  return inputWrapper;
};

/**
 * Create a dropdown menu under the text.
 * @param {Event=} opt_e Optional mouse event that triggered the field to open,
 *     or undefined if triggered programmatically.
 * @protected
 */
FieldDropdown.prototype.showEditor_ = function(opt_e) {
  this.container_ = DropDownDiv.getContentDiv();
  this.options_ = this.getOptions(false);
  this.dropdownCreate_(this.options_);
  if (opt_e && typeof opt_e.clientX === 'number') {
    this.menu_.openingCoords = new Coordinate(opt_e.clientX, opt_e.clientY);
  } else {
    this.menu_.openingCoords = null;
  }

  // Remove any pre-existing elements in the dropdown.
  DropDownDiv.clearContent();

  const addSearchInput = this.options_.length > this.maxOptionForAddSearch;
  if (addSearchInput) {
    this.container_.appendChild(this.createSearch_());
  }
  
  // Element gets created in render.
  this.menu_.render(this.container_);
  const menuElement = /** @type {!Element} */ (this.menu_.getElement());
  dom.addClass(menuElement, 'blocklyDropdownMenu');

  if (this.getConstants().FIELD_DROPDOWN_COLOURED_DIV) {
    const primaryColour = (this.sourceBlock_.isShadow()) ?
        this.sourceBlock_.getParent().getColour() :
        this.sourceBlock_.getColour();
    const borderColour = (this.sourceBlock_.isShadow()) ?
        this.sourceBlock_.getParent().style.colourTertiary :
        this.sourceBlock_.style.colourTertiary;
    DropDownDiv.setColour(primaryColour, borderColour);
  }

  DropDownDiv.showPositionedByField(this, this.dropdownDispose_.bind(this));

  // Focusing needs to be handled after the menu is rendered and positioned.
  // Otherwise it will cause a page scroll to get the misplaced menu in
  // view. See issue #1329.
  this.menu_.focus();
=======
  /**
   * Handle the selection of an item in the dropdown menu.
   * @param {!Menu} menu The Menu component clicked.
   * @param {!MenuItem} menuItem The MenuItem selected within menu.
   * @protected
   */
  onItemSelected_(menu, menuItem) {
    this.setValue(menuItem.getValue());
  }

  /**
   * Factor out common words in statically defined options.
   * Create prefix and/or suffix labels.
   * @private
   */
  trimOptions_() {
    const options = this.menuGenerator_;
    if (!Array.isArray(options)) {
      return;
    }
    let hasImages = false;

    // Localize label text and image alt text.
    for (let i = 0; i < options.length; i++) {
      const label = options[i][0];
      if (typeof label === 'string') {
        options[i][0] = parsing.replaceMessageReferences(label);
      } else {
        if (label.alt !== null) {
          options[i][0].alt = parsing.replaceMessageReferences(label.alt);
        }
        hasImages = true;
      }
    }
    if (hasImages || options.length < 2) {
      return;  // Do nothing if too few items or at least one label is an image.
    }
    const strings = [];
    for (let i = 0; i < options.length; i++) {
      strings.push(options[i][0]);
    }
    const shortest = utilsString.shortestStringLength(strings);
    const prefixLength = utilsString.commonWordPrefix(strings, shortest);
    const suffixLength = utilsString.commonWordSuffix(strings, shortest);
    if (!prefixLength && !suffixLength) {
      return;
    }
    if (shortest <= prefixLength + suffixLength) {
      // One or more strings will entirely vanish if we proceed.  Abort.
      return;
    }
    if (prefixLength) {
      this.prefixField = strings[0].substring(0, prefixLength - 1);
    }
    if (suffixLength) {
      this.suffixField = strings[0].substr(1 - suffixLength);
    }
>>>>>>> 61322294

    this.menuGenerator_ =
        FieldDropdown.applyTrim_(options, prefixLength, suffixLength);
  }

<<<<<<< HEAD
  // Workaround to prevent dropdown menus from collapsing, when search elements.
  if (addSearchInput) {
    this.container_.style.width = this.container_.offsetWidth + 'px';
  }
  this.applyColour();
};

/**
 * Create the dropdown editor.
 * @private
 * @param {!Array<!Array<string>>} options A non-empty array of option tuples:
 * (human-readable text or image, language-neutral name).
 */
FieldDropdown.prototype.dropdownCreate_ = function(options) {
  const menu = new Menu();
  menu.setRole(aria.Role.LISTBOX);
  this.menu_ = menu;

  this.selectedMenuItem_ = null;

  for (let i = 0; i < options.length; i++) {
    let content = options[i][0];  // Human-readable text or image.
    const value = options[i][1];  // Language-neutral value.
    if (typeof content === 'object') {
      const container = document.createElement('div');
      container.classList.add('blocklyMenuItemValue');
      // An image, not text.
      const image = new Image(content['width'], content['height']);
      image.src = content['src'];
      image.alt = content['alt'] || '';

      container.appendChild(image);

      if (content['text']) {
        const span = document.createElement('span');
        span.classList.add('blocklyMenuItemText');

        if (typeof content['text'] === 'string') {
          span.innerText = content['text'];
        } else {
          const bElement = document.createElement('b');
          bElement.innerText = content['text']['title'] + ': ';

          const descriptionSpan = document.createElement('span');
          descriptionSpan.innerText = content['text']['description'];

          span.appendChild(bElement);
          span.appendChild(descriptionSpan);
        }

        container.appendChild(span);
      }

      content = container;
    }

    const menuItem = new MenuItem(content, value);
    menuItem.setRole(aria.Role.OPTION);
    menuItem.setRightToLeft(this.sourceBlock_.RTL);
    menuItem.setCheckable(true);
    menu.addChild(menuItem);
    menuItem.setChecked(value === this.value_);
    if (value === this.value_) {
      this.selectedMenuItem_ = menuItem;
    }
    menuItem.onAction(this.handleMenuActionEvent_, this);
=======
  /**
   * @return {boolean} True if the option list is generated by a function.
   *     Otherwise false.
   */
  isOptionListDynamic() {
    return typeof this.menuGenerator_ === 'function';
>>>>>>> 61322294
  }

<<<<<<< HEAD
/**
 * Disposes of events and DOM-references belonging to the dropdown editor.
 * @private
 */
 FieldDropdown.prototype.clearDropdown_ = function() {
  if (this.menu_) {
    this.menu_.dispose();
  }

  this.menu_ = null;
  this.selectedMenuItem_ = null;
  this.applyColour();
};

/**
 * Disposes of events and DOM-references belonging to the dropdown editor.
 * @private
 */
FieldDropdown.prototype.dropdownDispose_ = function() {
  this.clearDropdown_();

  if (this.onInputHandler_) {
    browserEvents.unbind(this.onInputHandler_);
    this.onInputHandler_ = null;
  }
};

/**
 * Handle an action in the dropdown menu.
 * @param {!MenuItem} menuItem The MenuItem selected within menu.
 * @private
 */
FieldDropdown.prototype.handleMenuActionEvent_ = function(menuItem) {
  DropDownDiv.hideIfOwner(this, true);
  this.onItemSelected_(/** @type {!Menu} */ (this.menu_), menuItem);
};

/**
 * Handle the selection of an item in the dropdown menu.
 * @param {!Menu} menu The Menu component clicked.
 * @param {!MenuItem} menuItem The MenuItem selected within menu.
 * @protected
 */
FieldDropdown.prototype.onItemSelected_ = function(menu, menuItem) {
  this.setValue(menuItem.getValue());
};

/**
 * Factor out common words in statically defined options.
 * Create prefix and/or suffix labels.
 * @private
 */
FieldDropdown.prototype.trimOptions_ = function() {
  const options = this.menuGenerator_;
  if (!Array.isArray(options)) {
    return;
  }
  let hasImages = false;

  // Localize label text and image alt text.
  for (let i = 0; i < options.length; i++) {
    const label = options[i][0];
    if (typeof label === 'string') {
      options[i][0] = parsing.replaceMessageReferences(label);
    } else {
      if (label.alt !== null) {
        options[i][0].alt = parsing.replaceMessageReferences(label.alt);
=======
  /**
   * Return a list of the options for this dropdown.
   * @param {boolean=} opt_useCache For dynamic options, whether or not to use
   *     the cached options or to re-generate them.
   * @return {!Array<!Array>} A non-empty array of option tuples:
   *     (human-readable text or image, language-neutral name).
   * @throws {TypeError} If generated options are incorrectly structured.
   */
  getOptions(opt_useCache) {
    if (this.isOptionListDynamic()) {
      if (!this.generatedOptions_ || !opt_useCache) {
        this.generatedOptions_ = this.menuGenerator_.call(this);
        validateOptions(this.generatedOptions_);
      }
      return this.generatedOptions_;
    }
    return /** @type {!Array<!Array<string>>} */ (this.menuGenerator_);
  }

  /**
   * Ensure that the input value is a valid language-neutral option.
   * @param {*=} opt_newValue The input value.
   * @return {?string} A valid language-neutral option, or null if invalid.
   * @protected
   */
  doClassValidation_(opt_newValue) {
    let isValueValid = false;
    const options = this.getOptions(true);
    for (let i = 0, option; (option = options[i]); i++) {
      // Options are tuples of human-readable text and language-neutral values.
      if (option[1] === opt_newValue) {
        isValueValid = true;
        break;
      }
    }
    if (!isValueValid) {
      if (this.sourceBlock_) {
        console.warn(
            'Cannot set the dropdown\'s value to an unavailable option.' +
            ' Block type: ' + this.sourceBlock_.type +
            ', Field name: ' + this.name + ', Value: ' + opt_newValue);
      }
      return null;
    }
    return /** @type {string} */ (opt_newValue);
  }

  /**
   * Update the value of this dropdown field.
   * @param {*} newValue The value to be saved. The default validator guarantees
   * that this is one of the valid dropdown options.
   * @protected
   */
  doValueUpdate_(newValue) {
    super.doValueUpdate_(newValue);
    const options = this.getOptions(true);
    for (let i = 0, option; (option = options[i]); i++) {
      if (option[1] === this.value_) {
        this.selectedOption_ = option;
>>>>>>> 61322294
      }
    }
  }
<<<<<<< HEAD
  if (hasImages || options.length < 2) {
    return;  // Do nothing if too few items or at least one label is an image.
  }
  const strings = [];
  for (let i = 0; i < options.length; i++) {
    strings.push(options[i][0]);
  }

  if (this.opt_config_ && this.opt_config_['disableOutAffix']) {
    return;
  }

  const shortest = utilsString.shortestStringLength(strings);
  const prefixLength = utilsString.commonWordPrefix(strings, shortest);
  const suffixLength = utilsString.commonWordSuffix(strings, shortest);
  if (!prefixLength && !suffixLength) {
    return;
  }
  if (shortest <= prefixLength + suffixLength) {
    // One or more strings will entirely vanish if we proceed.  Abort.
    return;
  }
  if (prefixLength) {
    this.prefixField = strings[0].substring(0, prefixLength - 1);
  }
  if (suffixLength) {
    this.suffixField = strings[0].substr(1 - suffixLength);
  }

  this.menuGenerator_ =
      FieldDropdown.applyTrim_(options, prefixLength, suffixLength);
};

/**
 * Use the calculated prefix and suffix lengths to trim all of the options in
 * the given array.
 * @param {!Array<!Array>} options Array of option tuples:
 *     (human-readable text or image, language-neutral name).
 * @param {number} prefixLength The length of the common prefix.
 * @param {number} suffixLength The length of the common suffix
 * @return {!Array<!Array>} A new array with all of the option text trimmed.
 */
FieldDropdown.applyTrim_ = function(options, prefixLength, suffixLength) {
  const newOptions = [];
  // Remove the prefix and suffix from the options.
  for (let i = 0; i < options.length; i++) {
    let text = options[i][0];
    const value = options[i][1];
    text = text.substring(prefixLength, text.length - suffixLength);
    newOptions[i] = [text, value];
=======

  /**
   * Updates the dropdown arrow to match the colour/style of the block.
   * @package
   */
  applyColour() {
    if (this.borderRect_) {
      this.borderRect_.setAttribute(
          'stroke', this.sourceBlock_.style.colourTertiary);
      if (this.menu_) {
        this.borderRect_.setAttribute(
            'fill', this.sourceBlock_.style.colourTertiary);
      } else {
        this.borderRect_.setAttribute('fill', 'transparent');
      }
    }
    // Update arrow's colour.
    if (this.sourceBlock_ && this.arrow_) {
      if (this.sourceBlock_.isShadow()) {
        this.arrow_.style.fill = this.sourceBlock_.style.colourSecondary;
      } else {
        this.arrow_.style.fill = this.sourceBlock_.style.colourPrimary;
      }
    }
  }

  /**
   * Draws the border with the correct width.
   * @protected
   */
  render_() {
    // Hide both elements.
    this.textContent_.nodeValue = '';
    this.imageElement_.style.display = 'none';

    // Show correct element.
    const option = this.selectedOption_ && this.selectedOption_[0];
    if (option && typeof option === 'object') {
      this.renderSelectedImage_(
          /** @type {!ImageProperties} */ (option));
    } else {
      this.renderSelectedText_();
    }

    this.positionBorderRect_();
>>>>>>> 61322294
  }

<<<<<<< HEAD
/**
 * @return {boolean} True if the option list is generated by a function.
 *     Otherwise false.
 */
FieldDropdown.prototype.isOptionListDynamic = function() {
  return typeof this.menuGenerator_ === 'function';
};

/**
 * Return a list of the options for this dropdown.
 * @param {boolean=} opt_useCache For dynamic options, whether or not to use the
 *     cached options or to re-generate them.
 * @return {!Array<!Array>} A non-empty array of option tuples:
 *     (human-readable text or image, language-neutral name).
 * @throws {TypeError} If generated options are incorrectly structured.
 */
FieldDropdown.prototype.getOptions = function(opt_useCache) {
  if (this.isOptionListDynamic()) {
    if (!this.generatedOptions_ || !opt_useCache) {
      this.generatedOptions_ = this.menuGenerator_.call(this);
      validateOptions(this.generatedOptions_);
=======
  /**
   * Renders the selected option, which must be an image.
   * @param {!ImageProperties} imageJson Selected
   *   option that must be an image.
   * @private
   */
  renderSelectedImage_(imageJson) {
    this.imageElement_.style.display = '';
    this.imageElement_.setAttributeNS(
        dom.XLINK_NS, 'xlink:href', imageJson.src);
    this.imageElement_.setAttribute('height', imageJson.height);
    this.imageElement_.setAttribute('width', imageJson.width);

    const imageHeight = Number(imageJson.height);
    const imageWidth = Number(imageJson.width);

    // Height and width include the border rect.
    const hasBorder = !!this.borderRect_;
    const height = Math.max(
        hasBorder ? this.getConstants().FIELD_DROPDOWN_BORDER_RECT_HEIGHT : 0,
        imageHeight + IMAGE_Y_PADDING);
    const xPadding =
        hasBorder ? this.getConstants().FIELD_BORDER_RECT_X_PADDING : 0;
    let arrowWidth = 0;
    if (this.svgArrow_) {
      arrowWidth = this.positionSVGArrow_(
          imageWidth + xPadding,
          height / 2 - this.getConstants().FIELD_DROPDOWN_SVG_ARROW_SIZE / 2);
    } else {
      arrowWidth = dom.getFastTextWidth(
          /** @type {!SVGTSpanElement} */ (this.arrow_),
          this.getConstants().FIELD_TEXT_FONTSIZE,
          this.getConstants().FIELD_TEXT_FONTWEIGHT,
          this.getConstants().FIELD_TEXT_FONTFAMILY);
    }
    this.size_.width = imageWidth + arrowWidth + xPadding * 2;
    this.size_.height = height;

    let arrowX = 0;
    if (this.sourceBlock_.RTL) {
      const imageX = xPadding + arrowWidth;
      this.imageElement_.setAttribute('x', imageX);
    } else {
      arrowX = imageWidth + arrowWidth;
      this.textElement_.setAttribute('text-anchor', 'end');
      this.imageElement_.setAttribute('x', xPadding);
>>>>>>> 61322294
    }
    this.imageElement_.setAttribute('y', height / 2 - imageHeight / 2);

    this.positionTextElement_(arrowX + xPadding, imageWidth + arrowWidth);
  }

<<<<<<< HEAD
/**
 * Ensure that the input value is a valid language-neutral option.
 * @param {*=} opt_newValue The input value.
 * @return {?string} A valid language-neutral option, or null if invalid.
 * @protected
 */
FieldDropdown.prototype.doClassValidation_ = function(opt_newValue) {
  let isValueValid = false;
  const options = this.getOptions(true);
  for (let i = 0, option; (option = options[i]); i++) {
    // Options are tuples of human-readable text and language-neutral values.
    if (option[1] === opt_newValue) {
      isValueValid = true;
      break;
=======
  /**
   * Renders the selected option, which must be text.
   * @private
   */
  renderSelectedText_() {
    // Retrieves the selected option to display through getText_.
    this.textContent_.nodeValue = this.getDisplayText_();
    dom.addClass(
        /** @type {!Element} */ (this.textElement_), 'blocklyDropdownText');
    this.textElement_.setAttribute('text-anchor', 'start');

    // Height and width include the border rect.
    const hasBorder = !!this.borderRect_;
    const height = Math.max(
        hasBorder ? this.getConstants().FIELD_DROPDOWN_BORDER_RECT_HEIGHT : 0,
        this.getConstants().FIELD_TEXT_HEIGHT);
    const textWidth = dom.getFastTextWidth(
        this.textElement_, this.getConstants().FIELD_TEXT_FONTSIZE,
        this.getConstants().FIELD_TEXT_FONTWEIGHT,
        this.getConstants().FIELD_TEXT_FONTFAMILY);
    const xPadding =
        hasBorder ? this.getConstants().FIELD_BORDER_RECT_X_PADDING : 0;
    let arrowWidth = 0;
    if (this.svgArrow_) {
      arrowWidth = this.positionSVGArrow_(
          textWidth + xPadding,
          height / 2 - this.getConstants().FIELD_DROPDOWN_SVG_ARROW_SIZE / 2);
>>>>>>> 61322294
    }
    this.size_.width = textWidth + arrowWidth + xPadding * 2;
    this.size_.height = height;

    this.positionTextElement_(xPadding, textWidth);
  }

<<<<<<< HEAD
  if (!isValueValid) {
    if (this.sourceBlock_) {
      console.warn(
          'Cannot set the dropdown\'s value to an unavailable option.' +
          ' Block type: ' + this.sourceBlock_.type +
          ', Field name: ' + this.name + ', Value: ' + opt_newValue);
=======
  /**
   * Position a drop-down arrow at the appropriate location at render-time.
   * @param {number} x X position the arrow is being rendered at, in px.
   * @param {number} y Y position the arrow is being rendered at, in px.
   * @return {number} Amount of space the arrow is taking up, in px.
   * @private
   */
  positionSVGArrow_(x, y) {
    if (!this.svgArrow_) {
      return 0;
>>>>>>> 61322294
    }
    const hasBorder = !!this.borderRect_;
    const xPadding =
        hasBorder ? this.getConstants().FIELD_BORDER_RECT_X_PADDING : 0;
    const textPadding = this.getConstants().FIELD_DROPDOWN_SVG_ARROW_PADDING;
    const svgArrowSize = this.getConstants().FIELD_DROPDOWN_SVG_ARROW_SIZE;
    const arrowX = this.sourceBlock_.RTL ? xPadding : x + textPadding;
    this.svgArrow_.setAttribute(
        'transform', 'translate(' + arrowX + ',' + y + ')');
    return svgArrowSize + textPadding;
  }

<<<<<<< HEAD
/**
 * Update the value of this dropdown field.
 * @param {*} newValue The value to be saved. The default validator guarantees
 * that this is one of the valid dropdown options.
 * @protected
 */
FieldDropdown.prototype.doValueUpdate_ = function(newValue) {
  FieldDropdown.superClass_.doValueUpdate_.call(this, newValue);
  const options = this.getOptions(true);
  for (let i = 0, option; (option = options[i]); i++) {
    if (option[1] === this.value_) {
      this.selectedOption_ = option;
=======
  /**
   * Use the `getText_` developer hook to override the field's text
   * representation.  Get the selected option text. If the selected option is an
   * image we return the image alt text.
   * @return {?string} Selected option text.
   * @protected
   * @override
   */
  getText_() {
    if (!this.selectedOption_) {
      return null;
    }
    const option = this.selectedOption_[0];
    if (typeof option === 'object') {
      return option['alt'];
>>>>>>> 61322294
    }
    return option;
  }

<<<<<<< HEAD
/**
 * Updates the dropdown arrow to match the colour/style of the block.
 * @package
 */
FieldDropdown.prototype.applyColour = function() {
  if (this.borderRect_) {
    this.borderRect_.setAttribute(
        'stroke', this.sourceBlock_.style.colourTertiary);
    if (this.menu_) {
      this.borderRect_.setAttribute(
          'fill', this.sourceBlock_.style.colourTertiary);
    } else {
      this.borderRect_.setAttribute('fill', 'transparent');
    }
=======
  /**
   * Construct a FieldDropdown from a JSON arg object.
   * @param {!Object} options A JSON object with options (options).
   * @return {!FieldDropdown} The new field instance.
   * @package
   * @nocollapse
   */
  static fromJson(options) {
    // `this` might be a subclass of FieldDropdown if that class doesn't
    // override the static fromJson method.
    return new this(options['options'], undefined, options);
>>>>>>> 61322294
  }

  /**
   * Use the calculated prefix and suffix lengths to trim all of the options in
   * the given array.
   * @param {!Array<!Array>} options Array of option tuples:
   *     (human-readable text or image, language-neutral name).
   * @param {number} prefixLength The length of the common prefix.
   * @param {number} suffixLength The length of the common suffix
   * @return {!Array<!Array>} A new array with all of the option text trimmed.
   */
  static applyTrim_(options, prefixLength, suffixLength) {
    const newOptions = [];
    // Remove the prefix and suffix from the options.
    for (let i = 0; i < options.length; i++) {
      let text = options[i][0];
      const value = options[i][1];
      text = text.substring(prefixLength, text.length - suffixLength);
      newOptions[i] = [text, value];
    }
    return newOptions;
  }
}

/**
 * Dropdown image properties.
 * @typedef {{
 *            src:string,
 *            alt:string,
 *            width:number,
 *            height:number
 *          }}
 */
<<<<<<< HEAD
FieldDropdown.prototype.render_ = function() {
  if (!this.textContent_ || !this.imageElement_) {
    return;
  }

  // Hide both elements.
  this.textContent_.nodeValue = '';
  this.imageElement_.style.display = 'none';


  // Show correct element.
  const option = this.selectedOption_ && this.selectedOption_[0];
  if (option && typeof option === 'object') {
    this.renderSelectedImage_(
        /** @type {!FieldDropdown.ImageProperties} */ (option));
  } else {
    this.renderSelectedText_();
  }

  this.positionBorderRect_();
};

/**
 * Renders the selected option, which must be an image.
 * @param {!FieldDropdown.ImageProperties} imageJson Selected
 *   option that must be an image.
 * @private
 */
FieldDropdown.prototype.renderSelectedImage_ = function(imageJson) {
  this.imageElement_.style.display = '';
  this.imageElement_.setAttributeNS(dom.XLINK_NS, 'xlink:href', imageJson.src);
  this.imageElement_.setAttribute('height', imageJson.height);
  this.imageElement_.setAttribute('width', imageJson.width);

  const imageHeight = Number(imageJson.height);
  const imageWidth = Number(imageJson.width);

  // Height and width include the border rect.
  const hasBorder = !!this.borderRect_;
  const height = Math.max(
      hasBorder ? this.getConstants().FIELD_DROPDOWN_BORDER_RECT_HEIGHT : 0,
      imageHeight + IMAGE_Y_PADDING);
  const xPadding =
      hasBorder ? this.getConstants().FIELD_BORDER_RECT_X_PADDING : 0;
  let arrowWidth = 0;
  if (this.svgArrow_) {
    arrowWidth = this.positionSVGArrow_(
        imageWidth + xPadding,
        height / 2 - this.getConstants().FIELD_DROPDOWN_SVG_ARROW_SIZE / 2);
  } else {
    arrowWidth = dom.getFastTextWidth(
        /** @type {!SVGTSpanElement} */ (this.arrow_),
        this.getConstants().FIELD_TEXT_FONTSIZE,
        this.getConstants().FIELD_TEXT_FONTWEIGHT,
        this.getConstants().FIELD_TEXT_FONTFAMILY);
  }
  this.size_.width = imageWidth + arrowWidth + xPadding * 2;
  this.size_.height = height;

  let arrowX = 0;
  if (this.sourceBlock_.RTL) {
    const imageX = xPadding + arrowWidth;
    this.imageElement_.setAttribute('x', imageX);
  } else {
    arrowX = imageWidth + arrowWidth;
    this.textElement_.setAttribute('text-anchor', 'end');
    this.imageElement_.setAttribute('x', xPadding);
  }
  this.imageElement_.setAttribute('y', height / 2 - imageHeight / 2);

  this.positionTextElement_(arrowX + xPadding, imageWidth + arrowWidth);
};
=======
let ImageProperties;  // eslint-disable-line no-unused-vars

/**
 * Horizontal distance that a checkmark overhangs the dropdown.
 */
FieldDropdown.CHECKMARK_OVERHANG = 25;
>>>>>>> 61322294

/**
 * Maximum height of the dropdown menu, as a percentage of the viewport height.
 */
<<<<<<< HEAD
FieldDropdown.prototype.renderSelectedText_ = function() {
  // Retrieves the selected option to display through getText_.
  this.textContent_.nodeValue = this.getDisplayText_();
  dom.addClass(
      /** @type {!Element} */ (this.textElement_), 'blocklyDropdownText');
  this.textElement_.setAttribute('text-anchor', 'start');

  // Height and width include the border rect.
  const hasBorder = !!this.borderRect_;
  const height = Math.max(
      hasBorder ? this.getConstants().FIELD_DROPDOWN_BORDER_RECT_HEIGHT : 0,
      this.getConstants().FIELD_TEXT_HEIGHT);
  const textWidth = dom.getFastTextWidth(
      this.textElement_, this.getConstants().FIELD_TEXT_FONTSIZE,
      this.getConstants().FIELD_TEXT_FONTWEIGHT,
      this.getConstants().FIELD_TEXT_FONTFAMILY);
  const xPadding =
      hasBorder ? this.getConstants().FIELD_BORDER_RECT_X_PADDING : 0;
  let arrowWidth = 0;
  if (this.svgArrow_) {
    arrowWidth = this.positionSVGArrow_(
        textWidth + xPadding,
        height / 2 - this.getConstants().FIELD_DROPDOWN_SVG_ARROW_SIZE / 2);
  }
  this.size_.width = textWidth + arrowWidth + xPadding * 2;
  this.size_.height = height;
=======
FieldDropdown.MAX_MENU_HEIGHT_VH = 0.45;
>>>>>>> 61322294

/**
 * The y offset from the top of the field to the top of the image, if an image
 * is selected.
 * @type {number}
 * @const
 */
const IMAGE_Y_OFFSET = 5;

/**
 * The total vertical padding above and below an image.
 * @type {number}
 * @const
 */
<<<<<<< HEAD
FieldDropdown.prototype.positionSVGArrow_ = function(x, y) {
  if (!this.svgArrow_) {
    return 0;
  }
  const hasBorder = !!this.borderRect_;
  const xPadding =
      hasBorder ? this.getConstants().FIELD_BORDER_RECT_X_PADDING : 0;
  const textPadding = this.getConstants().FIELD_DROPDOWN_SVG_ARROW_PADDING;
  const svgArrowSize = this.getConstants().FIELD_DROPDOWN_SVG_ARROW_SIZE;
  const arrowX = this.sourceBlock_.RTL ? xPadding : x + textPadding;
  this.svgArrow_.setAttribute(
      'transform', 'translate(' + arrowX + ',' + y + ')');
  return svgArrowSize + textPadding;
};
=======
const IMAGE_Y_PADDING = IMAGE_Y_OFFSET * 2;
>>>>>>> 61322294

/**
 * Android can't (in 2014) display "▾", so use "▼" instead.
 */
<<<<<<< HEAD
FieldDropdown.prototype.getText_ = function() {
  if (!this.selectedOption_) {
    return null;
  }
  const option = this.selectedOption_[0];
  if (typeof option === 'object') {
    return option['alt'];
  }
  return option;
};
=======
FieldDropdown.ARROW_CHAR = userAgent.ANDROID ? '\u25BC' : '\u25BE';
>>>>>>> 61322294

/**
 * Validates the data structure to be processed as an options list.
 * @param {?} options The proposed dropdown options.
 * @throws {TypeError} If proposed options are incorrectly structured.
 */
const validateOptions = function(options) {
  if (!Array.isArray(options)) {
    throw TypeError('FieldDropdown options must be an array.');
  }
  if (!options.length) {
    throw TypeError('FieldDropdown options must not be an empty array.');
  }
  let foundError = false;
  for (let i = 0; i < options.length; i++) {
    const tuple = options[i];
    if (!Array.isArray(tuple)) {
      foundError = true;
      console.error(
          'Invalid option[' + i + ']: Each FieldDropdown option must be an ' +
              'array. Found: ',
          tuple);
    } else if (typeof tuple[1] !== 'string') {
      foundError = true;
      console.error(
          'Invalid option[' + i + ']: Each FieldDropdown option id must be ' +
              'a string. Found ' + tuple[1] + ' in: ',
          tuple);
    } else if (
        tuple[0] && (typeof tuple[0] !== 'string') &&
        (typeof tuple[0].src !== 'string')) {
      foundError = true;
      console.error(
          'Invalid option[' + i + ']: Each FieldDropdown option must have a ' +
              'string label or image description. Found' + tuple[0] + ' in: ',
          tuple);
    }
  }
  if (foundError) {
    throw TypeError('Found invalid FieldDropdown options.');
  }
};

fieldRegistry.register('field_dropdown', FieldDropdown);

exports.FieldDropdown = FieldDropdown;<|MERGE_RESOLUTION|>--- conflicted
+++ resolved
@@ -20,67 +20,23 @@
 goog.module('Blockly.FieldDropdown');
 
 const aria = goog.require('Blockly.utils.aria');
-<<<<<<< HEAD
-const browserEvents = goog.require('Blockly.browserEvents');
-const dom = goog.require('Blockly.utils.dom');
-const fieldRegistry = goog.require('Blockly.fieldRegistry');
-const object = goog.require('Blockly.utils.object');
-=======
 const dom = goog.require('Blockly.utils.dom');
 const dropDownDiv = goog.require('Blockly.dropDownDiv');
 const fieldRegistry = goog.require('Blockly.fieldRegistry');
->>>>>>> 61322294
 const parsing = goog.require('Blockly.utils.parsing');
 const userAgent = goog.require('Blockly.utils.userAgent');
 const utilsString = goog.require('Blockly.utils.string');
 const {Coordinate} = goog.require('Blockly.utils.Coordinate');
-<<<<<<< HEAD
-const {DropDownDiv} = goog.require('Blockly.DropDownDiv');
-const {Field} = goog.require('Blockly.Field');
-const {MenuItem} = goog.require('Blockly.MenuItem');
-const {Menu} = goog.require('Blockly.Menu');
-const {Svg} = goog.require('Blockly.utils.Svg');
-const {Msg} = goog.require('Blockly.Msg');
-=======
 const {Field} = goog.require('Blockly.Field');
 const {MenuItem} = goog.require('Blockly.MenuItem');
 const {Menu} = goog.require('Blockly.Menu');
 /* eslint-disable-next-line no-unused-vars */
 const {Sentinel} = goog.requireType('Blockly.utils.Sentinel');
 const {Svg} = goog.require('Blockly.utils.Svg');
->>>>>>> 61322294
 
 
 /**
  * Class for an editable dropdown field.
-<<<<<<< HEAD
- * @param {(!Array<!Array>|!Function)} menuGenerator A non-empty array of
- *     options for a dropdown list, or a function which generates these options.
- * @param {Function=} opt_validator A function that is called to validate
- *    changes to the field's value. Takes in a language-neutral dropdown
- *    option & returns a validated language-neutral dropdown option, or null to
- *    abort the change.
- * @param {Object=} opt_config A map of options used to configure the field.
- *    See the [field creation documentation]{@link
- *    https://developers.google.com/blockly/guides/create-custom-blocks/fields/built-in-fields/dropdown#creation}
- *    for a list of properties this parameter supports.
- * @extends {Field}
- * @constructor
- * @throws {TypeError} If `menuGenerator` options are incorrectly structured.
- * @alias Blockly.FieldDropdown
- */
-const FieldDropdown = function(menuGenerator, opt_validator, opt_config) {
-  if (typeof menuGenerator !== 'function') {
-    validateOptions(menuGenerator);
-  }
-
-  /**
-   * An array of options for a dropdown list,
-   * or a function which generates these options.
-   * @type {(!Array<!Array>|
-   *    !function(this:FieldDropdown): !Array<!Array>)}
-   * @protected
-=======
  * @extends {Field}
  * @alias Blockly.FieldDropdown
  */
@@ -101,7 +57,6 @@
    *     https://developers.google.com/blockly/guides/create-custom-blocks/fields/built-in-fields/dropdown#creation}
    *     for a list of properties this parameter supports.
    * @throws {TypeError} If `menuGenerator` options are incorrectly structured.
->>>>>>> 61322294
    */
   constructor(menuGenerator, opt_validator, opt_config) {
     super(Field.SKIP_SETUP);
@@ -114,6 +69,20 @@
     this.selectedMenuItem_ = null;
 
     /**
+     * On search input event data.
+     * @type {?browserEvents.Data}
+     * @private
+     */
+    this.onInputHandler_ = null;
+
+    /**
+     * Constant max count option menu for add search
+     * @type {number}
+     * @private
+     */
+    this.maxOptionForAddSearch = 10;
+
+    /**
      * The dropdown menu.
      * @type {?Menu}
      * @protected
@@ -162,31 +131,6 @@
       validateOptions(menuGenerator);
     }
 
-<<<<<<< HEAD
-  /**
-   * A map of options used to configure the field.
-   * @private
-   */
-  this.opt_config_ = opt_config;
-
-  /**
-   * A cache of the most recently generated options.
-   * @type {Array<!Array<string>>}
-   * @private
-   */
-  this.generatedOptions_ = null;
-
-  /**
-   * List of the options for this dropdown.
-   * @type {Array<!Array>}
-   * @private
-   */
-  this.options_ = [];
-
-  /**
-   * The prefix field label, of common words set after options are trimmed.
-   * @type {?string}
-=======
     /**
      * An array of options for a dropdown list,
      * or a function which generates these options.
@@ -201,6 +145,12 @@
         (menuGenerator);
 
     /**
+   * A map of options used to configure the field.
+   * @private
+   */
+  this.opt_config_ = opt_config;
+
+  /**
      * A cache of the most recently generated options.
      * @type {Array<!Array<string>>}
      * @private
@@ -208,6 +158,13 @@
     this.generatedOptions_ = null;
 
     /**
+   * List of the options for this dropdown.
+   * @type {Array<!Array>}
+   * @private
+   */
+  this.options_ = [];
+
+  /**
      * The prefix field label, of common words set after options are trimmed.
      * @type {?string}
      * @package
@@ -241,7 +198,6 @@
    * called by Blockly.Xml.
    * @param {!Element} fieldElement The element containing info about the
    *    field's state.
->>>>>>> 61322294
    * @package
    */
   fromXml(fieldElement) {
@@ -272,6 +228,17 @@
    * @package
    */
   initView() {
+    if (this.menuGenerator_.length === 1) {
+      this.createTextElement_();
+
+      this.imageElement_ = dom.createSvgElement(Svg.IMAGE, {}, this.fieldGroup_);
+
+      this.fieldGroup_.style['pointer-events'] = 'none';
+      this.textElement_.style['fill'] = '#fff';
+
+      return;
+    }
+
     if (this.shouldAddBorderRect_()) {
       this.createBorderRect_();
     } else {
@@ -279,36 +246,6 @@
     }
     this.createTextElement_();
 
-<<<<<<< HEAD
-  // Call parent's constructor.
-  FieldDropdown.superClass_.constructor.call(
-      this, this.selectedOption_[1], opt_validator, opt_config);
-
-  /**
-   * A reference to the currently selected menu item.
-   * @type {?MenuItem}
-   * @private
-   */
-  this.selectedMenuItem_ = null;
-
-  /**
-   * On search input event data.
-   * @type {?browserEvents.Data}
-   * @private
-   */
-  this.onInputHandler_ = null;
-
-  /**
-   * Constant max count option menu for add search
-   * @type {number}
-   * @private
-   */
-  this.maxOptionForAddSearch = 10;
-
-  /**
-   * The dropdown menu.
-   * @type {?Menu}
-=======
     this.imageElement_ = dom.createSvgElement(Svg.IMAGE, {}, this.fieldGroup_);
 
     if (this.getConstants().FIELD_DROPDOWN_SVG_ARROW) {
@@ -325,7 +262,6 @@
   /**
    * Whether or not the dropdown should add a border rect.
    * @return {boolean} True if the dropdown field should add a border rect.
->>>>>>> 61322294
    * @protected
    */
   shouldAddBorderRect_() {
@@ -349,6 +285,36 @@
       this.textElement_.appendChild(this.arrow_);
     }
   }
+
+  /**
+   * Creates the text input for the search bar.
+   * @return {!HTMLInputElement} A text input for the search bar.
+   * @protected
+   */
+  createSearchInput_() {
+    const textInput = document.createElement('input');
+    textInput.type = 'search';
+    textInput.setAttribute('placeholder', Msg['SEARCH']);
+    return textInput;
+  };
+
+
+  onInput_(e) {
+    const seacrhText = e.target.value.toLowerCase();
+    const suggestedItems = [];
+
+    for (let i = 0; i < this.options_.length; i++) {
+      if (this.options_[i][0].toLowerCase().indexOf(seacrhText) > -1) {
+        suggestedItems.push(this.options_[i]);
+      }
+    }
+
+    this.clearDropdown_();
+    this.dropdownCreate_(suggestedItems);
+    this.menu_.render(this.container_);
+    const menuElement = /** @type {!Element} */ (this.menu_.getElement());
+    dom.addClass(menuElement, 'blocklyDropdownMenu');
+  };
 
   /**
    * Create an SVG based arrow.
@@ -366,143 +332,29 @@
         this.getConstants().FIELD_DROPDOWN_SVG_ARROW_DATAURI);
   }
 
+  createSearch_() {
+    const inputElement = this.createSearchInput_();
+    const inputWrapper = document.createElement('div');
+    dom.addClass(inputWrapper, 'blockly-dropdown-search-input');
+    inputWrapper.appendChild(inputElement);
+
+    this.onInputHandler_ = browserEvents.conditionalBind(
+      inputElement, 'input', this, this.onInput_, 300);
+
+    return inputWrapper;
+  };
+
   /**
    * Create a dropdown menu under the text.
    * @param {Event=} opt_e Optional mouse event that triggered the field to
    *     open, or undefined if triggered programmatically.
    * @protected
    */
-<<<<<<< HEAD
-  this.svgArrow_ = null;
-
-  /**
-   * Div element for menu.
-   * @type {?HTMLElement}
-   * @private
-   */
-  this.container_ = null;
-};
-object.inherits(FieldDropdown, Field);
-
-/**
- * Dropdown image properties.
- * @typedef {{
- *            src:string,
- *            alt:string,
- *            width:number,
- *            height:number
- *          }}
- */
-FieldDropdown.ImageProperties;
-
-/**
- * Construct a FieldDropdown from a JSON arg object.
- * @param {!Object} options A JSON object with options (options).
- * @return {!FieldDropdown} The new field instance.
- * @package
- * @nocollapse
- */
-FieldDropdown.fromJson = function(options) {
-  // `this` might be a subclass of FieldDropdown if that class doesn't override
-  // the static fromJson method.
-  return new this(options['options'], undefined, options);
-};
-
-/**
- * Sets the field's value based on the given XML element. Should only be
- * called by Blockly.Xml.
- * @param {!Element} fieldElement The element containing info about the
- *    field's state.
- * @package
- */
-FieldDropdown.prototype.fromXml = function(fieldElement) {
-  if (this.isOptionListDynamic()) {
-    this.getOptions(false);
-  }
-  this.setValue(fieldElement.textContent);
-};
-
-/**
- * Sets the field's value based on the given state.
- * @param {*} state The state to apply to the dropdown field.
- * @override
- * @package
- */
-FieldDropdown.prototype.loadState = function(state) {
-  if (this.loadLegacyState(FieldDropdown, state)) {
-    return;
-  }
-  if (this.isOptionListDynamic()) {
-    this.getOptions(false);
-  }
-  this.setValue(state);
-};
-
-/**
- * Serializable fields are saved by the XML renderer, non-serializable fields
- * are not. Editable fields should also be serializable.
- * @type {boolean}
- */
-FieldDropdown.prototype.SERIALIZABLE = true;
-
-/**
- * Horizontal distance that a checkmark overhangs the dropdown.
- */
-FieldDropdown.CHECKMARK_OVERHANG = 25;
-
-/**
- * Maximum height of the dropdown menu, as a percentage of the viewport height.
- */
-FieldDropdown.MAX_MENU_HEIGHT_VH = 0.45;
-
-/**
- * The y offset from the top of the field to the top of the image, if an image
- * is selected.
- * @type {number}
- * @const
- */
-const IMAGE_Y_OFFSET = 5;
-
-/**
- * The total vertical padding above and below an image.
- * @type {number}
- * @const
- */
-const IMAGE_Y_PADDING = IMAGE_Y_OFFSET * 2;
-
-/**
- * Android can't (in 2014) display "▾", so use "▼" instead.
- */
-FieldDropdown.ARROW_CHAR = userAgent.ANDROID ? '\u25BC' : '\u25BE';
-
-/**
- * Mouse cursor style when over the hotspot that initiates the editor.
- */
-FieldDropdown.prototype.CURSOR = 'default';
-
-/**
- * Create the block UI for this dropdown.
- * @package
- */
-FieldDropdown.prototype.initView = function() {
-  if (this.menuGenerator_.length === 1) {
-    this.createTextElement_();
-
-    this.imageElement_ = dom.createSvgElement(Svg.IMAGE, {}, this.fieldGroup_);
-
-    this.fieldGroup_.style['pointer-events'] = 'none';
-    this.textElement_.style['fill'] = '#fff';
-
-    return;
-  }
-
-  if (this.shouldAddBorderRect_()) {
-    this.createBorderRect_();
-  } else {
-    this.clickTarget_ = this.sourceBlock_.getSvgRoot();
-=======
   showEditor_(opt_e) {
-    this.dropdownCreate_();
+    this.container_ = dropDownDiv.getContentDiv();
+    this.options_ = this.getOptions(false);
+    this.dropdownCreate_(this.options_);
+
     if (opt_e && typeof opt_e.clientX === 'number') {
       this.menu_.openingCoords = new Coordinate(opt_e.clientX, opt_e.clientY);
     } else {
@@ -511,8 +363,14 @@
 
     // Remove any pre-existing elements in the dropdown.
     dropDownDiv.clearContent();
+
+    const addSearchInput = this.options_.length > this.maxOptionForAddSearch;
+    if (addSearchInput) {
+      this.container_.appendChild(this.createSearch_());
+    }
+
     // Element gets created in render.
-    this.menu_.render(dropDownDiv.getContentDiv());
+    this.menu_.render(this.container_);
     const menuElement = /** @type {!Element} */ (this.menu_.getElement());
     dom.addClass(menuElement, 'blocklyDropdownMenu');
 
@@ -537,70 +395,62 @@
       this.menu_.setHighlighted(this.selectedMenuItem_);
     }
 
-    this.applyColour();
->>>>>>> 61322294
-  }
-
-<<<<<<< HEAD
-  this.imageElement_ = dom.createSvgElement(Svg.IMAGE, {}, this.fieldGroup_);
-
-  if (this.getConstants().FIELD_DROPDOWN_SVG_ARROW) {
-    this.createSVGArrow_();
-  } else {
-    this.createTextArrow_();
-  }
-
-  if (this.borderRect_) {
-    dom.addClass(this.borderRect_, 'blocklyDropdownRect');
-  }
-};
-
-/**
- * Whether or not the dropdown should add a border rect.
- * @return {boolean} True if the dropdown field should add a border rect.
- * @protected
- */
-FieldDropdown.prototype.shouldAddBorderRect_ = function() {
-  return !this.getConstants().FIELD_DROPDOWN_NO_BORDER_RECT_SHADOW ||
-      (this.getConstants().FIELD_DROPDOWN_NO_BORDER_RECT_SHADOW &&
-       !this.sourceBlock_.isShadow());
-};
-
-/**
- * Create a tspan based arrow.
- * @protected
- */
-FieldDropdown.prototype.createTextArrow_ = function() {
-  this.arrow_ = dom.createSvgElement(Svg.TSPAN, {}, this.textElement_);
-  this.arrow_.appendChild(document.createTextNode(
-      this.sourceBlock_.RTL ? FieldDropdown.ARROW_CHAR + ' ' :
-                              ' ' + FieldDropdown.ARROW_CHAR));
-  if (this.sourceBlock_.RTL) {
-    this.textElement_.insertBefore(this.arrow_, this.textContent_);
-  } else {
-    this.textElement_.appendChild(this.arrow_);
-=======
+    // Workaround to prevent dropdown menus from collapsing, when search elements.
+  if (addSearchInput) {
+    this.container_.style.width = this.container_.offsetWidth + 'px';
+  }
+  this.applyColour();
+}
+
   /**
    * Create the dropdown editor.
    * @private
-   */
-  dropdownCreate_() {
+   * @param {!Array<!Array<string>>} options A non-empty array of option tuples:
+   * (human-readable text or image, language-neutral name).
+   */
+  dropdownCreate_(options) {
     const menu = new Menu();
     menu.setRole(aria.Role.LISTBOX);
     this.menu_ = menu;
 
-    const options = this.getOptions(false);
     this.selectedMenuItem_ = null;
+
     for (let i = 0; i < options.length; i++) {
       let content = options[i][0];  // Human-readable text or image.
       const value = options[i][1];  // Language-neutral value.
       if (typeof content === 'object') {
+        const container = document.createElement('div');
+        container.classList.add('blocklyMenuItemValue');
         // An image, not text.
         const image = new Image(content['width'], content['height']);
         image.src = content['src'];
         image.alt = content['alt'] || '';
-        content = image;
+
+        container.appendChild(image);
+
+        if (content['text']) {
+          const span = document.createElement('span');
+          span.classList.add('blocklyMenuItemText');
+
+          if (typeof content['text'] === 'string') {
+            span.innerText = content['text'];
+          } else {
+            const bElement = document.createElement('b');
+            bElement.innerText = content['text']['title'] + ': ';
+
+            const descriptionSpan = document.createElement('span');
+            descriptionSpan.innerText = content['text']['description'];
+
+            span.appendChild(bElement);
+            span.appendChild(descriptionSpan);
+          }
+
+          container.appendChild(span);
+        }
+
+        content = container;
       }
+
       const menuItem = new MenuItem(content, value);
       menuItem.setRole(aria.Role.OPTION);
       menuItem.setRightToLeft(this.sourceBlock_.RTL);
@@ -635,114 +485,8 @@
   handleMenuActionEvent_(menuItem) {
     dropDownDiv.hideIfOwner(this, true);
     this.onItemSelected_(/** @type {!Menu} */ (this.menu_), menuItem);
->>>>>>> 61322294
-  }
-
-<<<<<<< HEAD
-/**
- * Creates the text input for the search bar.
- * @return {!HTMLInputElement} A text input for the search bar.
- * @protected
- */
-FieldDropdown.prototype.createSearchInput_ = function() {
-  const textInput = document.createElement('input');
-  textInput.type = 'search';
-  textInput.setAttribute('placeholder', Msg['SEARCH']);
-  return textInput;
-};
-
-
-FieldDropdown.prototype.onInput_ = function(e) {
-  const seacrhText = e.target.value.toLowerCase();
-  const suggestedItems = [];
-
-  for (let i = 0; i < this.options_.length; i++) {
-    if (this.options_[i][0].toLowerCase().indexOf(seacrhText) > -1) {
-      suggestedItems.push(this.options_[i]);
-    }
-  }
-
-  this.clearDropdown_();
-  this.dropdownCreate_(suggestedItems);
-  this.menu_.render(this.container_);
-  const menuElement = /** @type {!Element} */ (this.menu_.getElement());
-  dom.addClass(menuElement, 'blocklyDropdownMenu');
-};
-
-/**
- * Create an SVG based arrow.
- * @protected
- */
-FieldDropdown.prototype.createSVGArrow_ = function() {
-  this.svgArrow_ = dom.createSvgElement(
-      Svg.IMAGE, {
-        'height': this.getConstants().FIELD_DROPDOWN_SVG_ARROW_SIZE + 'px',
-        'width': this.getConstants().FIELD_DROPDOWN_SVG_ARROW_SIZE + 'px',
-      },
-      this.fieldGroup_);
-  this.svgArrow_.setAttributeNS(
-      dom.XLINK_NS, 'xlink:href',
-      this.getConstants().FIELD_DROPDOWN_SVG_ARROW_DATAURI);
-};
-
-FieldDropdown.prototype.createSearch_ = function() {
-  const inputElement = this.createSearchInput_();
-  const inputWrapper = document.createElement('div');
-  dom.addClass(inputWrapper, 'blockly-dropdown-search-input');
-  inputWrapper.appendChild(inputElement);
-
-  this.onInputHandler_ = browserEvents.conditionalBind(
-  inputElement, 'input', this, this.onInput_, 300);
-
-  return inputWrapper;
-};
-
-/**
- * Create a dropdown menu under the text.
- * @param {Event=} opt_e Optional mouse event that triggered the field to open,
- *     or undefined if triggered programmatically.
- * @protected
- */
-FieldDropdown.prototype.showEditor_ = function(opt_e) {
-  this.container_ = DropDownDiv.getContentDiv();
-  this.options_ = this.getOptions(false);
-  this.dropdownCreate_(this.options_);
-  if (opt_e && typeof opt_e.clientX === 'number') {
-    this.menu_.openingCoords = new Coordinate(opt_e.clientX, opt_e.clientY);
-  } else {
-    this.menu_.openingCoords = null;
-  }
-
-  // Remove any pre-existing elements in the dropdown.
-  DropDownDiv.clearContent();
-
-  const addSearchInput = this.options_.length > this.maxOptionForAddSearch;
-  if (addSearchInput) {
-    this.container_.appendChild(this.createSearch_());
-  }
-  
-  // Element gets created in render.
-  this.menu_.render(this.container_);
-  const menuElement = /** @type {!Element} */ (this.menu_.getElement());
-  dom.addClass(menuElement, 'blocklyDropdownMenu');
-
-  if (this.getConstants().FIELD_DROPDOWN_COLOURED_DIV) {
-    const primaryColour = (this.sourceBlock_.isShadow()) ?
-        this.sourceBlock_.getParent().getColour() :
-        this.sourceBlock_.getColour();
-    const borderColour = (this.sourceBlock_.isShadow()) ?
-        this.sourceBlock_.getParent().style.colourTertiary :
-        this.sourceBlock_.style.colourTertiary;
-    DropDownDiv.setColour(primaryColour, borderColour);
-  }
-
-  DropDownDiv.showPositionedByField(this, this.dropdownDispose_.bind(this));
-
-  // Focusing needs to be handled after the menu is rendered and positioned.
-  // Otherwise it will cause a page scroll to get the misplaced menu in
-  // view. See issue #1329.
-  this.menu_.focus();
-=======
+  }
+
   /**
    * Handle the selection of an item in the dropdown menu.
    * @param {!Menu} menu The Menu component clicked.
@@ -784,6 +528,11 @@
     for (let i = 0; i < options.length; i++) {
       strings.push(options[i][0]);
     }
+
+    if (this.opt_config_ && this.opt_config_['disableOutAffix']) {
+      return;
+    }
+
     const shortest = utilsString.shortestStringLength(strings);
     const prefixLength = utilsString.commonWordPrefix(strings, shortest);
     const suffixLength = utilsString.commonWordSuffix(strings, shortest);
@@ -800,158 +549,19 @@
     if (suffixLength) {
       this.suffixField = strings[0].substr(1 - suffixLength);
     }
->>>>>>> 61322294
 
     this.menuGenerator_ =
         FieldDropdown.applyTrim_(options, prefixLength, suffixLength);
   }
 
-<<<<<<< HEAD
-  // Workaround to prevent dropdown menus from collapsing, when search elements.
-  if (addSearchInput) {
-    this.container_.style.width = this.container_.offsetWidth + 'px';
-  }
-  this.applyColour();
-};
-
-/**
- * Create the dropdown editor.
- * @private
- * @param {!Array<!Array<string>>} options A non-empty array of option tuples:
- * (human-readable text or image, language-neutral name).
- */
-FieldDropdown.prototype.dropdownCreate_ = function(options) {
-  const menu = new Menu();
-  menu.setRole(aria.Role.LISTBOX);
-  this.menu_ = menu;
-
-  this.selectedMenuItem_ = null;
-
-  for (let i = 0; i < options.length; i++) {
-    let content = options[i][0];  // Human-readable text or image.
-    const value = options[i][1];  // Language-neutral value.
-    if (typeof content === 'object') {
-      const container = document.createElement('div');
-      container.classList.add('blocklyMenuItemValue');
-      // An image, not text.
-      const image = new Image(content['width'], content['height']);
-      image.src = content['src'];
-      image.alt = content['alt'] || '';
-
-      container.appendChild(image);
-
-      if (content['text']) {
-        const span = document.createElement('span');
-        span.classList.add('blocklyMenuItemText');
-
-        if (typeof content['text'] === 'string') {
-          span.innerText = content['text'];
-        } else {
-          const bElement = document.createElement('b');
-          bElement.innerText = content['text']['title'] + ': ';
-
-          const descriptionSpan = document.createElement('span');
-          descriptionSpan.innerText = content['text']['description'];
-
-          span.appendChild(bElement);
-          span.appendChild(descriptionSpan);
-        }
-
-        container.appendChild(span);
-      }
-
-      content = container;
-    }
-
-    const menuItem = new MenuItem(content, value);
-    menuItem.setRole(aria.Role.OPTION);
-    menuItem.setRightToLeft(this.sourceBlock_.RTL);
-    menuItem.setCheckable(true);
-    menu.addChild(menuItem);
-    menuItem.setChecked(value === this.value_);
-    if (value === this.value_) {
-      this.selectedMenuItem_ = menuItem;
-    }
-    menuItem.onAction(this.handleMenuActionEvent_, this);
-=======
   /**
    * @return {boolean} True if the option list is generated by a function.
    *     Otherwise false.
    */
   isOptionListDynamic() {
     return typeof this.menuGenerator_ === 'function';
->>>>>>> 61322294
-  }
-
-<<<<<<< HEAD
-/**
- * Disposes of events and DOM-references belonging to the dropdown editor.
- * @private
- */
- FieldDropdown.prototype.clearDropdown_ = function() {
-  if (this.menu_) {
-    this.menu_.dispose();
-  }
-
-  this.menu_ = null;
-  this.selectedMenuItem_ = null;
-  this.applyColour();
-};
-
-/**
- * Disposes of events and DOM-references belonging to the dropdown editor.
- * @private
- */
-FieldDropdown.prototype.dropdownDispose_ = function() {
-  this.clearDropdown_();
-
-  if (this.onInputHandler_) {
-    browserEvents.unbind(this.onInputHandler_);
-    this.onInputHandler_ = null;
-  }
-};
-
-/**
- * Handle an action in the dropdown menu.
- * @param {!MenuItem} menuItem The MenuItem selected within menu.
- * @private
- */
-FieldDropdown.prototype.handleMenuActionEvent_ = function(menuItem) {
-  DropDownDiv.hideIfOwner(this, true);
-  this.onItemSelected_(/** @type {!Menu} */ (this.menu_), menuItem);
-};
-
-/**
- * Handle the selection of an item in the dropdown menu.
- * @param {!Menu} menu The Menu component clicked.
- * @param {!MenuItem} menuItem The MenuItem selected within menu.
- * @protected
- */
-FieldDropdown.prototype.onItemSelected_ = function(menu, menuItem) {
-  this.setValue(menuItem.getValue());
-};
-
-/**
- * Factor out common words in statically defined options.
- * Create prefix and/or suffix labels.
- * @private
- */
-FieldDropdown.prototype.trimOptions_ = function() {
-  const options = this.menuGenerator_;
-  if (!Array.isArray(options)) {
-    return;
-  }
-  let hasImages = false;
-
-  // Localize label text and image alt text.
-  for (let i = 0; i < options.length; i++) {
-    const label = options[i][0];
-    if (typeof label === 'string') {
-      options[i][0] = parsing.replaceMessageReferences(label);
-    } else {
-      if (label.alt !== null) {
-        options[i][0].alt = parsing.replaceMessageReferences(label.alt);
-=======
+  }
+
   /**
    * Return a list of the options for this dropdown.
    * @param {boolean=} opt_useCache For dynamic options, whether or not to use
@@ -1011,62 +621,9 @@
     for (let i = 0, option; (option = options[i]); i++) {
       if (option[1] === this.value_) {
         this.selectedOption_ = option;
->>>>>>> 61322294
       }
     }
   }
-<<<<<<< HEAD
-  if (hasImages || options.length < 2) {
-    return;  // Do nothing if too few items or at least one label is an image.
-  }
-  const strings = [];
-  for (let i = 0; i < options.length; i++) {
-    strings.push(options[i][0]);
-  }
-
-  if (this.opt_config_ && this.opt_config_['disableOutAffix']) {
-    return;
-  }
-
-  const shortest = utilsString.shortestStringLength(strings);
-  const prefixLength = utilsString.commonWordPrefix(strings, shortest);
-  const suffixLength = utilsString.commonWordSuffix(strings, shortest);
-  if (!prefixLength && !suffixLength) {
-    return;
-  }
-  if (shortest <= prefixLength + suffixLength) {
-    // One or more strings will entirely vanish if we proceed.  Abort.
-    return;
-  }
-  if (prefixLength) {
-    this.prefixField = strings[0].substring(0, prefixLength - 1);
-  }
-  if (suffixLength) {
-    this.suffixField = strings[0].substr(1 - suffixLength);
-  }
-
-  this.menuGenerator_ =
-      FieldDropdown.applyTrim_(options, prefixLength, suffixLength);
-};
-
-/**
- * Use the calculated prefix and suffix lengths to trim all of the options in
- * the given array.
- * @param {!Array<!Array>} options Array of option tuples:
- *     (human-readable text or image, language-neutral name).
- * @param {number} prefixLength The length of the common prefix.
- * @param {number} suffixLength The length of the common suffix
- * @return {!Array<!Array>} A new array with all of the option text trimmed.
- */
-FieldDropdown.applyTrim_ = function(options, prefixLength, suffixLength) {
-  const newOptions = [];
-  // Remove the prefix and suffix from the options.
-  for (let i = 0; i < options.length; i++) {
-    let text = options[i][0];
-    const value = options[i][1];
-    text = text.substring(prefixLength, text.length - suffixLength);
-    newOptions[i] = [text, value];
-=======
 
   /**
    * Updates the dropdown arrow to match the colour/style of the block.
@@ -1098,6 +655,10 @@
    * @protected
    */
   render_() {
+    if (!this.textContent_ || !this.imageElement_) {
+      return;
+    }
+
     // Hide both elements.
     this.textContent_.nodeValue = '';
     this.imageElement_.style.display = 'none';
@@ -1112,32 +673,8 @@
     }
 
     this.positionBorderRect_();
->>>>>>> 61322294
-  }
-
-<<<<<<< HEAD
-/**
- * @return {boolean} True if the option list is generated by a function.
- *     Otherwise false.
- */
-FieldDropdown.prototype.isOptionListDynamic = function() {
-  return typeof this.menuGenerator_ === 'function';
-};
-
-/**
- * Return a list of the options for this dropdown.
- * @param {boolean=} opt_useCache For dynamic options, whether or not to use the
- *     cached options or to re-generate them.
- * @return {!Array<!Array>} A non-empty array of option tuples:
- *     (human-readable text or image, language-neutral name).
- * @throws {TypeError} If generated options are incorrectly structured.
- */
-FieldDropdown.prototype.getOptions = function(opt_useCache) {
-  if (this.isOptionListDynamic()) {
-    if (!this.generatedOptions_ || !opt_useCache) {
-      this.generatedOptions_ = this.menuGenerator_.call(this);
-      validateOptions(this.generatedOptions_);
-=======
+  }
+
   /**
    * Renders the selected option, which must be an image.
    * @param {!ImageProperties} imageJson Selected
@@ -1160,14 +697,14 @@
         hasBorder ? this.getConstants().FIELD_DROPDOWN_BORDER_RECT_HEIGHT : 0,
         imageHeight + IMAGE_Y_PADDING);
     const xPadding =
-        hasBorder ? this.getConstants().FIELD_BORDER_RECT_X_PADDING : 0;
-    let arrowWidth = 0;
-    if (this.svgArrow_) {
-      arrowWidth = this.positionSVGArrow_(
-          imageWidth + xPadding,
-          height / 2 - this.getConstants().FIELD_DROPDOWN_SVG_ARROW_SIZE / 2);
-    } else {
-      arrowWidth = dom.getFastTextWidth(
+      hasBorder ? this.getConstants().FIELD_BORDER_RECT_X_PADDING : 0;
+  let arrowWidth = 0;
+  if (this.svgArrow_) {
+    arrowWidth = this.positionSVGArrow_(
+        imageWidth + xPadding,
+        height / 2 - this.getConstants().FIELD_DROPDOWN_SVG_ARROW_SIZE / 2);
+  } else {
+    arrowWidth = dom.getFastTextWidth(
           /** @type {!SVGTSpanElement} */ (this.arrow_),
           this.getConstants().FIELD_TEXT_FONTSIZE,
           this.getConstants().FIELD_TEXT_FONTWEIGHT,
@@ -1184,29 +721,12 @@
       arrowX = imageWidth + arrowWidth;
       this.textElement_.setAttribute('text-anchor', 'end');
       this.imageElement_.setAttribute('x', xPadding);
->>>>>>> 61322294
     }
     this.imageElement_.setAttribute('y', height / 2 - imageHeight / 2);
 
     this.positionTextElement_(arrowX + xPadding, imageWidth + arrowWidth);
   }
 
-<<<<<<< HEAD
-/**
- * Ensure that the input value is a valid language-neutral option.
- * @param {*=} opt_newValue The input value.
- * @return {?string} A valid language-neutral option, or null if invalid.
- * @protected
- */
-FieldDropdown.prototype.doClassValidation_ = function(opt_newValue) {
-  let isValueValid = false;
-  const options = this.getOptions(true);
-  for (let i = 0, option; (option = options[i]); i++) {
-    // Options are tuples of human-readable text and language-neutral values.
-    if (option[1] === opt_newValue) {
-      isValueValid = true;
-      break;
-=======
   /**
    * Renders the selected option, which must be text.
    * @private
@@ -1224,249 +744,6 @@
         hasBorder ? this.getConstants().FIELD_DROPDOWN_BORDER_RECT_HEIGHT : 0,
         this.getConstants().FIELD_TEXT_HEIGHT);
     const textWidth = dom.getFastTextWidth(
-        this.textElement_, this.getConstants().FIELD_TEXT_FONTSIZE,
-        this.getConstants().FIELD_TEXT_FONTWEIGHT,
-        this.getConstants().FIELD_TEXT_FONTFAMILY);
-    const xPadding =
-        hasBorder ? this.getConstants().FIELD_BORDER_RECT_X_PADDING : 0;
-    let arrowWidth = 0;
-    if (this.svgArrow_) {
-      arrowWidth = this.positionSVGArrow_(
-          textWidth + xPadding,
-          height / 2 - this.getConstants().FIELD_DROPDOWN_SVG_ARROW_SIZE / 2);
->>>>>>> 61322294
-    }
-    this.size_.width = textWidth + arrowWidth + xPadding * 2;
-    this.size_.height = height;
-
-    this.positionTextElement_(xPadding, textWidth);
-  }
-
-<<<<<<< HEAD
-  if (!isValueValid) {
-    if (this.sourceBlock_) {
-      console.warn(
-          'Cannot set the dropdown\'s value to an unavailable option.' +
-          ' Block type: ' + this.sourceBlock_.type +
-          ', Field name: ' + this.name + ', Value: ' + opt_newValue);
-=======
-  /**
-   * Position a drop-down arrow at the appropriate location at render-time.
-   * @param {number} x X position the arrow is being rendered at, in px.
-   * @param {number} y Y position the arrow is being rendered at, in px.
-   * @return {number} Amount of space the arrow is taking up, in px.
-   * @private
-   */
-  positionSVGArrow_(x, y) {
-    if (!this.svgArrow_) {
-      return 0;
->>>>>>> 61322294
-    }
-    const hasBorder = !!this.borderRect_;
-    const xPadding =
-        hasBorder ? this.getConstants().FIELD_BORDER_RECT_X_PADDING : 0;
-    const textPadding = this.getConstants().FIELD_DROPDOWN_SVG_ARROW_PADDING;
-    const svgArrowSize = this.getConstants().FIELD_DROPDOWN_SVG_ARROW_SIZE;
-    const arrowX = this.sourceBlock_.RTL ? xPadding : x + textPadding;
-    this.svgArrow_.setAttribute(
-        'transform', 'translate(' + arrowX + ',' + y + ')');
-    return svgArrowSize + textPadding;
-  }
-
-<<<<<<< HEAD
-/**
- * Update the value of this dropdown field.
- * @param {*} newValue The value to be saved. The default validator guarantees
- * that this is one of the valid dropdown options.
- * @protected
- */
-FieldDropdown.prototype.doValueUpdate_ = function(newValue) {
-  FieldDropdown.superClass_.doValueUpdate_.call(this, newValue);
-  const options = this.getOptions(true);
-  for (let i = 0, option; (option = options[i]); i++) {
-    if (option[1] === this.value_) {
-      this.selectedOption_ = option;
-=======
-  /**
-   * Use the `getText_` developer hook to override the field's text
-   * representation.  Get the selected option text. If the selected option is an
-   * image we return the image alt text.
-   * @return {?string} Selected option text.
-   * @protected
-   * @override
-   */
-  getText_() {
-    if (!this.selectedOption_) {
-      return null;
-    }
-    const option = this.selectedOption_[0];
-    if (typeof option === 'object') {
-      return option['alt'];
->>>>>>> 61322294
-    }
-    return option;
-  }
-
-<<<<<<< HEAD
-/**
- * Updates the dropdown arrow to match the colour/style of the block.
- * @package
- */
-FieldDropdown.prototype.applyColour = function() {
-  if (this.borderRect_) {
-    this.borderRect_.setAttribute(
-        'stroke', this.sourceBlock_.style.colourTertiary);
-    if (this.menu_) {
-      this.borderRect_.setAttribute(
-          'fill', this.sourceBlock_.style.colourTertiary);
-    } else {
-      this.borderRect_.setAttribute('fill', 'transparent');
-    }
-=======
-  /**
-   * Construct a FieldDropdown from a JSON arg object.
-   * @param {!Object} options A JSON object with options (options).
-   * @return {!FieldDropdown} The new field instance.
-   * @package
-   * @nocollapse
-   */
-  static fromJson(options) {
-    // `this` might be a subclass of FieldDropdown if that class doesn't
-    // override the static fromJson method.
-    return new this(options['options'], undefined, options);
->>>>>>> 61322294
-  }
-
-  /**
-   * Use the calculated prefix and suffix lengths to trim all of the options in
-   * the given array.
-   * @param {!Array<!Array>} options Array of option tuples:
-   *     (human-readable text or image, language-neutral name).
-   * @param {number} prefixLength The length of the common prefix.
-   * @param {number} suffixLength The length of the common suffix
-   * @return {!Array<!Array>} A new array with all of the option text trimmed.
-   */
-  static applyTrim_(options, prefixLength, suffixLength) {
-    const newOptions = [];
-    // Remove the prefix and suffix from the options.
-    for (let i = 0; i < options.length; i++) {
-      let text = options[i][0];
-      const value = options[i][1];
-      text = text.substring(prefixLength, text.length - suffixLength);
-      newOptions[i] = [text, value];
-    }
-    return newOptions;
-  }
-}
-
-/**
- * Dropdown image properties.
- * @typedef {{
- *            src:string,
- *            alt:string,
- *            width:number,
- *            height:number
- *          }}
- */
-<<<<<<< HEAD
-FieldDropdown.prototype.render_ = function() {
-  if (!this.textContent_ || !this.imageElement_) {
-    return;
-  }
-
-  // Hide both elements.
-  this.textContent_.nodeValue = '';
-  this.imageElement_.style.display = 'none';
-
-
-  // Show correct element.
-  const option = this.selectedOption_ && this.selectedOption_[0];
-  if (option && typeof option === 'object') {
-    this.renderSelectedImage_(
-        /** @type {!FieldDropdown.ImageProperties} */ (option));
-  } else {
-    this.renderSelectedText_();
-  }
-
-  this.positionBorderRect_();
-};
-
-/**
- * Renders the selected option, which must be an image.
- * @param {!FieldDropdown.ImageProperties} imageJson Selected
- *   option that must be an image.
- * @private
- */
-FieldDropdown.prototype.renderSelectedImage_ = function(imageJson) {
-  this.imageElement_.style.display = '';
-  this.imageElement_.setAttributeNS(dom.XLINK_NS, 'xlink:href', imageJson.src);
-  this.imageElement_.setAttribute('height', imageJson.height);
-  this.imageElement_.setAttribute('width', imageJson.width);
-
-  const imageHeight = Number(imageJson.height);
-  const imageWidth = Number(imageJson.width);
-
-  // Height and width include the border rect.
-  const hasBorder = !!this.borderRect_;
-  const height = Math.max(
-      hasBorder ? this.getConstants().FIELD_DROPDOWN_BORDER_RECT_HEIGHT : 0,
-      imageHeight + IMAGE_Y_PADDING);
-  const xPadding =
-      hasBorder ? this.getConstants().FIELD_BORDER_RECT_X_PADDING : 0;
-  let arrowWidth = 0;
-  if (this.svgArrow_) {
-    arrowWidth = this.positionSVGArrow_(
-        imageWidth + xPadding,
-        height / 2 - this.getConstants().FIELD_DROPDOWN_SVG_ARROW_SIZE / 2);
-  } else {
-    arrowWidth = dom.getFastTextWidth(
-        /** @type {!SVGTSpanElement} */ (this.arrow_),
-        this.getConstants().FIELD_TEXT_FONTSIZE,
-        this.getConstants().FIELD_TEXT_FONTWEIGHT,
-        this.getConstants().FIELD_TEXT_FONTFAMILY);
-  }
-  this.size_.width = imageWidth + arrowWidth + xPadding * 2;
-  this.size_.height = height;
-
-  let arrowX = 0;
-  if (this.sourceBlock_.RTL) {
-    const imageX = xPadding + arrowWidth;
-    this.imageElement_.setAttribute('x', imageX);
-  } else {
-    arrowX = imageWidth + arrowWidth;
-    this.textElement_.setAttribute('text-anchor', 'end');
-    this.imageElement_.setAttribute('x', xPadding);
-  }
-  this.imageElement_.setAttribute('y', height / 2 - imageHeight / 2);
-
-  this.positionTextElement_(arrowX + xPadding, imageWidth + arrowWidth);
-};
-=======
-let ImageProperties;  // eslint-disable-line no-unused-vars
-
-/**
- * Horizontal distance that a checkmark overhangs the dropdown.
- */
-FieldDropdown.CHECKMARK_OVERHANG = 25;
->>>>>>> 61322294
-
-/**
- * Maximum height of the dropdown menu, as a percentage of the viewport height.
- */
-<<<<<<< HEAD
-FieldDropdown.prototype.renderSelectedText_ = function() {
-  // Retrieves the selected option to display through getText_.
-  this.textContent_.nodeValue = this.getDisplayText_();
-  dom.addClass(
-      /** @type {!Element} */ (this.textElement_), 'blocklyDropdownText');
-  this.textElement_.setAttribute('text-anchor', 'start');
-
-  // Height and width include the border rect.
-  const hasBorder = !!this.borderRect_;
-  const height = Math.max(
-      hasBorder ? this.getConstants().FIELD_DROPDOWN_BORDER_RECT_HEIGHT : 0,
-      this.getConstants().FIELD_TEXT_HEIGHT);
-  const textWidth = dom.getFastTextWidth(
       this.textElement_, this.getConstants().FIELD_TEXT_FONTSIZE,
       this.getConstants().FIELD_TEXT_FONTWEIGHT,
       this.getConstants().FIELD_TEXT_FONTFAMILY);
@@ -1480,9 +757,106 @@
   }
   this.size_.width = textWidth + arrowWidth + xPadding * 2;
   this.size_.height = height;
-=======
+
+    this.positionTextElement_(xPadding, textWidth);
+  }
+
+  /**
+   * Position a drop-down arrow at the appropriate location at render-time.
+   * @param {number} x X position the arrow is being rendered at, in px.
+   * @param {number} y Y position the arrow is being rendered at, in px.
+   * @return {number} Amount of space the arrow is taking up, in px.
+   * @private
+   */
+  positionSVGArrow_(x, y) {
+    if (!this.svgArrow_) {
+      return 0;
+    }
+    const hasBorder = !!this.borderRect_;
+    const xPadding =
+        hasBorder ? this.getConstants().FIELD_BORDER_RECT_X_PADDING : 0;
+    const textPadding = this.getConstants().FIELD_DROPDOWN_SVG_ARROW_PADDING;
+    const svgArrowSize = this.getConstants().FIELD_DROPDOWN_SVG_ARROW_SIZE;
+    const arrowX = this.sourceBlock_.RTL ? xPadding : x + textPadding;
+    this.svgArrow_.setAttribute(
+        'transform', 'translate(' + arrowX + ',' + y + ')');
+    return svgArrowSize + textPadding;
+  }
+
+  /**
+   * Use the `getText_` developer hook to override the field's text
+   * representation.  Get the selected option text. If the selected option is an
+   * image we return the image alt text.
+   * @return {?string} Selected option text.
+   * @protected
+   * @override
+   */
+  getText_() {
+    if (!this.selectedOption_) {
+      return null;
+    }
+    const option = this.selectedOption_[0];
+    if (typeof option === 'object') {
+      return option['alt'];
+    }
+    return option;
+  }
+
+  /**
+   * Construct a FieldDropdown from a JSON arg object.
+   * @param {!Object} options A JSON object with options (options).
+   * @return {!FieldDropdown} The new field instance.
+   * @package
+   * @nocollapse
+   */
+  static fromJson(options) {
+    // `this` might be a subclass of FieldDropdown if that class doesn't
+    // override the static fromJson method.
+    return new this(options['options'], undefined, options);
+  }
+
+  /**
+   * Use the calculated prefix and suffix lengths to trim all of the options in
+   * the given array.
+   * @param {!Array<!Array>} options Array of option tuples:
+   *     (human-readable text or image, language-neutral name).
+   * @param {number} prefixLength The length of the common prefix.
+   * @param {number} suffixLength The length of the common suffix
+   * @return {!Array<!Array>} A new array with all of the option text trimmed.
+   */
+  static applyTrim_(options, prefixLength, suffixLength) {
+    const newOptions = [];
+    // Remove the prefix and suffix from the options.
+    for (let i = 0; i < options.length; i++) {
+      let text = options[i][0];
+      const value = options[i][1];
+      text = text.substring(prefixLength, text.length - suffixLength);
+      newOptions[i] = [text, value];
+    }
+    return newOptions;
+  }
+}
+
+/**
+ * Dropdown image properties.
+ * @typedef {{
+ *            src:string,
+ *            alt:string,
+ *            width:number,
+ *            height:number
+ *          }}
+ */
+let ImageProperties;  // eslint-disable-line no-unused-vars
+
+/**
+ * Horizontal distance that a checkmark overhangs the dropdown.
+ */
+FieldDropdown.CHECKMARK_OVERHANG = 25;
+
+/**
+ * Maximum height of the dropdown menu, as a percentage of the viewport height.
+ */
 FieldDropdown.MAX_MENU_HEIGHT_VH = 0.45;
->>>>>>> 61322294
 
 /**
  * The y offset from the top of the field to the top of the image, if an image
@@ -1497,42 +871,12 @@
  * @type {number}
  * @const
  */
-<<<<<<< HEAD
-FieldDropdown.prototype.positionSVGArrow_ = function(x, y) {
-  if (!this.svgArrow_) {
-    return 0;
-  }
-  const hasBorder = !!this.borderRect_;
-  const xPadding =
-      hasBorder ? this.getConstants().FIELD_BORDER_RECT_X_PADDING : 0;
-  const textPadding = this.getConstants().FIELD_DROPDOWN_SVG_ARROW_PADDING;
-  const svgArrowSize = this.getConstants().FIELD_DROPDOWN_SVG_ARROW_SIZE;
-  const arrowX = this.sourceBlock_.RTL ? xPadding : x + textPadding;
-  this.svgArrow_.setAttribute(
-      'transform', 'translate(' + arrowX + ',' + y + ')');
-  return svgArrowSize + textPadding;
-};
-=======
 const IMAGE_Y_PADDING = IMAGE_Y_OFFSET * 2;
->>>>>>> 61322294
 
 /**
  * Android can't (in 2014) display "▾", so use "▼" instead.
  */
-<<<<<<< HEAD
-FieldDropdown.prototype.getText_ = function() {
-  if (!this.selectedOption_) {
-    return null;
-  }
-  const option = this.selectedOption_[0];
-  if (typeof option === 'object') {
-    return option['alt'];
-  }
-  return option;
-};
-=======
 FieldDropdown.ARROW_CHAR = userAgent.ANDROID ? '\u25BC' : '\u25BE';
->>>>>>> 61322294
 
 /**
  * Validates the data structure to be processed as an options list.
