--- conflicted
+++ resolved
@@ -19,15 +19,6 @@
 const WidgetDiv = goog.require('Blockly.WidgetDiv');
 const browserEvents = goog.require('Blockly.browserEvents');
 const dom = goog.require('Blockly.utils.dom');
-<<<<<<< HEAD
-const fieldRegistry = goog.require('Blockly.fieldRegistry');
-const math = goog.require('Blockly.utils.math');
-const object = goog.require('Blockly.utils.object');
-const userAgent = goog.require('Blockly.utils.userAgent');
-const {DropDownDiv} = goog.require('Blockly.DropDownDiv');
-const {FieldTextInput} = goog.require('Blockly.FieldTextInput');
-const {KeyCodes} = goog.require('Blockly.utils.KeyCodes');
-=======
 const dropDownDiv = goog.require('Blockly.dropDownDiv');
 const fieldRegistry = goog.require('Blockly.fieldRegistry');
 const math = goog.require('Blockly.utils.math');
@@ -37,63 +28,11 @@
 const {KeyCodes} = goog.require('Blockly.utils.KeyCodes');
 /* eslint-disable-next-line no-unused-vars */
 const {Sentinel} = goog.requireType('Blockly.utils.Sentinel');
->>>>>>> 61322294
 const {Svg} = goog.require('Blockly.utils.Svg');
 
 
 /**
  * Class for an editable angle field.
-<<<<<<< HEAD
- * @param {string|number=} opt_value The initial value of the field. Should cast
- *    to a number. Defaults to 0.
- * @param {Function=} opt_validator A function that is called to validate
- *    changes to the field's value. Takes in a number & returns a
- *    validated number, or null to abort the change.
- * @param {Object=} opt_config A map of options used to configure the field.
- *    See the [field creation documentation]{@link
- * https://developers.google.com/blockly/guides/create-custom-blocks/fields/built-in-fields/angle#creation}
- *    for a list of properties this parameter supports.
- * @extends {FieldTextInput}
- * @constructor
- * @alias Blockly.FieldAngle
- */
-const FieldAngle = function(opt_value, opt_validator, opt_config) {
-  /**
-   * Should the angle increase as the angle picker is moved clockwise (true)
-   * or counterclockwise (false)
-   * @see FieldAngle.CLOCKWISE
-   * @type {boolean}
-   * @private
-   */
-  this.clockwise_ = FieldAngle.CLOCKWISE;
-
-  /**
-   * The offset of zero degrees (and all other angles).
-   * @see FieldAngle.OFFSET
-   * @type {number}
-   * @private
-   */
-  this.offset_ = FieldAngle.OFFSET;
-
-  /**
-   * The maximum angle to allow before wrapping.
-   * @see FieldAngle.WRAP
-   * @type {number}
-   * @private
-   */
-  this.wrap_ = FieldAngle.WRAP;
-
-  /**
-   * The amount to round angles to when using a mouse or keyboard nav input.
-   * @see FieldAngle.ROUND
-   * @type {number}
-   * @private
-   */
-  this.round_ = FieldAngle.ROUND;
-
-  FieldAngle.superClass_.constructor.call(
-      this, opt_value, opt_validator, opt_config);
-=======
  * @extends {FieldTextInput}
  * @alias Blockly.FieldAngle
  */
@@ -369,7 +308,6 @@
         circle, 'mousemove', this, this.onMouseMove_, true, true);
     this.editor_ = svg;
   }
->>>>>>> 61322294
 
   /**
    * Disposes of events and DOM-references belonging to the angle editor.
@@ -435,15 +373,10 @@
   }
 
   /**
-<<<<<<< HEAD
-   * Wrapper click event data.
-   * @type {?browserEvents.Data}
-=======
    * Handles and displays values that are input via mouse or arrow key input.
    * These values need to be rounded and wrapped before being displayed so
    * that the text input's value is appropriate.
    * @param {number} angle New angle.
->>>>>>> 61322294
    * @private
    */
   displayMouseOrKeyboardValue_(angle) {
@@ -457,12 +390,7 @@
   }
 
   /**
-<<<<<<< HEAD
-   * Surface click event data.
-   * @type {?browserEvents.Data}
-=======
    * Redraw the graph with the current angle.
->>>>>>> 61322294
    * @private
    */
   updateGraph_() {
@@ -526,10 +454,9 @@
     }
     if (multiplier) {
       const value = /** @type {number} */ (this.getValue());
-      this.displayMouseOrKeyboardValue_(value + (multiplier * this.round_));
-      e.preventDefault();
-      e.stopPropagation();
-    }
+    this.displayMouseOrKeyboardValue_(value + (multiplier * this.round_));
+    e.preventDefault();
+    e.stopPropagation();}
   }
 
   /**
@@ -548,15 +475,6 @@
   }
 
   /**
-<<<<<<< HEAD
-   * Surface mouse move event data.
-   * @type {?browserEvents.Data}
-   * @private
-   */
-  this.moveSurfaceWrapper_ = null;
-};
-object.inherits(FieldAngle, FieldTextInput);
-=======
    * Wraps the value so that it is in the range (-360 + wrap, wrap).
    * @param {number} value The value to wrap.
    * @return {number} The wrapped value.
@@ -572,7 +490,6 @@
     }
     return value;
   }
->>>>>>> 61322294
 
   /**
    * Construct a FieldAngle from a JSON arg object.
@@ -595,29 +512,6 @@
  * @protected
  */
 FieldAngle.prototype.DEFAULT_VALUE = 0;
-<<<<<<< HEAD
-
-/**
- * Construct a FieldAngle from a JSON arg object.
- * @param {!Object} options A JSON object with options (angle).
- * @return {!FieldAngle} The new field instance.
- * @package
- * @nocollapse
- */
-FieldAngle.fromJson = function(options) {
-  // `this` might be a subclass of FieldAngle if that class doesn't override
-  // the static fromJson method.
-  return new this(options['angle'], undefined, options);
-};
-
-/**
- * Serializable fields are saved by the XML renderer, non-serializable fields
- * are not. Editable fields should also be serializable.
- * @type {boolean}
- */
-FieldAngle.prototype.SERIALIZABLE = true;
-=======
->>>>>>> 61322294
 
 /**
  * The default amount to round angles to when using a mouse or keyboard nav
@@ -660,383 +554,11 @@
  * @const {number}
  */
 FieldAngle.RADIUS = FieldAngle.HALF - 1;
-<<<<<<< HEAD
-
-/**
- * Configure the field based on the given map of options.
- * @param {!Object} config A map of options to configure the field based on.
- * @protected
- * @override
- */
-FieldAngle.prototype.configure_ = function(config) {
-  FieldAngle.superClass_.configure_.call(this, config);
-
-  switch (config['mode']) {
-    case 'compass':
-      this.clockwise_ = true;
-      this.offset_ = 90;
-      break;
-    case 'protractor':
-      // This is the default mode, so we could do nothing. But just to
-      // future-proof, we'll set it anyway.
-      this.clockwise_ = false;
-      this.offset_ = 0;
-      break;
-  }
-
-  // Allow individual settings to override the mode setting.
-  const clockwise = config['clockwise'];
-  if (typeof clockwise === 'boolean') {
-    this.clockwise_ = clockwise;
-  }
-
-  // If these are passed as null then we should leave them on the default.
-  let offset = config['offset'];
-  if (offset !== null) {
-    offset = Number(offset);
-    if (!isNaN(offset)) {
-      this.offset_ = offset;
-    }
-  }
-  let wrap = config['wrap'];
-  if (wrap !== null) {
-    wrap = Number(wrap);
-    if (!isNaN(wrap)) {
-      this.wrap_ = wrap;
-    }
-  }
-  let round = config['round'];
-  if (round !== null) {
-    round = Number(round);
-    if (!isNaN(round)) {
-      this.round_ = round;
-    }
-  }
-};
-
-/**
- * Create the block UI for this field.
- * @package
- */
-FieldAngle.prototype.initView = function() {
-  FieldAngle.superClass_.initView.call(this);
-  // Add the degree symbol to the left of the number, even in RTL (issue #2380)
-  this.symbol_ = dom.createSvgElement(Svg.TSPAN, {}, null);
-  this.symbol_.appendChild(document.createTextNode('\u00B0'));
-  this.textElement_.appendChild(this.symbol_);
-};
-
-/**
- * Updates the graph when the field rerenders.
- * @protected
- * @override
- */
-FieldAngle.prototype.render_ = function() {
-  FieldAngle.superClass_.render_.call(this);
-  this.updateGraph_();
-};
-
-/**
- * Create and show the angle field's editor.
- * @param {Event=} opt_e Optional mouse event that triggered the field to open,
- *     or undefined if triggered programmatically.
- * @protected
- */
-FieldAngle.prototype.showEditor_ = function(opt_e) {
-  // Mobile browsers have issues with in-line textareas (focus & keyboards).
-  const noFocus = userAgent.MOBILE || userAgent.ANDROID || userAgent.IPAD;
-  FieldAngle.superClass_.showEditor_.call(this, opt_e, noFocus);
-
-  this.dropdownCreate_();
-  DropDownDiv.getContentDiv().appendChild(this.editor_);
-
-  DropDownDiv.setColour(
-      this.sourceBlock_.style.colourPrimary,
-      this.sourceBlock_.style.colourTertiary);
-
-  DropDownDiv.showPositionedByField(this, this.dropdownDispose_.bind(this));
-
-  this.updateGraph_();
-};
-
-/**
- * Create the angle dropdown editor.
- * @private
- */
-FieldAngle.prototype.dropdownCreate_ = function() {
-  const svg = dom.createSvgElement(
-      Svg.SVG, {
-        'xmlns': dom.SVG_NS,
-        'xmlns:html': dom.HTML_NS,
-        'xmlns:xlink': dom.XLINK_NS,
-        'version': '1.1',
-        'height': (FieldAngle.HALF * 2) + 'px',
-        'width': (FieldAngle.HALF * 2) + 'px',
-        'style': 'touch-action: none',
-      },
-      null);
-  const circle = dom.createSvgElement(
-      Svg.CIRCLE, {
-        'cx': FieldAngle.HALF,
-        'cy': FieldAngle.HALF,
-        'r': FieldAngle.RADIUS,
-        'class': 'blocklyAngleCircle',
-      },
-      svg);
-  this.gauge_ =
-      dom.createSvgElement(Svg.PATH, {'class': 'blocklyAngleGauge'}, svg);
-  this.line_ = dom.createSvgElement(
-      Svg.LINE, {
-        'x1': FieldAngle.HALF,
-        'y1': FieldAngle.HALF,
-        'class': 'blocklyAngleLine',
-      },
-      svg);
-  // Draw markers around the edge.
-  for (let angle = 0; angle < 360; angle += 15) {
-    dom.createSvgElement(
-        Svg.LINE, {
-          'x1': FieldAngle.HALF + FieldAngle.RADIUS,
-          'y1': FieldAngle.HALF,
-          'x2':
-              FieldAngle.HALF + FieldAngle.RADIUS - (angle % 45 === 0 ? 10 : 5),
-          'y2': FieldAngle.HALF,
-          'class': 'blocklyAngleMarks',
-          'transform': 'rotate(' + angle + ',' + FieldAngle.HALF + ',' +
-              FieldAngle.HALF + ')',
-        },
-        svg);
-  }
-
-  // The angle picker is different from other fields in that it updates on
-  // mousemove even if it's not in the middle of a drag.  In future we may
-  // change this behaviour.
-  this.clickWrapper_ =
-      browserEvents.conditionalBind(svg, 'click', this, this.hide_);
-  // On touch devices, the picker's value is only updated with a drag. Add
-  // a click handler on the drag surface to update the value if the surface
-  // is clicked.
-  this.clickSurfaceWrapper_ = browserEvents.conditionalBind(
-      circle, 'click', this, this.onMouseMove_, true, true);
-  this.moveSurfaceWrapper_ = browserEvents.conditionalBind(
-      circle, 'mousemove', this, this.onMouseMove_, true, true);
-  this.editor_ = svg;
-};
-
-/**
- * Disposes of events and DOM-references belonging to the angle editor.
- * @private
- */
-FieldAngle.prototype.dropdownDispose_ = function() {
-  if (this.clickWrapper_) {
-    browserEvents.unbind(this.clickWrapper_);
-    this.clickWrapper_ = null;
-  }
-  if (this.clickSurfaceWrapper_) {
-    browserEvents.unbind(this.clickSurfaceWrapper_);
-    this.clickSurfaceWrapper_ = null;
-  }
-  if (this.moveSurfaceWrapper_) {
-    browserEvents.unbind(this.moveSurfaceWrapper_);
-    this.moveSurfaceWrapper_ = null;
-  }
-  this.gauge_ = null;
-  this.line_ = null;
-};
-
-/**
- * Hide the editor.
- * @private
- */
-FieldAngle.prototype.hide_ = function() {
-  DropDownDiv.hideIfOwner(this);
-  WidgetDiv.hide();
-};
-
-/**
- * Set the angle to match the mouse's position.
- * @param {!Event} e Mouse move event.
- * @protected
- */
-FieldAngle.prototype.onMouseMove_ = function(e) {
-  // Calculate angle.
-  const bBox = this.gauge_.ownerSVGElement.getBoundingClientRect();
-  const dx = e.clientX - bBox.left - FieldAngle.HALF;
-  const dy = e.clientY - bBox.top - FieldAngle.HALF;
-  let angle = Math.atan(-dy / dx);
-  if (isNaN(angle)) {
-    // This shouldn't happen, but let's not let this error propagate further.
-    return;
-  }
-  angle = math.toDegrees(angle);
-  // 0: East, 90: North, 180: West, 270: South.
-  if (dx < 0) {
-    angle += 180;
-  } else if (dy > 0) {
-    angle += 360;
-  }
-
-  // Do offsetting.
-  if (this.clockwise_) {
-    angle = this.offset_ + 360 - angle;
-  } else {
-    angle = 360 - (this.offset_ - angle);
-  }
-
-  this.displayMouseOrKeyboardValue_(angle);
-};
-
-/**
- * Handles and displays values that are input via mouse or arrow key input.
- * These values need to be rounded and wrapped before being displayed so
- * that the text input's value is appropriate.
- * @param {number} angle New angle.
- * @private
- */
-FieldAngle.prototype.displayMouseOrKeyboardValue_ = function(angle) {
-  if (this.round_) {
-    angle = Math.round(angle / this.round_) * this.round_;
-  }
-  angle = this.wrapValue_(angle);
-  if (angle !== this.value_) {
-    this.setEditorValue_(angle);
-  }
-};
-
-/**
- * Redraw the graph with the current angle.
- * @private
- */
-FieldAngle.prototype.updateGraph_ = function() {
-  if (!this.gauge_) {
-    return;
-  }
-  // Always display the input (i.e. getText) even if it is invalid.
-  let angleDegrees = Number(this.getText()) + this.offset_;
-  angleDegrees %= 360;
-  let angleRadians = math.toRadians(angleDegrees);
-  const path = ['M ', FieldAngle.HALF, ',', FieldAngle.HALF];
-  let x2 = FieldAngle.HALF;
-  let y2 = FieldAngle.HALF;
-  if (!isNaN(angleRadians)) {
-    const clockwiseFlag = Number(this.clockwise_);
-    const angle1 = math.toRadians(this.offset_);
-    const x1 = Math.cos(angle1) * FieldAngle.RADIUS;
-    const y1 = Math.sin(angle1) * -FieldAngle.RADIUS;
-    if (clockwiseFlag) {
-      angleRadians = 2 * angle1 - angleRadians;
-    }
-    x2 += Math.cos(angleRadians) * FieldAngle.RADIUS;
-    y2 -= Math.sin(angleRadians) * FieldAngle.RADIUS;
-    // Don't ask how the flag calculations work.  They just do.
-    let largeFlag = Math.abs(Math.floor((angleRadians - angle1) / Math.PI) % 2);
-    if (clockwiseFlag) {
-      largeFlag = 1 - largeFlag;
-    }
-    path.push(
-        ' l ', x1, ',', y1, ' A ', FieldAngle.RADIUS, ',', FieldAngle.RADIUS,
-        ' 0 ', largeFlag, ' ', clockwiseFlag, ' ', x2, ',', y2, ' z');
-  }
-  this.gauge_.setAttribute('d', path.join(''));
-  this.line_.setAttribute('x2', x2);
-  this.line_.setAttribute('y2', y2);
-};
-
-/**
- * Handle key down to the editor.
- * @param {!Event} e Keyboard event.
- * @protected
- * @override
- */
-FieldAngle.prototype.onHtmlInputKeyDown_ = function(e) {
-  FieldAngle.superClass_.onHtmlInputKeyDown_.call(this, e);
-
-  let multiplier;
-  if (e.keyCode === KeyCodes.LEFT) {
-    // decrement (increment in RTL)
-    multiplier = this.sourceBlock_.RTL ? 1 : -1;
-  } else if (e.keyCode === KeyCodes.RIGHT) {
-    // increment (decrement in RTL)
-    multiplier = this.sourceBlock_.RTL ? -1 : 1;
-  } else if (e.keyCode === KeyCodes.DOWN) {
-    // decrement
-    multiplier = -1;
-  } else if (e.keyCode === KeyCodes.UP) {
-    // increment
-    multiplier = 1;
-  }
-  if (multiplier) {
-    const value = /** @type {number} */ (this.getValue());
-    this.displayMouseOrKeyboardValue_(value + (multiplier * this.round_));
-    e.preventDefault();
-    e.stopPropagation();
-  }
-};
-
-/**
- * Ensure that the input value is a valid angle.
- * @param {*=} opt_newValue The input value.
- * @return {?number} A valid angle, or null if invalid.
- * @protected
- * @override
- */
-FieldAngle.prototype.doClassValidation_ = function(opt_newValue) {
-  const value = Number(opt_newValue);
-  if (isNaN(value) || !isFinite(value)) {
-    return null;
-  }
-  return this.wrapValue_(value);
-};
-
-/**
- * Wraps the value so that it is in the range (-360 + wrap, wrap).
- * @param {number} value The value to wrap.
- * @return {number} The wrapped value.
- * @private
- */
-FieldAngle.prototype.wrapValue_ = function(value) {
-  value %= 360;
-  if (value < 0) {
-    value += 360;
-  }
-  if (value > this.wrap_) {
-    value -= 360;
-  }
-  return value;
-};
-=======
->>>>>>> 61322294
 
 /**
  * CSS for angle field.  See css.js for use.
  */
 Css.register(`
-<<<<<<< HEAD
-  .blocklyAngleCircle {
-    stroke: #444;
-    stroke-width: 1;
-    fill: #ddd;
-    fill-opacity: .8;
-  }
-
-  .blocklyAngleMarks {
-    stroke: #444;
-    stroke-width: 1;
-  }
-
-  .blocklyAngleGauge {
-    fill: #f88;
-    fill-opacity: .8;
-    pointer-events: none;
-  }
-
-  .blocklyAngleLine {
-    stroke: #f00;
-    stroke-width: 2;
-    stroke-linecap: round;
-    pointer-events: none;
-  }
-=======
 .blocklyAngleCircle {
   stroke: #444;
   stroke-width: 1;
@@ -1061,7 +583,6 @@
   stroke-linecap: round;
   pointer-events: none;
 }
->>>>>>> 61322294
 `);
 
 fieldRegistry.register('field_angle', FieldAngle);
