{
	"@metadata": {
		"authors": [
			"Jopparn",
			"WikiPhoenix",
			"Abbedabb",
			"Aaoo",
			"아라"
		]
	},
	"VARIABLES_DEFAULT_NAME": "föremål",
	"TODAY": "Idag",
	"DUPLICATE_BLOCK": "Duplicera",
	"ADD_COMMENT": "Lägg till kommentar",
	"REMOVE_COMMENT": "Radera kommentar",
	"EXTERNAL_INPUTS": "Externa inmatningar",
	"INLINE_INPUTS": "Radinmatning",
	"DELETE_BLOCK": "Radera block",
	"DELETE_X_BLOCKS": "Radera %1 block",
	"DELETE_ALL_BLOCKS": "Radera alla %1 block?",
	"CLEAN_UP": "Rada upp block",
	"COLLAPSE_BLOCK": "Fäll ihop block",
	"COLLAPSE_ALL": "Fäll ihop block",
	"EXPAND_BLOCK": "Fäll ut block",
	"EXPAND_ALL": "Fäll ut block",
	"DISABLE_BLOCK": "Inaktivera block",
	"ENABLE_BLOCK": "Aktivera block",
	"HELP": "Hjälp",
	"UNDO": "Ångra",
	"REDO": "Gör om",
	"CHANGE_VALUE_TITLE": "Ändra värde:",
	"RENAME_VARIABLE": "Byt namn på variabel...",
	"RENAME_VARIABLE_TITLE": "Byt namn på alla'%1'-variabler till:",
	"NEW_VARIABLE": "Skapa variabel...",
	"NEW_VARIABLE_TITLE": "Nytt variabelnamn:",
	"VARIABLE_ALREADY_EXISTS": "En variabel som heter \"%1\" finns redan.",
<<<<<<< HEAD
=======
	"VARIABLE_ALREADY_EXISTS_FOR_ANOTHER_TYPE": "En variabel med namnet \"%1\" finns redan för en annan variabeln av typen \"%2\".",
>>>>>>> e1f1575b
	"PROCEDURE_ALREADY_EXISTS": "En procedur som heter \"%1\" finns redan.",
	"DELETE_VARIABLE_CONFIRMATION": "Radera %1 användningar av variabeln \"%2\"?",
	"CANNOT_DELETE_VARIABLE_PROCEDURE": "Kan inte radera variabeln '%1' eftersom den är en del av definition för funktionen '%2'",
	"DELETE_VARIABLE": "Radera variabeln \"%1\"",
	"COLOUR_PICKER_HELPURL": "https://sv.wikipedia.org/wiki/Färg",
	"COLOUR_PICKER_TOOLTIP": "Välj en färg från paletten.",
	"COLOUR_RANDOM_TITLE": "slumpfärg",
	"COLOUR_RANDOM_TOOLTIP": "Slumpa fram en färg.",
	"COLOUR_RGB_HELPURL": "http://www.december.com/html/spec/colorper.html",
	"COLOUR_RGB_TITLE": "färg med",
	"COLOUR_RGB_RED": "röd",
	"COLOUR_RGB_GREEN": "grön",
	"COLOUR_RGB_BLUE": "blå",
	"COLOUR_RGB_TOOLTIP": "Skapa en färg med det angivna mängden röd, grön och blå. Alla värden måste vara mellan 0 och 100.",
	"COLOUR_BLEND_HELPURL": "http://meyerweb.com/eric/tools/color-blend/",
	"COLOUR_BLEND_TITLE": "blanda",
	"COLOUR_BLEND_COLOUR1": "färg 1",
	"COLOUR_BLEND_COLOUR2": "färg 2",
	"COLOUR_BLEND_RATIO": "förhållande",
	"COLOUR_BLEND_TOOLTIP": "Blandar ihop två färger med ett bestämt förhållande (0.0 - 1.0).",
	"CONTROLS_REPEAT_HELPURL": "https://en.wikipedia.org/wiki/For_loop",
	"CONTROLS_REPEAT_TITLE": "upprepa %1 gånger",
	"CONTROLS_REPEAT_INPUT_DO": "utför",
	"CONTROLS_REPEAT_TOOLTIP": "Utför några kommandon flera gånger.",
	"CONTROLS_WHILEUNTIL_OPERATOR_WHILE": "upprepa medan",
	"CONTROLS_WHILEUNTIL_OPERATOR_UNTIL": "upprepa tills",
	"CONTROLS_WHILEUNTIL_TOOLTIP_WHILE": "Medan ett värde är sant, utför några kommandon.",
	"CONTROLS_WHILEUNTIL_TOOLTIP_UNTIL": "Medan ett värde är falskt, utför några kommandon.",
	"CONTROLS_FOR_TOOLTIP": "Låt variabeln \"%1\" ta värden från starttalet till sluttalet, beräknat med det angivna intervallet, och utför de angivna blocken.",
	"CONTROLS_FOR_TITLE": "räkna med %1 från %2 till %3 med %4",
	"CONTROLS_FOREACH_TITLE": "för varje föremål %1 i listan %2",
	"CONTROLS_FOREACH_TOOLTIP": "För varje objekt i en lista, ange variabeln '%1' till objektet, och utför sedan några kommandon.",
	"CONTROLS_FLOW_STATEMENTS_OPERATOR_BREAK": "bryt ut ur loop",
	"CONTROLS_FLOW_STATEMENTS_OPERATOR_CONTINUE": "fortsätta med nästa upprepning av loop",
	"CONTROLS_FLOW_STATEMENTS_TOOLTIP_BREAK": "Bryt ut ur den innehållande upprepningen.",
	"CONTROLS_FLOW_STATEMENTS_TOOLTIP_CONTINUE": "Hoppa över resten av denna loop och fortsätt med nästa loop.",
	"CONTROLS_FLOW_STATEMENTS_WARNING": "Varning: Detta block kan endast användas i en loop.",
	"CONTROLS_IF_TOOLTIP_1": "Om ett värde är sant, utför några kommandon.",
	"CONTROLS_IF_TOOLTIP_2": "Om värdet är sant, utför det första kommandoblocket. Annars utför det andra kommandoblocket.",
	"CONTROLS_IF_TOOLTIP_3": "Om det första värdet är sant, utför det första kommandoblocket. Annars, om det andra värdet är sant, utför det andra kommandoblocket.",
	"CONTROLS_IF_TOOLTIP_4": "Om det första värdet är sant, utför det första kommandoblocket. Annars, om det andra värdet är sant, utför det andra kommandoblocket. Om ingen av värdena är sanna, utför det sista kommandoblocket.",
	"CONTROLS_IF_MSG_IF": "om",
	"CONTROLS_IF_MSG_ELSEIF": "annars om",
	"CONTROLS_IF_MSG_ELSE": "annars",
	"CONTROLS_IF_IF_TOOLTIP": "Lägg till, ta bort eller ändra ordningen för sektioner för att omkonfigurera blocket \"om\".",
	"CONTROLS_IF_ELSEIF_TOOLTIP": "Lägg till ett villkor blocket \"om\".",
	"CONTROLS_IF_ELSE_TOOLTIP": "Lägg till ett sista villkor som täcker alla alternativ som är kvar för \"if\"-blocket.",
	"IOS_OK": "OK",
	"IOS_CANCEL": "Avbryt",
	"IOS_ERROR": "Fel",
	"IOS_PROCEDURES_INPUTS": "INMATNINGAR",
	"IOS_PROCEDURES_ADD_INPUT": "+ Lägg till inmatning",
	"IOS_PROCEDURES_ALLOW_STATEMENTS": "Tillåt kommandon",
	"IOS_PROCEDURES_DUPLICATE_INPUTS_ERROR": "Denna funktion har dubblettinmatningar.",
	"IOS_VARIABLES_ADD_VARIABLE": "+ Lägg till variabel",
	"IOS_VARIABLES_ADD_BUTTON": "Lägg till",
	"IOS_VARIABLES_RENAME_BUTTON": "Döp om",
	"IOS_VARIABLES_DELETE_BUTTON": "Radera",
	"IOS_VARIABLES_VARIABLE_NAME": "Variabelnamn",
	"IOS_VARIABLES_EMPTY_NAME_ERROR": "Du kan inte använda ett tomt variabelnamn.",
	"LOGIC_COMPARE_HELPURL": "https://sv.wikipedia.org/wiki/Olikhet",
	"LOGIC_COMPARE_TOOLTIP_EQ": "Ger tillbaka sant om båda värdena är lika med varandra.",
	"LOGIC_COMPARE_TOOLTIP_NEQ": "Ger tillbaka sant om båda värdena inte är lika med varandra.",
	"LOGIC_COMPARE_TOOLTIP_LT": "Ger tillbaka sant om det första värdet är mindre än det andra.",
	"LOGIC_COMPARE_TOOLTIP_LTE": "Ger tillbaka sant om det första värdet är mindre än eller lika med det andra.",
	"LOGIC_COMPARE_TOOLTIP_GT": "Ger tillbaka sant om det första värdet är större än det andra.",
	"LOGIC_COMPARE_TOOLTIP_GTE": "Ger tillbaka sant om det första värdet är större än eller lika med det andra.",
	"LOGIC_OPERATION_TOOLTIP_AND": "Ger tillbaka sant om båda värdena är sanna.",
	"LOGIC_OPERATION_AND": "och",
	"LOGIC_OPERATION_TOOLTIP_OR": "Ger tillbaka sant om minst ett av värdena är sant.",
	"LOGIC_OPERATION_OR": "eller",
	"LOGIC_NEGATE_TITLE": "inte %1",
	"LOGIC_NEGATE_TOOLTIP": "Ger tillbaka sant om inmatningen är falsk. Ger tillbaka falskt och inmatningen är sann.",
	"LOGIC_BOOLEAN_TRUE": "sant",
	"LOGIC_BOOLEAN_FALSE": "falskt",
	"LOGIC_BOOLEAN_TOOLTIP": "Returnerar antingen sant eller falskt.",
	"LOGIC_NULL_HELPURL": "https://sv.wikipedia.org/wiki/Null",
	"LOGIC_NULL": "null",
	"LOGIC_NULL_TOOLTIP": "Returnerar null.",
	"LOGIC_TERNARY_HELPURL": "https://en.wikipedia.org/wiki/%3F:",
	"LOGIC_TERNARY_CONDITION": "test",
	"LOGIC_TERNARY_IF_TRUE": "om sant",
	"LOGIC_TERNARY_IF_FALSE": "om falskt",
	"LOGIC_TERNARY_TOOLTIP": "Kontrollera villkoret i \"test\". Om villkoret är sant, ge tillbaka \"om sant\"-värdet; annars ge tillbaka \"om falskt\"-värdet.",
	"MATH_NUMBER_HELPURL": "https://sv.wikipedia.org/wiki/Tal",
	"MATH_NUMBER_TOOLTIP": "Ett tal.",
	"MATH_ADDITION_SYMBOL": "+",
	"MATH_SUBTRACTION_SYMBOL": "-",
	"MATH_DIVISION_SYMBOL": "÷",
	"MATH_MULTIPLICATION_SYMBOL": "×",
	"MATH_POWER_SYMBOL": "^",
	"MATH_TRIG_SIN": "sin",
	"MATH_TRIG_COS": "cos",
	"MATH_TRIG_TAN": "tan",
	"MATH_TRIG_ASIN": "arcsin",
	"MATH_TRIG_ACOS": "arccos",
	"MATH_TRIG_ATAN": "arctan",
	"MATH_ARITHMETIC_HELPURL": "https://sv.wikipedia.org/wiki/Aritmetik",
	"MATH_ARITHMETIC_TOOLTIP_ADD": "Returnerar summan av de två talen.",
	"MATH_ARITHMETIC_TOOLTIP_MINUS": "Returnerar differensen mellan de två talen.",
	"MATH_ARITHMETIC_TOOLTIP_MULTIPLY": "Returnerar produkten av de två talen.",
	"MATH_ARITHMETIC_TOOLTIP_DIVIDE": "Returnerar kvoten av de två talen.",
	"MATH_ARITHMETIC_TOOLTIP_POWER": "Ger tillbaka det första talet upphöjt till det andra talet.",
	"MATH_SINGLE_HELPURL": "https://sv.wikipedia.org/wiki/Kvadratrot",
	"MATH_SINGLE_OP_ROOT": "kvadratrot",
	"MATH_SINGLE_TOOLTIP_ROOT": "Returnerar kvadratroten av ett tal.",
	"MATH_SINGLE_OP_ABSOLUTE": "absolut",
	"MATH_SINGLE_TOOLTIP_ABS": "Returnerar absolutvärdet av ett tal.",
	"MATH_SINGLE_TOOLTIP_NEG": "Returnerar negationen av ett tal.",
	"MATH_SINGLE_TOOLTIP_LN": "Returnera den naturliga logaritmen av ett tal.",
	"MATH_SINGLE_TOOLTIP_LOG10": "Returnerar logaritmen för bas 10 av ett tal.",
	"MATH_SINGLE_TOOLTIP_EXP": "Ger tillbaka e upphöjt i ett tal.",
	"MATH_SINGLE_TOOLTIP_POW10": "Ger tillbaka 10 upphöjt i ett tal.",
	"MATH_TRIG_HELPURL": "https://sv.wikipedia.org/wiki/Trigonometrisk_funktion",
	"MATH_TRIG_TOOLTIP_SIN": "Ger tillbaka sinus för en grad (inte radian).",
	"MATH_TRIG_TOOLTIP_COS": "Ger tillbaka cosinus för en grad (inte radian).",
	"MATH_TRIG_TOOLTIP_TAN": "Ger tillbaka tangens för en grad (inte radian).",
	"MATH_TRIG_TOOLTIP_ASIN": "Ger tillbaka arcus sinus (arcsin) för ett tal.",
	"MATH_TRIG_TOOLTIP_ACOS": "Ger tillbaka arcus cosinus (arccos) för ett tal.",
	"MATH_TRIG_TOOLTIP_ATAN": "Ger tillbaka arcus tangens (arctan) av ett tal.",
	"MATH_CONSTANT_HELPURL": "https://sv.wikipedia.org/wiki/Matematisk_konstant",
	"MATH_CONSTANT_TOOLTIP": "Returnerar en av de vanliga konstanterna: π (3.141…), e (2.718…), φ (1.618…), sqrt(2) (1.414…), sqrt(½) (0.707…) eller ∞ (oändligt).",
	"MATH_IS_EVEN": "är jämnt",
	"MATH_IS_ODD": "är ojämnt",
	"MATH_IS_PRIME": "är ett primtal",
	"MATH_IS_WHOLE": "är helt",
	"MATH_IS_POSITIVE": "är positivt",
	"MATH_IS_NEGATIVE": "är negativt",
	"MATH_IS_DIVISIBLE_BY": "är delbart med",
	"MATH_IS_TOOLTIP": "Kontrollera om ett tal är jämnt, ojämnt, helt, positivt, negativt eller det är delbart med ett bestämt tal. Returnerar med sant eller falskt.",
	"MATH_CHANGE_HELPURL": "https://en.wikipedia.org/wiki/Programming_idiom#Incrementing_a_counter",
	"MATH_CHANGE_TITLE": "ändra %1 med %2",
	"MATH_CHANGE_TOOLTIP": "Lägg till ett tal till variabeln '%1'.",
	"MATH_ROUND_HELPURL": "https://sv.wikipedia.org/wiki/Avrundning",
	"MATH_ROUND_TOOLTIP": "Avrunda ett tal uppåt eller nedåt.",
	"MATH_ROUND_OPERATOR_ROUND": "avrunda",
	"MATH_ROUND_OPERATOR_ROUNDUP": "avrunda uppåt",
	"MATH_ROUND_OPERATOR_ROUNDDOWN": "avrunda nedåt",
	"MATH_ONLIST_OPERATOR_SUM": "summan av listan",
	"MATH_ONLIST_TOOLTIP_SUM": "Ger tillbaka summan av alla talen i listan.",
	"MATH_ONLIST_OPERATOR_MIN": "minsta talet i listan",
	"MATH_ONLIST_TOOLTIP_MIN": "Ger tillbaka det minsta talet i listan.",
	"MATH_ONLIST_OPERATOR_MAX": "högsta talet i listan",
	"MATH_ONLIST_TOOLTIP_MAX": "Ger tillbaka det största talet i listan.",
	"MATH_ONLIST_OPERATOR_AVERAGE": "medelvärdet av listan",
	"MATH_ONLIST_TOOLTIP_AVERAGE": "Ger tillbaka medelvärdet (aritmetiskt) av de numeriska värdena i listan.",
	"MATH_ONLIST_OPERATOR_MEDIAN": "medianen av listan",
	"MATH_ONLIST_TOOLTIP_MEDIAN": "Returnerar medianen av talen i listan.",
	"MATH_ONLIST_OPERATOR_MODE": "typvärdet i listan",
	"MATH_ONLIST_TOOLTIP_MODE": "Ger tillbaka en lista med de(t) vanligaste objekte(t/n) i listan.",
	"MATH_ONLIST_OPERATOR_STD_DEV": "standardavvikelsen i listan",
	"MATH_ONLIST_TOOLTIP_STD_DEV": "Ger tillbaka standardavvikelsen i listan.",
	"MATH_ONLIST_OPERATOR_RANDOM": "slumpmässigt objekt i listan",
	"MATH_ONLIST_TOOLTIP_RANDOM": "Returnerar ett slumpmässigt element från listan.",
	"MATH_MODULO_HELPURL": "https://en.wikipedia.org/wiki/Modulo_operation",
	"MATH_MODULO_TITLE": "resten av %1 ÷ %2",
	"MATH_MODULO_TOOLTIP": "Returnerar kvoten från divisionen av de två talen.",
	"MATH_CONSTRAIN_TITLE": "begränsa %1 till mellan %2 och %3",
	"MATH_CONSTRAIN_TOOLTIP": "Begränsa ett tal till att mellan de angivna gränsvärden (inkluderande).",
	"MATH_RANDOM_INT_HELPURL": "https://sv.wikipedia.org/wiki/Slumptalsgenerator",
	"MATH_RANDOM_INT_TITLE": "slumpartat heltal från %1 till %2",
	"MATH_RANDOM_INT_TOOLTIP": "Ger tillbaka ett slumpat heltal mellan två värden, inkluderande.",
	"MATH_RANDOM_FLOAT_HELPURL": "https://sv.wikipedia.org/wiki/Slumptalsgenerator",
	"MATH_RANDOM_FLOAT_TITLE_RANDOM": "slumpat decimaltal",
	"MATH_RANDOM_FLOAT_TOOLTIP": "Ger tillbaka ett slumpat decimaltal mellan 0.0 (inkluderat) och 1.0 (exkluderat).",
	"TEXT_TEXT_HELPURL": "https://sv.wikipedia.org/wiki/Str%C3%A4ng_%28data%29",
	"TEXT_TEXT_TOOLTIP": "En bokstav, ord eller textrad.",
	"TEXT_JOIN_TITLE_CREATEWITH": "skapa text med",
	"TEXT_JOIN_TOOLTIP": "Skapa en textbit genom att sammanfoga ett valfritt antal föremål.",
	"TEXT_CREATE_JOIN_TITLE_JOIN": "sammanfoga",
	"TEXT_CREATE_JOIN_TOOLTIP": "Lägg till, ta bort eller ändra ordningen för sektioner för att omkonfigurera detta textblock.",
	"TEXT_CREATE_JOIN_ITEM_TOOLTIP": "Lägg till ett föremål till texten.",
	"TEXT_APPEND_TITLE": "för att %1 lägga till text %2",
	"TEXT_APPEND_TOOLTIP": "Lägg till lite text till variabeln '%1'.",
	"TEXT_LENGTH_TITLE": "längden på %1",
	"TEXT_LENGTH_TOOLTIP": "Ger tillbaka antalet bokstäver (inklusive mellanslag) i den angivna texten.",
	"TEXT_ISEMPTY_TITLE": "%1 är tom",
	"TEXT_ISEMPTY_TOOLTIP": "Returnerar sant om den angivna texten är tom.",
	"TEXT_INDEXOF_TOOLTIP": "Ger tillbaka indexet för den första/sista förekomsten av första texten i den andra texten.  Ger tillbaka %1 om texten inte hittas.",
	"TEXT_INDEXOF_TITLE": "i texten %1 %2 %3",
	"TEXT_INDEXOF_OPERATOR_FIRST": "hitta första förekomsten av texten",
	"TEXT_INDEXOF_OPERATOR_LAST": "hitta sista förekomsten av texten",
	"TEXT_CHARAT_TITLE": "i texten %1 %2",
	"TEXT_CHARAT_FROM_START": "hämta bokstaven #",
	"TEXT_CHARAT_FROM_END": "hämta bokstaven # från slutet",
	"TEXT_CHARAT_FIRST": "hämta första bokstaven",
	"TEXT_CHARAT_LAST": "hämta sista bokstaven",
	"TEXT_CHARAT_RANDOM": "hämta slumpad bokstav",
	"TEXT_CHARAT_TOOLTIP": "Ger tillbaka bokstaven på den specificerade positionen.",
	"TEXT_GET_SUBSTRING_TOOLTIP": "Ger tillbaka en viss del av texten.",
	"TEXT_GET_SUBSTRING_INPUT_IN_TEXT": "i texten",
	"TEXT_GET_SUBSTRING_START_FROM_START": "få textdel från bokstav #",
	"TEXT_GET_SUBSTRING_START_FROM_END": "få textdel från bokstav # från slutet",
	"TEXT_GET_SUBSTRING_START_FIRST": "få textdel från första bokstaven",
	"TEXT_GET_SUBSTRING_END_FROM_START": "till bokstav #",
	"TEXT_GET_SUBSTRING_END_FROM_END": "till bokstav # från slutet",
	"TEXT_GET_SUBSTRING_END_LAST": "till sista bokstaven",
	"TEXT_CHANGECASE_TOOLTIP": "Returnerar en kopia av texten i ett annat skiftläge.",
	"TEXT_CHANGECASE_OPERATOR_UPPERCASE": "till VERSALER",
	"TEXT_CHANGECASE_OPERATOR_LOWERCASE": "till gemener",
	"TEXT_CHANGECASE_OPERATOR_TITLECASE": "till Versala Initialer",
	"TEXT_TRIM_TOOLTIP": "Returnerar en kopia av texten med borttagna mellanrum från en eller båda ändar.",
	"TEXT_TRIM_OPERATOR_BOTH": "ta bort mellanrum från båda sidorna av",
	"TEXT_TRIM_OPERATOR_LEFT": "ta bort mellanrum från vänstra sidan av",
	"TEXT_TRIM_OPERATOR_RIGHT": "ta bort mellanrum från högra sidan av",
	"TEXT_PRINT_TITLE": "skriv %1",
	"TEXT_PRINT_TOOLTIP": "Skriv den angivna texten, talet eller annat värde.",
	"TEXT_PROMPT_TYPE_TEXT": "fråga efter text med meddelande",
	"TEXT_PROMPT_TYPE_NUMBER": "fråga efter ett tal med meddelande",
	"TEXT_PROMPT_TOOLTIP_NUMBER": "Fråga användaren efter ett tal.",
	"TEXT_PROMPT_TOOLTIP_TEXT": "Fråga användaren efter lite text.",
	"TEXT_COUNT_MESSAGE0": "räkna %1 i %2",
	"TEXT_COUNT_HELPURL": "https://github.com/google/blockly/wiki/Text#counting-substrings",
	"TEXT_COUNT_TOOLTIP": "Räkna hur många gånger en text förekommer inom en annan text.",
	"TEXT_REPLACE_MESSAGE0": "ersätt %1 med %2 i %3",
	"TEXT_REPLACE_HELPURL": "https://github.com/google/blockly/wiki/Text#replacing-substrings",
	"TEXT_REPLACE_TOOLTIP": "Ersätt alla förekomster av en text inom en annan text.",
	"TEXT_REVERSE_MESSAGE0": "vänd på %1",
	"TEXT_REVERSE_HELPURL": "https://github.com/google/blockly/wiki/Text#reversing-text",
	"TEXT_REVERSE_TOOLTIP": "Vänder på teckenordningen i texten.",
	"LISTS_CREATE_EMPTY_HELPURL": "https://github.com/google/blockly/wiki/Lists#create-empty-list",
	"LISTS_CREATE_EMPTY_TITLE": "skapa tom lista",
	"LISTS_CREATE_EMPTY_TOOLTIP": "Ger tillbaka en lista utan någon data, alltså med längden 0",
	"LISTS_CREATE_WITH_HELPURL": "https://github.com/google/blockly/wiki/Lists#create-list-with",
	"LISTS_CREATE_WITH_TOOLTIP": "Skapa en lista med valfritt antal föremål.",
	"LISTS_CREATE_WITH_INPUT_WITH": "skapa lista med",
	"LISTS_CREATE_WITH_CONTAINER_TITLE_ADD": "lista",
	"LISTS_CREATE_WITH_CONTAINER_TOOLTIP": "Lägg till, ta bort eller ändra ordningen på objekten för att göra om det här \"list\"-blocket.",
	"LISTS_CREATE_WITH_ITEM_TOOLTIP": "Lägg till ett föremål till listan.",
	"LISTS_REPEAT_TOOLTIP": "Skapar en lista som innehåller ett valt värde upprepat ett bestämt antalet gånger.",
	"LISTS_REPEAT_TITLE": "skapa lista med föremålet %1 upprepat %2 gånger",
	"LISTS_LENGTH_TITLE": "längden på %1",
	"LISTS_LENGTH_TOOLTIP": "Returnerar längden på en lista.",
	"LISTS_ISEMPTY_TITLE": "%1 är tom",
	"LISTS_ISEMPTY_TOOLTIP": "Returnerar sant om listan är tom.",
	"LISTS_INLIST": "i listan",
	"LISTS_INDEX_OF_FIRST": "hitta första förekomsten av objektet",
	"LISTS_INDEX_OF_LAST": "hitta sista förekomsten av objektet",
	"LISTS_INDEX_OF_TOOLTIP": "Ger tillbaka den första/sista förekomsten av objektet i listan. Returnerar %1 om objektet inte hittas.",
	"LISTS_GET_INDEX_GET": "hämta",
	"LISTS_GET_INDEX_GET_REMOVE": "hämta och ta bort",
	"LISTS_GET_INDEX_REMOVE": "ta bort",
	"LISTS_GET_INDEX_FROM_START": "#",
	"LISTS_GET_INDEX_FROM_END": "# från slutet",
	"LISTS_GET_INDEX_FIRST": "första",
	"LISTS_GET_INDEX_LAST": "sista",
	"LISTS_GET_INDEX_RANDOM": "slumpad",
	"LISTS_INDEX_FROM_START_TOOLTIP": "%1 är det första objektet.",
	"LISTS_INDEX_FROM_END_TOOLTIP": "%1 är det sista objektet.",
	"LISTS_GET_INDEX_TOOLTIP_GET_FROM": "Ger tillbaka objektet på den efterfrågade positionen i en lista.",
	"LISTS_GET_INDEX_TOOLTIP_GET_FIRST": "Returnerar det första objektet i en lista.",
	"LISTS_GET_INDEX_TOOLTIP_GET_LAST": "Returnerar det sista objektet i en lista.",
	"LISTS_GET_INDEX_TOOLTIP_GET_RANDOM": "Returnerar ett slumpmässigt objekt i en lista.",
	"LISTS_GET_INDEX_TOOLTIP_GET_REMOVE_FROM": "Tar bort och återställer objektet på den specificerade positionen i en lista.",
	"LISTS_GET_INDEX_TOOLTIP_GET_REMOVE_FIRST": "Tar bort och återställer det första objektet i en lista.",
	"LISTS_GET_INDEX_TOOLTIP_GET_REMOVE_LAST": "Tar bort och återställer det sista objektet i en lista.",
	"LISTS_GET_INDEX_TOOLTIP_GET_REMOVE_RANDOM": "Tar bort och återställer ett slumpmässigt objekt i en lista.",
	"LISTS_GET_INDEX_TOOLTIP_REMOVE_FROM": "Tar bort objektet på den specificerade positionen i en lista.",
	"LISTS_GET_INDEX_TOOLTIP_REMOVE_FIRST": "Tar bort det första objektet i en lista.",
	"LISTS_GET_INDEX_TOOLTIP_REMOVE_LAST": "Tar bort det sista objektet i en lista.",
	"LISTS_GET_INDEX_TOOLTIP_REMOVE_RANDOM": "Tar bort en slumpmässig post i en lista.",
	"LISTS_SET_INDEX_SET": "ange",
	"LISTS_SET_INDEX_INSERT": "Sätt in vid",
	"LISTS_SET_INDEX_INPUT_TO": "som",
	"LISTS_SET_INDEX_TOOLTIP_SET_FROM": "Sätter in objektet vid en specificerad position i en lista.",
	"LISTS_SET_INDEX_TOOLTIP_SET_FIRST": "Anger det första objektet i en lista.",
	"LISTS_SET_INDEX_TOOLTIP_SET_LAST": "Anger det sista elementet i en lista.",
	"LISTS_SET_INDEX_TOOLTIP_SET_RANDOM": "Sätter in ett slumpat objekt i en lista.",
	"LISTS_SET_INDEX_TOOLTIP_INSERT_FROM": "Sätter in objektet vid en specificerad position i en lista.",
	"LISTS_SET_INDEX_TOOLTIP_INSERT_FIRST": "sätter in objektet i början av en lista.",
	"LISTS_SET_INDEX_TOOLTIP_INSERT_LAST": "Lägg till objektet i slutet av en lista.",
	"LISTS_SET_INDEX_TOOLTIP_INSERT_RANDOM": "sätter in objektet på en slumpad position i en lista.",
	"LISTS_GET_SUBLIST_START_FROM_START": "få underlista från #",
	"LISTS_GET_SUBLIST_START_FROM_END": "få underlista från # från slutet",
	"LISTS_GET_SUBLIST_START_FIRST": "få underlista från första",
	"LISTS_GET_SUBLIST_END_FROM_START": "till #",
	"LISTS_GET_SUBLIST_END_FROM_END": "till # från slutet",
	"LISTS_GET_SUBLIST_END_LAST": "till sista",
	"LISTS_GET_SUBLIST_TOOLTIP": "Skapar en kopia av den specificerade delen av en lista.",
	"LISTS_SORT_HELPURL": "https://github.com/google/blockly/wiki/Lists#sorting-a-list",
	"LISTS_SORT_TITLE": "sortera %1 %2 %3",
	"LISTS_SORT_TOOLTIP": "Sortera en kopia av en lista.",
	"LISTS_SORT_ORDER_ASCENDING": "stigande",
	"LISTS_SORT_ORDER_DESCENDING": "fallande",
	"LISTS_SORT_TYPE_NUMERIC": "numeriskt",
	"LISTS_SORT_TYPE_TEXT": "alfabetiskt",
	"LISTS_SORT_TYPE_IGNORECASE": "alfabetiskt, ignorera skiftläge",
	"LISTS_SPLIT_HELPURL": "https://github.com/google/blockly/wiki/Lists#splitting-strings-and-joining-lists",
	"LISTS_SPLIT_LIST_FROM_TEXT": "skapa lista från text",
	"LISTS_SPLIT_TEXT_FROM_LIST": "skapa text från lista",
	"LISTS_SPLIT_WITH_DELIMITER": "med avgränsare",
	"LISTS_SPLIT_TOOLTIP_SPLIT": "Dela upp text till en textlista och bryt vid varje avgränsare.",
	"LISTS_SPLIT_TOOLTIP_JOIN": "Sammanfoga en textlista till en text, som separeras av en avgränsare.",
	"LISTS_REVERSE_HELPURL": "https://github.com/google/blockly/wiki/Lists#reversing-a-list",
	"LISTS_REVERSE_MESSAGE0": "vänd på %1",
	"LISTS_REVERSE_TOOLTIP": "Vänd på en kopia av en lista.",
	"VARIABLES_GET_TOOLTIP": "Returnerar värdet av denna variabel.",
	"VARIABLES_GET_CREATE_SET": "Skapa \"välj %1\"",
	"VARIABLES_SET": "ange %1 till %2",
	"VARIABLES_SET_TOOLTIP": "Gör så att den här variabeln blir lika med inputen.",
	"VARIABLES_SET_CREATE_GET": "Skapa 'hämta %1'",
	"PROCEDURES_DEFNORETURN_HELPURL": "https://sv.wikipedia.org/wiki/Funktion_%28programmering%29",
	"PROCEDURES_DEFNORETURN_TITLE": "för att",
	"PROCEDURES_DEFNORETURN_PROCEDURE": "göra något",
	"PROCEDURES_BEFORE_PARAMS": "med:",
	"PROCEDURES_CALL_BEFORE_PARAMS": "med:",
	"PROCEDURES_DEFNORETURN_TOOLTIP": "Skapar en funktion utan output.",
	"PROCEDURES_DEFNORETURN_COMMENT": "Beskriv denna funktion...",
	"PROCEDURES_DEFRETURN_HELPURL": "https://sv.wikipedia.org/wiki/Funktion_%28programmering%29",
	"PROCEDURES_DEFRETURN_RETURN": "returnera",
	"PROCEDURES_DEFRETURN_TOOLTIP": "Skapar en funktion med output.",
	"PROCEDURES_ALLOW_STATEMENTS": "tillåta uttalanden",
	"PROCEDURES_DEF_DUPLICATE_WARNING": "Varning: Denna funktion har dubbla parametrar.",
	"PROCEDURES_CALLNORETURN_HELPURL": "https://en.wikipedia.org/wiki/Subroutine",
	"PROCEDURES_CALLNORETURN_TOOLTIP": "Kör den användardefinierade funktionen \"%1\".",
	"PROCEDURES_CALLRETURN_HELPURL": "https://en.wikipedia.org/wiki/Subroutine",
	"PROCEDURES_CALLRETURN_TOOLTIP": "Kör den användardefinierade funktionen \"%1\" och använd resultatet av den.",
	"PROCEDURES_MUTATORCONTAINER_TITLE": "inmatningar",
	"PROCEDURES_MUTATORCONTAINER_TOOLTIP": "Lägg till, ta bort och ändra ordningen för inmatningar till denna funktion.",
	"PROCEDURES_MUTATORARG_TITLE": "inmatningsnamn:",
	"PROCEDURES_MUTATORARG_TOOLTIP": "Lägg till en inmatning till funktionen.",
	"PROCEDURES_HIGHLIGHT_DEF": "Markera funktionsdefinition",
	"PROCEDURES_CREATE_DO": "Skapa '%1'",
	"PROCEDURES_IFRETURN_TOOLTIP": "Om ett värde är sant returneras ett andra värde.",
	"PROCEDURES_IFRETURN_HELPURL": "http://c2.com/cgi/wiki?GuardClause",
	"PROCEDURES_IFRETURN_WARNING": "Varning: Detta block får användas endast i en funktionsdefinition."
}<|MERGE_RESOLUTION|>--- conflicted
+++ resolved
@@ -34,10 +34,7 @@
 	"NEW_VARIABLE": "Skapa variabel...",
 	"NEW_VARIABLE_TITLE": "Nytt variabelnamn:",
 	"VARIABLE_ALREADY_EXISTS": "En variabel som heter \"%1\" finns redan.",
-<<<<<<< HEAD
-=======
 	"VARIABLE_ALREADY_EXISTS_FOR_ANOTHER_TYPE": "En variabel med namnet \"%1\" finns redan för en annan variabeln av typen \"%2\".",
->>>>>>> e1f1575b
 	"PROCEDURE_ALREADY_EXISTS": "En procedur som heter \"%1\" finns redan.",
 	"DELETE_VARIABLE_CONFIRMATION": "Radera %1 användningar av variabeln \"%2\"?",
 	"CANNOT_DELETE_VARIABLE_PROCEDURE": "Kan inte radera variabeln '%1' eftersom den är en del av definition för funktionen '%2'",
