/**
 * @license
 * Copyright 2017 Google LLC
 * SPDX-License-Identifier: Apache-2.0
 */

/**
 * Components for the variable model.
 *
 * @class
 */
// Former goog.module ID: Blockly.VariableModel

// Unused import preserved for side-effects. Remove if unneeded.
import './events/events_var_create.js';

import * as idGenerator from './utils/idgenerator.js';
import * as eventUtils from './events/utils.js';
import * as registry from './registry.js';
import type {Workspace} from './workspace.js';
import {IVariableModel, IVariableState} from './interfaces/i_variable_model.js';

/**
 * Class for a variable model.
 * Holds information for the variable including name, ID, and type.
 *
 * @see {Blockly.FieldVariable}
 */
<<<<<<< HEAD
export class VariableModel implements IVariableModel<IVariableState> {
  private type: string;
=======
export class VariableModel {
  type: string;
>>>>>>> 0104166c
  private readonly id: string;

  /**
   * @param workspace The variable's workspace.
   * @param name The name of the variable.  This is the user-visible name (e.g.
   *     'my var' or '私の変数'), not the generated name.
   * @param opt_type The type of the variable like 'int' or 'string'.
   *     Does not need to be unique. Field_variable can filter variables based
   * on their type. This will default to '' which is a specific type.
   * @param opt_id The unique ID of the variable. This will default to a UUID.
   */
  constructor(
    private readonly workspace: Workspace,
    private name: string,
    opt_type?: string,
    opt_id?: string,
  ) {
    /**
     * The type of the variable, such as 'int' or 'sound_effect'. This may be
     * used to build a list of variables of a specific type. By default this is
     * the empty string '', which is a specific type.
     *
     * @see {Blockly.FieldVariable}
     */
    this.type = opt_type || '';

    /**
     * A unique ID for the variable. This should be defined at creation and
     * not change, even if the name changes. In most cases this should be a
     * UUID.
     */
    this.id = opt_id || idGenerator.genUid();
  }

  /** @returns The ID for the variable. */
  getId(): string {
    return this.id;
<<<<<<< HEAD
  }

  /** @returns The name of this variable. */
  getName(): string {
    return this.name;
  }

  /**
   * Updates the user-visible name of this variable.
   *
   * @returns The newly-updated variable.
   */
  setName(newName: string): this {
    this.name = newName;
    return this;
  }

  /** @returns The type of this variable. */
  getType(): string {
    return this.type;
  }

  /**
   * Updates the type of this variable.
   *
   * @returns The newly-updated variable.
   */
  setType(newType: string): this {
    this.type = newType;
    return this;
=======
>>>>>>> 0104166c
  }

  /**
   * Returns the workspace this VariableModel belongs to.
   *
   * @returns The workspace this VariableModel belongs to.
   */
  getWorkspace(): Workspace {
    return this.workspace;
  }

  /**
   * Serializes this VariableModel.
   *
   * @returns a JSON representation of this VariableModel.
   */
  save(): IVariableState {
    const state: IVariableState = {
      'name': this.getName(),
      'id': this.getId(),
    };
    const type = this.getType();
    if (type) {
      state['type'] = type;
    }

    return state;
  }

  /**
   * Loads the persisted state into a new variable in the given workspace.
   *
   * @param state The serialized state of a variable model from save().
   * @param workspace The workspace to create the new variable in.
   */
  static load(state: IVariableState, workspace: Workspace) {
    const variable = new this(
      workspace,
      state['name'],
      state['type'],
      state['id'],
    );
    workspace.getVariableMap().addVariable(variable);
    eventUtils.fire(new (eventUtils.get(eventUtils.VAR_CREATE))(variable));
  }
}

registry.register(
  registry.Type.VARIABLE_MODEL,
  registry.DEFAULT,
  VariableModel,
);<|MERGE_RESOLUTION|>--- conflicted
+++ resolved
@@ -14,11 +14,11 @@
 // Unused import preserved for side-effects. Remove if unneeded.
 import './events/events_var_create.js';
 
+import * as eventUtils from './events/utils.js';
+import {IVariableModel, IVariableState} from './interfaces/i_variable_model.js';
+import * as registry from './registry.js';
 import * as idGenerator from './utils/idgenerator.js';
-import * as eventUtils from './events/utils.js';
-import * as registry from './registry.js';
 import type {Workspace} from './workspace.js';
-import {IVariableModel, IVariableState} from './interfaces/i_variable_model.js';
 
 /**
  * Class for a variable model.
@@ -26,13 +26,8 @@
  *
  * @see {Blockly.FieldVariable}
  */
-<<<<<<< HEAD
 export class VariableModel implements IVariableModel<IVariableState> {
   private type: string;
-=======
-export class VariableModel {
-  type: string;
->>>>>>> 0104166c
   private readonly id: string;
 
   /**
@@ -70,7 +65,6 @@
   /** @returns The ID for the variable. */
   getId(): string {
     return this.id;
-<<<<<<< HEAD
   }
 
   /** @returns The name of this variable. */
@@ -101,8 +95,6 @@
   setType(newType: string): this {
     this.type = newType;
     return this;
-=======
->>>>>>> 0104166c
   }
 
   /**
