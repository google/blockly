--- conflicted
+++ resolved
@@ -19,30 +19,20 @@
 const dom = goog.require('Blockly.utils.dom');
 const eventUtils = goog.require('Blockly.Events.utils');
 const internalConstants = goog.require('Blockly.internalConstants');
-<<<<<<< HEAD
-const object = goog.require('Blockly.utils.object');
-=======
->>>>>>> 61322294
 const svgPaths = goog.require('Blockly.utils.svgPaths');
 const svgMath = goog.require('Blockly.utils.svgMath');
 /* eslint-disable-next-line no-unused-vars */
 const {BlockSvg} = goog.requireType('Blockly.BlockSvg');
 /* eslint-disable-next-line no-unused-vars */
 const {Block} = goog.requireType('Blockly.Block');
-<<<<<<< HEAD
-=======
 const {config} = goog.require('Blockly.config');
->>>>>>> 61322294
 /* eslint-disable-next-line no-unused-vars */
 const {ConnectionDB} = goog.requireType('Blockly.ConnectionDB');
 const {ConnectionType} = goog.require('Blockly.ConnectionType');
 const {Connection} = goog.require('Blockly.Connection');
 const {Coordinate} = goog.require('Blockly.utils.Coordinate');
 const {Svg} = goog.require('Blockly.utils.Svg');
-<<<<<<< HEAD
-=======
-
->>>>>>> 61322294
+
 
 /**
  * Maximum randomness in workspace units for bumping a block.
@@ -52,21 +42,6 @@
 
 /**
  * Class for a connection between blocks that may be rendered on screen.
-<<<<<<< HEAD
- * @param {!BlockSvg} source The block establishing this connection.
- * @param {number} type The type of the connection.
- * @extends {Connection}
- * @constructor
- * @alias Blockly.RenderedConnection
- */
-const RenderedConnection = function(source, type) {
-  RenderedConnection.superClass_.constructor.call(this, source, type);
-
-  /**
-   * Connection database for connections of this type on the current workspace.
-   * @const {!ConnectionDB}
-   * @private
-=======
  * @extends {Connection}
  * @alias Blockly.RenderedConnection
  */
@@ -74,7 +49,6 @@
   /**
    * @param {!BlockSvg} source The block establishing this connection.
    * @param {number} type The type of the connection.
->>>>>>> 61322294
    */
   constructor(source, type) {
     super(source, type);
@@ -97,8 +71,7 @@
      * @private
      */
     this.dbOpposite_ =
-        source.workspace
-            .connectionDBList[internalConstants.OPPOSITE_TYPE[type]];
+        source.workspace.connectionDBList[internalConstants.OPPOSITE_TYPE[type]];
 
     /**
      * Workspace units, (0, 0) is top left of block.
@@ -122,149 +95,6 @@
   }
 
   /**
-<<<<<<< HEAD
-   * Connection database for connections compatible with this type on the
-   * current workspace.
-   * @const {!ConnectionDB}
-   * @private
-   */
-  this.dbOpposite_ =
-      source.workspace.connectionDBList[internalConstants.OPPOSITE_TYPE[type]];
-
-  /**
-   * Workspace units, (0, 0) is top left of block.
-   * @type {!Coordinate}
-   * @private
-   */
-  this.offsetInBlock_ = new Coordinate(0, 0);
-
-  /**
-   * Describes the state of this connection's tracked-ness.
-   * @type {RenderedConnection.TrackedState}
-   * @private
-   */
-  this.trackedState_ = RenderedConnection.TrackedState.WILL_TRACK;
-
-  /**
-   * Connection this connection connects to.  Null if not connected.
-   * @type {RenderedConnection}
-   */
-  this.targetConnection = null;
-};
-object.inherits(RenderedConnection, Connection);
-
-/**
- * Enum for different kinds of tracked states.
- *
- * WILL_TRACK means that this connection will add itself to
- * the db on the next moveTo call it receives.
- *
- * UNTRACKED means that this connection will not add
- * itself to the database until setTracking(true) is explicitly called.
- *
- * TRACKED means that this connection is currently being tracked.
- * @enum {number}
- */
-RenderedConnection.TrackedState = {
-  WILL_TRACK: -1,
-  UNTRACKED: 0,
-  TRACKED: 1,
-};
-
-/**
- * Dispose of this connection. Remove it from the database (if it is
- * tracked) and call the super-function to deal with connected blocks.
- * @override
- * @package
- */
-RenderedConnection.prototype.dispose = function() {
-  RenderedConnection.superClass_.dispose.call(this);
-  if (this.trackedState_ === RenderedConnection.TrackedState.TRACKED) {
-    this.db_.removeConnection(this, this.y);
-  }
-};
-
-/**
- * Get the source block for this connection.
- * @return {!BlockSvg} The source block.
- * @override
- */
-RenderedConnection.prototype.getSourceBlock = function() {
-  return /** @type {!BlockSvg} */ (
-      RenderedConnection.superClass_.getSourceBlock.call(this));
-};
-
-/**
- * Returns the block that this connection connects to.
- * @return {?BlockSvg} The connected block or null if none is connected.
- * @override
- */
-RenderedConnection.prototype.targetBlock = function() {
-  return /** @type {BlockSvg} */ (
-      RenderedConnection.superClass_.targetBlock.call(this));
-};
-
-/**
- * Returns the distance between this connection and another connection in
- * workspace units.
- * @param {!Connection} otherConnection The other connection to measure
- *     the distance to.
- * @return {number} The distance between connections, in workspace units.
- */
-RenderedConnection.prototype.distanceFrom = function(otherConnection) {
-  const xDiff = this.x - otherConnection.x;
-  const yDiff = this.y - otherConnection.y;
-  return Math.sqrt(xDiff * xDiff + yDiff * yDiff);
-};
-
-/**
- * Move the block(s) belonging to the connection to a point where they don't
- * visually interfere with the specified connection.
- * @param {!Connection} staticConnection The connection to move away
- *     from.
- * @package
- */
-RenderedConnection.prototype.bumpAwayFrom = function(staticConnection) {
-  if (this.sourceBlock_.workspace.isDragging()) {
-    // Don't move blocks around while the user is doing the same.
-    return;
-  }
-  // Move the root block.
-  let rootBlock = this.sourceBlock_.getRootBlock();
-  if (rootBlock.isInFlyout) {
-    // Don't move blocks around in a flyout.
-    return;
-  }
-  let reverse = false;
-  if (!rootBlock.isMovable()) {
-    // Can't bump an uneditable block away.
-    // Check to see if the other block is movable.
-    rootBlock = staticConnection.getSourceBlock().getRootBlock();
-    if (!rootBlock.isMovable()) {
-      return;
-    }
-    // Swap the connections and move the 'static' connection instead.
-    staticConnection = this;
-    reverse = true;
-  }
-  // Raise it to the top for extra visibility.
-  const selected = common.getSelected() == rootBlock;
-  selected || rootBlock.addSelect();
-  let dx = (staticConnection.x + internalConstants.SNAP_RADIUS +
-            Math.floor(Math.random() * internalConstants.BUMP_RANDOMNESS)) -
-      this.x;
-  let dy = (staticConnection.y + internalConstants.SNAP_RADIUS +
-            Math.floor(Math.random() * internalConstants.BUMP_RANDOMNESS)) -
-      this.y;
-  if (reverse) {
-    // When reversing a bump due to an uneditable block, bump up.
-    dy = -dy;
-  }
-  if (rootBlock.RTL) {
-    dx = (staticConnection.x - internalConstants.SNAP_RADIUS -
-          Math.floor(Math.random() * internalConstants.BUMP_RANDOMNESS)) -
-        this.x;
-=======
    * Dispose of this connection. Remove it from the database (if it is
    * tracked) and call the super-function to deal with connected blocks.
    * @override
@@ -358,23 +188,8 @@
     }
     rootBlock.moveBy(dx, dy);
     selected || rootBlock.removeSelect();
->>>>>>> 61322294
-  }
-
-<<<<<<< HEAD
-/**
- * Change the connection's coordinates.
- * @param {number} x New absolute x coordinate, in workspace coordinates.
- * @param {number} y New absolute y coordinate, in workspace coordinates.
- */
-RenderedConnection.prototype.moveTo = function(x, y) {
-  if (this.trackedState_ === RenderedConnection.TrackedState.WILL_TRACK) {
-    this.db_.addConnection(this, y);
-    this.trackedState_ = RenderedConnection.TrackedState.TRACKED;
-  } else if (this.trackedState_ === RenderedConnection.TrackedState.TRACKED) {
-    this.db_.removeConnection(this, this.y);
-    this.db_.addConnection(this, y);
-=======
+  }
+
   /**
    * Change the connection's coordinates.
    * @param {number} x New absolute x coordinate, in workspace coordinates.
@@ -390,68 +205,8 @@
     }
     this.x = x;
     this.y = y;
->>>>>>> 61322294
-  }
-
-<<<<<<< HEAD
-/**
- * Change the connection's coordinates.
- * @param {number} dx Change to x coordinate, in workspace units.
- * @param {number} dy Change to y coordinate, in workspace units.
- */
-RenderedConnection.prototype.moveBy = function(dx, dy) {
-  this.moveTo(this.x + dx, this.y + dy);
-};
-
-/**
- * Move this connection to the location given by its offset within the block and
- * the location of the block's top left corner.
- * @param {!Coordinate} blockTL The location of the top left
- *     corner of the block, in workspace coordinates.
- */
-RenderedConnection.prototype.moveToOffset = function(blockTL) {
-  this.moveTo(
-      blockTL.x + this.offsetInBlock_.x, blockTL.y + this.offsetInBlock_.y);
-};
-
-/**
- * Set the offset of this connection relative to the top left of its block.
- * @param {number} x The new relative x, in workspace units.
- * @param {number} y The new relative y, in workspace units.
- */
-RenderedConnection.prototype.setOffsetInBlock = function(x, y) {
-  this.offsetInBlock_.x = x;
-  this.offsetInBlock_.y = y;
-};
-
-/**
- * Get the offset of this connection relative to the top left of its block.
- * @return {!Coordinate} The offset of the connection.
- * @package
- */
-RenderedConnection.prototype.getOffsetInBlock = function() {
-  return this.offsetInBlock_;
-};
-
-/**
- * Move the blocks on either side of this connection right next to each other.
- * @package
- */
-RenderedConnection.prototype.tighten = function() {
-  const dx = this.targetConnection.x - this.x;
-  const dy = this.targetConnection.y - this.y;
-  if (dx !== 0 || dy !== 0) {
-    const block = this.targetBlock();
-    const svgRoot = block.getSvgRoot();
-    if (!svgRoot) {
-      throw Error('block is not rendered.');
-    }
-    // Workspace coordinates.
-    const xy = svgMath.getRelativeXY(svgRoot);
-    block.getSvgRoot().setAttribute(
-        'transform', 'translate(' + (xy.x - dx) + ',' + (xy.y - dy) + ')');
-    block.moveConnections(-dx, -dy);
-=======
+  }
+
   /**
    * Change the connection's coordinates.
    * @param {number} dx Change to x coordinate, in workspace units.
@@ -510,117 +265,8 @@
           'transform', 'translate(' + (xy.x - dx) + ',' + (xy.y - dy) + ')');
       block.moveConnections(-dx, -dy);
     }
->>>>>>> 61322294
-  }
-
-<<<<<<< HEAD
-/**
- * Find the closest compatible connection to this connection.
- * All parameters are in workspace units.
- * @param {number} maxLimit The maximum radius to another connection.
- * @param {!Coordinate} dxy Offset between this connection's location
- *     in the database and the current location (as a result of dragging).
- * @return {!{connection: ?Connection, radius: number}} Contains two
- *     properties: 'connection' which is either another connection or null,
- *     and 'radius' which is the distance.
- */
-RenderedConnection.prototype.closest = function(maxLimit, dxy) {
-  return this.dbOpposite_.searchForClosest(this, maxLimit, dxy);
-};
-
-/**
- * Add highlighting around this connection.
- */
-RenderedConnection.prototype.highlight = function() {
-  let steps;
-  const sourceBlockSvg = /** @type {!BlockSvg} */ (this.sourceBlock_);
-  const renderConstants = sourceBlockSvg.workspace.getRenderer().getConstants();
-  const shape = renderConstants.shapeFor(this);
-  if (this.type === ConnectionType.INPUT_VALUE ||
-      this.type === ConnectionType.OUTPUT_VALUE) {
-    // Vertical line, puzzle tab, vertical line.
-    const yLen = renderConstants.TAB_OFFSET_FROM_TOP;
-    steps = svgPaths.moveBy(0, -yLen) + svgPaths.lineOnAxis('v', yLen) +
-        shape.pathDown + svgPaths.lineOnAxis('v', yLen);
-  } else {
-    const xLen =
-        renderConstants.NOTCH_OFFSET_LEFT - renderConstants.CORNER_RADIUS;
-    // Horizontal line, notch, horizontal line.
-    steps = svgPaths.moveBy(-xLen, 0) + svgPaths.lineOnAxis('h', xLen) +
-        shape.pathLeft + svgPaths.lineOnAxis('h', xLen);
-  }
-  const xy = this.sourceBlock_.getRelativeToSurfaceXY();
-  const x = this.x - xy.x;
-  const y = this.y - xy.y;
-  Connection.highlightedPath_ = dom.createSvgElement(
-      Svg.PATH, {
-        'class': 'blocklyHighlightedConnectionPath',
-        'd': steps,
-        'transform': 'translate(' + x + ',' + y + ')' +
-            (this.sourceBlock_.RTL ? ' scale(-1 1)' : ''),
-      },
-      this.sourceBlock_.getSvgRoot());
-};
-
-/**
- * Remove the highlighting around this connection.
- */
-RenderedConnection.prototype.unhighlight = function() {
-  dom.removeNode(Connection.highlightedPath_);
-  delete Connection.highlightedPath_;
-};
-
-/**
- * Set whether this connections is tracked in the database or not.
- * @param {boolean} doTracking If true, start tracking. If false, stop tracking.
- * @package
- */
-RenderedConnection.prototype.setTracking = function(doTracking) {
-  if ((doTracking &&
-       this.trackedState_ === RenderedConnection.TrackedState.TRACKED) ||
-      (!doTracking &&
-       this.trackedState_ === RenderedConnection.TrackedState.UNTRACKED)) {
-    return;
-  }
-  if (this.sourceBlock_.isInFlyout) {
-    // Don't bother maintaining a database of connections in a flyout.
-    return;
-  }
-  if (doTracking) {
-    this.db_.addConnection(this, this.y);
-    this.trackedState_ = RenderedConnection.TrackedState.TRACKED;
-    return;
-  }
-  if (this.trackedState_ === RenderedConnection.TrackedState.TRACKED) {
-    this.db_.removeConnection(this, this.y);
-  }
-  this.trackedState_ = RenderedConnection.TrackedState.UNTRACKED;
-};
-
-/**
- * Stop tracking this connection, as well as all down-stream connections on
- * any block attached to this connection. This happens when a block is
- * collapsed.
- *
- * Also closes down-stream icons/bubbles.
- * @package
- */
-RenderedConnection.prototype.stopTrackingAll = function() {
-  this.setTracking(false);
-  if (this.targetConnection) {
-    const blocks = this.targetBlock().getDescendants(false);
-    for (let i = 0; i < blocks.length; i++) {
-      const block = blocks[i];
-      // Stop tracking connections of all children.
-      const connections = block.getConnections_(true);
-      for (let j = 0; j < connections.length; j++) {
-        connections[j].setTracking(false);
-      }
-      // Close all bubbles of all children.
-      const icons = block.getIcons();
-      for (let j = 0; j < icons.length; j++) {
-        icons[j].setVisible(false);
-=======
+  }
+
   /**
    * Find the closest compatible connection to this connection.
    * All parameters are in workspace units.
@@ -731,49 +377,10 @@
         for (let j = 0; j < icons.length; j++) {
           icons[j].setVisible(false);
         }
->>>>>>> 61322294
-      }
-    }
-  }
-
-<<<<<<< HEAD
-/**
- * Start tracking this connection, as well as all down-stream connections on
- * any block attached to this connection. This happens when a block is expanded.
- * @return {!Array<!Block>} List of blocks to render.
- */
-RenderedConnection.prototype.startTrackingAll = function() {
-  this.setTracking(true);
-  // All blocks that are not tracked must start tracking before any
-  // rendering takes place, since rendering requires knowing the dimensions
-  // of lower blocks. Also, since rendering a block renders all its parents,
-  // we only need to render the leaf nodes.
-  let renderList = [];
-  if (this.type !== ConnectionType.INPUT_VALUE &&
-      this.type !== ConnectionType.NEXT_STATEMENT) {
-    // Only spider down.
-    return renderList;
-  }
-  const block = this.targetBlock();
-  if (block) {
-    let connections;
-    if (block.isCollapsed()) {
-      // This block should only be partially revealed since it is collapsed.
-      connections = [];
-      block.outputConnection && connections.push(block.outputConnection);
-      block.nextConnection && connections.push(block.nextConnection);
-      block.previousConnection && connections.push(block.previousConnection);
-    } else {
-      // Show all connections of this block.
-      connections = block.getConnections_(true);
-    }
-    for (let i = 0; i < connections.length; i++) {
-      renderList.push.apply(renderList, connections[i].startTrackingAll());
-    }
-    if (!renderList.length) {
-      // Leaf block.
-      renderList = [block];
-=======
+      }
+    }
+  }
+
   /**
    * Start tracking this connection, as well as all down-stream connections on
    * any block attached to this connection. This happens when a block is
@@ -812,34 +419,10 @@
         // Leaf block.
         renderList = [block];
       }
->>>>>>> 61322294
     }
     return renderList;
   }
 
-<<<<<<< HEAD
-/**
- * Behavior after a connection attempt fails.
- * Bumps this connection away from the other connection. Called when an
- * attempted connection fails.
- * @param {!Connection} otherConnection Connection that this connection
- *     failed to connect to.
- * @package
- */
-RenderedConnection.prototype.onFailedConnect = function(otherConnection) {
-  const block = this.getSourceBlock();
-  if (eventUtils.getRecordUndo()) {
-    const group = eventUtils.getGroup();
-    setTimeout(function() {
-      if (!block.isDisposed() && !block.getParent()) {
-        eventUtils.setGroup(group);
-        this.bumpAwayFrom(otherConnection);
-        eventUtils.setGroup(false);
-      }
-    }.bind(this), internalConstants.BUMP_DELAY);
-  }
-};
-=======
   /**
    * Behavior after a connection attempt fails.
    * Bumps this connection away from the other connection. Called when an
@@ -886,7 +469,6 @@
       renderedChild.getSvgRoot().style.display = 'block';
     }
   }
->>>>>>> 61322294
 
   /**
    * Respawn the shadow block if there was one connected to the this connection.
@@ -903,48 +485,12 @@
     blockShadow.initSvg();
     blockShadow.render(false);
 
-<<<<<<< HEAD
-/**
- * Disconnect two blocks that are connected by this connection.
- * @param {!Block} parentBlock The superior block.
- * @param {!Block} childBlock The inferior block.
- * @protected
- * @override
- */
-RenderedConnection.prototype.disconnectInternal_ = function(
-    parentBlock, childBlock) {
-  RenderedConnection.superClass_.disconnectInternal_.call(
-      this, parentBlock, childBlock);
-  // Rerender the parent so that it may reflow.
-  if (parentBlock.rendered) {
-    parentBlock.render();
-  }
-  if (childBlock.rendered) {
-    childBlock.updateDisabled();
-    childBlock.render();
-    // Reset visibility, since the child is now a top block.
-    childBlock.getSvgRoot().style.display = 'block';
-=======
     const parentBlock = this.getSourceBlock();
     if (parentBlock.rendered) {
       parentBlock.render();
     }
->>>>>>> 61322294
-  }
-
-<<<<<<< HEAD
-/**
- * Respawn the shadow block if there was one connected to the this connection.
- * Render/rerender blocks as needed.
- * @protected
- * @override
- */
-RenderedConnection.prototype.respawnShadow_ = function() {
-  RenderedConnection.superClass_.respawnShadow_.call(this);
-  const blockShadow = this.targetBlock();
-  if (!blockShadow) {
-    return;
-=======
+  }
+
   /**
    * Find all nearby compatible connections to this connection.
    * Type checking does not apply, since this function is used for bumping.
@@ -955,68 +501,8 @@
    */
   neighbours(maxLimit) {
     return this.dbOpposite_.getNeighbours(this, maxLimit);
->>>>>>> 61322294
-  }
-
-<<<<<<< HEAD
-  const parentBlock = this.getSourceBlock();
-  if (parentBlock.rendered) {
-    parentBlock.render();
-  }
-};
-
-/**
- * Find all nearby compatible connections to this connection.
- * Type checking does not apply, since this function is used for bumping.
- * @param {number} maxLimit The maximum radius to another connection, in
- *     workspace units.
- * @return {!Array<!Connection>} List of connections.
- * @package
- */
-RenderedConnection.prototype.neighbours = function(maxLimit) {
-  return this.dbOpposite_.getNeighbours(this, maxLimit);
-};
-
-/**
- * Connect two connections together.  This is the connection on the superior
- * block.  Rerender blocks as needed.
- * @param {!Connection} childConnection Connection on inferior block.
- * @protected
- */
-RenderedConnection.prototype.connect_ = function(childConnection) {
-  RenderedConnection.superClass_.connect_.call(this, childConnection);
-
-  const parentConnection = this;
-  const parentBlock = parentConnection.getSourceBlock();
-  const childBlock = childConnection.getSourceBlock();
-  const parentRendered = parentBlock.rendered;
-  const childRendered = childBlock.rendered;
-
-  if (parentRendered) {
-    parentBlock.updateDisabled();
-  }
-  if (childRendered) {
-    childBlock.updateDisabled();
-  }
-  if (parentRendered && childRendered) {
-    if (parentConnection.type === ConnectionType.NEXT_STATEMENT ||
-        parentConnection.type === ConnectionType.PREVIOUS_STATEMENT) {
-      // Child block may need to square off its corners if it is in a stack.
-      // Rendering a child will render its parent.
-      childBlock.render();
-    } else {
-      // Child block does not change shape.  Rendering the parent node will
-      // move its connected children into position.
-      parentBlock.render();
-    }
-  }
-
-  // The input the child block is connected to (if any).
-  const parentInput = parentBlock.getInputWithBlock(childBlock);
-  if (parentInput) {
-    const visible = parentInput.isVisible();
-    childBlock.getSvgRoot().style.display = visible ? 'block' : 'none';
-=======
+  }
+
   /**
    * Connect two connections together.  This is the connection on the superior
    * block.  Rerender blocks as needed.
@@ -1077,7 +563,6 @@
       // Bump away.
       this.sourceBlock_.bumpNeighbours();
     }
->>>>>>> 61322294
   }
 }
 
@@ -1093,24 +578,10 @@
  * TRACKED means that this connection is currently being tracked.
  * @enum {number}
  */
-<<<<<<< HEAD
-RenderedConnection.prototype.onCheckChanged_ = function() {
-  // The new value type may not be compatible with the existing connection.
-  if (this.isConnected() &&
-      (!this.targetConnection ||
-       !this.getConnectionChecker().canConnect(
-           this, this.targetConnection, false))) {
-    const child = this.isSuperior() ? this.targetBlock() : this.sourceBlock_;
-    child.unplug();
-    // Bump away.
-    this.sourceBlock_.bumpNeighbours();
-  }
-=======
 RenderedConnection.TrackedState = {
   WILL_TRACK: -1,
   UNTRACKED: 0,
   TRACKED: 1,
->>>>>>> 61322294
 };
 
 exports.RenderedConnection = RenderedConnection;