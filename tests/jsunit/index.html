--- conflicted
+++ resolved
@@ -17,13 +17,6 @@
     <script src="../mocha/test_helpers.js"></script>
 
     <script src="test_utilities.js"></script>
-    
-<<<<<<< HEAD
-    <!-- Disable workspace comment tests until we include them in our build. -->
-    <!-- <script src="workspace_comment_test.js"></script> -->
-=======
-    <script src="workspace_undo_redo_test.js"></script>
->>>>>>> 33cb4d6f
 
     <script src="mocha_jsunit_test_runner.js"></script>
   </body>
