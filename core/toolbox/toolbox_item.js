/**
 * @license
 * Copyright 2020 Google LLC
 * SPDX-License-Identifier: Apache-2.0
 */

/**
 * @fileoverview An item in the toolbox.
 * @author aschmiedt@google.com (Abby Schmiedt)
 */
'use strict';

goog.provide('Blockly.CollapsibleToolboxItem');
goog.provide('Blockly.SelectableToolboxItem');
goog.provide('Blockly.ToolboxItem');


/**
 * Class for an item in the toolbox.
 * @param {!Blockly.utils.toolbox.ToolboxItemDef} toolboxItemDef The JSON defining the
 *     toolbox item.
 * @param {!Blockly.IToolbox} toolbox The toolbox that holds the toolbox item.
 * @constructor
 */
Blockly.ToolboxItem = function(toolboxItemDef, toolbox) {

  /**
   * The id for the category.
   * @type {string}
   * @protected
   */
  this.id_ = toolboxItemDef['id'] || Blockly.utils.genUid();

  /**
   * The JSON definition of the toolbox item.
   * @type {!Blockly.utils.toolbox.ToolboxItemDef}
   * @protected
   */
  this.toolboxItemDef_ = toolboxItemDef;

  /**
   * The toolbox this category belongs to.
   * @type {!Blockly.IToolbox}
   * @protected
   */
  this.parentToolbox_ = toolbox;

  /**
   * The workspace of the parent toolbox.
   * @type {!Blockly.WorkspaceSvg}
   * @protected
   */
  this.workspace_ = this.parentToolbox_.getWorkspace();

  /**
   * The type of the toolbox item.
   * @type {string}
   * @private
   */
  this.type_ = toolboxItemDef['kind'].toLowerCase();
};

/**
 * Creates the dom for a toolbox item.
 * @return {!Element} The div for the toolbox item.
 * @public
 */
Blockly.ToolboxItem.prototype.createDom = function() {
  return document.createElement('div');
};

/**
 * Gets the div for the toolbox item.
 * @return {?Element} The div for the toolbox item.
 * @public
 */
Blockly.ToolboxItem.prototype.getDiv = function() {
  return null;
};

/**
 * Gets a unique identifier for this toolbox item.
 * @return {string} The id for the toolbox item.
 * @public
 */
Blockly.ToolboxItem.prototype.getId = function() {
  return this.id_;
};

/**
<<<<<<< HEAD
 * Gets the type of the toolbox item.
 * @return {string} The type of the toolbox item.
 * @public
 */
Blockly.ToolboxItem.prototype.getType = function() {
  return this.type_;
=======
 * Gets the parent if the toolbox item is nested.
 * @return {?Blockly.ToolboxItem} The parent toolbox item, or null if
 *     this toolbox item is not nested.
 * @public
 */
Blockly.ToolboxItem.prototype.getParent = function() {
  return null;
>>>>>>> 9275b172
};

/**
 * Whether the toolbox item is selectable.
 * @return {boolean} True if the toolbox item can be selected.
 * @public
 */
Blockly.ToolboxItem.prototype.isSelectable = function() {
  return false;
};

/**
 * Whether the toolbox item is collapsible.
 * @return {boolean} True if the toolbox item is collapsible.
 * @public
 */
Blockly.ToolboxItem.prototype.isCollapsible = function() {
  return false;
};

/**
 * Dispose of this toolbox item. No-op by default.
 * @public
 */
Blockly.ToolboxItem.prototype.dispose = function() {
};

/**
 * Class for an item in the toolbox that can be selected.
 * @param {!Blockly.utils.toolbox.ToolboxItemDef} toolboxItemDef The JSON
 *     defining the toolbox item.
 * @param {!Blockly.IToolbox} toolbox The toolbox that holds the toolbox item.
 * @constructor
 * @extends {Blockly.ToolboxItem}
 */
Blockly.SelectableToolboxItem = function(toolboxItemDef, toolbox) {
  Blockly.SelectableToolboxItem.superClass_.constructor.call(
      this, toolboxItemDef, toolbox);
};
Blockly.utils.object.inherits(Blockly.SelectableToolboxItem,
    Blockly.ToolboxItem);

/**
 * @override
 */
Blockly.SelectableToolboxItem.prototype.isSelectable = function() {
  return true;
};

/**
 * Gets the contents of the toolbox item. These are items that are meant to be
 * displayed in the flyout.
 * @return {!Array<!Blockly.utils.toolbox.FlyoutItemDef>|
 *          !Array<!Blockly.ToolboxItem>|
 *          string} The definition of items to be displayed in the flyout.
 * @public
 */
Blockly.SelectableToolboxItem.prototype.getContents = function() {
  return [];
};

/**
 * Set the current toolbox item as selected. No-op by default.
 * @param {boolean} _isSelected True if this category is selected, false
 *     otherwise.
 * @public
 */
Blockly.SelectableToolboxItem.prototype.setSelected = function(_isSelected) {
};

/**
 * Event listener for when the toolbox item is clicked.
 * @param {!Event} _e Click event to handle.
 * @public
 */
Blockly.SelectableToolboxItem.prototype.onClick = function(_e) {};

/**
 * Class for an item in the toolbox that is collapsible.
 * @param {!Blockly.utils.toolbox.ToolboxItemDef} toolboxItemDef The JSON
 *     defining the toolbox item.
 * @param {!Blockly.IToolbox} toolbox The toolbox that holds the toolbox item.
 * @constructor
 * @extends {Blockly.SelectableToolboxItem}
 */
Blockly.CollapsibleToolboxItem = function(toolboxItemDef, toolbox) {
  Blockly.CollapsibleToolboxItem.superClass_.constructor.call(
      this, toolboxItemDef, toolbox);

};
Blockly.utils.object.inherits(Blockly.CollapsibleToolboxItem,
    Blockly.SelectableToolboxItem);

/**
 * @override
 */
Blockly.CollapsibleToolboxItem.prototype.isCollapsible = function() {
  return true;
};

/**
 * Gets the contents of the toolbox item. These are items that are meant to be
 * displayed in the flyout or nested children.
 * @return {!Array<!Blockly.utils.toolbox.FlyoutItemDef>|
 *          !Array<!Blockly.ToolboxItem>|
 *          string}
 *    The definition of items to be displayed in the flyout or the nested
 *    children of the collapsed category.
 * @public
 */
Blockly.CollapsibleToolboxItem.prototype.getContents = function() {
  return [];
};

/**
 * Whether the toolbox item is expanded to show it's child subcategories.
 * @return {boolean} True if the toolbox item shows it's children, false if it
 *     is collapsed.
 * @public
 */
Blockly.CollapsibleToolboxItem.prototype.isExpanded = function() {
  return false;
};

/**
 * Toggles whether or not the toolbox item is expanded.
 * @public
 */
Blockly.CollapsibleToolboxItem.prototype.toggleExpanded = function() {};<|MERGE_RESOLUTION|>--- conflicted
+++ resolved
@@ -88,14 +88,15 @@
 };
 
 /**
-<<<<<<< HEAD
  * Gets the type of the toolbox item.
  * @return {string} The type of the toolbox item.
  * @public
  */
 Blockly.ToolboxItem.prototype.getType = function() {
   return this.type_;
-=======
+};
+
+/**
  * Gets the parent if the toolbox item is nested.
  * @return {?Blockly.ToolboxItem} The parent toolbox item, or null if
  *     this toolbox item is not nested.
@@ -103,7 +104,6 @@
  */
 Blockly.ToolboxItem.prototype.getParent = function() {
   return null;
->>>>>>> 9275b172
 };
 
 /**
