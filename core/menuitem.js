--- conflicted
+++ resolved
@@ -22,20 +22,9 @@
 
 /**
  * Class representing an item in a menu.
-<<<<<<< HEAD
- *
- * @param {string|!HTMLElement} content Text caption to display as the content
- *     of the item, or a HTML element to display.
- * @param {string=} opt_value Data/model associated with the menu item.
- * @constructor
  * @alias Blockly.MenuItem
  */
-const MenuItem = function(content, opt_value) {
-=======
- * @alias Blockly.MenuItem
- */
 const MenuItem = class {
->>>>>>> 61322294
   /**
    * @param {string|!HTMLElement} content Text caption to display as the content
    *     of the item, or a HTML element to display.
@@ -189,15 +178,9 @@
   }
 
   /**
-<<<<<<< HEAD
-   * ARIA name for this menu.
-   * @type {?aria.Role}
-   * @private
-=======
    * Gets the value associated with the menu item.
    * @return {*} value Value associated with the menu item.
    * @package
->>>>>>> 61322294
    */
   getValue() {
     return this.value_;
@@ -236,42 +219,6 @@
    * @param {boolean} checked Whether to check or uncheck the component.
    * @package
    */
-<<<<<<< HEAD
-  this.actionHandler_ = null;
-};
-
-
-/**
- * Creates the menuitem's DOM.
- * @return {!Element} Completed DOM.
- */
-MenuItem.prototype.createDom = function() {
-  const element = document.createElement('div');
-  element.id = idGenerator.getNextUniqueId();
-  this.element_ = element;
-
-  // Set class and style
-  // goog-menuitem* is deprecated, use blocklyMenuItem*.  May 2020.
-  element.className = 'blocklyMenuItem goog-menuitem ' +
-      (this.enabled_ ? '' : 'blocklyMenuItemDisabled goog-menuitem-disabled ') +
-      (this.checked_ ? 'blocklyMenuItemSelected goog-option-selected ' : '') +
-      (this.highlight_ ? 'blocklyMenuItemHighlight goog-menuitem-highlight ' :
-                         '') +
-      (this.rightToLeft_ ? 'blocklyMenuItemRtl goog-menuitem-rtl ' : '');
-
-  const content = document.createElement('div');
-  content.className = 'blocklyMenuItemContent goog-menuitem-content';
-  // Add a checkbox for checkable menu items.
-  if (this.checkable_) {
-    const checkbox = document.createElement('div');
-    checkbox.className = 'blocklyMenuItemCheckbox goog-menuitem-checkbox';
-    content.appendChild(checkbox);
-  }
-
-  let contentDom = /** @type {!HTMLElement} */ (this.content_);
-  if (typeof this.content_ === 'string') {
-    contentDom = document.createTextNode(this.content_);
-=======
   setChecked(checked) {
     this.checked_ = checked;
   }
@@ -299,158 +246,8 @@
         dom.removeClass(el, nameDep);
       }
     }
->>>>>>> 61322294
-  }
-
-<<<<<<< HEAD
-  // Initialize ARIA role and state.
-  if (this.roleName_) {
-    aria.setRole(element, this.roleName_);
-  }
-  aria.setState(
-      element, aria.State.SELECTED,
-      (this.checkable_ && this.checked_) || false);
-  aria.setState(element, aria.State.DISABLED, !this.enabled_);
-
-  return element;
-};
-
-/**
- * Dispose of this menu item.
- */
-MenuItem.prototype.dispose = function() {
-  this.element_ = null;
-};
-
-/**
- * Gets the menu item's element.
- * @return {?Element} The DOM element.
- * @package
- */
-MenuItem.prototype.getElement = function() {
-  return this.element_;
-};
-
-/**
- * Gets the unique ID for this menu item.
- * @return {string} Unique component ID.
- * @package
- */
-MenuItem.prototype.getId = function() {
-  return this.element_.id;
-};
-
-/**
- * Gets the value associated with the menu item.
- * @return {*} value Value associated with the menu item.
- * @package
- */
-MenuItem.prototype.getValue = function() {
-  return this.value_;
-};
-
-/**
- * Set menu item's rendering direction.
- * @param {boolean} rtl True if RTL, false if LTR.
- * @package
- */
-MenuItem.prototype.setRightToLeft = function(rtl) {
-  this.rightToLeft_ = rtl;
-};
-
-/**
- * Set the menu item's accessibility role.
- * @param {!aria.Role} roleName Role name.
- * @package
- */
-MenuItem.prototype.setRole = function(roleName) {
-  this.roleName_ = roleName;
-};
-
-/**
- * Sets the menu item to be checkable or not. Set to true for menu items
- * that represent checkable options.
- * @param {boolean} checkable Whether the menu item is checkable.
- * @package
- */
-MenuItem.prototype.setCheckable = function(checkable) {
-  this.checkable_ = checkable;
-};
-
-/**
- * Checks or unchecks the component.
- * @param {boolean} checked Whether to check or uncheck the component.
- * @package
- */
-MenuItem.prototype.setChecked = function(checked) {
-  this.checked_ = checked;
-};
-
-/**
- * Highlights or unhighlights the component.
- * @param {boolean} highlight Whether to highlight or unhighlight the component.
- * @package
- */
-MenuItem.prototype.setHighlighted = function(highlight) {
-  this.highlight_ = highlight;
-
-  const el = this.getElement();
-  if (el && this.isEnabled()) {
-    // goog-menuitem-highlight is deprecated, use blocklyMenuItemHighlight.
-    // May 2020.
-    const name = 'blocklyMenuItemHighlight';
-    const nameDep = 'goog-menuitem-highlight';
-    if (highlight) {
-      dom.addClass(el, name);
-      dom.addClass(el, nameDep);
-    } else {
-      dom.removeClass(el, name);
-      dom.removeClass(el, nameDep);
-    }
-  }
-};
-
-/**
- * Returns true if the menu item is enabled, false otherwise.
- * @return {boolean} Whether the menu item is enabled.
- * @package
- */
-MenuItem.prototype.isEnabled = function() {
-  return this.enabled_;
-};
-
-/**
- * Enables or disables the menu item.
- * @param {boolean} enabled Whether to enable or disable the menu item.
- * @package
- */
-MenuItem.prototype.setEnabled = function(enabled) {
-  this.enabled_ = enabled;
-};
-
-/**
- * Performs the appropriate action when the menu item is activated
- * by the user.
- * @package
- */
-MenuItem.prototype.performAction = function() {
-  if (this.isEnabled() && this.actionHandler_) {
-    this.actionHandler_(this);
-  }
-};
-
-/**
- * Set the handler that's called when the menu item is activated by the user.
- * `obj` will be used as the 'this' object in the function when called.
- * @param {function(!MenuItem)} fn The handler.
- * @param {!Object} obj Used as the 'this' object in fn when called.
- * @package
- */
-MenuItem.prototype.onAction = function(fn, obj) {
-  this.actionHandler_ = fn.bind(obj);
-};
-
-=======
+  }
+
   /**
    * Returns true if the menu item is enabled, false otherwise.
    * @return {boolean} Whether the menu item is enabled.
@@ -492,5 +289,4 @@
   }
 };
 
->>>>>>> 61322294
 exports.MenuItem = MenuItem;