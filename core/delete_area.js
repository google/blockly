/**
 * @license
 * Copyright 2021 Google LLC
 * SPDX-License-Identifier: Apache-2.0
 */

/**
 * @fileoverview The abstract class for a component that can delete a block or
 * bubble that is dropped on top of it.
 * @author kozbial@google.com (Monica Kozbial)
 */

'use strict';

goog.provide('Blockly.DeleteArea');

goog.require('Blockly.BlockSvg');
goog.require('Blockly.DragTarget');
goog.require('Blockly.IDeleteArea');

goog.requireType('Blockly.IDraggable');

/**
 * Abstract class for a component that can delete a block or bubble that is
 * dropped on top of it.
 * @extends {Blockly.DragTarget}
 * @implements {Blockly.IDeleteArea}
 * @constructor
 */
Blockly.DeleteArea = function() {
  Blockly.DeleteArea.superClass_.constructor.call(this);

  /**
   * Whether the last block or bubble dragged over this delete area would be
   * deleted if dropped on this component.
   * This property is not updated after the block or bubble is deleted.
   * @type {boolean}
   * @protected
   */
  this.wouldDelete_ = false;
};
Blockly.utils.object.inherits(Blockly.DeleteArea, Blockly.DragTarget);

/**
 * Returns whether the provided block or bubble would be deleted if dropped on
 * this area.
 * This method should check if the element is deletable and is always called
 * before onDragEnter/onDragOver/onDragExit.
 * @param {!Blockly.IDraggable} element The block or bubble currently being
 *   dragged.
 * @param {boolean} couldConnect Whether the element could could connect to
 *     another.
 * @return {boolean} Whether the element provided would be deleted if dropped on
 *     this area.
 */
<<<<<<< HEAD
Blockly.DeleteArea.prototype.wouldDeleteBlock = function(block, couldConnect) {
  var couldDeleteBlock = !block.getParent() && block.isDeletable();
  this.updateWouldDelete_(couldDeleteBlock && !couldConnect);
  return this.wouldDelete_;
};

/**
 * Returns whether the provided bubble would be deleted if dropped on this area.
 * This method should check if the bubble is deletable and is always called
 * before onDragEnter/onDragOver/onDragExit.
 * @param {!Blockly.IBubble} bubble The bubble.
 * @return {boolean} Whether the bubble provided would be deleted if dropped on
 *     this area.
 */
Blockly.DeleteArea.prototype.wouldDeleteBubble = function(bubble) {
  this.updateWouldDelete_(bubble.isDeletable());
=======
Blockly.DeleteArea.prototype.wouldDelete = function(element, couldConnect) {
  if (element instanceof Blockly.BlockSvg) {
    var block = /** @type {Blockly.BlockSvg} */ (element);
    var couldDeleteBlock = !block.getParent() && block.isDeletable();
    this.wouldDelete_ = couldDeleteBlock && !couldConnect;
  } else {
    this.wouldDelete_ = element.isDeletable();
  }
>>>>>>> a17cb7f1
  return this.wouldDelete_;
};

/**
 * Updates the internal wouldDelete_ state.
 * @param {boolean} wouldDelete The new value for the wouldDelete state.
 * @protected
 */
Blockly.DeleteArea.prototype.updateWouldDelete_ = function(wouldDelete) {
  this.wouldDelete_ = wouldDelete;
};<|MERGE_RESOLUTION|>--- conflicted
+++ resolved
@@ -53,33 +53,14 @@
  * @return {boolean} Whether the element provided would be deleted if dropped on
  *     this area.
  */
-<<<<<<< HEAD
-Blockly.DeleteArea.prototype.wouldDeleteBlock = function(block, couldConnect) {
-  var couldDeleteBlock = !block.getParent() && block.isDeletable();
-  this.updateWouldDelete_(couldDeleteBlock && !couldConnect);
-  return this.wouldDelete_;
-};
-
-/**
- * Returns whether the provided bubble would be deleted if dropped on this area.
- * This method should check if the bubble is deletable and is always called
- * before onDragEnter/onDragOver/onDragExit.
- * @param {!Blockly.IBubble} bubble The bubble.
- * @return {boolean} Whether the bubble provided would be deleted if dropped on
- *     this area.
- */
-Blockly.DeleteArea.prototype.wouldDeleteBubble = function(bubble) {
-  this.updateWouldDelete_(bubble.isDeletable());
-=======
 Blockly.DeleteArea.prototype.wouldDelete = function(element, couldConnect) {
   if (element instanceof Blockly.BlockSvg) {
     var block = /** @type {Blockly.BlockSvg} */ (element);
     var couldDeleteBlock = !block.getParent() && block.isDeletable();
-    this.wouldDelete_ = couldDeleteBlock && !couldConnect;
+    this.updateWouldDelete_(couldDeleteBlock && !couldConnect);
   } else {
-    this.wouldDelete_ = element.isDeletable();
+    this.updateWouldDelete_(element.isDeletable());
   }
->>>>>>> a17cb7f1
   return this.wouldDelete_;
 };
 
