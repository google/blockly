/**
 * @license
 * Copyright 2020 Google LLC
 * SPDX-License-Identifier: Apache-2.0
 */

/**
 * @fileoverview Events fired as a result of selecting an item on the toolbox.
 */
'use strict';

/**
 * Events fired as a result of selecting an item on the toolbox.
 * @class
 */
goog.module('Blockly.Events.ToolboxItemSelect');

const eventUtils = goog.require('Blockly.Events.utils');
<<<<<<< HEAD
const object = goog.require('Blockly.utils.object');
=======
>>>>>>> 61322294
const registry = goog.require('Blockly.registry');
const {UiBase} = goog.require('Blockly.Events.UiBase');


/**
 * Class for a toolbox item select event.
<<<<<<< HEAD
 * @param {?string=} opt_oldItem The previously selected toolbox item. Undefined
 *    for a blank event.
 * @param {?string=} opt_newItem The newly selected toolbox item. Undefined for
 *    a blank event.
 * @param {string=} opt_workspaceId The workspace identifier for this event.
 *    Undefined for a blank event.
 * @extends {UiBase}
 * @constructor
 * @alias Blockly.Events.ToolboxItemSelect
 */
const ToolboxItemSelect = function(opt_oldItem, opt_newItem, opt_workspaceId) {
  ToolboxItemSelect.superClass_.constructor.call(this, opt_workspaceId);

=======
 * @extends {UiBase}
 * @alias Blockly.Events.ToolboxItemSelect
 */
class ToolboxItemSelect extends UiBase {
>>>>>>> 61322294
  /**
   * @param {?string=} opt_oldItem The previously selected toolbox item.
   *     Undefined for a blank event.
   * @param {?string=} opt_newItem The newly selected toolbox item. Undefined
   *     for a blank event.
   * @param {string=} opt_workspaceId The workspace identifier for this event.
   *    Undefined for a blank event.
   */
  constructor(opt_oldItem, opt_newItem, opt_workspaceId) {
    super(opt_workspaceId);

    /**
     * The previously selected toolbox item.
     * @type {?string|undefined}
     */
    this.oldItem = opt_oldItem;

    /**
     * The newly selected toolbox item.
     * @type {?string|undefined}
     */
    this.newItem = opt_newItem;

    /**
     * Type of this event.
     * @type {string}
     */
    this.type = eventUtils.TOOLBOX_ITEM_SELECT;
  }

  /**
   * Encode the event as JSON.
   * @return {!Object} JSON representation.
   */
<<<<<<< HEAD
  this.newItem = opt_newItem;
};
object.inherits(ToolboxItemSelect, UiBase);

/**
 * Type of this event.
 * @type {string}
 */
ToolboxItemSelect.prototype.type = eventUtils.TOOLBOX_ITEM_SELECT;

/**
 * Encode the event as JSON.
 * @return {!Object} JSON representation.
 */
ToolboxItemSelect.prototype.toJson = function() {
  const json = ToolboxItemSelect.superClass_.toJson.call(this);
  json['oldItem'] = this.oldItem;
  json['newItem'] = this.newItem;
  return json;
};

/**
 * Decode the JSON event.
 * @param {!Object} json JSON representation.
 */
ToolboxItemSelect.prototype.fromJson = function(json) {
  ToolboxItemSelect.superClass_.fromJson.call(this, json);
  this.oldItem = json['oldItem'];
  this.newItem = json['newItem'];
};

registry.register(
    registry.Type.EVENT, eventUtils.TOOLBOX_ITEM_SELECT, ToolboxItemSelect);

=======
  toJson() {
    const json = super.toJson();
    json['oldItem'] = this.oldItem;
    json['newItem'] = this.newItem;
    return json;
  }

  /**
   * Decode the JSON event.
   * @param {!Object} json JSON representation.
   */
  fromJson(json) {
    super.fromJson(json);
    this.oldItem = json['oldItem'];
    this.newItem = json['newItem'];
  }
}

registry.register(
    registry.Type.EVENT, eventUtils.TOOLBOX_ITEM_SELECT, ToolboxItemSelect);

>>>>>>> 61322294
exports.ToolboxItemSelect = ToolboxItemSelect;<|MERGE_RESOLUTION|>--- conflicted
+++ resolved
@@ -16,36 +16,16 @@
 goog.module('Blockly.Events.ToolboxItemSelect');
 
 const eventUtils = goog.require('Blockly.Events.utils');
-<<<<<<< HEAD
-const object = goog.require('Blockly.utils.object');
-=======
->>>>>>> 61322294
 const registry = goog.require('Blockly.registry');
 const {UiBase} = goog.require('Blockly.Events.UiBase');
 
 
 /**
  * Class for a toolbox item select event.
-<<<<<<< HEAD
- * @param {?string=} opt_oldItem The previously selected toolbox item. Undefined
- *    for a blank event.
- * @param {?string=} opt_newItem The newly selected toolbox item. Undefined for
- *    a blank event.
- * @param {string=} opt_workspaceId The workspace identifier for this event.
- *    Undefined for a blank event.
- * @extends {UiBase}
- * @constructor
- * @alias Blockly.Events.ToolboxItemSelect
- */
-const ToolboxItemSelect = function(opt_oldItem, opt_newItem, opt_workspaceId) {
-  ToolboxItemSelect.superClass_.constructor.call(this, opt_workspaceId);
-
-=======
  * @extends {UiBase}
  * @alias Blockly.Events.ToolboxItemSelect
  */
 class ToolboxItemSelect extends UiBase {
->>>>>>> 61322294
   /**
    * @param {?string=} opt_oldItem The previously selected toolbox item.
    *     Undefined for a blank event.
@@ -80,42 +60,6 @@
    * Encode the event as JSON.
    * @return {!Object} JSON representation.
    */
-<<<<<<< HEAD
-  this.newItem = opt_newItem;
-};
-object.inherits(ToolboxItemSelect, UiBase);
-
-/**
- * Type of this event.
- * @type {string}
- */
-ToolboxItemSelect.prototype.type = eventUtils.TOOLBOX_ITEM_SELECT;
-
-/**
- * Encode the event as JSON.
- * @return {!Object} JSON representation.
- */
-ToolboxItemSelect.prototype.toJson = function() {
-  const json = ToolboxItemSelect.superClass_.toJson.call(this);
-  json['oldItem'] = this.oldItem;
-  json['newItem'] = this.newItem;
-  return json;
-};
-
-/**
- * Decode the JSON event.
- * @param {!Object} json JSON representation.
- */
-ToolboxItemSelect.prototype.fromJson = function(json) {
-  ToolboxItemSelect.superClass_.fromJson.call(this, json);
-  this.oldItem = json['oldItem'];
-  this.newItem = json['newItem'];
-};
-
-registry.register(
-    registry.Type.EVENT, eventUtils.TOOLBOX_ITEM_SELECT, ToolboxItemSelect);
-
-=======
   toJson() {
     const json = super.toJson();
     json['oldItem'] = this.oldItem;
@@ -137,5 +81,4 @@
 registry.register(
     registry.Type.EVENT, eventUtils.TOOLBOX_ITEM_SELECT, ToolboxItemSelect);
 
->>>>>>> 61322294
 exports.ToolboxItemSelect = ToolboxItemSelect;