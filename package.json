{
  "name": "blockly",
  "version": "2.20190722.0-develop",
  "description": "Blockly is a library for building visual programming editors.",
  "keywords": [
    "blockly"
  ],
  "repository": {
    "type": "git",
    "url": "https://github.com/google/blockly.git"
  },
  "bugs": {
    "url": "https://github.com/google/blockly/issues"
  },
  "homepage": "https://developers.google.com/blockly/",
  "author": {
    "name": "Neil Fraser"
  },
  "scripts": {
    "build": "gulp build",
    "lint": "eslint .",
    "package": "gulp package",
    "prepare": "gulp blockly_node_javascript_en",
    "release": "gulp release",
    "test": "tests/run_all_tests.sh",
    "typings": "gulp typings"
  },
  "main": "./index.js",
  "umd": "./blockly.min.js",
  "unpkg": "./blockly.min.js",
  "types": "./blockly.d.ts",
  "browser": {
    "./node.js": "./browser.js",
    "./core.js": "./core-browser.js",
    "./blockly-node.js": "./blockly.js"
  },
  "license": "Apache-2.0",
  "devDependencies": {
    "chai": "^4.2.0",
    "eslint": "^5.13.0",
    "fs": "0.0.1-security",
    "google-closure-compiler": "^20190618.0.0",
    "google-closure-library": "^20190618.0.0",
    "gulp": "^4.0.2",
    "gulp-concat": "^2.6.1",
    "gulp-insert": "^0.5.0",
    "gulp-series": "^1.0.2",
    "gulp-shell": "^0.7.1",
    "gulp-rename": "^1.4.0",
    "gulp-replace": "^1.0.0",
    "gulp-umd": "^2.0.0",
    "jshint": "^2.10.2",
    "mocha": "^6.1.4",
    "pixelmatch": "^4.0.2",
    "pngjs": "^3.4.0",
    "rimraf": "^2.6.3",
    "typescript-closure-tools": "^0.0.7",
<<<<<<< HEAD
    "yargs": "^14.0.0"
=======
    "webdriverio": "^5.11.5"
>>>>>>> 5af3d463
  },
  "jshintConfig": {
    "globalstrict": true,
    "predef": [
      "Blockly",
      "goog",
      "window",
      "document",
      "soy",
      "XMLHttpRequest"
    ],
    "sub": true,
    "undef": true,
    "unused": true
  },
  "dependencies": {
    "jsdom": "^15.1.1"
  }
}<|MERGE_RESOLUTION|>--- conflicted
+++ resolved
@@ -55,11 +55,8 @@
     "pngjs": "^3.4.0",
     "rimraf": "^2.6.3",
     "typescript-closure-tools": "^0.0.7",
-<<<<<<< HEAD
+    "webdriverio": "^5.11.5",
     "yargs": "^14.0.0"
-=======
-    "webdriverio": "^5.11.5"
->>>>>>> 5af3d463
   },
   "jshintConfig": {
     "globalstrict": true,
