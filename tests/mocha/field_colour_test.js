/**
 * @license
 * Copyright 2019 Google LLC
 * SPDX-License-Identifier: Apache-2.0
 */

goog.module('Blockly.test.fieldColour');

<<<<<<< HEAD
const {createTestBlock, defineRowBlock, sharedTestSetup, sharedTestTeardown, workspaceTeardown} = goog.require('Blockly.test.helpers');
=======
const {assertFieldValue, runConstructorSuiteTests, runFromJsonSuiteTests, runSetValueTests} = goog.require('Blockly.test.helpers.fields');
const {createTestBlock, defineRowBlock} = goog.require('Blockly.test.helpers.blockDefinitions');
const {sharedTestSetup, sharedTestTeardown, workspaceTeardown} = goog.require('Blockly.test.helpers.setupTeardown');
>>>>>>> 61322294


suite('Colour Fields', function() {
  setup(function() {
    sharedTestSetup.call(this);
  });
  teardown(function() {
    sharedTestTeardown.call(this);
  });
  /**
   * Configuration for field tests with invalid values.
   * @type {!Array<!FieldCreationTestCase>}
   */
  const invalidValueTestCases = [
    {title: 'Undefined', value: undefined},
    {title: 'Null', value: null},
    {title: 'NaN', value: NaN},
    {title: 'Non-Parsable String', value: 'bad-string'},
    {title: 'Integer', value: 1},
    {title: 'Float', value: 1.5},
    {title: 'Infinity', value: Infinity, expectedValue: Infinity},
    {title: 'Negative Infinity', value: -Infinity, expectedValue: -Infinity},
  ];
  /**
   * Configuration for field tests with valid values.
   * @type {!Array<!FieldCreationTestCase>}
   */

  const validValueTestCases = [
    {title: '#AAAAAA', value: '#AAAAAA', expectedValue: '#aaaaaa',
      expectedText: '#aaa'},
    {title: '#aaaaaa', value: '#aaaaaa', expectedValue: '#aaaaaa',
      expectedText: '#aaa'},
    {title: '#AAAA00', value: '#AAAA00', expectedValue: '#aaaa00',
      expectedText: '#aa0'},
    {title: '#aaaA00', value: '#aaaA00', expectedValue: '#aaaa00',
      expectedText: '#aa0'},
    {title: '#BCBCBC', value: '#BCBCBC', expectedValue: '#bcbcbc',
      expectedText: '#bcbcbc'},
    {title: '#bcbcbc', value: '#bcbcbc', expectedValue: '#bcbcbc',
      expectedText: '#bcbcbc'},
    {title: '#AA0', value: '#AA0', expectedValue: '#aaaa00',
      expectedText: '#aa0'},
    {title: '#aa0', value: '#aa0', expectedValue: '#aaaa00',
      expectedText: '#aa0'},
    {title: 'rgb(170, 170, 0)', value: 'rgb(170, 170, 0)',
      expectedValue: '#aaaa00', expectedText: '#aa0'},
    {title: 'red', value: 'red', expectedValue: '#ff0000',
      expectedText: '#f00'},
  ];
  const addArgsAndJson = function(testCase) {
    testCase.args = [testCase.value];
    testCase.json = {'colour': testCase.value};
  };
  invalidValueTestCases.forEach(addArgsAndJson);
  validValueTestCases.forEach(addArgsAndJson);

  /**
   * The expected default value for the field being tested.
   * @type {*}
   */
  const defaultFieldValue = Blockly.FieldColour.COLOURS[0];
  /**
   * The expected default text for the field being tested.
   * @type {*}
   */
  const defaultTextValue = (
    function() {
      let expectedText = defaultFieldValue;
      const m = defaultFieldValue.match(/^#(.)\1(.)\2(.)\3$/);
      if (m) {
        expectedText = '#' + m[1] + m[2] + m[3];
      }
      return expectedText;
    })();
  /**
   * Asserts that the field property values are set to default.
   * @param {FieldTemplate} field The field to check.
   */
  const assertFieldDefault = function(field) {
<<<<<<< HEAD
    testHelpers.assertFieldValue(field, defaultFieldValue, defaultTextValue);
=======
    assertFieldValue(field, defaultFieldValue, defaultTextValue);
>>>>>>> 61322294
  };
  /**
   * Asserts that the field properties are correct based on the test case.
   * @param {!Blockly.FieldAngle} field The field to check.
   * @param {!FieldValueTestCase} testCase The test case.
   */
  const validTestCaseAssertField = function(field, testCase) {
<<<<<<< HEAD
    testHelpers.assertFieldValue(
=======
    assertFieldValue(
>>>>>>> 61322294
        field, testCase.expectedValue, testCase.expectedText);
  };

  runConstructorSuiteTests(
      Blockly.FieldColour, validValueTestCases, invalidValueTestCases,
      validTestCaseAssertField, assertFieldDefault);

<<<<<<< HEAD
  testHelpers.runFromJsonSuiteTests(
=======
  runFromJsonSuiteTests(
>>>>>>> 61322294
      Blockly.FieldColour, validValueTestCases, invalidValueTestCases,
      validTestCaseAssertField, assertFieldDefault);

  suite('setValue', function() {
    suite('Empty -> New Value', function() {
      setup(function() {
        this.field = new Blockly.FieldColour();
      });
      runSetValueTests(
          validValueTestCases, invalidValueTestCases, defaultFieldValue,
          defaultTextValue);
      test('With source block', function() {
        this.field.setSourceBlock(createTestBlock());
        this.field.setValue('#bcbcbc');
        assertFieldValue(this.field, '#bcbcbc', '#bcbcbc');
      });
    });
    suite('Value -> New Value', function() {
      setup(function() {
        this.field = new Blockly.FieldColour('#aaaaaa');
      });
      runSetValueTests(
          validValueTestCases, invalidValueTestCases, '#aaaaaa', '#aaa');
      test('With source block', function() {
        this.field.setSourceBlock(createTestBlock());
        this.field.setValue('#bcbcbc');
        assertFieldValue(this.field, '#bcbcbc', '#bcbcbc');
      });
    });
  });
  suite('Validators', function() {
    setup(function() {
      this.field = new Blockly.FieldColour('#aaaaaa');
    });
    const testSuites = [
      {title: 'Null Validator',
        validator:
            function() {
              return null;
            },
        value: '#000000', expectedValue: '#aaaaaa', expectedText: '#aaa'},
      {title: 'Force Full Red Validator',
        validator:
            function(newValue) {
              return '#ff' + newValue.substr(3, 4);
            },
        value: '#000000', expectedValue: '#ff0000', expectedText: '#f00'},
      {title: 'Returns Undefined Validator', validator: function() {},
        value: '#000000', expectedValue: '#000000', expectedText: '#000'},
    ];
    testSuites.forEach(function(suiteInfo) {
      suite(suiteInfo.title, function() {
        setup(function() {
          this.field.setValidator(suiteInfo.validator);
        });
        test('New Value', function() {
          this.field.setValue(suiteInfo.value);
          assertFieldValue(
              this.field, suiteInfo.expectedValue, suiteInfo.expectedText);
        });
      });
    });
  });
  suite('Customizations', function() {
    suite('Colours and Titles', function() {
      function assertColoursAndTitles(field, colours, titles) {
        field.dropdownCreate_();
        let index = 0;
        let node = field.picker_.firstChild.firstChild;
        while (node) {
          chai.assert.equal(node.getAttribute('title'), titles[index]);
          chai.assert.equal(
              Blockly.utils.colour.parse(
                  node.style.backgroundColor),
              colours[index]);

          let nextNode = node.nextSibling;
          if (!nextNode) {
            nextNode = node.parentElement.nextSibling;
            if (!nextNode) {
              break;
            }
            nextNode = nextNode.firstChild;
          }
          node = nextNode;

          index++;
        }
      }
      test('Constants', function() {
        const colours = Blockly.FieldColour.COLOURS;
        const titles = Blockly.FieldColour.TITLES;
        // Note: Developers shouldn't actually do this. IMO they should
        // change the file and then recompile. But this is fine for testing.
        Blockly.FieldColour.COLOURS = ['#aaaaaa'];
        Blockly.FieldColour.TITLES = ['grey'];
        const field = new Blockly.FieldColour();

        assertColoursAndTitles(field, ['#aaaaaa'], ['grey']);

        Blockly.FieldColour.COLOURS = colours;
        Blockly.FieldColour.TITLES = titles;
      });
      test('JS Constructor', function() {
        const field = new Blockly.FieldColour('#aaaaaa', null, {
          colourOptions: ['#aaaaaa'],
          colourTitles: ['grey'],
        });
        assertColoursAndTitles(field, ['#aaaaaa'], ['grey']);
      });
      test('JSON Definition', function() {
        const field = Blockly.FieldColour.fromJson({
          colour: '#aaaaaa',
          colourOptions: ['#aaaaaa'],
          colourTitles: ['grey'],
        });
        assertColoursAndTitles(field, ['#aaaaaa'], ['grey']);
      });
      test('setColours', function() {
        const field = new Blockly.FieldColour();
        field.setColours(['#aaaaaa'], ['grey']);
        assertColoursAndTitles(field, ['#aaaaaa'], ['grey']);
      });
      test('Titles Undefined', function() {
        const field = new Blockly.FieldColour();
        field.setColours(['#aaaaaa']);
        assertColoursAndTitles(field, ['#aaaaaa'], ['#aaaaaa']);
      });
      test('Some Titles Undefined', function() {
        const field = new Blockly.FieldColour();
        field.setColours(['#aaaaaa', '#ff0000'], ['grey']);
        assertColoursAndTitles(field,
            ['#aaaaaa', '#ff0000'], ['grey', '#ff0000']);
      });
      // This is kinda derpy behavior, but I wanted to document it.
      test('Overwriting Colours While Leaving Titles', function() {
        const field = new Blockly.FieldColour();
        field.setColours(['#aaaaaa'], ['grey']);
        field.setColours(['#ff0000']);
        assertColoursAndTitles(field, ['#ff0000'], ['grey']);
      });
    });
    suite('Columns', function() {
      function assertColumns(field, columns) {
        field.dropdownCreate_();
        chai.assert.equal(field.picker_.firstChild.children.length, columns);
      }
      test('Constants', function() {
        const columns = Blockly.FieldColour.COLUMNS;
        // Note: Developers shouldn't actually do this. IMO they should edit
        // the file and then recompile. But this is fine for testing.
        Blockly.FieldColour.COLUMNS = 3;
        const field = new Blockly.FieldColour();

        assertColumns(field, 3);

        Blockly.FieldColour.COLUMNS = columns;
      });
      test('JS Constructor', function() {
        const field = new Blockly.FieldColour('#ffffff', null, {
          columns: 3,
        });
        assertColumns(field, 3);
      });
      test('JSON Definition', function() {
        const field = Blockly.FieldColour.fromJson({
          'colour': '#ffffff',
          'columns': 3,
        });
        assertColumns(field, 3);
      });
      test('setColumns', function() {
        const field = new Blockly.FieldColour();
        field.setColumns(3);
        assertColumns(field, 3);
      });
    });
  });

  suite('Serialization', function() {
    setup(function() {
      this.workspace = new Blockly.Workspace();
      defineRowBlock();
      
      this.assertValue = (value) => {
        const block = this.workspace.newBlock('row_block');
        const field = new Blockly.FieldColour(value);
        block.getInput('INPUT').appendField(field, 'COLOUR');
        const jso = Blockly.serialization.blocks.save(block);
        chai.assert.deepEqual(jso['fields'], {'COLOUR': value});
      };
    });

    teardown(function() {
      workspaceTeardown.call(this, this.workspace);
    });

    test('Three char', function() {
      this.assertValue('#001122');
    });

    test('Six char', function() {
      this.assertValue('#012345');
    });
  });
});<|MERGE_RESOLUTION|>--- conflicted
+++ resolved
@@ -6,13 +6,9 @@
 
 goog.module('Blockly.test.fieldColour');
 
-<<<<<<< HEAD
-const {createTestBlock, defineRowBlock, sharedTestSetup, sharedTestTeardown, workspaceTeardown} = goog.require('Blockly.test.helpers');
-=======
 const {assertFieldValue, runConstructorSuiteTests, runFromJsonSuiteTests, runSetValueTests} = goog.require('Blockly.test.helpers.fields');
 const {createTestBlock, defineRowBlock} = goog.require('Blockly.test.helpers.blockDefinitions');
 const {sharedTestSetup, sharedTestTeardown, workspaceTeardown} = goog.require('Blockly.test.helpers.setupTeardown');
->>>>>>> 61322294
 
 
 suite('Colour Fields', function() {
@@ -93,11 +89,7 @@
    * @param {FieldTemplate} field The field to check.
    */
   const assertFieldDefault = function(field) {
-<<<<<<< HEAD
-    testHelpers.assertFieldValue(field, defaultFieldValue, defaultTextValue);
-=======
     assertFieldValue(field, defaultFieldValue, defaultTextValue);
->>>>>>> 61322294
   };
   /**
    * Asserts that the field properties are correct based on the test case.
@@ -105,11 +97,7 @@
    * @param {!FieldValueTestCase} testCase The test case.
    */
   const validTestCaseAssertField = function(field, testCase) {
-<<<<<<< HEAD
-    testHelpers.assertFieldValue(
-=======
     assertFieldValue(
->>>>>>> 61322294
         field, testCase.expectedValue, testCase.expectedText);
   };
 
@@ -117,11 +105,7 @@
       Blockly.FieldColour, validValueTestCases, invalidValueTestCases,
       validTestCaseAssertField, assertFieldDefault);
 
-<<<<<<< HEAD
-  testHelpers.runFromJsonSuiteTests(
-=======
   runFromJsonSuiteTests(
->>>>>>> 61322294
       Blockly.FieldColour, validValueTestCases, invalidValueTestCases,
       validTestCaseAssertField, assertFieldDefault);
 
