--- conflicted
+++ resolved
@@ -34,21 +34,6 @@
 
 /**
  * Class for a category in a toolbox.
-<<<<<<< HEAD
- * @param {!toolbox.CategoryInfo} categoryDef The information needed
- *     to create a category in the toolbox.
- * @param {!IToolbox} toolbox The parent toolbox for the category.
- * @param {ICollapsibleToolboxItem=} opt_parent The parent category or null if
- *     the category does not have a parent.
- * @constructor
- * @extends {ToolboxItem}
- * @implements {ISelectableToolboxItem}
- * @alias Blockly.ToolboxCategory
- */
-const ToolboxCategory = function(categoryDef, toolbox, opt_parent) {
-  ToolboxCategory.superClass_.constructor.call(
-      this, categoryDef, toolbox, opt_parent);
-=======
  * @implements {ISelectableToolboxItem}
  * @alias Blockly.ToolboxCategory
  */
@@ -71,7 +56,7 @@
      * @type {string}
      * @protected
      */
-    this.name_ = '';
+    this.name_ = parsing.replaceMessageReferences(categoryDef['name']);;
 
     /**
      * The colour of the category.
@@ -143,7 +128,6 @@
      */
     this.flyoutItems_ = [];
   }
->>>>>>> 61322294
 
   /**
    * Initializes the toolbox item.
@@ -169,9 +153,6 @@
    *    all the CSS classes for a category.
    * @protected
    */
-<<<<<<< HEAD
-  this.name_ = parsing.replaceMessageReferences(categoryDef['name']);
-=======
   makeDefaultCssConfig_() {
     return {
       'container': 'blocklyToolboxCategory',
@@ -185,7 +166,6 @@
       'closedicon': 'blocklyTreeIconClosed',
     };
   }
->>>>>>> 61322294
 
   /**
    * Parses the contents array depending on if the category is a dynamic
@@ -252,8 +232,8 @@
     this.labelDom_ = this.createLabelDom_(this.name_);
     this.rowContents_.appendChild(this.labelDom_);
     aria.setState(
-        /** @type {!Element} */ (this.htmlDiv_), aria.State.LABELLEDBY,
-        this.labelDom_.getAttribute('id'));
+      /** @type {!Element} */ (this.htmlDiv_), aria.State.LABELLEDBY,
+      this.labelDom_.getAttribute('id'));
 
     this.addColourBorder_(this.colour_);
 
@@ -303,13 +283,8 @@
   }
 
   /**
-<<<<<<< HEAD
-   * All the css class names that are used to create a category.
-   * @type {!ToolboxCategory.CssConfig}
-=======
    * Creates the span that holds the category icon.
    * @return {!Element} The span that holds the category icon.
->>>>>>> 61322294
    * @protected
    */
   createIconDom_() {
@@ -318,14 +293,9 @@
       dom.addClass(toolboxIcon, this.cssConfig_['icon']);
     }
 
-<<<<<<< HEAD
-  const cssConfig = categoryDef['cssconfig'] || categoryDef['cssConfig'];
-  object.mixin(this.cssConfig_, cssConfig);
-=======
     toolboxIcon.style.display = 'inline-block';
     return toolboxIcon;
   }
->>>>>>> 61322294
 
   /**
    * Creates the span that holds the category label.
@@ -353,97 +323,6 @@
   }
 
   /**
-<<<<<<< HEAD
-   * The flyout items for this category.
-   * @type {string|!toolbox.FlyoutItemInfoArray}
-   * @protected
-   */
-  this.flyoutItems_ = [];
-
-  this.parseContents_(categoryDef);
-};
-
-object.inherits(ToolboxCategory, ToolboxItem);
-
-/**
- * All the CSS class names that are used to create a category.
- * @typedef {{
- *            container:(string|undefined),
- *            row:(string|undefined),
- *            rowcontentcontainer:(string|undefined),
- *            icon:(string|undefined),
- *            label:(string|undefined),
- *            selected:(string|undefined),
- *            openicon:(string|undefined),
- *            closedicon:(string|undefined)
- *          }}
- */
-ToolboxCategory.CssConfig;
-
-/**
- * Name used for registering a toolbox category.
- * @const {string}
- */
-ToolboxCategory.registrationName = 'category';
-
-/**
- * The number of pixels to move the category over at each nested level.
- * @type {number}
- */
-ToolboxCategory.nestedPadding = 19;
-
-/**
- * The width in pixels of the strip of colour next to each category.
- * @type {number}
- */
-ToolboxCategory.borderWidth = 8;
-
-/**
- * The default colour of the category. This is used as the background colour of
- * the category when it is selected.
- * @type {string}
- */
-ToolboxCategory.defaultBackgroundColour = '#57e';
-
-/**
- * Creates an object holding the default classes for a category.
- * @return {!ToolboxCategory.CssConfig} The configuration object holding
- *    all the CSS classes for a category.
- * @protected
- */
-ToolboxCategory.prototype.makeDefaultCssConfig_ = function() {
-  return {
-    'container': 'blocklyToolboxCategory',
-    'row': 'blocklyTreeRow',
-    'rowcontentcontainer': 'blocklyTreeRowContentContainer',
-    'icon': 'blocklyTreeIcon',
-    'label': 'blocklyTreeLabel',
-    'contents': 'blocklyToolboxContents',
-    'selected': 'blocklyTreeSelected',
-    'openicon': 'blocklyTreeIconOpen',
-    'closedicon': 'blocklyTreeIconClosed',
-  };
-};
-
-/**
- * Parses the contents array depending on if the category is a dynamic category,
- * or if its contents are meant to be shown in the flyout.
- * @param {!toolbox.CategoryInfo} categoryDef The information needed
- *     to create a category.
- * @protected
- */
-ToolboxCategory.prototype.parseContents_ = function(categoryDef) {
-  const contents = categoryDef['contents'];
-
-  if (categoryDef['custom']) {
-    this.flyoutItems_ = categoryDef['custom'];
-  } else if (contents) {
-    for (let i = 0; i < contents.length; i++) {
-      const itemDef = contents[i];
-      const flyoutItem =
-          /** @type {toolbox.FlyoutItemInfo} */ (itemDef);
-      this.flyoutItems_.push(flyoutItem);
-=======
    * Add the strip of colour to the toolbox category.
    * @param {string} colour The category colour.
    * @protected
@@ -457,52 +336,9 @@
       } else {
         this.rowDiv_.style.borderLeft = border;
       }
->>>>>>> 61322294
-    }
-  }
-
-<<<<<<< HEAD
-/**
- * @override
- */
-ToolboxCategory.prototype.init = function() {
-  this.createDom_();
-  if (this.toolboxItemDef_['hidden'] === 'true') {
-    this.hide();
-  }
-};
-
-/**
- * Creates the DOM for the category.
- * @return {!Element} The parent element for the category.
- * @protected
- */
-ToolboxCategory.prototype.createDom_ = function() {
-  this.htmlDiv_ = this.createContainer_();
-  aria.setRole(this.htmlDiv_, aria.Role.TREEITEM);
-  aria.setState(
-      /** @type {!Element} */ (this.htmlDiv_), aria.State.SELECTED, false);
-  aria.setState(
-      /** @type {!Element} */ (this.htmlDiv_), aria.State.LEVEL, this.level_);
-
-  this.rowDiv_ = this.createRowContainer_();
-  this.rowDiv_.style.pointerEvents = 'auto';
-  this.htmlDiv_.appendChild(this.rowDiv_);
-
-  this.rowContents_ = this.createRowContentsContainer_();
-  this.rowContents_.style.pointerEvents = 'none';
-  this.rowDiv_.appendChild(this.rowContents_);
-
-  this.iconDom_ = this.createIconDom_();
-  aria.setRole(this.iconDom_, aria.Role.PRESENTATION);
-  this.rowContents_.appendChild(this.iconDom_);
-
-  this.labelDom_ = this.createLabelDom_(this.name_);
-  this.rowContents_.appendChild(this.labelDom_);
-  aria.setState(
-      /** @type {!Element} */ (this.htmlDiv_), aria.State.LABELLEDBY,
-      this.labelDom_.getAttribute('id'));
-=======
+    }
+  }
+
   /**
    * Gets either the colour or the style for a category.
    * @param {!toolbox.CategoryInfo} categoryDef The object holding
@@ -515,17 +351,17 @@
         categoryDef['categorystyle'] || categoryDef['categoryStyle'];
     const colour = categoryDef['colour'];
 
-    if (colour && styleName) {
-      console.warn(
-          'Toolbox category "' + this.name_ +
-          '" must not have both a style and a colour');
-    } else if (styleName) {
-      return this.getColourfromStyle_(styleName);
-    } else {
-      return this.parseColour_(colour);
-    }
-    return '';
-  }
+  if (colour && styleName) {
+    console.warn(
+        'Toolbox category "' + this.name_ +
+        '" must not have both a style and a colour');
+  } else if (styleName) {
+    return this.getColourfromStyle_(styleName);
+  } else {
+    return this.parseColour_(colour);
+  }
+  return '';
+}
 
   /**
    * Sets the colour for the category using the style name and returns the new
@@ -547,7 +383,6 @@
     }
     return '';
   }
->>>>>>> 61322294
 
   /**
    * Gets the HTML element that is clickable.
@@ -594,56 +429,6 @@
     }
   }
 
-<<<<<<< HEAD
-/**
- * Creates the container that holds the row and any subcategories.
- * @return {!Element} The div that holds the icon and the label.
- * @protected
- */
-ToolboxCategory.prototype.createContainer_ = function() {
-  const container = document.createElement('div');
-  dom.addClass(container, this.cssConfig_['container']);
-  return container;
-};
-
-/**
- * Creates the parent of the contents container. All clicks will happen on this
- * div.
- * @return {!Element} The div that holds the contents container.
- * @protected
- */
-ToolboxCategory.prototype.createRowContainer_ = function() {
-  const rowDiv = document.createElement('div');
-  dom.addClass(rowDiv, this.cssConfig_['row']);
-  let nestedPadding = ToolboxCategory.nestedPadding * this.getLevel();
-  nestedPadding = nestedPadding.toString() + 'px';
-  this.workspace_.RTL ? rowDiv.style.paddingRight = nestedPadding :
-                        rowDiv.style.paddingLeft = nestedPadding;
-  return rowDiv;
-};
-
-/**
- * Creates the container for the label and icon.
- * This is necessary so we can set all subcategory pointer events to none.
- * @return {!Element} The div that holds the icon and the label.
- * @protected
- */
-ToolboxCategory.prototype.createRowContentsContainer_ = function() {
-  const contentsContainer = document.createElement('div');
-  dom.addClass(contentsContainer, this.cssConfig_['rowcontentcontainer']);
-  return contentsContainer;
-};
-
-/**
- * Creates the span that holds the category icon.
- * @return {!Element} The span that holds the category icon.
- * @protected
- */
-ToolboxCategory.prototype.createIconDom_ = function() {
-  const toolboxIcon = document.createElement('span');
-  if (!this.parentToolbox_.isHorizontal()) {
-    dom.addClass(toolboxIcon, this.cssConfig_['icon']);
-=======
   /**
    * Adds appropriate classes to display an open icon.
    * @param {?Element} iconDiv The div that holds the icon.
@@ -683,7 +468,6 @@
     if (this.parentToolbox_.getSelectedItem() === this) {
       this.parentToolbox_.clearSelection();
     }
->>>>>>> 61322294
   }
 
   /**
@@ -693,46 +477,6 @@
     this.setVisible_(false);
   }
 
-<<<<<<< HEAD
-/**
- * Creates the span that holds the category label.
- * This should have an ID for accessibility purposes.
- * @param {string} name The name of the category.
- * @return {!Element} The span that holds the category label.
- * @protected
- */
-ToolboxCategory.prototype.createLabelDom_ = function(name) {
-  const toolboxLabel = document.createElement('span');
-  toolboxLabel.setAttribute('id', this.getId() + '.label');
-  toolboxLabel.textContent = name;
-  dom.addClass(toolboxLabel, this.cssConfig_['label']);
-  return toolboxLabel;
-};
-
-/**
- * Updates the colour for this category.
- * @public
- */
-ToolboxCategory.prototype.refreshTheme = function() {
-  this.colour_ = this.getColour_(/** @type {toolbox.CategoryInfo} **/
-                                 (this.toolboxItemDef_));
-  this.addColourBorder_(this.colour_);
-};
-
-/**
- * Add the strip of colour to the toolbox category.
- * @param {string} colour The category colour.
- * @protected
- */
-ToolboxCategory.prototype.addColourBorder_ = function(colour) {
-  if (colour) {
-    const border =
-        ToolboxCategory.borderWidth + 'px solid ' + (colour || '#ddd');
-    if (this.workspace_.RTL) {
-      this.rowDiv_.style.borderRight = border;
-    } else {
-      this.rowDiv_.style.borderLeft = border;
-=======
   /**
    * Show the category. Category will only appear if its parent category is also
    * expanded.
@@ -765,62 +509,17 @@
       if (!category.isExpanded()) {
         return false;
       }
->>>>>>> 61322294
     }
     return true;
   }
-<<<<<<< HEAD
-};
-
-/**
- * Gets either the colour or the style for a category.
- * @param {!toolbox.CategoryInfo} categoryDef The object holding
- *    information on the category.
- * @return {string} The hex colour for the category.
- * @protected
- */
-ToolboxCategory.prototype.getColour_ = function(categoryDef) {
-  const styleName =
-      categoryDef['categorystyle'] || categoryDef['categoryStyle'];
-  const colour = categoryDef['colour'];
-
-  if (colour && styleName) {
-    console.warn(
-        'Toolbox category "' + this.name_ +
-        '" must not have both a style and a colour');
-  } else if (styleName) {
-    return this.getColourfromStyle_(styleName);
-  } else {
-    return this.parseColour_(colour);
-=======
 
   /**
    * @override
    */
   isSelectable() {
     return this.isVisible() && !this.isDisabled_;
->>>>>>> 61322294
-  }
-
-<<<<<<< HEAD
-/**
- * Sets the colour for the category using the style name and returns the new
- * colour as a hex string.
- * @param {string} styleName Name of the style.
- * @return {string} The hex colour for the category.
- * @private
- */
-ToolboxCategory.prototype.getColourfromStyle_ = function(styleName) {
-  const theme = this.workspace_.getTheme();
-  if (styleName && theme) {
-    const style = theme.categoryStyles[styleName];
-    if (style && style.colour) {
-      return this.parseColour_(style.colour);
-    } else {
-      console.warn(
-          'Style "' + styleName + '" must exist and contain a colour value');
-    }
-=======
+  }
+
   /**
    * Handles when the toolbox item is clicked.
    * @param {!Event} _e Click event to handle.
@@ -828,50 +527,8 @@
    */
   onClick(_e) {
     // No-op
->>>>>>> 61322294
-  }
-
-<<<<<<< HEAD
-/**
- * Gets the HTML element that is clickable.
- * The parent toolbox element receives clicks. The parent toolbox will add an ID
- * to this element so it can pass the onClick event to the correct toolboxItem.
- * @return {!Element} The HTML element that receives clicks.
- * @public
- */
-ToolboxCategory.prototype.getClickTarget = function() {
-  return /** @type {!Element} */ (this.rowDiv_);
-};
-
-/**
- * Parses the colour on the category.
- * @param {number|string} colourValue HSV hue value (0 to 360), #RRGGBB string,
- *     or a message reference string pointing to one of those two values.
- * @return {string} The hex colour for the category.
- * @private
- */
-ToolboxCategory.prototype.parseColour_ = function(colourValue) {
-  // Decode the colour for any potential message references
-  // (eg. `%{BKY_MATH_HUE}`).
-  const colour = parsing.replaceMessageReferences(colourValue);
-  if (colour == null || colour === '') {
-    // No attribute. No colour.
-    return '';
-  } else {
-    const hue = Number(colour);
-    if (!isNaN(hue)) {
-      return colourUtils.hueToHex(hue);
-    } else {
-      const hex = colourUtils.parse(colour);
-      if (hex) {
-        return hex;
-      } else {
-        console.warn(
-            'Toolbox category "' + this.name_ +
-            '" has unrecognized colour attribute: ' + colour);
-        return '';
-      }
-=======
+  }
+
   /**
    * Sets the current category as selected.
    * @param {boolean} isSelected True if this category is selected, false
@@ -887,53 +544,12 @@
     } else {
       this.rowDiv_.style.backgroundColor = '';
       dom.removeClass(this.rowDiv_, this.cssConfig_['selected']);
->>>>>>> 61322294
     }
     aria.setState(
         /** @type {!Element} */ (this.htmlDiv_), aria.State.SELECTED,
         isSelected);
   }
 
-<<<<<<< HEAD
-/**
- * Adds appropriate classes to display an open icon.
- * @param {?Element} iconDiv The div that holds the icon.
- * @protected
- */
-ToolboxCategory.prototype.openIcon_ = function(iconDiv) {
-  if (!iconDiv) {
-    return;
-  }
-  dom.removeClasses(iconDiv, this.cssConfig_['closedicon']);
-  dom.addClass(iconDiv, this.cssConfig_['openicon']);
-};
-
-/**
- * Adds appropriate classes to display a closed icon.
- * @param {?Element} iconDiv The div that holds the icon.
- * @protected
- */
-ToolboxCategory.prototype.closeIcon_ = function(iconDiv) {
-  if (!iconDiv) {
-    return;
-  }
-  dom.removeClasses(iconDiv, this.cssConfig_['openicon']);
-  dom.addClass(iconDiv, this.cssConfig_['closedicon']);
-};
-
-/**
- * Sets whether the category is visible or not.
- * For a category to be visible its parent category must also be expanded.
- * @param {boolean} isVisible True if category should be visible.
- * @protected
- */
-ToolboxCategory.prototype.setVisible_ = function(isVisible) {
-  this.htmlDiv_.style.display = isVisible ? 'block' : 'none';
-  this.isHidden_ = !isVisible;
-
-  if (this.parentToolbox_.getSelectedItem() === this) {
-    this.parentToolbox_.clearSelection();
-=======
   /**
    * Sets whether the category is disabled.
    * @param {boolean} isDisabled True to disable the category, false otherwise.
@@ -959,49 +575,8 @@
    */
   getParent() {
     return this.parent_;
->>>>>>> 61322294
-  }
-
-<<<<<<< HEAD
-/**
- * Hide the category.
- */
-ToolboxCategory.prototype.hide = function() {
-  this.setVisible_(false);
-};
-
-/**
- * Show the category. Category will only appear if its parent category is also
- * expanded.
- */
-ToolboxCategory.prototype.show = function() {
-  this.setVisible_(true);
-};
-
-/**
- * Whether the category is visible.
- * A category is only visible if all of its ancestors are expanded and isHidden_
- * is false.
- * @return {boolean} True if the category is visible, false otherwise.
- * @public
- */
-ToolboxCategory.prototype.isVisible = function() {
-  return !this.isHidden_ && this.allAncestorsExpanded_();
-};
-
-/**
- * Whether all ancestors of a category (parent and parent's parent, etc.) are
- * expanded.
- * @return {boolean} True only if every ancestor is expanded
- * @protected
- */
-ToolboxCategory.prototype.allAncestorsExpanded_ = function() {
-  let category = this;
-  while (category.getParent()) {
-    category = category.getParent();
-    if (!category.isExpanded()) {
-      return false;
-=======
+  }
+
   /**
    * @override
    */
@@ -1039,71 +614,10 @@
       delete this.toolboxItemDef_['custom'];
       this.toolboxItemDef_['contents'] =
           toolbox.convertFlyoutDefToJsonArray(contents);
->>>>>>> 61322294
     }
     this.parseContents_(
         /** @type {toolbox.CategoryInfo} */ (this.toolboxItemDef_));
   }
-<<<<<<< HEAD
-  return true;
-};
-
-/**
- * @override
- */
-ToolboxCategory.prototype.isSelectable = function() {
-  return this.isVisible() && !this.isDisabled_;
-};
-
-/**
- * Handles when the toolbox item is clicked.
- * @param {!Event} _e Click event to handle.
- * @public
- */
-ToolboxCategory.prototype.onClick = function(_e) {
-  // No-op
-};
-
-/**
- * Sets the current category as selected.
- * @param {boolean} isSelected True if this category is selected, false
- *     otherwise.
- * @public
- */
-ToolboxCategory.prototype.setSelected = function(isSelected) {
-  if (isSelected) {
-    const defaultColour =
-        this.parseColour_(ToolboxCategory.defaultBackgroundColour);
-    this.rowDiv_.style.backgroundColor = this.colour_ || defaultColour;
-    dom.addClass(this.rowDiv_, this.cssConfig_['selected']);
-  } else {
-    this.rowDiv_.style.backgroundColor = '';
-    dom.removeClass(this.rowDiv_, this.cssConfig_['selected']);
-  }
-  aria.setState(
-      /** @type {!Element} */ (this.htmlDiv_), aria.State.SELECTED, isSelected);
-};
-
-/**
- * Sets whether the category is disabled.
- * @param {boolean} isDisabled True to disable the category, false otherwise.
- */
-ToolboxCategory.prototype.setDisabled = function(isDisabled) {
-  this.isDisabled_ = isDisabled;
-  this.getDiv().setAttribute('disabled', isDisabled);
-  isDisabled ? this.getDiv().setAttribute('disabled', 'true') :
-               this.getDiv().removeAttribute('disabled');
-};
-
-/**
- * Gets the name of the category. Used for emitting events.
- * @return {string} The name of the toolbox item.
- * @public
- */
-ToolboxCategory.prototype.getName = function() {
-  return this.name_;
-};
-=======
 
   /**
    * @override
@@ -1112,7 +626,6 @@
     dom.removeNode(this.htmlDiv_);
   }
 }
->>>>>>> 61322294
 
 /**
  * All the CSS class names that are used to create a category.
@@ -1127,58 +640,12 @@
  *            closedicon:(string|undefined)
  *          }}
  */
-<<<<<<< HEAD
-ToolboxCategory.prototype.getParent = function() {
-  return this.parent_;
-};
-=======
 ToolboxCategory.CssConfig;
->>>>>>> 61322294
 
 /**
  * Name used for registering a toolbox category.
  * @type {string}
  */
-<<<<<<< HEAD
-ToolboxCategory.prototype.getDiv = function() {
-  return this.htmlDiv_;
-};
-
-/**
- * Gets the contents of the category. These are items that are meant to be
- * displayed in the flyout.
- * @return {!toolbox.FlyoutItemInfoArray|string} The definition
- *     of items to be displayed in the flyout.
- * @public
- */
-ToolboxCategory.prototype.getContents = function() {
-  return this.flyoutItems_;
-};
-
-/**
- * Updates the contents to be displayed in the flyout.
- * If the flyout is open when the contents are updated, refreshSelection on the
- * toolbox must also be called.
- * @param {!toolbox.FlyoutDefinition|string} contents The contents
- *     to be displayed in the flyout. A string can be supplied to create a
- *     dynamic category.
- * @public
- */
-ToolboxCategory.prototype.updateFlyoutContents = function(contents) {
-  this.flyoutItems_ = [];
-
-  if (typeof contents === 'string') {
-    this.toolboxItemDef_['custom'] = contents;
-  } else {
-    // Removes old custom field when contents is updated.
-    delete this.toolboxItemDef_['custom'];
-    this.toolboxItemDef_['contents'] =
-        toolbox.convertFlyoutDefToJsonArray(contents);
-  }
-  this.parseContents_(
-      /** @type {toolbox.CategoryInfo} */ (this.toolboxItemDef_));
-};
-=======
 ToolboxCategory.registrationName = 'category';
 
 /**
@@ -1192,100 +659,19 @@
  * @type {number}
  */
 ToolboxCategory.borderWidth = 8;
->>>>>>> 61322294
 
 /**
  * The default colour of the category. This is used as the background colour of
  * the category when it is selected.
  * @type {string}
  */
-<<<<<<< HEAD
-ToolboxCategory.prototype.dispose = function() {
-  dom.removeNode(this.htmlDiv_);
-};
-=======
 ToolboxCategory.defaultBackgroundColour = '#57e';
->>>>>>> 61322294
 
 /**
  * CSS for Toolbox.  See css.js for use.
  */
 Css.register(`
-<<<<<<< HEAD
   .blocklyTreeRow:not(.blocklyTreeSelected):hover {
-    background-color: rgba(255, 255, 255, 0.2);
-  }
-
-  .blocklyToolboxDiv[layout="h"] .blocklyToolboxCategory {
-    margin: 1px 5px 1px 0;
-  }
-
-  .blocklyToolboxDiv[dir="RTL"][layout="h"] .blocklyToolboxCategory {
-    margin: 1px 0 1px 5px;
-  }
-
-  .blocklyTreeRow {
-    height: 22px;
-    line-height: 22px;
-    margin-bottom: 3px;
-    padding-right: 8px;
-    white-space: nowrap;
-  }
-
-  .blocklyToolboxDiv[dir="RTL"] .blocklyTreeRow {
-    margin-left: 8px;
-    padding-right: 0;
-  }
-
-  .blocklyTreeIcon {
-    background-image: url(<<<PATH>>>/sprites.png);
-    height: 16px;
-    vertical-align: middle;
-    visibility: hidden;
-    width: 16px;
-  }
-
-  .blocklyTreeIconClosed {
-    background-position: -32px -1px;
-  }
-
-  .blocklyToolboxDiv[dir="RTL"] .blocklyTreeIconClosed {
-    background-position: 0 -1px;
-  }
-
-  .blocklyTreeSelected>.blocklyTreeIconClosed {
-    background-position: -32px -17px;
-  }
-
-  .blocklyToolboxDiv[dir="RTL"] .blocklyTreeSelected>.blocklyTreeIconClosed {
-    background-position: 0 -17px;
-  }
-
-  .blocklyTreeIconOpen {
-    background-position: -16px -1px;
-  }
-
-  .blocklyTreeSelected>.blocklyTreeIconOpen {
-    background-position: -16px -17px;
-  }
-
-  .blocklyTreeLabel {
-    cursor: default;
-    font: 16px sans-serif;
-    padding: 0 3px;
-    vertical-align: middle;
-  }
-
-  .blocklyToolboxDelete .blocklyTreeLabel {
-    cursor: url("<<<PATH>>>/handdelete.cur"), auto;
-  }
-
-  .blocklyTreeSelected .blocklyTreeLabel {
-    color: #fff;
-  }
-`, 'toolbox_category');
-=======
-.blocklyTreeRow:not(.blocklyTreeSelected):hover {
   background-color: rgba(255, 255, 255, .2);
 }
 
@@ -1357,7 +743,6 @@
   color: #fff;
 }
 `);
->>>>>>> 61322294
 
 registry.register(
     registry.Type.TOOLBOX_ITEM, ToolboxCategory.registrationName,
