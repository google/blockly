--- conflicted
+++ resolved
@@ -33,11 +33,7 @@
   ) {
     super(constants);
 
-<<<<<<< HEAD
     this.icon = icon;
-    this.isVisible = hasBubble(icon) && icon.bubbleIsVisible();
-=======
->>>>>>> 7a154ea8
     this.type |= Types.ICON;
 
     const size = icon.getSize();
