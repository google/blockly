/**
 * @license
 * Visual Blocks Editor
 *
 * Copyright 2011 Google Inc.
 * https://developers.google.com/blockly/
 *
 * Licensed under the Apache License, Version 2.0 (the "License");
 * you may not use this file except in compliance with the License.
 * You may obtain a copy of the License at
 *
 *   http://www.apache.org/licenses/LICENSE-2.0
 *
 * Unless required by applicable law or agreed to in writing, software
 * distributed under the License is distributed on an "AS IS" BASIS,
 * WITHOUT WARRANTIES OR CONDITIONS OF ANY KIND, either express or implied.
 * See the License for the specific language governing permissions and
 * limitations under the License.
 */

/**
 * @fileoverview Toolbox from whence to create blocks.
 * @author fraser@google.com (Neil Fraser)
 */
'use strict';

goog.provide('Blockly.Toolbox');

goog.require('Blockly.Flyout');
goog.require('goog.dom');
goog.require('goog.events');
goog.require('goog.events.BrowserFeature');
goog.require('goog.html.SafeHtml');
goog.require('goog.html.SafeStyle');
goog.require('goog.math.Rect');
goog.require('goog.style');
goog.require('goog.ui.tree.TreeControl');
goog.require('goog.ui.tree.TreeNode');


/**
 * Class for a Toolbox.
 * Creates the toolbox's DOM.
 * @param {!Blockly.Workspace} workspace The workspace in which to create new
 *     blocks.
 * @constructor
 */
Blockly.Toolbox = function(workspace) {
  /**
   * @type {!Blockly.Workspace}
   * @private
   */
  this.workspace_ = workspace;

  /**
   * Is RTL vs LTR.
   * @type {boolean}
   */
  this.RTL = workspace.options.RTL;

  /**
   * Whether the toolbox should be laid out horizontally.
   * @type {boolean}
   * @private
   */
  this.horizontalLayout_ = workspace.options.horizontalLayout;

  /**
   * Position of the toolbox and flyout relative to the workspace.
   * @type {number}
   */
  this.toolboxPosition = workspace.options.toolboxPosition;

  /**
   * Configuration constants for Closure's tree UI.
   * @type {Object.<string,*>}
   * @private
   */
  this.config_ = {
    indentWidth: 19,
    cssRoot: 'blocklyTreeRoot',
    cssHideRoot: 'blocklyHidden',
    cssItem: '',
    cssTreeRow: 'blocklyTreeRow',
    cssItemLabel: 'blocklyTreeLabel',
    cssTreeIcon: 'blocklyTreeIcon',
    cssExpandedFolderIcon: 'blocklyTreeIconOpen',
    cssFileIcon: 'blocklyTreeIconNone',
    cssSelectedRow: 'blocklyTreeSelected'
  };


  /**
   * Configuration constants for tree separator.
   * @type {Object.<string,*>}
   * @private
   */
  this.treeSeparatorConfig_ = {
    cssTreeRow: 'blocklyTreeSeparator'
  };

  if (this.horizontalLayout_) {
    this.config_['cssTreeRow'] =
        this.config_['cssTreeRow'] +
        (workspace.RTL ?
        ' blocklyHorizontalTreeRtl' : ' blocklyHorizontalTree');

    this.treeSeparatorConfig_['cssTreeRow'] =
        'blocklyTreeSeparatorHorizontal ' +
        (workspace.RTL ?
        'blocklyHorizontalTreeRtl' : 'blocklyHorizontalTree');
    this.config_['cssTreeIcon'] = '';
  }
};

/**
 * Width of the toolbox, which changes only in vertical layout.
 * @type {number}
 */
Blockly.Toolbox.prototype.width = 0;

/**
 * Height of the toolbox, which changes only in horizontal layout.
 * @type {number}
 */
Blockly.Toolbox.prototype.height = 0;

/**
 * The SVG group currently selected.
 * @type {SVGGElement}
 * @private
 */
Blockly.Toolbox.prototype.selectedOption_ = null;

/**
 * The tree node most recently selected.
 * @type {goog.ui.tree.BaseNode}
 * @private
 */
Blockly.Toolbox.prototype.lastCategory_ = null;

/**
 * Initializes the toolbox.
 */
Blockly.Toolbox.prototype.init = function() {
  var workspace = this.workspace_;
  var svg = this.workspace_.getParentSvg();

  // Create an HTML container for the Toolbox menu.
  this.HtmlDiv = goog.dom.createDom('div', 'blocklyToolboxDiv');
  this.HtmlDiv.setAttribute('dir', workspace.RTL ? 'RTL' : 'LTR');
  svg.parentNode.insertBefore(this.HtmlDiv, svg);

  // Clicking on toolbox closes popups.
  Blockly.bindEvent_(this.HtmlDiv, 'mousedown', this,
      function(e) {
        if (Blockly.isRightButton(e) || e.target == this.HtmlDiv) {
          // Close flyout.
          Blockly.hideChaff(false);
        } else {
          // Just close popups.
          Blockly.hideChaff(true);
        }
      });
  var workspaceOptions = {
    disabledPatternId: workspace.options.disabledPatternId,
    parentWorkspace: workspace,
    RTL: workspace.RTL,
    horizontalLayout: workspace.horizontalLayout,
    toolboxPosition: workspace.options.toolboxPosition
  };
  /**
   * @type {!Blockly.Flyout}
   * @private
   */
  this.flyout_ = new Blockly.Flyout(workspaceOptions);
  goog.dom.insertSiblingAfter(this.flyout_.createDom(), workspace.svgGroup_);
  this.flyout_.init(workspace);

  this.config_['cleardotPath'] = workspace.options.pathToMedia + '1x1.gif';
  this.config_['cssCollapsedFolderIcon'] =
      'blocklyTreeIconClosed' + (workspace.RTL ? 'Rtl' : 'Ltr');
  var tree = new Blockly.Toolbox.TreeControl(this, this.config_);
  this.tree_ = tree;
  tree.setShowRootNode(false);
  tree.setShowLines(false);
  tree.setShowExpandIcons(false);
  tree.setSelectedItem(null);
  this.populate_(workspace.options.languageTree);
  tree.render(this.HtmlDiv);
  this.addColour_();
  this.position();
};

/**
 * Dispose of this toolbox.
 */
Blockly.Toolbox.prototype.dispose = function() {
  this.flyout_.dispose();
  this.tree_.dispose();
  goog.dom.removeNode(this.HtmlDiv);
  this.workspace_ = null;
  this.lastCategory_ = null;
};

/**
 * Get the width of the toolbox.
 * @return {number} The width of the toolbox.
 */
Blockly.Toolbox.prototype.getWidth = function() {
  return this.width;
};

/**
 * Get the height of the toolbox.
 * @return {number} The width of the toolbox.
 */
Blockly.Toolbox.prototype.getHeight = function() {
  return this.height;
};

/**
 * Move the toolbox to the edge.
 */
Blockly.Toolbox.prototype.position = function() {
  var treeDiv = this.HtmlDiv;
  if (!treeDiv) {
    // Not initialized yet.
    return;
  }
  var svg = this.workspace_.getParentSvg();
  var svgPosition = goog.style.getPageOffset(svg);
  var svgSize = Blockly.svgSize(svg);
<<<<<<< HEAD
  if (this.workspace_.RTL) {
	  treeDiv.style.right = '0px';
  } else {
      treeDiv.style.left = '0px';
  }
  treeDiv.style.height = svgSize.height + 'px';
  //treeDiv.style.top = svgPosition.y + 'px';
  this.width = treeDiv.offsetWidth;
  
  // For some reason the LTR and RTL toolbox now reports as 1px too wide.
  this.width -= 1;
   
=======
  if (this.horizontalLayout_) {
    treeDiv.style.left = svgPosition.x + 'px';
    treeDiv.style.height = 'auto';
    treeDiv.style.width = svgSize.width + 'px';
    this.height = treeDiv.offsetHeight;
    if (this.toolboxPosition == Blockly.TOOLBOX_AT_TOP) {  // Top
      treeDiv.style.top = svgPosition.y + 'px';
    } else {  // Bottom
      var topOfToolbox = svgPosition.y + svgSize.height - treeDiv.offsetHeight;
      treeDiv.style.top = topOfToolbox + 'px';
    }
  } else {
    if (this.toolboxPosition == Blockly.TOOLBOX_AT_RIGHT) {  // Right
      treeDiv.style.left =
          (svgPosition.x + svgSize.width - treeDiv.offsetWidth) + 'px';
    } else {  // Left
      treeDiv.style.left = svgPosition.x + 'px';
    }
    treeDiv.style.height = svgSize.height + 'px';
    treeDiv.style.top = svgPosition.y + 'px';
    this.width = treeDiv.offsetWidth;
    if (this.toolboxPosition == Blockly.TOOLBOX_AT_LEFT) {
      // For some reason the LTR toolbox now reports as 1px too wide.
      this.width -= 1;
    }
  }
>>>>>>> 383dd5d9
  this.flyout_.position();
};

/**
 * Fill the toolbox with categories and blocks.
 * @param {Node} newTree DOM tree of blocks, or null.
 * @private
 */
Blockly.Toolbox.prototype.populate_ = function(newTree) {
  var rootOut = this.tree_;
  var that = this;
  rootOut.removeChildren();  // Delete any existing content.
  rootOut.blocks = [];
  var hasColours = false;
  function syncTrees(treeIn, treeOut, pathToMedia) {
    var lastElement = null;
    for (var i = 0, childIn; childIn = treeIn.childNodes[i]; i++) {
      if (!childIn.tagName) {
        // Skip over text.
        continue;
      }
      switch (childIn.tagName.toUpperCase()) {
        case 'CATEGORY':
          var childOut = rootOut.createNode(childIn.getAttribute('name'));
          childOut.blocks = [];
          treeOut.add(childOut);
          var custom = childIn.getAttribute('custom');
          if (custom) {
            // Variables and procedures are special dynamic categories.
            childOut.blocks = custom;
          } else {
            syncTrees(childIn, childOut, pathToMedia);
          }
          var colour = childIn.getAttribute('colour');
          if (goog.isString(colour)) {
            if (colour.match(/^#[0-9a-fA-F]{6}$/)) {
              childOut.hexColour = colour;
            } else {
              childOut.hexColour = Blockly.hueToRgb(colour);
            }
            hasColours = true;
          } else {
            childOut.hexColour = '';
          }
          if (childIn.getAttribute('expanded') == 'true') {
            if (childOut.blocks.length) {
              rootOut.setSelectedItem(childOut);
            }
            childOut.setExpanded(true);
          } else {
            childOut.setExpanded(false);
          }
          lastElement = childIn;
          break;
        case 'SEP':
          if (lastElement) {
            if (lastElement.tagName.toUpperCase() == 'CATEGORY') {
              // Separator between two categories.
              // <sep></sep>
              treeOut.add(new Blockly.Toolbox.TreeSeparator(
                  that.treeSeparatorConfig_));
            } else {
              // Change the gap between two blocks.
              // <sep gap="36"></sep>
              // The default gap is 24, can be set larger or smaller.
              // Note that a deprecated method is to add a gap to a block.
              // <block type="math_arithmetic" gap="8"></block>
              var newGap = parseFloat(childIn.getAttribute('gap'));
              if (!isNaN(newGap)) {
                var oldGap = parseFloat(lastElement.getAttribute('gap'));
                var gap = isNaN(oldGap) ? newGap : oldGap + newGap;
                lastElement.setAttribute('gap', gap);
              }
            }
          }
          break;
        case 'BLOCK':
        case 'SHADOW':
          treeOut.blocks.push(childIn);
          lastElement = childIn;
          break;
      }
    }
  }
  syncTrees(newTree, this.tree_, this.workspace_.options.pathToMedia);
  this.hasColours_ = hasColours;

  if (rootOut.blocks.length) {
    throw 'Toolbox cannot have both blocks and categories in the root level.';
  }

  // Fire a resize event since the toolbox may have changed width and height.
  Blockly.resizeSvgContents(this.workspace_);
};

/**
 * Recursively add colours to this toolbox.
 * @param {Blockly.Toolbox.TreeNode} opt_tree Starting point of tree.
 *     Defaults to the root node.
 * @private
 */
Blockly.Toolbox.prototype.addColour_ = function(opt_tree) {
  var tree = opt_tree || this.tree_;
  var children = tree.getChildren();
  for (var i = 0, child; child = children[i]; i++) {
    var element = child.getRowElement();
    if (element) {
      if (this.hasColours_) {
        var border = '8px solid ' + (child.hexColour || '#ddd');
      } else {
        var border = 'none';
      }
      if (this.workspace_.RTL) {
        element.style.borderRight = border;
      } else {
        element.style.borderLeft = border;
      }
    }
    this.addColour_(child);
  }
};

/**
 * Unhighlight any previously specified option.
 */
Blockly.Toolbox.prototype.clearSelection = function() {
  this.tree_.setSelectedItem(null);
};

/**
 * Return the deletion rectangle for this toolbox.
 * @return {goog.math.Rect} Rectangle in which to delete.
 */
Blockly.Toolbox.prototype.getClientRect = function() {
  // BIG_NUM is offscreen padding so that blocks dragged beyond the toolbox
  // area are still deleted.  Must be smaller than Infinity, but larger than
  // the largest screen size.
  var BIG_NUM = 10000000;
  var toolboxRect = this.HtmlDiv.getBoundingClientRect();

  var x = toolboxRect.left;
  var y = toolboxRect.top;
  var width = toolboxRect.width;
  var height = toolboxRect.height;

  // Assumes that the toolbox is on the SVG edge.  If this changes
  // (e.g. toolboxes in mutators) then this code will need to be more complex.
  if (this.toolboxPosition == Blockly.TOOLBOX_AT_LEFT) {
    return new goog.math.Rect(-BIG_NUM, -BIG_NUM, BIG_NUM + x + width,
        2 * BIG_NUM);
  } else if (this.toolboxPosition == Blockly.TOOLBOX_AT_RIGHT) {
    return new goog.math.Rect(x, -BIG_NUM, BIG_NUM + width, 2 * BIG_NUM);
  } else if (this.toolboxPosition == Blockly.TOOLBOX_AT_TOP) {
    return new goog.math.Rect(-BIG_NUM, -BIG_NUM, 2 * BIG_NUM,
        BIG_NUM + y + height);
  } else {  // Bottom
    return new goog.math.Rect(0, y, 2 * BIG_NUM, BIG_NUM + width);
  }
};

// Extending Closure's Tree UI.

/**
 * Extention of a TreeControl object that uses a custom tree node.
 * @param {Blockly.Toolbox} toolbox The parent toolbox for this tree.
 * @param {Object} config The configuration for the tree. See
 *    goog.ui.tree.TreeControl.DefaultConfig.
 * @constructor
 * @extends {goog.ui.tree.TreeControl}
 */
Blockly.Toolbox.TreeControl = function(toolbox, config) {
  this.toolbox_ = toolbox;
  goog.ui.tree.TreeControl.call(this, goog.html.SafeHtml.EMPTY, config);
};
goog.inherits(Blockly.Toolbox.TreeControl, goog.ui.tree.TreeControl);

/**
 * Adds touch handling to TreeControl.
 * @override
 */
Blockly.Toolbox.TreeControl.prototype.enterDocument = function() {
  Blockly.Toolbox.TreeControl.superClass_.enterDocument.call(this);

  // Add touch handler.
  if (goog.events.BrowserFeature.TOUCH_ENABLED) {
    var el = this.getElement();
    Blockly.bindEvent_(el, goog.events.EventType.TOUCHSTART, this,
        this.handleTouchEvent_);
  }
};
/**
 * Handles touch events.
 * @param {!goog.events.BrowserEvent} e The browser event.
 * @private
 */
Blockly.Toolbox.TreeControl.prototype.handleTouchEvent_ = function(e) {
  e.preventDefault();
  var node = this.getNodeFromEvent_(e);
  if (node && e.type === goog.events.EventType.TOUCHSTART) {
    // Fire asynchronously since onMouseDown takes long enough that the browser
    // would fire the default mouse event before this method returns.
    setTimeout(function() {
      node.onMouseDown(e);  // Same behaviour for click and touch.
    }, 1);
  }
};

/**
 * Creates a new tree node using a custom tree node.
 * @param {string=} opt_html The HTML content of the node label.
 * @return {!goog.ui.tree.TreeNode} The new item.
 * @override
 */
Blockly.Toolbox.TreeControl.prototype.createNode = function(opt_html) {
  return new Blockly.Toolbox.TreeNode(this.toolbox_, opt_html ?
      goog.html.SafeHtml.htmlEscape(opt_html) : goog.html.SafeHtml.EMPTY,
      this.getConfig(), this.getDomHelper());
};

/**
 * Display/hide the flyout when an item is selected.
 * @param {goog.ui.tree.BaseNode} node The item to select.
 * @override
 */
Blockly.Toolbox.TreeControl.prototype.setSelectedItem = function(node) {
  var toolbox = this.toolbox_;
  if (node == this.selectedItem_ || node == toolbox.tree_) {
    return;
  }
  if (toolbox.lastCategory_) {
    toolbox.lastCategory_.getRowElement().style.backgroundColor = '';
  }
  if (node) {
    var hexColour = node.hexColour || '#57e';
    node.getRowElement().style.backgroundColor = hexColour;
    // Add colours to child nodes which may have been collapsed and thus
    // not rendered.
    toolbox.addColour_(node);
  }
  var oldNode = this.getSelectedItem();
  goog.ui.tree.TreeControl.prototype.setSelectedItem.call(this, node);
  if (node && node.blocks && node.blocks.length) {
    toolbox.flyout_.show(node.blocks);
    // Scroll the flyout to the top if the category has changed.
    if (toolbox.lastCategory_ != node) {
      toolbox.flyout_.scrollToStart();
    }
  } else {
    // Hide the flyout.
    toolbox.flyout_.hide();
  }
  if (oldNode != node && oldNode != this) {
    var event = new Blockly.Events.Ui(null, 'category',
        oldNode && oldNode.getHtml(), node && node.getHtml());
    event.workspaceId = toolbox.workspace_.id;
    Blockly.Events.fire(event);
  }
  if (node) {
    toolbox.lastCategory_ = node;
  }
};

/**
 * A single node in the tree, customized for Blockly's UI.
 * @param {Blockly.Toolbox} toolbox The parent toolbox for this tree.
 * @param {!goog.html.SafeHtml} html The HTML content of the node label.
 * @param {Object=} opt_config The configuration for the tree. See
 *    goog.ui.tree.TreeControl.DefaultConfig. If not specified, a default config
 *    will be used.
 * @param {goog.dom.DomHelper=} opt_domHelper Optional DOM helper.
 * @constructor
 * @extends {goog.ui.tree.TreeNode}
 */
Blockly.Toolbox.TreeNode = function(toolbox, html, opt_config, opt_domHelper) {
  goog.ui.tree.TreeNode.call(this, html, opt_config, opt_domHelper);
  if (toolbox) {
    var resize = function() {
      // Even though the div hasn't changed size, the visible workspace
      // surface of the workspace has, so we may need to reposition everything.
      Blockly.svgResize(toolbox.workspace_);
    };
    // Fire a resize event since the toolbox may have changed width.
    goog.events.listen(toolbox.tree_,
        goog.ui.tree.BaseNode.EventType.EXPAND, resize);
    goog.events.listen(toolbox.tree_,
        goog.ui.tree.BaseNode.EventType.COLLAPSE, resize);
  }
};
goog.inherits(Blockly.Toolbox.TreeNode, goog.ui.tree.TreeNode);

/**
 * Supress population of the +/- icon.
 * @return {!goog.html.SafeHtml} The source for the icon.
 * @override
 */
Blockly.Toolbox.TreeNode.prototype.getExpandIconSafeHtml = function() {
  return goog.html.SafeHtml.create('span');
};

/**
 * Expand or collapse the node on mouse click.
 * @param {!goog.events.BrowserEvent} e The browser event.
 * @override
 */
Blockly.Toolbox.TreeNode.prototype.onMouseDown = function(e) {
  // Expand icon.
  if (this.hasChildren() && this.isUserCollapsible_) {
    this.toggle();
    this.select();
  } else if (this.isSelected()) {
    this.getTree().setSelectedItem(null);
  } else {
    this.select();
  }
  this.updateRow();
};

/**
 * Supress the inherited double-click behaviour.
 * @param {!goog.events.BrowserEvent} e The browser event.
 * @override
 * @private
 */
Blockly.Toolbox.TreeNode.prototype.onDoubleClick_ = function(e) {
  // NOP.
};

/**
 * A blank separator node in the tree.
 * @param {Object=} config The configuration for the tree. See
 *    goog.ui.tree.TreeControl.DefaultConfig. If not specified, a default config
 *    will be used.
 * @constructor
 * @extends {Blockly.Toolbox.TreeNode}
 */
Blockly.Toolbox.TreeSeparator = function(config) {
  Blockly.Toolbox.TreeNode.call(this, null, '', config);
};
goog.inherits(Blockly.Toolbox.TreeSeparator, Blockly.Toolbox.TreeNode);<|MERGE_RESOLUTION|>--- conflicted
+++ resolved
@@ -231,47 +231,30 @@
   var svg = this.workspace_.getParentSvg();
   var svgPosition = goog.style.getPageOffset(svg);
   var svgSize = Blockly.svgSize(svg);
-<<<<<<< HEAD
-  if (this.workspace_.RTL) {
-	  treeDiv.style.right = '0px';
-  } else {
-      treeDiv.style.left = '0px';
-  }
-  treeDiv.style.height = svgSize.height + 'px';
-  //treeDiv.style.top = svgPosition.y + 'px';
-  this.width = treeDiv.offsetWidth;
-  
-  // For some reason the LTR and RTL toolbox now reports as 1px too wide.
-  this.width -= 1;
-   
-=======
   if (this.horizontalLayout_) {
-    treeDiv.style.left = svgPosition.x + 'px';
+    treeDiv.style.left = '0px';
     treeDiv.style.height = 'auto';
     treeDiv.style.width = svgSize.width + 'px';
     this.height = treeDiv.offsetHeight;
     if (this.toolboxPosition == Blockly.TOOLBOX_AT_TOP) {  // Top
-      treeDiv.style.top = svgPosition.y + 'px';
+      treeDiv.style.top ='0px';
     } else {  // Bottom
-      var topOfToolbox = svgPosition.y + svgSize.height - treeDiv.offsetHeight;
-      treeDiv.style.top = topOfToolbox + 'px';
+      treeDiv.style.bottom = '0px';
     }
   } else {
     if (this.toolboxPosition == Blockly.TOOLBOX_AT_RIGHT) {  // Right
-      treeDiv.style.left =
-          (svgPosition.x + svgSize.width - treeDiv.offsetWidth) + 'px';
+      treeDiv.style.right = '0px';
     } else {  // Left
-      treeDiv.style.left = svgPosition.x + 'px';
+      treeDiv.style.left = '0px';
     }
     treeDiv.style.height = svgSize.height + 'px';
-    treeDiv.style.top = svgPosition.y + 'px';
+    //treeDiv.style.top = svgPosition.y + 'px';
     this.width = treeDiv.offsetWidth;
-    if (this.toolboxPosition == Blockly.TOOLBOX_AT_LEFT) {
+    /*if (this.toolboxPosition == Blockly.TOOLBOX_AT_LEFT) {
       // For some reason the LTR toolbox now reports as 1px too wide.
       this.width -= 1;
-    }
-  }
->>>>>>> 383dd5d9
+    }*/
+  }
   this.flyout_.position();
 };
 
