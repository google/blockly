/**
 * @license
 * Visual Blocks Editor
 *
 * Copyright 2011 Google Inc.
 * https://developers.google.com/blockly/
 *
 * Licensed under the Apache License, Version 2.0 (the "License");
 * you may not use this file except in compliance with the License.
 * You may obtain a copy of the License at
 *
 *   http://www.apache.org/licenses/LICENSE-2.0
 *
 * Unless required by applicable law or agreed to in writing, software
 * distributed under the License is distributed on an "AS IS" BASIS,
 * WITHOUT WARRANTIES OR CONDITIONS OF ANY KIND, either express or implied.
 * See the License for the specific language governing permissions and
 * limitations under the License.
 */

/**
 * @fileoverview Flyout tray containing blocks which may be created.
 * @author fraser@google.com (Neil Fraser)
 */
'use strict';

goog.provide('Blockly.Flyout');

goog.require('Blockly.Block');
goog.require('Blockly.Comment');
goog.require('Blockly.WorkspaceSvg');
goog.require('goog.dom');
goog.require('goog.events');
goog.require('goog.math.Rect');
goog.require('goog.userAgent');


/**
 * Class for a flyout.
 * @param {!Object} workspaceOptions Dictionary of options for the workspace.
 * @constructor
 */
Blockly.Flyout = function(workspaceOptions) {
  var flyout = this;
  workspaceOptions.getMetrics = function() {return flyout.getMetrics_();};
  workspaceOptions.setMetrics =
      function(ratio) {return flyout.setMetrics_(ratio);};
  /**
   * @type {!Blockly.Workspace}
   * @private
   */
  this.workspace_ = new Blockly.WorkspaceSvg(workspaceOptions);
  this.workspace_.isFlyout = true;

  /**
   * Is RTL vs LTR.
   * @type {boolean}
   */
  this.RTL = !!workspaceOptions.RTL;

  /**
   * Opaque data that can be passed to removeChangeListener.
   * @type {Array.<!Array>}
   * @private
   */
  this.eventWrappers_ = [];

  /**
   * @type {number}
   * @private
   */
  this.width_ = 0;

  /**
   * @type {number}
   * @private
   */
  this.height_ = 0;

  /**
   * List of background buttons that lurk behind each block to catch clicks
   * landing in the blocks' lakes and bays.
   * @type {!Array.<!Element>}
   * @private
   */
  this.buttons_ = [];

  /**
   * List of event listeners.
   * @type {!Array.<!Array>}
   * @private
   */
  this.listeners_ = [];
};

/**
 * Does the flyout automatically close when a block is created?
 * @type {boolean}
 */
Blockly.Flyout.prototype.autoClose = true;

/**
 * Corner radius of the flyout background.
 * @type {number}
 * @const
 */
Blockly.Flyout.prototype.CORNER_RADIUS = 8;


/**
 * Creates the flyout's DOM.  Only needs to be called once.
 * @return {!Element} The flyout's SVG group.
 */
Blockly.Flyout.prototype.createDom = function() {
  /*
  <g>
    <path class="blocklyFlyoutBackground"/>
    <g class="blocklyFlyout"></g>
  </g>
  */
<<<<<<< HEAD
  this.svgGroup_ = Blockly.createSvgElement('g', {'class': 'blocklyFlyout'}, null);
=======
  this.svgGroup_ = Blockly.createSvgElement('g',
      {'class': 'blocklyFlyout'}, null);
>>>>>>> f2c9c89d
  this.svgBackground_ = Blockly.createSvgElement('path',
      {'class': 'blocklyFlyoutBackground'}, this.svgGroup_);
  this.svgGroup_.appendChild(this.workspace_.createDom());
  return this.svgGroup_;
};

/**
 * Initializes the flyout.
 * @param {!Blockly.Workspace} workspace The workspace in which to create new
 *     blocks.
 */
Blockly.Flyout.prototype.init = function(workspace) {
  this.targetWorkspace_ = workspace;
  this.workspace_.targetWorkspace = workspace;
  // Add scrollbar.
  this.scrollbar_ = new Blockly.Scrollbar(this.workspace_, false, false);

  this.hide();

  this.eventWrappers_.concat(Blockly.bindEvent_(this.svgGroup_,
      'wheel', this, this.wheel_));
  // Safari needs mousewheel.
  this.eventWrappers_.concat(Blockly.bindEvent_(this.svgGroup_,
      'mousewheel', this, this.wheel_));
  this.eventWrappers_.concat(
      Blockly.bindEvent_(this.targetWorkspace_.getCanvas(),
      'blocklyWorkspaceChange', this, this.filterForCapacity_));
  // Dragging the flyout up and down.
  this.eventWrappers_.concat(Blockly.bindEvent_(this.svgGroup_,
      'mousedown', this, this.onMouseDown_));
};

/**
 * Dispose of this flyout.
 * Unlink from all DOM elements to prevent memory leaks.
 */
Blockly.Flyout.prototype.dispose = function() {
  this.hide();
  Blockly.unbindEvent_(this.eventWrappers_);
  this.eventWrappers_.length = 0;
  if (this.scrollbar_) {
    this.scrollbar_.dispose();
    this.scrollbar_ = null;
  }
  this.workspace_ = null;
  if (this.svgGroup_) {
    goog.dom.removeNode(this.svgGroup_);
    this.svgGroup_ = null;
  }
  this.svgBackground_ = null;
  this.targetWorkspace_ = null;
};

/**
 * Return an object with all the metrics required to size scrollbars for the
 * flyout.  The following properties are computed:
 * .viewHeight: Height of the visible rectangle,
 * .viewWidth: Width of the visible rectangle,
 * .contentHeight: Height of the contents,
 * .viewTop: Offset of top edge of visible rectangle from parent,
 * .contentTop: Offset of the top-most content from the y=0 coordinate,
 * .absoluteTop: Top-edge of view.
 * .absoluteLeft: Left-edge of view.
 * @return {Object} Contains size and position metrics of the flyout.
 * @private
 */
Blockly.Flyout.prototype.getMetrics_ = function() {
  if (!this.isVisible()) {
    // Flyout is hidden.
    return null;
  }
  var viewHeight = this.height_ - 2 * this.CORNER_RADIUS;
  var viewWidth = this.width_;
  try {
    var optionBox = this.workspace_.getCanvas().getBBox();
  } catch (e) {
    // Firefox has trouble with hidden elements (Bug 528969).
    var optionBox = {height: 0, y: 0};
  }
  return {
    viewHeight: viewHeight,
    viewWidth: viewWidth,
    contentHeight: optionBox.height + optionBox.y,
    viewTop: -this.workspace_.scrollY,
    contentTop: 0,
    absoluteTop: this.CORNER_RADIUS,
    absoluteLeft: 0
  };
};

/**
 * Sets the Y translation of the flyout to match the scrollbars.
 * @param {!Object} yRatio Contains a y property which is a float
 *     between 0 and 1 specifying the degree of scrolling.
 * @private
 */
Blockly.Flyout.prototype.setMetrics_ = function(yRatio) {
  var metrics = this.getMetrics_();
  // This is a fix to an apparent race condition.
  if (!metrics) {
    return;
  }
  if (goog.isNumber(yRatio.y)) {
    this.workspace_.scrollY =
        -metrics.contentHeight * yRatio.y - metrics.contentTop;
  }
  this.workspace_.translate(0, this.workspace_.scrollY + metrics.absoluteTop);
};

/**
 * Move the toolbox to the edge of the workspace.
 */
Blockly.Flyout.prototype.position = function() {
  if (!this.isVisible()) {
    return;
  }
  var metrics = this.targetWorkspace_.getMetrics();
  if (!metrics) {
    // Hidden components will return null.
    return;
  }
  var edgeWidth = this.width_ - this.CORNER_RADIUS;
  if (this.RTL) {
    edgeWidth *= -1;
  }
  var path = ['M ' + (this.RTL ? this.width_ : 0) + ',0'];
  path.push('h', edgeWidth);
  path.push('a', this.CORNER_RADIUS, this.CORNER_RADIUS, 0, 0,
      this.RTL ? 0 : 1,
      this.RTL ? -this.CORNER_RADIUS : this.CORNER_RADIUS,
      this.CORNER_RADIUS);
  path.push('v', Math.max(0, metrics.viewHeight - this.CORNER_RADIUS * 2));
  path.push('a', this.CORNER_RADIUS, this.CORNER_RADIUS, 0, 0,
      this.RTL ? 0 : 1,
      this.RTL ? this.CORNER_RADIUS : -this.CORNER_RADIUS,
      this.CORNER_RADIUS);
  path.push('h', -edgeWidth);
  path.push('z');
  this.svgBackground_.setAttribute('d', path.join(' '));

  var x = metrics.absoluteLeft;
  if (this.RTL) {
    x += metrics.viewWidth;
    x -= this.width_;
  }
  this.svgGroup_.setAttribute('transform',
      'translate(' + x + ',' + metrics.absoluteTop + ')');

  // Record the height for Blockly.Flyout.getMetrics_.
  this.height_ = metrics.viewHeight;

  // Update the scrollbar (if one exists).
  if (this.scrollbar_) {
    this.scrollbar_.resize();
  }
};

/**
 * Scroll the flyout to the top.
 */
Blockly.Flyout.prototype.scrollToTop = function() {
  this.scrollbar_.set(0);
};

/**
 * Scroll the flyout up or down.
 * @param {!Event} e Mouse wheel scroll event.
 * @private
 */
Blockly.Flyout.prototype.wheel_ = function(e) {
  // Safari uses wheelDeltaY, everyone else uses deltaY.
  var delta = e.deltaY || -e.wheelDeltaY;
  if (delta) {
    if (goog.userAgent.GECKO) {
      // Firefox's deltas are a tenth that of Chrome/Safari.
      delta *= 10;
    }
    var metrics = this.getMetrics_();
    var y = metrics.viewTop + delta;
    y = Math.min(y, metrics.contentHeight - metrics.viewHeight);
    y = Math.max(y, 0);
    this.scrollbar_.set(y);
    // Don't scroll the page.
    e.preventDefault();
  }
};

/**
 * Is the flyout visible?
 * @return {boolean} True if visible.
 */
Blockly.Flyout.prototype.isVisible = function() {
  return this.svgGroup_ && this.svgGroup_.style.display == 'block';
};

/**
 * Hide and empty the flyout.
 */
Blockly.Flyout.prototype.hide = function() {
  if (!this.isVisible()) {
    return;
  }
  this.svgGroup_.style.display = 'none';
  // Delete all the event listeners.
  for (var x = 0, listen; listen = this.listeners_[x]; x++) {
    Blockly.unbindEvent_(listen);
  }
  this.listeners_.length = 0;
  if (this.reflowWrapper_) {
    Blockly.unbindEvent_(this.reflowWrapper_);
    this.reflowWrapper_ = null;
  }
  // Do NOT delete the blocks here.  Wait until Flyout.show.
  // https://neil.fraser.name/news/2014/08/09/
};

/**
 * Show and populate the flyout.
 * @param {!Array|string} xmlList List of blocks to show.
 *     Variables and procedures have a custom set of blocks.
 */
Blockly.Flyout.prototype.show = function(xmlList) {
  this.hide();
  // Delete any blocks from a previous showing.
  var blocks = this.workspace_.getTopBlocks(false);
  for (var x = 0, block; block = blocks[x]; x++) {
    if (block.workspace == this.workspace_) {
      block.dispose(false, false);
    }
  }
  // Delete any background buttons from a previous showing.
  for (var x = 0, rect; rect = this.buttons_[x]; x++) {
    goog.dom.removeNode(rect);
  }
  this.buttons_.length = 0;

  var margin = this.CORNER_RADIUS;
  this.svgGroup_.style.display = 'block';

  // Create the blocks to be shown in this flyout.
  var blocks = [];
  var gaps = [];
  if (xmlList == Blockly.Variables.NAME_TYPE) {
    // Special category for variables.
    Blockly.Variables.flyoutCategory(blocks, gaps, margin,
        /** @type {!Blockly.Workspace} */ (this.workspace_));
  } else if (xmlList == Blockly.Procedures.NAME_TYPE) {
    // Special category for procedures.
    Blockly.Procedures.flyoutCategory(blocks, gaps, margin,
        /** @type {!Blockly.Workspace} */ (this.workspace_));
  } else {
    for (var i = 0, xml; xml = xmlList[i]; i++) {
      if (xml.tagName && xml.tagName.toUpperCase() == 'BLOCK') {
        var block = Blockly.Xml.domToBlock(
            /** @type {!Blockly.Workspace} */ (this.workspace_), xml);
        blocks.push(block);
        gaps.push(margin * 3);
      }
    }
  }

  // Lay out the blocks vertically.
  var cursorY = margin;
  for (var i = 0, block; block = blocks[i]; i++) {
    var allBlocks = block.getDescendants();
    for (var j = 0, child; child = allBlocks[j]; j++) {
      // Mark blocks as being inside a flyout.  This is used to detect and
      // prevent the closure of the flyout if the user right-clicks on such a
      // block.
      child.isInFlyout = true;
      // There is no good way to handle comment bubbles inside the flyout.
      // Blocks shouldn't come with predefined comments, but someone will
      // try this, I'm sure.  Kill the comment.
      child.setCommentText(null);
    }
    block.render();
    var root = block.getSvgRoot();
    var blockHW = block.getHeightWidth();
    var x = this.RTL ? 0 : margin + Blockly.BlockSvg.TAB_WIDTH;
    block.moveBy(x, cursorY);
    cursorY += blockHW.height + gaps[i];

    // Create an invisible rectangle under the block to act as a button.  Just
    // using the block as a button is poor, since blocks have holes in them.
    var rect = Blockly.createSvgElement('rect', {'fill-opacity': 0}, null);
    // Add the rectangles under the blocks, so that the blocks' tooltips work.
    this.workspace_.getCanvas().insertBefore(rect, block.getSvgRoot());
    block.flyoutRect_ = rect;
    this.buttons_[i] = rect;

    if (this.autoClose) {
      this.listeners_.push(Blockly.bindEvent_(root, 'mousedown', null,
          this.createBlockFunc_(block)));
    } else {
      this.listeners_.push(Blockly.bindEvent_(root, 'mousedown', null,
          this.blockMouseDown_(block)));
    }
    this.listeners_.push(Blockly.bindEvent_(root, 'mouseover', block,
        block.addSelect));
    this.listeners_.push(Blockly.bindEvent_(root, 'mouseout', block,
        block.removeSelect));
    this.listeners_.push(Blockly.bindEvent_(rect, 'mousedown', null,
        this.createBlockFunc_(block)));
    this.listeners_.push(Blockly.bindEvent_(rect, 'mouseover', block,
        block.addSelect));
    this.listeners_.push(Blockly.bindEvent_(rect, 'mouseout', block,
        block.removeSelect));
  }

  // IE 11 is an incompetant browser that fails to fire mouseout events.
  // When the mouse is over the background, deselect all blocks.
  var deselectAll = function(e) {
    var blocks = this.workspace_.getTopBlocks(false);
    for (var i = 0, block; block = blocks[i]; i++) {
      block.removeSelect();
    }
  };
  this.listeners_.push(Blockly.bindEvent_(this.svgBackground_, 'mouseover',
      this, deselectAll));

  this.width_ = 0;
  this.reflow();

  this.filterForCapacity_();

  // Fire a resize event to update the flyout's scrollbar.
  Blockly.fireUiEventNow(window, 'resize');
  this.reflowWrapper_ = Blockly.bindEvent_(this.workspace_.getCanvas(),
      'blocklyWorkspaceChange', this, this.reflow);
  this.workspace_.fireChangeEvent();
};

/**
 * Compute width of flyout.  Position button under each block.
 * For RTL: Lay out the blocks right-aligned.
 */
Blockly.Flyout.prototype.reflow = function() {
  var flyoutWidth = 0;
  var margin = this.CORNER_RADIUS;
  var blocks = this.workspace_.getTopBlocks(false);
  for (var x = 0, block; block = blocks[x]; x++) {
    var root = block.getSvgRoot();
    var blockHW = block.getHeightWidth();
    flyoutWidth = Math.max(flyoutWidth, blockHW.width);
  }
  flyoutWidth += margin + Blockly.BlockSvg.TAB_WIDTH + margin / 2 +
                 Blockly.Scrollbar.scrollbarThickness;
  if (this.width_ != flyoutWidth) {
    for (var x = 0, block; block = blocks[x]; x++) {
      var blockHW = block.getHeightWidth();
      var blockXY = block.getRelativeToSurfaceXY();
      if (this.RTL) {
        // With the flyoutWidth known, right-align the blocks.
        var dx = flyoutWidth - margin - Blockly.BlockSvg.TAB_WIDTH - blockXY.x;
        block.moveBy(dx, 0);
        blockXY.x += dx;
      }
      if (block.flyoutRect_) {
        block.flyoutRect_.setAttribute('width', blockHW.width);
        block.flyoutRect_.setAttribute('height', blockHW.height);
        block.flyoutRect_.setAttribute('x',
            this.RTL ? blockXY.x - blockHW.width : blockXY.x);
        block.flyoutRect_.setAttribute('y', blockXY.y);
      }
    }
    // Record the width for .getMetrics_ and .position.
    this.width_ = flyoutWidth;
    // Fire a resize event to update the flyout's scrollbar.
    Blockly.fireUiEvent(window, 'resize');
  }
};

/**
 * Handle a mouse-down on an SVG block in a non-closing flyout.
 * @param {!Blockly.Block} block The flyout block to copy.
 * @return {!Function} Function to call when block is clicked.
 * @private
 */
Blockly.Flyout.prototype.blockMouseDown_ = function(block) {
  var flyout = this;
  return function(e) {
    Blockly.terminateDrag_();
    Blockly.hideChaff();
    if (Blockly.isRightButton(e)) {
      // Right-click.
      block.showContextMenu_(e);
    } else {
      // Left-click (or middle click)
      Blockly.removeAllRanges();
      Blockly.Css.setCursor(Blockly.Css.Cursor.CLOSED);
      // Record the current mouse position.
      Blockly.Flyout.startDownEvent_ = e;
      Blockly.Flyout.startBlock_ = block;
      Blockly.Flyout.startFlyout_ = flyout;
      Blockly.Flyout.onMouseUpWrapper_ = Blockly.bindEvent_(document,
          'mouseup', this, Blockly.terminateDrag_);
      Blockly.Flyout.onMouseMoveBlockWrapper_ = Blockly.bindEvent_(document,
          'mousemove', this, flyout.onMouseMoveBlock_);
    }
    // This event has been handled.  No need to bubble up to the document.
    e.stopPropagation();
  };
};

/**
 * Mouse down on the flyout background.  Start a vertical scroll drag.
 * @param {!Event} e Mouse down event.
 * @private
 */
Blockly.Flyout.prototype.onMouseDown_ = function(e) {
  if (Blockly.isRightButton(e)) {
    return;
  }
  Blockly.hideChaff(true);
  Blockly.Flyout.terminateDrag_();
  this.startDragMouseY_ = e.clientY;
  Blockly.Flyout.onMouseMoveWrapper_ = Blockly.bindEvent_(document, 'mousemove',
      this, this.onMouseMove_);
  Blockly.Flyout.onMouseUpWrapper_ = Blockly.bindEvent_(document, 'mouseup',
      this, Blockly.Flyout.terminateDrag_);
  // This event has been handled.  No need to bubble up to the document.
  e.preventDefault();
  e.stopPropagation();
};

/**
 * Handle a mouse-move to vertically drag the flyout.
 * @param {!Event} e Mouse move event.
 * @private
 */
Blockly.Flyout.prototype.onMouseMove_ = function(e) {
  var dy = e.clientY - this.startDragMouseY_;
  this.startDragMouseY_ = e.clientY;
  var metrics = this.getMetrics_();
  var y = metrics.viewTop - dy;
  y = Math.min(y, metrics.contentHeight - metrics.viewHeight);
  y = Math.max(y, 0);
  this.scrollbar_.set(y);
};

/**
 * Mouse button is down on a block in a non-closing flyout.  Create the block
 * if the mouse moves beyond a small radius.  This allows one to play with
 * fields without instantiating blocks that instantly self-destruct.
 * @param {!Event} e Mouse move event.
 * @private
 */
Blockly.Flyout.prototype.onMouseMoveBlock_ = function(e) {
  if (e.type == 'mousemove' && e.clientX <= 1 && e.clientY == 0 &&
      e.button == 0) {
    /* HACK:
     Safari Mobile 6.0 and Chrome for Android 18.0 fire rogue mousemove events
     on certain touch actions. Ignore events with these signatures.
     This may result in a one-pixel blind spot in other browsers,
     but this shouldn't be noticable. */
    e.stopPropagation();
    return;
  }
  Blockly.removeAllRanges();
  var dx = e.clientX - Blockly.Flyout.startDownEvent_.clientX;
  var dy = e.clientY - Blockly.Flyout.startDownEvent_.clientY;
  // Still dragging within the sticky DRAG_RADIUS.
  var dr = Math.sqrt(Math.pow(dx, 2) + Math.pow(dy, 2));
  if (dr > Blockly.DRAG_RADIUS) {
    // Create the block.
    Blockly.Flyout.startFlyout_.createBlockFunc_(Blockly.Flyout.startBlock_)(
        Blockly.Flyout.startDownEvent_);
  }
};

/**
 * Create a copy of this block on the workspace.
 * @param {!Blockly.Block} originBlock The flyout block to copy.
 * @return {!Function} Function to call when block is clicked.
 * @private
 */
Blockly.Flyout.prototype.createBlockFunc_ = function(originBlock) {
  var flyout = this;
  return function(e) {
    if (Blockly.isRightButton(e)) {
      // Right-click.  Don't create a block, let the context menu show.
      return;
    }
    if (originBlock.disabled) {
      // Beyond capacity.
      return;
    }
    // Create the new block by cloning the block in the flyout (via XML).
    var xml = Blockly.Xml.blockToDom_(originBlock);
    var block = Blockly.Xml.domToBlock(flyout.targetWorkspace_, xml);
    // Place it in the same spot as the flyout copy.
    var svgRootOld = originBlock.getSvgRoot();
    if (!svgRootOld) {
      throw 'originBlock is not rendered.';
    }
    var xyOld = Blockly.getSvgXY_(svgRootOld);
    var svgRootNew = block.getSvgRoot();
    if (!svgRootNew) {
      throw 'block is not rendered.';
    }
    var xyNew = Blockly.getSvgXY_(svgRootNew);
    block.moveBy(xyOld.x - xyNew.x, xyOld.y - xyNew.y);
    if (flyout.autoClose) {
      flyout.hide();
    } else {
      flyout.filterForCapacity_();
    }
    // Start a dragging operation on the new block.
    block.onMouseDown_(e);
  };
};

/**
 * Filter the blocks on the flyout to disable the ones that are above the
 * capacity limit.
 * @private
 */
Blockly.Flyout.prototype.filterForCapacity_ = function() {
  var remainingCapacity = this.targetWorkspace_.remainingCapacity();
  var blocks = this.workspace_.getTopBlocks(false);
  for (var i = 0, block; block = blocks[i]; i++) {
    var allBlocks = block.getDescendants();
    var disabled = allBlocks.length > remainingCapacity;
    block.setDisabled(disabled);
  }
};

/**
 * Return the deletion rectangle for this flyout.
 * @return {goog.math.Rect} Rectangle in which to delete.
 */
Blockly.Flyout.prototype.getRect = function() {
  // BIG_NUM is offscreen padding so that blocks dragged beyond the shown flyout
  // area are still deleted.  Must be smaller than Infinity, but larger than
  // the largest screen size.
  var BIG_NUM = 10000000;
  var x = Blockly.getSvgXY_(this.svgGroup_).x;
  if (!this.RTL) {
    x -= BIG_NUM;
  }
  return new goog.math.Rect(x, -BIG_NUM,
      BIG_NUM + this.width_, this.height_ + 2 * BIG_NUM);
};

/**
 * Stop binding to the global mouseup and mousemove events.
 * @private
 */
Blockly.Flyout.terminateDrag_ = function() {
  if (Blockly.Flyout.onMouseUpWrapper_) {
    Blockly.unbindEvent_(Blockly.Flyout.onMouseUpWrapper_);
    Blockly.Flyout.onMouseUpWrapper_ = null;
  }
  if (Blockly.Flyout.onMouseMoveBlockWrapper_) {
    Blockly.unbindEvent_(Blockly.Flyout.onMouseMoveBlockWrapper_);
    Blockly.Flyout.onMouseMoveBlockWrapper_ = null;
  }
  if (Blockly.Flyout.onMouseMoveWrapper_) {
    Blockly.unbindEvent_(Blockly.Flyout.onMouseMoveWrapper_);
    Blockly.Flyout.onMouseMoveWrapper_ = null;
  }
  if (Blockly.Flyout.onMouseUpWrapper_) {
    Blockly.unbindEvent_(Blockly.Flyout.onMouseUpWrapper_);
    Blockly.Flyout.onMouseUpWrapper_ = null;
  }
  Blockly.Flyout.startDownEvent_ = null;
  Blockly.Flyout.startBlock_ = null;
  Blockly.Flyout.startFlyout_ = null;
};<|MERGE_RESOLUTION|>--- conflicted
+++ resolved
@@ -118,12 +118,7 @@
     <g class="blocklyFlyout"></g>
   </g>
   */
-<<<<<<< HEAD
   this.svgGroup_ = Blockly.createSvgElement('g', {'class': 'blocklyFlyout'}, null);
-=======
-  this.svgGroup_ = Blockly.createSvgElement('g',
-      {'class': 'blocklyFlyout'}, null);
->>>>>>> f2c9c89d
   this.svgBackground_ = Blockly.createSvgElement('path',
       {'class': 'blocklyFlyoutBackground'}, this.svgGroup_);
   this.svgGroup_.appendChild(this.workspace_.createDom());
