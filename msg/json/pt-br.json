{
	"@metadata": {
		"authors": [
			"Espertus",
			"Prilopes",
			"Mordecaista",
			"Amgauna",
			"TheGabrielZaum",
			"Cainamarques",
			"Tuliouel",
			"Rodrigo codignoli",
			"Webysther",
			"Fasouzafreitas",
			"Almondega",
			"Rogerio Melfi",
			"Caçador de Palavras",
			"Luk3",
			"Cristofer Alves",
			"EVinente",
			"Lowvy",
<<<<<<< HEAD
			"Trigonometria87"
=======
			"Trigonometria87",
			"BarbaraAckles",
			"Mauricio"
>>>>>>> 4b1fe579
		]
	},
	"VARIABLES_DEFAULT_NAME": "item",
	"TODAY": "Hoje",
	"DUPLICATE_BLOCK": "Duplicar",
	"ADD_COMMENT": "Adicionar comentário",
	"REMOVE_COMMENT": "Remover comentário",
	"EXTERNAL_INPUTS": "Entradas externas",
	"INLINE_INPUTS": "Entradas incorporadas",
	"DELETE_BLOCK": "Deletar bloco",
	"DELETE_X_BLOCKS": "Deletar %1 blocos",
	"DELETE_ALL_BLOCKS": "Deletar todos os blocos %1?",
	"CLEAN_UP": "Limpar blocos",
	"COLLAPSE_BLOCK": "Colapsar Bloco",
	"COLLAPSE_ALL": "Colapsar Blocos",
	"EXPAND_BLOCK": "Expandir bloco",
	"EXPAND_ALL": "Expandir blocos",
	"DISABLE_BLOCK": "Desabilitar bloco",
	"ENABLE_BLOCK": "Habilitar bloco",
	"HELP": "Ajuda",
	"UNDO": "Desfazer",
	"REDO": "Refazer",
	"CHANGE_VALUE_TITLE": "Mudar valor:",
	"RENAME_VARIABLE": "Renomear variável...",
	"RENAME_VARIABLE_TITLE": "Renomear todas as variáveis '%1' para:",
	"NEW_VARIABLE": "Criar variável...",
	"NEW_VARIABLE_TITLE": "Nome da nova variável:",
	"VARIABLE_ALREADY_EXISTS": "A variável chamada '%1' já existe.",
	"DELETE_VARIABLE_CONFIRMATION": "Deletar %1 usos da variável '%2'?",
	"CANNOT_DELETE_VARIABLE_PROCEDURE": "Não se pode deletar a variável '%1' porque é parte da definição da função '%2'",
	"DELETE_VARIABLE": "Deletar a variável '%1'",
	"COLOUR_PICKER_HELPURL": "https://pt.wikipedia.org/wiki/Cor",
	"COLOUR_PICKER_TOOLTIP": "Escolher uma cor da palheta de cores.",
	"COLOUR_RANDOM_TITLE": "cor aleatória",
	"COLOUR_RANDOM_TOOLTIP": "Escolher cor de forma aleatória.",
	"COLOUR_RGB_TITLE": "colorir com",
	"COLOUR_RGB_RED": "vermelho",
	"COLOUR_RGB_GREEN": "verde",
	"COLOUR_RGB_BLUE": "azul",
	"COLOUR_RGB_TOOLTIP": "Criar uma cor com a quantidade especificada de vermelho, verde e azul. Todos os valores devem estar entre 0 e 100.",
	"COLOUR_BLEND_TITLE": "misturar",
	"COLOUR_BLEND_COLOUR1": "cor 1",
	"COLOUR_BLEND_COLOUR2": "cor 2",
	"COLOUR_BLEND_RATIO": "proporção",
	"COLOUR_BLEND_TOOLTIP": "Mistura duas cores em uma dada proporção (0,0 - 1,0).",
	"CONTROLS_REPEAT_HELPURL": "https://pt.wikipedia.org/wiki/Estrutura_de_repeti%C3%A7%C3%A3o#Repeti.C3.A7.C3.A3o_com_vari.C3.A1vel_de_controle",
	"CONTROLS_REPEAT_TITLE": "repita %1 vezes",
	"CONTROLS_REPEAT_INPUT_DO": "faça",
	"CONTROLS_REPEAT_TOOLTIP": "Faça algumas instruções várias vezes.",
	"CONTROLS_WHILEUNTIL_OPERATOR_WHILE": "repita enquanto",
	"CONTROLS_WHILEUNTIL_OPERATOR_UNTIL": "repita até",
	"CONTROLS_WHILEUNTIL_TOOLTIP_WHILE": "Enquanto um valor for verdadeiro, então faça algumas instruções.",
	"CONTROLS_WHILEUNTIL_TOOLTIP_UNTIL": "Enquanto um valor for falso, então faça algumas instruções.",
	"CONTROLS_FOR_TOOLTIP": "Faça com que a variável '%1' assuma os valores do número inicial ao número final, contando de acordo com o intervalo especificado e execute os blocos especificados.",
	"CONTROLS_FOR_TITLE": "contar com %1 de %2 até %3 por %4",
	"CONTROLS_FOREACH_TITLE": "para cada item %1 na lista %2",
	"CONTROLS_FOREACH_TOOLTIP": "Para cada item em uma lista, atribua o item à variável '%1' e então realize algumas instruções.",
	"CONTROLS_FLOW_STATEMENTS_OPERATOR_BREAK": "encerra o laço",
	"CONTROLS_FLOW_STATEMENTS_OPERATOR_CONTINUE": "continua com a próxima iteração do laço",
	"CONTROLS_FLOW_STATEMENTS_TOOLTIP_BREAK": "Encerra o laço.",
	"CONTROLS_FLOW_STATEMENTS_TOOLTIP_CONTINUE": "Ignora o resto deste laço, e continua com a próxima iteração.",
	"CONTROLS_FLOW_STATEMENTS_WARNING": "Atenção: Este bloco só pode ser usado dentro de um laço.",
	"CONTROLS_IF_TOOLTIP_1": "Se um valor for verdadeiro, então realize algumas instruções.",
	"CONTROLS_IF_TOOLTIP_2": "Se um valor for verdadeiro, então realize o primeiro bloco de instruções. Senão, realize o segundo bloco de instruções.",
	"CONTROLS_IF_TOOLTIP_3": "Se o primeiro valor é verdadeiro, então realize o primeiro bloco de instruções.  Senão, se o segundo valor é verdadeiro, realize o segundo bloco de instruções.",
	"CONTROLS_IF_TOOLTIP_4": "Se o primeiro valor for verdadeiro, então realize o primeiro bloco de instruções. Senão, se o segundo valor é verdadeiro, realize o segundo bloco de instruções. Se nenhum dos blocos for verdadeiro, realize o último bloco de instruções.",
	"CONTROLS_IF_MSG_IF": "se",
	"CONTROLS_IF_MSG_ELSEIF": "senão se",
	"CONTROLS_IF_MSG_ELSE": "senão",
	"CONTROLS_IF_IF_TOOLTIP": "Acrescente, remova ou reordene seções para reconfigurar este bloco.",
	"CONTROLS_IF_ELSEIF_TOOLTIP": "Acrescente uma condição para o bloco se.",
	"CONTROLS_IF_ELSE_TOOLTIP": "Acrescente uma condição final para o bloco se.",
	"IOS_OK": "Ok",
	"IOS_CANCEL": "blockly:IOS Cancelar/pt-br",
	"IOS_ERROR": "Erro",
	"IOS_PROCEDURES_INPUTS": "ENTRADAS",
	"IOS_PROCEDURES_ADD_INPUT": "+ Adicionar Entrada",
	"IOS_PROCEDURES_ALLOW_STATEMENTS": "Permitir declarações",
	"IOS_PROCEDURES_DUPLICATE_INPUTS_ERROR": "Essa função tem entradas duplicadas.",
	"IOS_VARIABLES_ADD_VARIABLE": "+ Adicionar Variável",
	"IOS_VARIABLES_ADD_BUTTON": "Adicionar",
	"IOS_VARIABLES_RENAME_BUTTON": "Blockly:Renomear varioas botoens/pt-br",
	"IOS_VARIABLES_DELETE_BUTTON": "Deletar",
	"IOS_VARIABLES_VARIABLE_NAME": "Nome variavel",
	"IOS_VARIABLES_EMPTY_NAME_ERROR": "Você não pode usar um nome de variável vazio.",
	"LOGIC_COMPARE_HELPURL": "https://pt.wikipedia.org/wiki/Inequa%C3%A7%C3%A3o",
	"LOGIC_COMPARE_TOOLTIP_EQ": "Retorna verdadeiro se ambas as entradas forem iguais.",
	"LOGIC_COMPARE_TOOLTIP_NEQ": "Retorna verdadeiro se ambas as entradas forem diferentes.",
	"LOGIC_COMPARE_TOOLTIP_LT": "Retorna verdadeiro se a primeira entrada for menor que a segunda entrada.",
	"LOGIC_COMPARE_TOOLTIP_LTE": "Retorna verdadeiro se a primeira entrada for menor ou igual à segunda entrada.",
	"LOGIC_COMPARE_TOOLTIP_GT": "Retorna verdadeiro se a primeira entrada for maior que a segunda entrada.",
	"LOGIC_COMPARE_TOOLTIP_GTE": "Retorna verdadeiro se a primeira entrada for maior ou igual à segunda entrada.",
	"LOGIC_OPERATION_TOOLTIP_AND": "Retorna verdadeiro se ambas as entradas forem verdadeiras.",
	"LOGIC_OPERATION_AND": "e",
	"LOGIC_OPERATION_TOOLTIP_OR": "Retorna verdadeiro se uma das estradas for verdadeira.",
	"LOGIC_OPERATION_OR": "ou",
	"LOGIC_NEGATE_TITLE": "não %1",
	"LOGIC_NEGATE_TOOLTIP": "Retorna verdadeiro se a entrada for falsa.  Retorna falsa se a entrada for verdadeira.",
	"LOGIC_BOOLEAN_TRUE": "verdadeiro",
	"LOGIC_BOOLEAN_FALSE": "falso",
	"LOGIC_BOOLEAN_TOOLTIP": "Retorna verdadeiro ou falso.",
	"LOGIC_NULL": "nulo",
	"LOGIC_NULL_TOOLTIP": "Retorna nulo.",
	"LOGIC_TERNARY_CONDITION": "teste",
	"LOGIC_TERNARY_IF_TRUE": "se verdadeiro",
	"LOGIC_TERNARY_IF_FALSE": "se falso",
	"LOGIC_TERNARY_TOOLTIP": "Avalia a condição em \"teste\". Se a condição for verdadeira retorna o valor \"se verdadeiro\", senão retorna o valor \"se falso\".",
	"MATH_NUMBER_HELPURL": "https://pt.wikipedia.org/wiki/N%C3%BAmero",
	"MATH_NUMBER_TOOLTIP": "Um número.",
	"MATH_ARITHMETIC_HELPURL": "https://pt.wikipedia.org/wiki/Aritm%C3%A9tica",
	"MATH_ARITHMETIC_TOOLTIP_ADD": "Retorna a soma dos dois números.",
	"MATH_ARITHMETIC_TOOLTIP_MINUS": "Retorna a diferença entre os dois números.",
	"MATH_ARITHMETIC_TOOLTIP_MULTIPLY": "Retorna o produto dos dois números.",
	"MATH_ARITHMETIC_TOOLTIP_DIVIDE": "Retorna o quociente da divisão dos dois números.",
	"MATH_ARITHMETIC_TOOLTIP_POWER": "Retorna o primeiro número elevado à potência do segundo número.",
	"MATH_SINGLE_HELPURL": "https://pt.wikipedia.org/wiki/Raiz_quadrada",
	"MATH_SINGLE_OP_ROOT": "raiz quadrada",
	"MATH_SINGLE_TOOLTIP_ROOT": "Retorna a raiz quadrada de um número.",
	"MATH_SINGLE_OP_ABSOLUTE": "absoluto",
	"MATH_SINGLE_TOOLTIP_ABS": "Retorna o valor absoluto de um número.",
	"MATH_SINGLE_TOOLTIP_NEG": "Retorna o oposto de um número.",
	"MATH_SINGLE_TOOLTIP_LN": "Retorna o logaritmo natural de um número.",
	"MATH_SINGLE_TOOLTIP_LOG10": "Retorna o logaritmo em base 10 de um número.",
	"MATH_SINGLE_TOOLTIP_EXP": "Retorna o número e elevado à potência de um número.",
	"MATH_SINGLE_TOOLTIP_POW10": "Retorna 10 elevado à potência de um número.",
	"MATH_TRIG_HELPURL": "https://pt.wikipedia.org/wiki/Fun%C3%A7%C3%A3o_trigonom%C3%A9trica",
	"MATH_TRIG_TOOLTIP_SIN": "Retorna o seno de um grau (não radiano).",
	"MATH_TRIG_TOOLTIP_COS": "Retorna o cosseno de um grau (não radiano).",
	"MATH_TRIG_TOOLTIP_TAN": "Retorna a tangente de um grau (não radiano).",
	"MATH_TRIG_TOOLTIP_ASIN": "Retorna o arco seno de um número.",
	"MATH_TRIG_TOOLTIP_ACOS": "Retorna o arco cosseno de um número.",
	"MATH_TRIG_TOOLTIP_ATAN": "Retorna o arco tangente de um número.",
	"MATH_CONSTANT_HELPURL": "https://pt.wikipedia.org/wiki/Anexo:Lista_de_constantes_matem%C3%A1ticas",
	"MATH_CONSTANT_TOOLTIP": "Retorna uma das constantes comuns: π (3.141…), e (2.718…), φ (1.618…), sqrt(2) (1.414…), sqrt(½) (0.707…), ou ∞ (infinito).",
	"MATH_IS_EVEN": "é par",
	"MATH_IS_ODD": "é ímpar",
	"MATH_IS_PRIME": "é primo",
	"MATH_IS_WHOLE": "é inteiro",
	"MATH_IS_POSITIVE": "é positivo",
	"MATH_IS_NEGATIVE": "é negativo",
	"MATH_IS_DIVISIBLE_BY": "é divisível por",
	"MATH_IS_TOOLTIP": "Verifica se um número é par, ímpar, inteiro, positivo, negativo, ou se é divisível por outro número.  Retorna verdadeiro ou falso.",
	"MATH_CHANGE_HELPURL": "https://pt.wikipedia.org/wiki/Adi%C3%A7%C3%A3o",
	"MATH_CHANGE_TITLE": "alterar %1 por %2",
	"MATH_CHANGE_TOOLTIP": "Soma um número à variável \"%1\".",
	"MATH_ROUND_HELPURL": "https://pt.wikipedia.org/wiki/Arredondamento",
	"MATH_ROUND_TOOLTIP": "Arredonda um número para cima ou para baixo.",
	"MATH_ROUND_OPERATOR_ROUND": "arredonda",
	"MATH_ROUND_OPERATOR_ROUNDUP": "arredonda para cima",
	"MATH_ROUND_OPERATOR_ROUNDDOWN": "arredonda para baixo",
	"MATH_ONLIST_OPERATOR_SUM": "soma de uma lista",
	"MATH_ONLIST_TOOLTIP_SUM": "Retorna a soma de todos os números na lista.",
	"MATH_ONLIST_OPERATOR_MIN": "menor da lista",
	"MATH_ONLIST_TOOLTIP_MIN": "Retorna o menor número da lista.",
	"MATH_ONLIST_OPERATOR_MAX": "maior da lista",
	"MATH_ONLIST_TOOLTIP_MAX": "Retorna o maior número da lista.",
	"MATH_ONLIST_OPERATOR_AVERAGE": "média da lista",
	"MATH_ONLIST_TOOLTIP_AVERAGE": "Retorna a média aritmética dos números da lista.",
	"MATH_ONLIST_OPERATOR_MEDIAN": "mediana da lista",
	"MATH_ONLIST_TOOLTIP_MEDIAN": "Retorna a mediana dos números da lista.",
	"MATH_ONLIST_OPERATOR_MODE": "moda da lista",
	"MATH_ONLIST_TOOLTIP_MODE": "Retorna uma lista do(s) item(ns) mais comum(ns) da lista.",
	"MATH_ONLIST_OPERATOR_STD_DEV": "desvio padrão da lista",
	"MATH_ONLIST_TOOLTIP_STD_DEV": "Retorna o desvio padrão dos números da lista.",
	"MATH_ONLIST_OPERATOR_RANDOM": "item aleatório da lista",
	"MATH_ONLIST_TOOLTIP_RANDOM": "Retorna um elemento aleatório da lista.",
	"MATH_MODULO_HELPURL": "https://pt.wikipedia.org/wiki/Opera%C3%A7%C3%A3o_m%C3%B3dulo",
	"MATH_MODULO_TITLE": "resto da divisão de %1 ÷ %2",
	"MATH_MODULO_TOOLTIP": "Retorna o resto da divisão de dois números.",
	"MATH_CONSTRAIN_TITLE": "restringe %1 inferior %2 superior %3",
	"MATH_CONSTRAIN_TOOLTIP": "Restringe um número entre os limites especificados (inclusivo).",
	"MATH_RANDOM_INT_HELPURL": "https://pt.wikipedia.org/wiki/Gerador_de_n%C3%BAmeros_pseudoaleat%C3%B3rios",
	"MATH_RANDOM_INT_TITLE": "inteiro aleatório entre %1 e %2",
	"MATH_RANDOM_INT_TOOLTIP": "Retorna um número inteiro entre os dois limites informados, inclusivo.",
	"MATH_RANDOM_FLOAT_HELPURL": "https://pt.wikipedia.org/wiki/Gerador_de_n%C3%BAmeros_pseudoaleat%C3%B3rios",
	"MATH_RANDOM_FLOAT_TITLE_RANDOM": "fração aleatória",
	"MATH_RANDOM_FLOAT_TOOLTIP": "Retorna uma fração aleatória entre 0.0 (inclusivo) e 1.0 (exclusivo).",
	"TEXT_TEXT_HELPURL": "https://pt.wikipedia.org/wiki/Cadeia_de_caracteres",
	"TEXT_TEXT_TOOLTIP": "Uma letra, palavra ou linha de texto.",
	"TEXT_JOIN_TITLE_CREATEWITH": "criar texto com",
	"TEXT_JOIN_TOOLTIP": "Criar um pedaço de texto juntando qualquer número de itens.",
	"TEXT_CREATE_JOIN_TITLE_JOIN": "unir",
	"TEXT_CREATE_JOIN_TOOLTIP": "Acrescenta, remove ou reordena seções para reconfigurar este bloco de texto.",
	"TEXT_CREATE_JOIN_ITEM_TOOLTIP": "Acrescentar um item ao texto.",
	"TEXT_APPEND_TO": "para",
	"TEXT_APPEND_APPENDTEXT": "acrescentar texto",
	"TEXT_APPEND_TOOLTIP": "Acrescentar um pedaço de texto à variável \"%1\".",
	"TEXT_LENGTH_TITLE": "tamanho de %1",
	"TEXT_LENGTH_TOOLTIP": "Retorna o número de letras (incluindo espaços) no texto fornecido.",
	"TEXT_ISEMPTY_TITLE": "%1 é vazio",
	"TEXT_ISEMPTY_TOOLTIP": "Retorna verdadeiro se o texto fornecido for vazio.",
	"TEXT_INDEXOF_TOOLTIP": "Retorna a posição da primeira/última ocorrência do primeiro texto no segundo texto.  Retorna %1 se o texto não for encontrado.",
	"TEXT_INDEXOF_INPUT_INTEXT": "no texto",
	"TEXT_INDEXOF_OPERATOR_FIRST": "encontre a primeira ocorrência do item",
	"TEXT_INDEXOF_OPERATOR_LAST": "encontre a última ocorrência do texto",
	"TEXT_CHARAT_INPUT_INTEXT": "no texto",
	"TEXT_CHARAT_FROM_START": "obter letra nº",
	"TEXT_CHARAT_FROM_END": "obter letra # a partir do final",
	"TEXT_CHARAT_FIRST": "obter primeira letra",
	"TEXT_CHARAT_LAST": "obter última letra",
	"TEXT_CHARAT_RANDOM": "obter letra aleatória",
	"TEXT_CHARAT_TOOLTIP": "Retorna a letra na posição especificada.",
	"TEXT_GET_SUBSTRING_TOOLTIP": "Retorna o trecho de texto especificado.",
	"TEXT_GET_SUBSTRING_INPUT_IN_TEXT": "no texto",
	"TEXT_GET_SUBSTRING_START_FROM_START": "obter trecho de letra nº",
	"TEXT_GET_SUBSTRING_START_FROM_END": "obter trecho de letra nº a partir do final",
	"TEXT_GET_SUBSTRING_START_FIRST": "obter trecho de primeira letra",
	"TEXT_GET_SUBSTRING_END_FROM_START": "até letra nº",
	"TEXT_GET_SUBSTRING_END_FROM_END": "até letra nº a partir do final",
	"TEXT_GET_SUBSTRING_END_LAST": "até última letra",
	"TEXT_CHANGECASE_TOOLTIP": "Retorna uma cópia do texto em um formato diferente.",
	"TEXT_CHANGECASE_OPERATOR_UPPERCASE": "para MAIÚSCULAS",
	"TEXT_CHANGECASE_OPERATOR_LOWERCASE": "para minúsculas",
	"TEXT_CHANGECASE_OPERATOR_TITLECASE": "para Nomes Próprios",
	"TEXT_TRIM_TOOLTIP": "Retorna uma cópia do texto com os espaços removidos de uma ou ambas extremidades.",
	"TEXT_TRIM_OPERATOR_BOTH": "remover espaços de ambos os lados de",
	"TEXT_TRIM_OPERATOR_LEFT": "remover espaços à esquerda de",
	"TEXT_TRIM_OPERATOR_RIGHT": "remover espaços à direita de",
	"TEXT_PRINT_TITLE": "imprime %1",
	"TEXT_PRINT_TOOLTIP": "Imprime o texto, número ou valor especificado.",
	"TEXT_PROMPT_TYPE_TEXT": "Pede um texto com uma mensagem",
	"TEXT_PROMPT_TYPE_NUMBER": "Pede um número com uma mensagem",
	"TEXT_PROMPT_TOOLTIP_NUMBER": "Pede ao usuário um número.",
	"TEXT_PROMPT_TOOLTIP_TEXT": "Pede ao usuário um texto.",
	"TEXT_COUNT_MESSAGE0": "Contar %1 em %2",
	"TEXT_COUNT_HELPURL": "https://github.com/google/blockly/wiki/Text#counting-substrings",
	"TEXT_COUNT_TOOLTIP": "Calcule quantas vezes algum texto aparece centro de algum outro texto.",
	"TEXT_REPLACE_MESSAGE0": "substituir %1 por %2 em %3",
	"TEXT_REPLACE_HELPURL": "https://github.com/google/blockly/wiki/Texto#substituindo-substrings",
	"TEXT_REPLACE_TOOLTIP": "Substitua todas as ocorrências de algum texto dentro de algum outro texto.",
	"TEXT_REVERSE_MESSAGE0": "inverter %1",
	"TEXT_REVERSE_HELPURL": "https://github.com/google/blockly/wiki/Texto#invertendo-texto",
	"TEXT_REVERSE_TOOLTIP": "Inverter a ordem dos caracteres no texto.",
	"LISTS_CREATE_EMPTY_TITLE": "criar lista vazia",
	"LISTS_CREATE_EMPTY_TOOLTIP": "Retorna uma lista, de tamanho 0, contendo nenhum registro",
	"LISTS_CREATE_WITH_TOOLTIP": "Cria uma lista com a quantidade de itens informada.",
	"LISTS_CREATE_WITH_INPUT_WITH": "criar lista com",
	"LISTS_CREATE_WITH_CONTAINER_TITLE_ADD": "lista",
	"LISTS_CREATE_WITH_CONTAINER_TOOLTIP": "Acrescenta, remove ou reordena seções para reconfigurar este bloco de lista.",
	"LISTS_CREATE_WITH_ITEM_TOOLTIP": "Acrescenta um item à lista.",
	"LISTS_REPEAT_TOOLTIP": "Cria uma lista consistindo no valor informado repetido o número de vezes especificado.",
	"LISTS_REPEAT_TITLE": "criar lista com item %1 repetido %2 vezes",
	"LISTS_LENGTH_TITLE": "tamanho de %1",
	"LISTS_LENGTH_TOOLTIP": "Retorna o tamanho de uma lista.",
	"LISTS_ISEMPTY_TITLE": "%1 é vazia",
	"LISTS_ISEMPTY_TOOLTIP": "Retorna ao verdadeiro se a lista estiver vazia.",
	"LISTS_INLIST": "na lista",
	"LISTS_INDEX_OF_FIRST": "encontre a primeira ocorrência do item",
	"LISTS_INDEX_OF_LAST": "encontre a última ocorrência do item",
	"LISTS_INDEX_OF_TOOLTIP": "Retorna o índice da primeira/última ocorrência do item na lista.  Retorna %1 se o item não for encontrado.",
	"LISTS_GET_INDEX_GET": "obter",
	"LISTS_GET_INDEX_GET_REMOVE": "obter e remover",
	"LISTS_GET_INDEX_REMOVE": "remover",
	"LISTS_GET_INDEX_FROM_START": "nº",
	"LISTS_GET_INDEX_FROM_END": "nº a partir do final",
	"LISTS_GET_INDEX_FIRST": "primeiro",
	"LISTS_GET_INDEX_LAST": "último",
	"LISTS_GET_INDEX_RANDOM": "aleatório",
	"LISTS_INDEX_FROM_START_TOOLTIP": "%1 é o primeiro item.",
	"LISTS_INDEX_FROM_END_TOOLTIP": "%1 é o último item.",
	"LISTS_GET_INDEX_TOOLTIP_GET_FROM": "Retorna o item da lista na posição especificada.",
	"LISTS_GET_INDEX_TOOLTIP_GET_FIRST": "Retorna o primeiro item em uma lista.",
	"LISTS_GET_INDEX_TOOLTIP_GET_LAST": "Retorna o último item em uma lista.",
	"LISTS_GET_INDEX_TOOLTIP_GET_RANDOM": "Retorna um item aleatório de uma lista.",
	"LISTS_GET_INDEX_TOOLTIP_GET_REMOVE_FROM": "Remove e retorna o item na posição especificada em uma lista.",
	"LISTS_GET_INDEX_TOOLTIP_GET_REMOVE_FIRST": "Remove e retorna o primeiro item de uma lista.",
	"LISTS_GET_INDEX_TOOLTIP_GET_REMOVE_LAST": "Remove e retorna o último item de uma lista.",
	"LISTS_GET_INDEX_TOOLTIP_GET_REMOVE_RANDOM": "Remove e retorna um item aleatório de uma lista.",
	"LISTS_GET_INDEX_TOOLTIP_REMOVE_FROM": "Remove o item na posição especificada em uma lista.",
	"LISTS_GET_INDEX_TOOLTIP_REMOVE_FIRST": "Remove o primeiro item de uma lista.",
	"LISTS_GET_INDEX_TOOLTIP_REMOVE_LAST": "Remove o último item de uma lista.",
	"LISTS_GET_INDEX_TOOLTIP_REMOVE_RANDOM": "Remove um item aleatório de uma lista.",
	"LISTS_SET_INDEX_SET": "definir",
	"LISTS_SET_INDEX_INSERT": "inserir em",
	"LISTS_SET_INDEX_INPUT_TO": "como",
	"LISTS_SET_INDEX_TOOLTIP_SET_FROM": "Define o item da posição especificada de uma lista.",
	"LISTS_SET_INDEX_TOOLTIP_SET_FIRST": "Define o primeiro item de uma lista.",
	"LISTS_SET_INDEX_TOOLTIP_SET_LAST": "Define o último item de uma lista.",
	"LISTS_SET_INDEX_TOOLTIP_SET_RANDOM": "Define um item aleatório de uma lista.",
	"LISTS_SET_INDEX_TOOLTIP_INSERT_FROM": "Insere o item na posição especificada em uma lista.",
	"LISTS_SET_INDEX_TOOLTIP_INSERT_FIRST": "Insere o item no início de uma lista.",
	"LISTS_SET_INDEX_TOOLTIP_INSERT_LAST": "Insere o item no final de uma lista.",
	"LISTS_SET_INDEX_TOOLTIP_INSERT_RANDOM": "Insere o item em uma posição qualquer de uma lista.",
	"LISTS_GET_SUBLIST_START_FROM_START": "obtém sublista de nº",
	"LISTS_GET_SUBLIST_START_FROM_END": "obtém sublista de nº a partir do final",
	"LISTS_GET_SUBLIST_START_FIRST": "obtém sublista a partir do primeiro",
	"LISTS_GET_SUBLIST_END_FROM_START": "até nº",
	"LISTS_GET_SUBLIST_END_FROM_END": "até nº a partir do final",
	"LISTS_GET_SUBLIST_END_LAST": "até último",
	"LISTS_GET_SUBLIST_TOOLTIP": "Cria uma cópia da porção especificada de uma lista.",
	"LISTS_SORT_HELPURL": "https://github.com/google/blockly/wiki/Lists#sorting-a-list",
	"LISTS_SORT_TITLE": "ordenar %1 %2 %3",
	"LISTS_SORT_TOOLTIP": "Ordenar uma cópia de uma lista.",
	"LISTS_SORT_ORDER_ASCENDING": "ascendente",
	"LISTS_SORT_ORDER_DESCENDING": "descendente",
	"LISTS_SORT_TYPE_NUMERIC": "numérico",
	"LISTS_SORT_TYPE_TEXT": "alfabético",
	"LISTS_SORT_TYPE_IGNORECASE": "alfabético, ignorar maiúscula/minúscula",
	"LISTS_SPLIT_LIST_FROM_TEXT": "Fazer uma lista a partir do texto",
	"LISTS_SPLIT_TEXT_FROM_LIST": "fazer um texto a partir da lista",
	"LISTS_SPLIT_WITH_DELIMITER": "com delimitador",
	"LISTS_SPLIT_TOOLTIP_SPLIT": "Dividir o texto em uma lista de textos, separando-o em cada delimitador.",
	"LISTS_SPLIT_TOOLTIP_JOIN": "Juntar uma lista de textos em um único texto, separado por um delimitador.",
	"LISTS_REVERSE_HELPURL": "https://github.com/google/blockly/wiki/Listas#invertendo-uma-lista",
	"LISTS_REVERSE_MESSAGE0": "inverter %1",
	"LISTS_REVERSE_TOOLTIP": "Inverter uma cópia da lista.",
	"VARIABLES_GET_TOOLTIP": "Retorna o valor desta variável.",
	"VARIABLES_GET_CREATE_SET": "Criar \"definir %1\"",
	"VARIABLES_SET": "definir %1 para %2",
	"VARIABLES_SET_TOOLTIP": "Define esta variável para o valor da entrada.",
	"VARIABLES_SET_CREATE_GET": "Criar \"obter %1\"",
	"PROCEDURES_DEFNORETURN_TITLE": "para",
	"PROCEDURES_DEFNORETURN_PROCEDURE": "faça algo",
	"PROCEDURES_BEFORE_PARAMS": "com:",
	"PROCEDURES_CALL_BEFORE_PARAMS": "com:",
	"PROCEDURES_DEFNORETURN_TOOLTIP": "Cria uma função que não tem retorno.",
	"PROCEDURES_DEFNORETURN_COMMENT": "Descreva esta função...",
	"PROCEDURES_DEFRETURN_RETURN": "retorna",
	"PROCEDURES_DEFRETURN_TOOLTIP": "Cria uma função que possui um valor de retorno.",
	"PROCEDURES_ALLOW_STATEMENTS": "permitir declarações",
	"PROCEDURES_DEF_DUPLICATE_WARNING": "Atenção: Esta função tem parâmetros duplicados.",
	"PROCEDURES_CALLNORETURN_HELPURL": "https://pt.wikipedia.org/wiki/Sub-rotina",
	"PROCEDURES_CALLNORETURN_TOOLTIP": "Executa a função definida pelo usuário \"%1\".",
	"PROCEDURES_CALLRETURN_HELPURL": "https://pt.wikipedia.org/wiki/Sub-rotina",
	"PROCEDURES_CALLRETURN_TOOLTIP": "Executa a função definida pelo usuário \"%1\" e usa seu retorno.",
	"PROCEDURES_MUTATORCONTAINER_TITLE": "entradas",
	"PROCEDURES_MUTATORCONTAINER_TOOLTIP": "Adiciona, remove, ou reordena as entradas para esta função.",
	"PROCEDURES_MUTATORARG_TITLE": "nome da entrada:",
	"PROCEDURES_MUTATORARG_TOOLTIP": "Adiciona uma entrada para esta função",
	"PROCEDURES_HIGHLIGHT_DEF": "Destacar definição da função",
	"PROCEDURES_CREATE_DO": "Criar \"%1\"",
	"PROCEDURES_IFRETURN_TOOLTIP": "Se um valor é verdadeiro, então retorna um valor.",
	"PROCEDURES_IFRETURN_HELPURL": "http://c2.com/cgi/wiki?GuardClause",
	"PROCEDURES_IFRETURN_WARNING": "Atenção: Este bloco só pode ser utilizado dentro da definição de uma função."
}<|MERGE_RESOLUTION|>--- conflicted
+++ resolved
@@ -18,13 +18,9 @@
 			"Cristofer Alves",
 			"EVinente",
 			"Lowvy",
-<<<<<<< HEAD
-			"Trigonometria87"
-=======
 			"Trigonometria87",
 			"BarbaraAckles",
 			"Mauricio"
->>>>>>> 4b1fe579
 		]
 	},
 	"VARIABLES_DEFAULT_NAME": "item",
