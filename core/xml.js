/**
 * @license
 * Copyright 2012 Google LLC
 * SPDX-License-Identifier: Apache-2.0
 */

/**
 * @fileoverview XML reader and writer.
 */
'use strict';

/**
 * XML reader and writer.
 * @namespace Blockly.Xml
 */
goog.module('Blockly.Xml');

const dom = goog.require('Blockly.utils.dom');
const eventUtils = goog.require('Blockly.Events.utils');
const utilsXml = goog.require('Blockly.utils.xml');
/* eslint-disable-next-line no-unused-vars */
const {Block} = goog.requireType('Blockly.Block');
/* eslint-disable-next-line no-unused-vars */
const {Connection} = goog.requireType('Blockly.Connection');
/* eslint-disable-next-line no-unused-vars */
const {Field} = goog.requireType('Blockly.Field');
const {Size} = goog.require('Blockly.utils.Size');
/* eslint-disable-next-line no-unused-vars */
const {VariableModel} = goog.requireType('Blockly.VariableModel');
/* eslint-disable-next-line no-unused-vars */
const {WorkspaceSvg} = goog.requireType('Blockly.WorkspaceSvg');
/* eslint-disable-next-line no-unused-vars */
const {Workspace} = goog.requireType('Blockly.Workspace');
const {inputTypes} = goog.require('Blockly.inputTypes');
goog.requireType('Blockly.Comment');
goog.requireType('Blockly.Variables');
goog.requireType('Blockly.WorkspaceComment');
goog.requireType('Blockly.WorkspaceCommentSvg');


/**
 * Encode a block tree as XML.
 * @param {!Workspace} workspace The workspace containing blocks.
 * @param {boolean=} opt_noId True if the encoder should skip the block IDs.
 * @return {!Element} XML DOM element.
 * @alias Blockly.Xml.workspaceToDom
 */
<<<<<<< HEAD
Blockly.Xml.workspaceToDom = function(workspace, opt_noId) {
  var xml = Blockly.utils.xml.createElement('xml');

  var modulesElement = Blockly.Xml.modulesToDom(workspace);
  if (modulesElement.hasChildNodes()) {
    xml.appendChild(modulesElement);
  }

  var variablesElement = Blockly.Xml.variablesToDom(
      Blockly.Variables.allUsedVarModels(workspace));
=======
const workspaceToDom = function(workspace, opt_noId) {
  const treeXml = utilsXml.createElement('xml');
  const variablesElement = variablesToDom(
      goog.module.get('Blockly.Variables').allUsedVarModels(workspace));
>>>>>>> 4e87be70
  if (variablesElement.hasChildNodes()) {
    treeXml.appendChild(variablesElement);
  }
  const comments = workspace.getTopComments(true);
  for (let i = 0; i < comments.length; i++) {
    const comment = comments[i];
    treeXml.appendChild(comment.toXmlWithXY(opt_noId));
  }
  const blocks = workspace.getTopBlocks(true);
  for (let i = 0; i < blocks.length; i++) {
    const block = blocks[i];
    treeXml.appendChild(blockToDomWithXY(block, opt_noId));
  }
  return treeXml;
};
exports.workspaceToDom = workspaceToDom;

/**
 * Encode a list of variables as XML.
 * @param {!Array<!VariableModel>} variableList List of all variable
 *     models.
 * @return {!Element} Tree of XML elements.
 * @alias Blockly.Xml.variablesToDom
 */
const variablesToDom = function(variableList) {
  const variables = utilsXml.createElement('variables');
  for (let i = 0; i < variableList.length; i++) {
    const variable = variableList[i];
    const element = utilsXml.createElement('variable');
    element.appendChild(utilsXml.createTextNode(variable.name));
    if (variable.type) {
      element.setAttribute('type', variable.type);
    }
    element.id = variable.getId();
    variables.appendChild(element);
  }
  return variables;
};
exports.variablesToDom = variablesToDom;

/**
 * Encode a list of modules as XML.
 * @param {!Blockly.Workspace} workspace The workspace containing blocks.
 * @return {!Element} Tree of XML elements.
 */
Blockly.Xml.modulesToDom = function(workspace) {
  var modules = Blockly.utils.xml.createElement('modules');

  var moduleList = workspace.getModuleManager().getAllModules();
  modules.setAttribute('active', workspace.getModuleManager().getActiveModule().getId());

  for (var i = 0, module; (module = moduleList[i]); i++) {
    var element = Blockly.utils.xml.createElement('module');
    element.appendChild(Blockly.utils.xml.createTextNode(module.name));
    element.id = module.getId();
    element.setAttribute('scroll-x', module.scrollX.toString());
    element.setAttribute('scroll-y', module.scrollY.toString());
    element.setAttribute('scale', module.scale.toString());
    modules.appendChild(element);
  }
  return modules;
};

/**
 * Encode a block subtree as XML with XY coordinates.
 * @param {!Block} block The root block to encode.
 * @param {boolean=} opt_noId True if the encoder should skip the block ID.
 * @return {!Element|!DocumentFragment} Tree of XML elements or an empty
 *     document fragment if the block was an insertion marker.
 * @alias Blockly.Xml.blockToDomWithXY
 */
const blockToDomWithXY = function(block, opt_noId) {
  if (block.isInsertionMarker()) {  // Skip over insertion markers.
    block = block.getChildren(false)[0];
    if (!block) {
      // Disappears when appended.
      return new DocumentFragment();
    }
  }

  let width;  // Not used in LTR.
  if (block.workspace.RTL) {
    width = block.workspace.getWidth();
  }

  const element = blockToDom(block, opt_noId);
  const xy = block.getRelativeToSurfaceXY();
  element.setAttribute(
      'x', Math.round(block.workspace.RTL ? width - xy.x : xy.x));
  element.setAttribute('y', Math.round(xy.y));
  return element;
};
exports.blockToDomWithXY = blockToDomWithXY;

/**
 * Encode a field as XML.
 * @param {!Field} field The field to encode.
 * @return {?Element} XML element, or null if the field did not need to be
 *     serialized.
 */
const fieldToDom = function(field) {
  if (field.isSerializable()) {
    const container = utilsXml.createElement('field');
    container.setAttribute('name', field.name || '');
    return field.toXml(container);
  }
  return null;
};

/**
 * Encode all of a block's fields as XML and attach them to the given tree of
 * XML elements.
 * @param {!Block} block A block with fields to be encoded.
 * @param {!Element} element The XML element to which the field DOM should be
 *     attached.
 */
const allFieldsToDom = function(block, element) {
  for (let i = 0; i < block.inputList.length; i++) {
    const input = block.inputList[i];
    for (let j = 0; j < input.fieldRow.length; j++) {
      const field = input.fieldRow[j];
      const fieldDom = fieldToDom(field);
      if (fieldDom) {
        element.appendChild(fieldDom);
      }
    }
  }
};

/**
 * Encode a block subtree as XML.
 * @param {!Block} block The root block to encode.
 * @param {boolean=} opt_noId True if the encoder should skip the block ID.
<<<<<<< HEAD
 * @param {boolean=} opt_noModule True if the encoder should skip the block module.
 * @return {!Element|!DocumentFragment} Tree of XML elements or an empty document
 *     fragment if the block was an insertion marker.
 */
Blockly.Xml.blockToDom = function(block, opt_noId, opt_noModule) {
=======
 * @return {!Element|!DocumentFragment} Tree of XML elements or an empty
 *     document fragment if the block was an insertion marker.
 * @alias Blockly.Xml.blockToDom
 */
const blockToDom = function(block, opt_noId) {
>>>>>>> 4e87be70
  // Skip over insertion markers.
  if (block.isInsertionMarker()) {
    const child = block.getChildren(false)[0];
    if (child) {
      return blockToDom(child);
    } else {
      // Disappears when appended.
      return new DocumentFragment();
    }
  }

  const element = utilsXml.createElement(block.isShadow() ? 'shadow' : 'block');
  element.setAttribute('type', block.type);
  if (!opt_noId) {
    // It's important to use setAttribute here otherwise IE11 won't serialize
    // the block's ID when domToText is called.
    element.setAttribute('id', block.id);
  }
  if (!opt_noModule) {
    element.setAttribute('module', block.getModuleId());
  }

  if (block.mutationToDom) {
    // Custom data for an advanced block.
    const mutation = block.mutationToDom();
    if (mutation && (mutation.hasChildNodes() || mutation.hasAttributes())) {
      element.appendChild(mutation);
    }
  }

  allFieldsToDom(block, element);

  const commentText = block.getCommentText();
  if (commentText) {
    const size = block.commentModel.size;
    const pinned = block.commentModel.pinned;

    const commentElement = utilsXml.createElement('comment');
    commentElement.appendChild(utilsXml.createTextNode(commentText));
    commentElement.setAttribute('pinned', pinned);
    commentElement.setAttribute('h', size.height);
    commentElement.setAttribute('w', size.width);

    element.appendChild(commentElement);
  }

  if (block.data) {
    const dataElement = utilsXml.createElement('data');
    dataElement.appendChild(utilsXml.createTextNode(block.data));
    element.appendChild(dataElement);
  }

  for (let i = 0; i < block.inputList.length; i++) {
    const input = block.inputList[i];
    let container;
    let empty = true;
    if (input.type === inputTypes.DUMMY) {
      continue;
    } else {
      const childBlock = input.connection.targetBlock();
      if (input.type === inputTypes.VALUE) {
        container = utilsXml.createElement('value');
      } else if (input.type === inputTypes.STATEMENT) {
        container = utilsXml.createElement('statement');
      }
<<<<<<< HEAD
      var shadow = input.connection.getShadowDom();
      if (shadow && (!childBlock || !childBlock.isShadow())) {
        container.appendChild(Blockly.Xml.cloneShadow_(shadow, opt_noId, opt_noModule));
      }
      if (childBlock) {
        var elem = Blockly.Xml.blockToDom(childBlock, opt_noId, opt_noModule);
        if (elem.nodeType == Blockly.utils.dom.NodeType.ELEMENT_NODE) {
          container.appendChild(elem);
=======
      const childShadow = input.connection.getShadowDom();
      if (childShadow && (!childBlock || !childBlock.isShadow())) {
        container.appendChild(cloneShadow(childShadow, opt_noId));
      }
      if (childBlock) {
        const childElem = blockToDom(childBlock, opt_noId);
        if (childElem.nodeType === dom.NodeType.ELEMENT_NODE) {
          container.appendChild(childElem);
>>>>>>> 4e87be70
          empty = false;
        }
      }
    }
    container.setAttribute('name', input.name);
    if (!empty) {
      element.appendChild(container);
    }
  }
  if (block.inputsInline !== undefined &&
      block.inputsInline !== block.inputsInlineDefault) {
    element.setAttribute('inline', block.inputsInline);
  }
  if (block.isCollapsed()) {
    element.setAttribute('collapsed', true);
  }
  if (!block.isEnabled()) {
    element.setAttribute('disabled', true);
  }
  if (!block.isDeletable() && !block.isShadow()) {
    element.setAttribute('deletable', false);
  }
  if (!block.isMovable() && !block.isShadow()) {
    element.setAttribute('movable', false);
  }
  if (!block.isEditable()) {
    element.setAttribute('editable', false);
  }

  const nextBlock = block.getNextBlock();
  let container;
  if (nextBlock) {
<<<<<<< HEAD
    var elem = Blockly.Xml.blockToDom(nextBlock, opt_noId, opt_noModule);
    if (elem.nodeType == Blockly.utils.dom.NodeType.ELEMENT_NODE) {
      var container = Blockly.utils.xml.createElement('next');
      container.appendChild(elem);
      element.appendChild(container);
    }
  }
  var shadow = block.nextConnection && block.nextConnection.getShadowDom();
  if (shadow && (!nextBlock || !nextBlock.isShadow())) {
    container.appendChild(Blockly.Xml.cloneShadow_(shadow, opt_noId, opt_noModule));
=======
    const nextElem = blockToDom(nextBlock, opt_noId);
    if (nextElem.nodeType === dom.NodeType.ELEMENT_NODE) {
      container = utilsXml.createElement('next');
      container.appendChild(nextElem);
      element.appendChild(container);
    }
  }
  const nextShadow =
      block.nextConnection && block.nextConnection.getShadowDom();
  if (nextShadow && (!nextBlock || !nextBlock.isShadow())) {
    container.appendChild(cloneShadow(nextShadow, opt_noId));
>>>>>>> 4e87be70
  }

  return element;
};
exports.blockToDom = blockToDom;

/**
 * Deeply clone the shadow's DOM so that changes don't back-wash to the block.
 * @param {!Element} shadow A tree of XML elements.
 * @param {boolean=} opt_noId True if the encoder should skip the block ID.
 * @param {boolean=} opt_noModule True if the encoder should skip the block module.
 * @return {!Element} A tree of XML elements.
 */
<<<<<<< HEAD
Blockly.Xml.cloneShadow_ = function(shadow, opt_noId, opt_noModule) {
=======
const cloneShadow = function(shadow, opt_noId) {
>>>>>>> 4e87be70
  shadow = shadow.cloneNode(true);
  // Walk the tree looking for whitespace.  Don't prune whitespace in a tag.
  let node = shadow;
  let textNode;
  while (node) {
    if (opt_noId && node.nodeName === 'shadow') {
      // Strip off IDs from shadow blocks.  There should never be a 'block' as
      // a child of a 'shadow', so no need to check that.
      node.removeAttribute('id');
    }
    if (opt_noModule && node.nodeName === 'shadow') {
      node.removeAttribute('module');
    }
    if (node.firstChild) {
      node = node.firstChild;
    } else {
      while (node && !node.nextSibling) {
        textNode = node;
        node = node.parentNode;
        if (textNode.nodeType === dom.NodeType.TEXT_NODE &&
            textNode.data.trim() === '' && node.firstChild !== textNode) {
          // Prune whitespace after a tag.
          dom.removeNode(textNode);
        }
      }
      if (node) {
        textNode = node;
        node = node.nextSibling;
        if (textNode.nodeType === dom.NodeType.TEXT_NODE &&
            textNode.data.trim() === '') {
          // Prune whitespace before a tag.
          dom.removeNode(textNode);
        }
      }
    }
  }
  return shadow;
};

/**
 * Converts a DOM structure into plain text.
 * Currently the text format is fairly ugly: all one line with no whitespace,
 * unless the DOM itself has whitespace built-in.
 * @param {!Node} dom A tree of XML nodes.
 * @return {string} Text representation.
 * @alias Blockly.Xml.domToText
 */
const domToText = function(dom) {
  const text = utilsXml.domToText(dom);
  // Unpack self-closing tags.  These tags fail when embedded in HTML.
  // <block name="foo"/> -> <block name="foo"></block>
  return text.replace(/<(\w+)([^<]*)\/>/g, '<$1$2></$1>');
};
exports.domToText = domToText;

/**
 * Converts a DOM structure into properly indented text.
 * @param {!Node} dom A tree of XML elements.
 * @return {string} Text representation.
 * @alias Blockly.Xml.domToPrettyText
 */
const domToPrettyText = function(dom) {
  // This function is not guaranteed to be correct for all XML.
  // But it handles the XML that Blockly generates.
  const blob = domToText(dom);
  // Place every open and close tag on its own line.
  const lines = blob.split('<');
  // Indent every line.
  let indent = '';
  for (let i = 1; i < lines.length; i++) {
    const line = lines[i];
    if (line[0] === '/') {
      indent = indent.substring(2);
    }
    lines[i] = indent + '<' + line;
    if (line[0] !== '/' && line.slice(-2) !== '/>') {
      indent += '  ';
    }
  }
  // Pull simple tags back together.
  // E.g. <foo></foo>
  let text = lines.join('\n');
  text = text.replace(/(<(\w+)\b[^>]*>[^\n]*)\n *<\/\2>/g, '$1</$2>');
  // Trim leading blank line.
  return text.replace(/^\n/, '');
};
exports.domToPrettyText = domToPrettyText;

/**
 * Converts an XML string into a DOM structure.
 * @param {string} text An XML string.
 * @return {!Element} A DOM object representing the singular child of the
 *     document element.
 * @throws if the text doesn't parse.
 * @alias Blockly.Xml.textToDom
 */
const textToDom = function(text) {
  const doc = utilsXml.textToDomDocument(text);
  if (!doc || !doc.documentElement ||
      doc.getElementsByTagName('parsererror').length) {
    throw Error('textToDom was unable to parse: ' + text);
  }
  return doc.documentElement;
};
exports.textToDom = textToDom;

/**
 * Clear the given workspace then decode an XML DOM and
 * create blocks on the workspace.
 * @param {!Element} xml XML DOM.
 * @param {!Workspace} workspace The workspace.
 * @return {!Array<string>} An array containing new block IDs.
 * @alias Blockly.Xml.clearWorkspaceAndLoadFromXml
 */
const clearWorkspaceAndLoadFromXml = function(xml, workspace) {
  workspace.setResizesEnabled(false);
  workspace.clear();
  const blockIds = domToWorkspace(xml, workspace);
  workspace.setResizesEnabled(true);
  return blockIds;
};
exports.clearWorkspaceAndLoadFromXml = clearWorkspaceAndLoadFromXml;

/**
 * Decode an XML DOM and create blocks on the workspace.
 * @param {!Element} xml XML DOM.
 * @param {!Workspace} workspace The workspace.
 * @return {!Array<string>} An array containing new block IDs.
 * @suppress {strictModuleDepCheck} Suppress module check while workspace
 *     comments are not bundled in.
 * @alias Blockly.Xml.domToWorkspace
 */
const domToWorkspace = function(xml, workspace) {
  const {Workspace} = goog.module.get('Blockly.Workspace');
  if (xml instanceof Workspace) {
    const swap = xml;
    // Closure Compiler complains here because the arguments are reversed.
    /** @suppress {checkTypes} */
    xml = workspace;
    workspace = swap;
    console.warn(
        'Deprecated call to domToWorkspace, ' +
        'swap the arguments.');
  }

  let width;  // Not used in LTR.
  if (workspace.RTL) {
    width = workspace.getWidth();
  }
  const newBlockIds = [];  // A list of block IDs added by this call.
  dom.startTextWidthCache();
  const existingGroup = eventUtils.getGroup();
  if (!existingGroup) {
    eventUtils.setGroup(true);
  }

  // Disable workspace resizes as an optimization.
  if (workspace.setResizesEnabled) {
    workspace.setResizesEnabled(false);
  }
  let variablesFirst = true;
  try {
<<<<<<< HEAD
    // first load modules
    for (var i = 0, xmlChild; (xmlChild = xml.childNodes[i]); i++) {
      if (xmlChild.nodeName.toLowerCase() === 'modules') {
        Blockly.Xml.domToModules(xmlChild, workspace);
      }
    }
    workspace.getModuleManager().createDefaultModuleIfNeed();


    for (var i = 0, xmlChild; (xmlChild = xml.childNodes[i]); i++) {
      var name = xmlChild.nodeName.toLowerCase();
      var xmlChildElement = /** @type {!Element} */ (xmlChild);

      if (name == 'block' ||
          (name == 'shadow' && !Blockly.Events.recordUndo)) {
=======
    for (let i = 0, xmlChild; (xmlChild = xml.childNodes[i]); i++) {
      const name = xmlChild.nodeName.toLowerCase();
      const xmlChildElement = /** @type {!Element} */ (xmlChild);
      if (name === 'block' ||
          (name === 'shadow' && !eventUtils.getRecordUndo())) {
>>>>>>> 4e87be70
        // Allow top-level shadow blocks if recordUndo is disabled since
        // that means an undo is in progress.  Such a block is expected
        // to be moved to a nested destination in the next operation.
        const block = domToBlock(xmlChildElement, workspace);
        newBlockIds.push(block.id);
        const blockX = xmlChildElement.hasAttribute('x') ?
            parseInt(xmlChildElement.getAttribute('x'), 10) :
            10;
        const blockY = xmlChildElement.hasAttribute('y') ?
            parseInt(xmlChildElement.getAttribute('y'), 10) :
            10;
        if (!isNaN(blockX) && !isNaN(blockY)) {
          block.moveBy(workspace.RTL ? width - blockX : blockX, blockY);
        }

        variablesFirst = false;
      } else if (name === 'shadow') {
        throw TypeError('Shadow block cannot be a top-level block.');
      } else if (name === 'comment') {
        if (workspace.rendered) {
          const {WorkspaceCommentSvg} =
              goog.module.get('Blockly.WorkspaceCommentSvg');
          if (!WorkspaceCommentSvg) {
            console.warn(
                'Missing require for Blockly.WorkspaceCommentSvg, ' +
                'ignoring workspace comment.');
          } else {
            WorkspaceCommentSvg.fromXml(
                xmlChildElement,
                /** @type {!WorkspaceSvg} */ (workspace), width);
          }
        } else {
          const {WorkspaceComment} =
              goog.module.get('Blockly.WorkspaceComment');
          if (!WorkspaceComment) {
            console.warn(
                'Missing require for Blockly.WorkspaceComment, ' +
                'ignoring workspace comment.');
          } else {
            WorkspaceComment.fromXml(xmlChildElement, workspace);
          }
        }
      } else if (name === 'variables') {
        if (variablesFirst) {
          domToVariables(xmlChildElement, workspace);
        } else {
          throw Error(
              '\'variables\' tag must exist once before block and ' +
              'shadow tag elements in the workspace XML, but it was found in ' +
              'another location.');
        }
        variablesFirst = false;
      }
    }
  } finally {
    if (!existingGroup) {
      eventUtils.setGroup(false);
    }
    dom.stopTextWidthCache();
  }

  if (workspace instanceof Blockly.WorkspaceSvg) {
    if (workspace.getModuleBar()) {
      workspace.getModuleBar().render();
    }
    var activeModule = workspace.getModuleManager().getActiveModule();
    if (activeModule) {
      // store scroll positions before scale
      var scrollX = activeModule.scrollX;
      var scrollY = activeModule.scrollY;
      if (workspace.scale !== activeModule.scale) {
        workspace.setScale(activeModule.scale);
      }

      workspace.scroll(scrollX, scrollY);
    }
  }

  // Re-enable workspace resizing.
  if (workspace.setResizesEnabled) {
    workspace.setResizesEnabled(true);
  }
  eventUtils.fire(new (eventUtils.get(eventUtils.FINISHED_LOADING))(workspace));
  return newBlockIds;
};
exports.domToWorkspace = domToWorkspace;

/**
 * Decode an XML DOM and create blocks on the workspace. Position the new
 * blocks immediately below prior blocks, aligned by their starting edge.
 * @param {!Element} xml The XML DOM.
 * @param {!Workspace} workspace The workspace to add to.
 * @return {!Array<string>} An array containing new block IDs.
 * @alias Blockly.Xml.appendDomToWorkspace
 */
const appendDomToWorkspace = function(xml, workspace) {
  let bbox;  // Bounding box of the current blocks.
  // First check if we have a workspaceSvg, otherwise the blocks have no shape
  // and the position does not matter.
  if (Object.prototype.hasOwnProperty.call(workspace, 'scale')) {
    bbox = workspace.getBlocksBoundingBox();
  }
  // Load the new blocks into the workspace and get the IDs of the new blocks.
  const newBlockIds = domToWorkspace(xml, workspace);
  if (bbox && bbox.top !== bbox.bottom) {  // check if any previous block
    let offsetY = 0;  // offset to add to y of the new block
    let offsetX = 0;
    const farY = bbox.bottom;                             // bottom position
    const topX = workspace.RTL ? bbox.right : bbox.left;  // x of bounding box
    // Check position of the new blocks.
    let newLeftX = Infinity;    // x of top left corner
    let newRightX = -Infinity;  // x of top right corner
    let newY = Infinity;        // y of top corner
    const ySeparation = 10;
    for (let i = 0; i < newBlockIds.length; i++) {
      const blockXY =
          workspace.getBlockById(newBlockIds[i]).getRelativeToSurfaceXY();
      if (blockXY.y < newY) {
        newY = blockXY.y;
      }
      if (blockXY.x < newLeftX) {  // if we left align also on x
        newLeftX = blockXY.x;
      }
      if (blockXY.x > newRightX) {  // if we right align also on x
        newRightX = blockXY.x;
      }
    }
    offsetY = farY - newY + ySeparation;
    offsetX = workspace.RTL ? topX - newRightX : topX - newLeftX;
    for (let i = 0; i < newBlockIds.length; i++) {
      const block = workspace.getBlockById(newBlockIds[i]);
      block.moveBy(offsetX, offsetY);
    }
  }
  return newBlockIds;
};
exports.appendDomToWorkspace = appendDomToWorkspace;

/**
 * Decode an XML block tag and create a block (and possibly sub blocks) on the
 * workspace.
 * @param {!Element} xmlBlock XML block element.
 * @param {!Workspace} workspace The workspace.
 * @return {!Block} The root block created.
 * @alias Blockly.Xml.domToBlock
 */
const domToBlock = function(xmlBlock, workspace) {
  const {Workspace} = goog.module.get('Blockly.Workspace');
  if (xmlBlock instanceof Workspace) {
    const swap = xmlBlock;
    // Closure Compiler complains here because the arguments are reversed.
    /** @suppress {checkTypes} */
    xmlBlock = /** @type {!Element} */ (workspace);
    workspace = swap;
    console.warn(
        'Deprecated call to domToBlock, ' +
        'swap the arguments.');
  }
  // Create top-level block.
  eventUtils.disable();
  const variablesBeforeCreation = workspace.getAllVariables();
  let topBlock;
  try {
    topBlock = domToBlockHeadless(xmlBlock, workspace);
    // Generate list of all blocks.
<<<<<<< HEAD
    var blocks = topBlock.getDescendants(false);
    if (workspace.rendered && topBlock.InActiveModule() && (!workspace.isFlyout || (!topBlock.isObsolete() && !topBlock.isRemoved()))) {
=======
    const blocks = topBlock.getDescendants(false);
    if (workspace.rendered) {
>>>>>>> 4e87be70
      // Wait to track connections to speed up assembly.
      topBlock.setConnectionTracking(false);
      // Render each block.
      for (let i = blocks.length - 1; i >= 0; i--) {
        blocks[i].initSvg();
      }
      for (let i = blocks.length - 1; i >= 0; i--) {
        blocks[i].render(false);
      }
      // Populating the connection database may be deferred until after the
      // blocks have rendered.
      setTimeout(function() {
        if (!topBlock.disposed) {
          topBlock.setConnectionTracking(true);
        }
      }, 1);
      topBlock.updateDisabled();
      // Allow the scrollbars to resize and move based on the new contents.
      // TODO(@picklesrus): #387. Remove when domToBlock avoids resizing.
      workspace.resizeContents();
    } else {
      for (let i = blocks.length - 1; i >= 0; i--) {
        blocks[i].initModel();
      }
    }
  } finally {
    eventUtils.enable();
  }
  if (eventUtils.isEnabled()) {
    const newVariables =
        goog.module.get('Blockly.Variables')
            .getAddedVariables(workspace, variablesBeforeCreation);
    // Fire a VarCreate event for each (if any) new variable created.
    for (let i = 0; i < newVariables.length; i++) {
      const thisVariable = newVariables[i];
      eventUtils.fire(
          new (eventUtils.get(eventUtils.VAR_CREATE))(thisVariable));
    }
    // Block events come after var events, in case they refer to newly created
    // variables.
    eventUtils.fire(new (eventUtils.get(eventUtils.CREATE))(topBlock));
  }
  return topBlock;
};
exports.domToBlock = domToBlock;

/**
 * Decode an XML list of variables and add the variables to the workspace.
 * @param {!Element} xmlVariables List of XML variable elements.
 * @param {!Workspace} workspace The workspace to which the variable
 *     should be added.
 * @alias Blockly.Xml.domToVariables
 */
const domToVariables = function(xmlVariables, workspace) {
  for (let i = 0; i < xmlVariables.childNodes.length; i++) {
    const xmlChild = xmlVariables.childNodes[i];
    if (xmlChild.nodeType !== dom.NodeType.ELEMENT_NODE) {
      continue;  // Skip text nodes.
    }
    const type = xmlChild.getAttribute('type');
    const id = xmlChild.getAttribute('id');
    const name = xmlChild.textContent;

    workspace.createVariable(name, type, id);
  }
};
exports.domToVariables = domToVariables;

/**
 * Decode an XML list of modules and add the module to the workspace.
 * @param {!Element} xmlModules List of XML module elements.
 * @param {!Blockly.Workspace} workspace The workspace to which the variable
 *     should be added.
 */
Blockly.Xml.domToModules = function(xmlModules, workspace) {
  for (var i = 0, xmlChild; (xmlChild = xmlModules.childNodes[i]); i++) {
    if (xmlChild.nodeType !== Blockly.utils.dom.NodeType.ELEMENT_NODE) {
      continue;  // Skip text nodes.
    }

    workspace.getModuleManager().createModule(
        xmlChild.textContent,
        xmlChild.getAttribute('id'),
        xmlChild.getAttribute('scroll-x'),
        xmlChild.getAttribute('scroll-y'),
        xmlChild.getAttribute('scale')
    );
  }

  var activeId = xmlModules.getAttribute('active');
  if (activeId) {
    workspace.getModuleManager().setActiveModuleId(activeId);
  }
};

/**
 * A mapping of nodeName to node for child nodes of xmlBlock.
 * @typedef {{
 *      mutation: !Array<!Element>,
 *      comment: !Array<!Element>,
 *      data: !Array<!Element>,
 *      field: !Array<!Element>,
 *      input: !Array<!Element>,
 *      next: !Array<!Element>
 *    }}
 */
let childNodeTagMap;  // eslint-disable-line no-unused-vars

/**
 * Creates a mapping of childNodes for each supported XML tag for the provided
 * xmlBlock. Logs a warning for any encountered unsupported tags.
 * @param {!Element} xmlBlock XML block element.
 * @return {!childNodeTagMap} The childNode map from nodeName to
 *    node.
 */
const mapSupportedXmlTags = function(xmlBlock) {
  const childNodeMap =
      {mutation: [], comment: [], data: [], field: [], input: [], next: []};
  for (let i = 0; i < xmlBlock.childNodes.length; i++) {
    const xmlChild = xmlBlock.childNodes[i];
    if (xmlChild.nodeType === dom.NodeType.TEXT_NODE) {
      // Ignore any text at the <block> level.  It's all whitespace anyway.
      continue;
    }
    switch (xmlChild.nodeName.toLowerCase()) {
      case 'mutation':
        childNodeMap.mutation.push(xmlChild);
        break;
      case 'comment':
        if (!goog.module.get('Blockly.Comment')) {
          console.warn(
              'Missing require for Comment, ' +
              'ignoring block comment.');
          break;
        }
        childNodeMap.comment.push(xmlChild);
        break;
      case 'data':
        childNodeMap.data.push(xmlChild);
        break;
      case 'title':
        // Titles were renamed to field in December 2013.
        // Fall through.
      case 'field':
        childNodeMap.field.push(xmlChild);
        break;
      case 'value':
      case 'statement':
        childNodeMap.input.push(xmlChild);
        break;
      case 'next':
        childNodeMap.next.push(xmlChild);
        break;
      default:
        // Unknown tag; ignore.  Same principle as HTML parsers.
        console.warn('Ignoring unknown tag: ' + xmlChild.nodeName);
    }
  }
  return childNodeMap;
};

/**
 * Applies mutation tag child nodes to the given block.
 * @param {!Array<!Element>} xmlChildren Child nodes.
 * @param {!Block} block The block to apply the child nodes on.
 * @return {boolean} True if mutation may have added some elements that need
 *    initialization (requiring initSvg call).
 */
const applyMutationTagNodes = function(xmlChildren, block) {
  let shouldCallInitSvg = false;
  for (let i = 0; i < xmlChildren.length; i++) {
    const xmlChild = xmlChildren[i];
    // Custom data for an advanced block.
    if (block.domToMutation) {
      block.domToMutation(xmlChild);
      if (block.initSvg && block.workspace.rendered && block.InActiveModule()) {
        // Mutation may have added some elements that need initializing.
        shouldCallInitSvg = true;
      }
    }
  }
  return shouldCallInitSvg;
};

/**
 * Applies comment tag child nodes to the given block.
 * @param {!Array<!Element>} xmlChildren Child nodes.
 * @param {!Block} block The block to apply the child nodes on.
 */
const applyCommentTagNodes = function(xmlChildren, block) {
  for (let i = 0; i < xmlChildren.length; i++) {
    const xmlChild = xmlChildren[i];
    const text = xmlChild.textContent;
    const pinned = xmlChild.getAttribute('pinned') === 'true';
    const width = parseInt(xmlChild.getAttribute('w'), 10);
    const height = parseInt(xmlChild.getAttribute('h'), 10);

    block.setCommentText(text);
    block.commentModel.pinned = pinned;
    if (!isNaN(width) && !isNaN(height)) {
      block.commentModel.size = new Size(width, height);
    }

    if (pinned && block.getCommentIcon && !block.isInFlyout && block.workspace.rendered && block.InActiveModule()) {
      setTimeout(function() {
        block.getCommentIcon().setVisible(true);
      }, 1);
    }
  }
};

/**
 * Applies data tag child nodes to the given block.
 * @param {!Array<!Element>} xmlChildren Child nodes.
 * @param {!Block} block The block to apply the child nodes on.
 */
const applyDataTagNodes = function(xmlChildren, block) {
  for (let i = 0; i < xmlChildren.length; i++) {
    const xmlChild = xmlChildren[i];
    block.data = xmlChild.textContent;
  }
};

/**
 * Applies field tag child nodes to the given block.
 * @param {!Array<!Element>} xmlChildren Child nodes.
 * @param {!Block} block The block to apply the child nodes on.
 */
const applyFieldTagNodes = function(xmlChildren, block) {
  for (let i = 0; i < xmlChildren.length; i++) {
    const xmlChild = xmlChildren[i];
    const nodeName = xmlChild.getAttribute('name');
    domToField(block, nodeName, xmlChild);
  }
};

/**
 * Finds any enclosed blocks or shadows within this XML node.
 * @param {!Element} xmlNode The XML node to extract child block info from.
 * @return {{childBlockElement: ?Element, childShadowElement: ?Element}} Any
 *    found child block.
 */
const findChildBlocks = function(xmlNode) {
  const childBlockInfo = {childBlockElement: null, childShadowElement: null};
  for (let i = 0; i < xmlNode.childNodes.length; i++) {
    const xmlChild = xmlNode.childNodes[i];
    if (xmlChild.nodeType === dom.NodeType.ELEMENT_NODE) {
      if (xmlChild.nodeName.toLowerCase() === 'block') {
        childBlockInfo.childBlockElement = /** @type {!Element} */ (xmlChild);
      } else if (xmlChild.nodeName.toLowerCase() === 'shadow') {
        childBlockInfo.childShadowElement = /** @type {!Element} */ (xmlChild);
      }
    }
  }
  return childBlockInfo;
};

/**
 * Applies input child nodes (value or statement) to the given block.
 * @param {!Array<!Element>} xmlChildren Child nodes.
 * @param {!Workspace} workspace The workspace containing the given
 *    block.
 * @param {!Block} block The block to apply the child nodes on.
 * @param {string} prototypeName The prototype name of the block.
 */
const applyInputTagNodes = function(
    xmlChildren, workspace, block, prototypeName) {
  for (let i = 0; i < xmlChildren.length; i++) {
    const xmlChild = xmlChildren[i];
    const nodeName = xmlChild.getAttribute('name');
    const input = block.getInput(nodeName);
    if (!input) {
      console.warn(
          'Ignoring non-existent input ' + nodeName + ' in block ' +
          prototypeName);
      break;
    }
    const childBlockInfo = findChildBlocks(xmlChild);
    if (childBlockInfo.childBlockElement) {
      if (!input.connection) {
        throw TypeError('Input connection does not exist.');
      }
      domToBlockHeadless(
          childBlockInfo.childBlockElement, workspace, input.connection, false);
    }
    // Set shadow after so we don't create a shadow we delete immediately.
    if (childBlockInfo.childShadowElement) {
      input.connection.setShadowDom(childBlockInfo.childShadowElement);
    }
  }
};

/**
 * Applies next child nodes to the given block.
 * @param {!Array<!Element>} xmlChildren Child nodes.
 * @param {!Workspace} workspace The workspace containing the given
 *    block.
 * @param {!Block} block The block to apply the child nodes on.
 */
const applyNextTagNodes = function(xmlChildren, workspace, block) {
  for (let i = 0; i < xmlChildren.length; i++) {
    const xmlChild = xmlChildren[i];
    const childBlockInfo = findChildBlocks(xmlChild);
    if (childBlockInfo.childBlockElement) {
      if (!block.nextConnection) {
        console.warn('Next statement does not exist.');
        return;
      }
      // If there is more than one XML 'next' tag.
      if (block.nextConnection.isConnected()) {
        throw TypeError('Next statement is already connected.');
      }
      // Create child block.
      domToBlockHeadless(
          childBlockInfo.childBlockElement, workspace, block.nextConnection,
          true);
    }
    // Set shadow after so we don't create a shadow we delete immediately.
    if (childBlockInfo.childShadowElement && block.nextConnection) {
      block.nextConnection.setShadowDom(childBlockInfo.childShadowElement);
    }
  }
};


/**
 * Decode an XML block tag and create a block (and possibly sub blocks) on the
 * workspace.
 * @param {!Element} xmlBlock XML block element.
 * @param {!Workspace} workspace The workspace.
 * @param {!Connection=} parentConnection The parent connection to
 *    to connect this block to after instantiating.
 * @param {boolean=} connectedToParentNext Whether the provided parent
 *     connection
 *    is a next connection, rather than output or statement.
 * @return {!Block} The root block created.
 */
const domToBlockHeadless = function(
    xmlBlock, workspace, parentConnection, connectedToParentNext) {
  let block = null;
  const prototypeName = xmlBlock.getAttribute('type');
  if (!prototypeName) {
    throw TypeError('Block type unspecified: ' + xmlBlock.outerHTML);
  }
<<<<<<< HEAD
  var id = xmlBlock.getAttribute('id');

  var moduleId;
  if (xmlBlock.hasAttribute('module')) {
    moduleId = xmlBlock.getAttribute('module');
  }

  block = workspace.newBlock(prototypeName, id, moduleId);
=======
  const id = xmlBlock.getAttribute('id');
  block = workspace.newBlock(prototypeName, id);
>>>>>>> 4e87be70

  // Preprocess childNodes so tags can be processed in a consistent order.
  const xmlChildNameMap = mapSupportedXmlTags(xmlBlock);

  const shouldCallInitSvg =
      applyMutationTagNodes(xmlChildNameMap.mutation, block);
  applyCommentTagNodes(xmlChildNameMap.comment, block);
  applyDataTagNodes(xmlChildNameMap.data, block);

  // Connect parent after processing mutation and before setting fields.
  if (parentConnection) {
    if (connectedToParentNext) {
      if (block.previousConnection) {
        parentConnection.connect(block.previousConnection);
      } else {
        throw TypeError('Next block does not have previous statement.');
      }
    } else {
      if (block.outputConnection) {
        parentConnection.connect(block.outputConnection);
      } else if (block.previousConnection) {
        parentConnection.connect(block.previousConnection);
      } else {
        throw TypeError(
            'Child block does not have output or previous statement.');
      }
    }
  }

  applyFieldTagNodes(xmlChildNameMap.field, block);
  applyInputTagNodes(xmlChildNameMap.input, workspace, block, prototypeName);
  applyNextTagNodes(xmlChildNameMap.next, workspace, block);

  if (shouldCallInitSvg) {
    // InitSvg needs to be called after variable fields are loaded.
    block.initSvg();
  }

  const inline = xmlBlock.getAttribute('inline');
  if (inline) {
    block.setInputsInline(inline === 'true');
  }
  const disabled = xmlBlock.getAttribute('disabled');
  if (disabled) {
    block.setEnabled(disabled !== 'true' && disabled !== 'disabled');
  }
  const deletable = xmlBlock.getAttribute('deletable');
  if (deletable) {
    block.setDeletable(deletable === 'true');
  }
  const movable = xmlBlock.getAttribute('movable');
  if (movable) {
    block.setMovable(movable === 'true');
  }
  const editable = xmlBlock.getAttribute('editable');
  if (editable) {
    block.setEditable(editable === 'true');
  }
  const collapsed = xmlBlock.getAttribute('collapsed');
  if (collapsed) {
    block.setCollapsed(collapsed === 'true');
  }
  if (xmlBlock.nodeName.toLowerCase() === 'shadow') {
    // Ensure all children are also shadows.
    const children = block.getChildren(false);
    for (let i = 0; i < children.length; i++) {
      const child = children[i];
      if (!child.isShadow()) {
        throw TypeError('Shadow block not allowed non-shadow child.');
      }
    }
    // Ensure this block doesn't have any variable inputs.
    if (block.getVarModels().length) {
      throw TypeError('Shadow blocks cannot have variable references.');
    }
    block.setShadow(true);
  }
  return block;
};

/**
 * Decode an XML field tag and set the value of that field on the given block.
 * @param {!Block} block The block that is currently being deserialized.
 * @param {string} fieldName The name of the field on the block.
 * @param {!Element} xml The field tag to decode.
 */
const domToField = function(block, fieldName, xml) {
  const field = block.getField(fieldName);
  if (!field) {
    console.warn(
        'Ignoring non-existent field ' + fieldName + ' in block ' + block.type);
    return;
  }
  field.fromXml(xml);
};

/**
 * Remove any 'next' block (statements in a stack).
 * @param {!Element|!DocumentFragment} xmlBlock XML block element or an empty
 *     DocumentFragment if the block was an insertion marker.
 * @alias Blockly.Xml.deleteNext
 */
const deleteNext = function(xmlBlock) {
  for (let i = 0; i < xmlBlock.childNodes.length; i++) {
    const child = xmlBlock.childNodes[i];
    if (child.nodeName.toLowerCase() === 'next') {
      xmlBlock.removeChild(child);
      break;
    }
  }
};
exports.deleteNext = deleteNext;<|MERGE_RESOLUTION|>--- conflicted
+++ resolved
@@ -45,23 +45,16 @@
  * @return {!Element} XML DOM element.
  * @alias Blockly.Xml.workspaceToDom
  */
-<<<<<<< HEAD
-Blockly.Xml.workspaceToDom = function(workspace, opt_noId) {
-  var xml = Blockly.utils.xml.createElement('xml');
-
-  var modulesElement = Blockly.Xml.modulesToDom(workspace);
+const workspaceToDom = function(workspace, opt_noId) {
+  const treeXml = utilsXml.createElement('xml');
+
+  const modulesElement = Blockly.Xml.modulesToDom(workspace);
   if (modulesElement.hasChildNodes()) {
     xml.appendChild(modulesElement);
   }
-
-  var variablesElement = Blockly.Xml.variablesToDom(
-      Blockly.Variables.allUsedVarModels(workspace));
-=======
-const workspaceToDom = function(workspace, opt_noId) {
-  const treeXml = utilsXml.createElement('xml');
+  
   const variablesElement = variablesToDom(
       goog.module.get('Blockly.Variables').allUsedVarModels(workspace));
->>>>>>> 4e87be70
   if (variablesElement.hasChildNodes()) {
     treeXml.appendChild(variablesElement);
   }
@@ -195,19 +188,12 @@
  * Encode a block subtree as XML.
  * @param {!Block} block The root block to encode.
  * @param {boolean=} opt_noId True if the encoder should skip the block ID.
-<<<<<<< HEAD
  * @param {boolean=} opt_noModule True if the encoder should skip the block module.
- * @return {!Element|!DocumentFragment} Tree of XML elements or an empty document
- *     fragment if the block was an insertion marker.
- */
-Blockly.Xml.blockToDom = function(block, opt_noId, opt_noModule) {
-=======
  * @return {!Element|!DocumentFragment} Tree of XML elements or an empty
  *     document fragment if the block was an insertion marker.
  * @alias Blockly.Xml.blockToDom
  */
-const blockToDom = function(block, opt_noId) {
->>>>>>> 4e87be70
+const blockToDom = function(block, opt_noId, opt_noModule) {
   // Skip over insertion markers.
   if (block.isInsertionMarker()) {
     const child = block.getChildren(false)[0];
@@ -273,25 +259,14 @@
       } else if (input.type === inputTypes.STATEMENT) {
         container = utilsXml.createElement('statement');
       }
-<<<<<<< HEAD
-      var shadow = input.connection.getShadowDom();
-      if (shadow && (!childBlock || !childBlock.isShadow())) {
-        container.appendChild(Blockly.Xml.cloneShadow_(shadow, opt_noId, opt_noModule));
-      }
-      if (childBlock) {
-        var elem = Blockly.Xml.blockToDom(childBlock, opt_noId, opt_noModule);
-        if (elem.nodeType == Blockly.utils.dom.NodeType.ELEMENT_NODE) {
-          container.appendChild(elem);
-=======
       const childShadow = input.connection.getShadowDom();
       if (childShadow && (!childBlock || !childBlock.isShadow())) {
-        container.appendChild(cloneShadow(childShadow, opt_noId));
+        container.appendChild(cloneShadow(childShadow, opt_noId, opt_noModule));
       }
       if (childBlock) {
-        const childElem = blockToDom(childBlock, opt_noId);
+        const childElem = blockToDom(childBlock, opt_noId, opt_noModule);
         if (childElem.nodeType === dom.NodeType.ELEMENT_NODE) {
           container.appendChild(childElem);
->>>>>>> 4e87be70
           empty = false;
         }
       }
@@ -324,19 +299,7 @@
   const nextBlock = block.getNextBlock();
   let container;
   if (nextBlock) {
-<<<<<<< HEAD
-    var elem = Blockly.Xml.blockToDom(nextBlock, opt_noId, opt_noModule);
-    if (elem.nodeType == Blockly.utils.dom.NodeType.ELEMENT_NODE) {
-      var container = Blockly.utils.xml.createElement('next');
-      container.appendChild(elem);
-      element.appendChild(container);
-    }
-  }
-  var shadow = block.nextConnection && block.nextConnection.getShadowDom();
-  if (shadow && (!nextBlock || !nextBlock.isShadow())) {
-    container.appendChild(Blockly.Xml.cloneShadow_(shadow, opt_noId, opt_noModule));
-=======
-    const nextElem = blockToDom(nextBlock, opt_noId);
+    const nextElem = blockToDom(nextBlock, opt_noId, opt_noModule);
     if (nextElem.nodeType === dom.NodeType.ELEMENT_NODE) {
       container = utilsXml.createElement('next');
       container.appendChild(nextElem);
@@ -346,8 +309,7 @@
   const nextShadow =
       block.nextConnection && block.nextConnection.getShadowDom();
   if (nextShadow && (!nextBlock || !nextBlock.isShadow())) {
-    container.appendChild(cloneShadow(nextShadow, opt_noId));
->>>>>>> 4e87be70
+    container.appendChild(cloneShadow(nextShadow, opt_noId, opt_noModule));
   }
 
   return element;
@@ -361,11 +323,7 @@
  * @param {boolean=} opt_noModule True if the encoder should skip the block module.
  * @return {!Element} A tree of XML elements.
  */
-<<<<<<< HEAD
-Blockly.Xml.cloneShadow_ = function(shadow, opt_noId, opt_noModule) {
-=======
-const cloneShadow = function(shadow, opt_noId) {
->>>>>>> 4e87be70
+const cloneShadow = function(shadow, opt_noId, opt_noModule) {
   shadow = shadow.cloneNode(true);
   // Walk the tree looking for whitespace.  Don't prune whitespace in a tag.
   let node = shadow;
@@ -528,29 +486,34 @@
   }
   let variablesFirst = true;
   try {
-<<<<<<< HEAD
     // first load modules
-    for (var i = 0, xmlChild; (xmlChild = xml.childNodes[i]); i++) {
+    for (let i = 0, xmlChild; (xmlChild = xml.childNodes[i]); i++) {
       if (xmlChild.nodeName.toLowerCase() === 'modules') {
         Blockly.Xml.domToModules(xmlChild, workspace);
       }
     }
     workspace.getModuleManager().createDefaultModuleIfNeed();
-
-
-    for (var i = 0, xmlChild; (xmlChild = xml.childNodes[i]); i++) {
-      var name = xmlChild.nodeName.toLowerCase();
-      var xmlChildElement = /** @type {!Element} */ (xmlChild);
-
-      if (name == 'block' ||
-          (name == 'shadow' && !Blockly.Events.recordUndo)) {
-=======
+    
     for (let i = 0, xmlChild; (xmlChild = xml.childNodes[i]); i++) {
       const name = xmlChild.nodeName.toLowerCase();
       const xmlChildElement = /** @type {!Element} */ (xmlChild);
       if (name === 'block' ||
           (name === 'shadow' && !eventUtils.getRecordUndo())) {
->>>>>>> 4e87be70
+    // first load modules
+    for (var i = 0, xmlChild; (xmlChild = xml.childNodes[i]); i++) {
+      if (xmlChild.nodeName.toLowerCase() === 'modules') {
+        Blockly.Xml.domToModules(xmlChild, workspace);
+      }
+    }
+    workspace.getModuleManager().createDefaultModuleIfNeed();
+
+
+    for (var i = 0, xmlChild; (xmlChild = xml.childNodes[i]); i++) {
+      var name = xmlChild.nodeName.toLowerCase();
+      var xmlChildElement = /** @type {!Element} */ (xmlChild);
+
+      if (name == 'block' ||
+          (name == 'shadow' && !Blockly.Events.recordUndo)) {
         // Allow top-level shadow blocks if recordUndo is disabled since
         // that means an undo is in progress.  Such a block is expected
         // to be moved to a nested destination in the next operation.
@@ -716,13 +679,8 @@
   try {
     topBlock = domToBlockHeadless(xmlBlock, workspace);
     // Generate list of all blocks.
-<<<<<<< HEAD
-    var blocks = topBlock.getDescendants(false);
+    const blocks = topBlock.getDescendants(false);
     if (workspace.rendered && topBlock.InActiveModule() && (!workspace.isFlyout || (!topBlock.isObsolete() && !topBlock.isRemoved()))) {
-=======
-    const blocks = topBlock.getDescendants(false);
-    if (workspace.rendered) {
->>>>>>> 4e87be70
       // Wait to track connections to speed up assembly.
       topBlock.setConnectionTracking(false);
       // Render each block.
@@ -1067,19 +1025,14 @@
   if (!prototypeName) {
     throw TypeError('Block type unspecified: ' + xmlBlock.outerHTML);
   }
-<<<<<<< HEAD
-  var id = xmlBlock.getAttribute('id');
-
-  var moduleId;
+  const id = xmlBlock.getAttribute('id');
+  let moduleId;
+  
   if (xmlBlock.hasAttribute('module')) {
     moduleId = xmlBlock.getAttribute('module');
   }
-
+  
   block = workspace.newBlock(prototypeName, id, moduleId);
-=======
-  const id = xmlBlock.getAttribute('id');
-  block = workspace.newBlock(prototypeName, id);
->>>>>>> 4e87be70
 
   // Preprocess childNodes so tags can be processed in a consistent order.
   const xmlChildNameMap = mapSupportedXmlTags(xmlBlock);
