/**
 * @license
 * Copyright 2018 Google LLC
 * SPDX-License-Identifier: Apache-2.0
 */

/**
 * @fileoverview Gulp tasks to package Blockly for distribution on NPM.
 */

var gulp = require('gulp');
gulp.concat = require('gulp-concat');
gulp.replace = require('gulp-replace');
gulp.rename = require('gulp-rename');
gulp.insert = require('gulp-insert');
gulp.umd = require('gulp-umd');
gulp.replace = require('gulp-replace');

var path = require('path');
var fs = require('fs');
var rimraf = require('rimraf');
var {getPackageJson} = require('./helper_tasks');
var {BUILD_DIR, RELEASE_DIR, TYPINGS_BUILD_DIR} = require('./config');

// Path to template files for gulp-umd.
const TEMPLATE_DIR = 'scripts/package/templates';

/**
 * A helper method for wrapping a file into a Universal Module Definition.
 * @param {string} namespace The export namespace.
 * @param {Array<Object>} dependencies An array of dependencies to inject.
 */
function packageUMD(namespace, dependencies, template = 'umd.template') {
  return gulp.umd({
    dependencies: function () { return dependencies; },
    namespace: function () { return namespace; },
    exports: function () { return namespace; },
    template: path.join(TEMPLATE_DIR, template)
  });
};

/**
 * A helper method for wrapping a file into a CommonJS module for Node.js.
 * @param {string} namespace The export namespace.
 * @param {Array<Object>} dependencies An array of dependencies to inject.
 */
function packageCommonJS(namespace, dependencies) {
  return gulp.umd({
    dependencies: function () { return dependencies; },
    namespace: function () { return namespace; },
    exports: function () { return namespace; },
    template: path.join(TEMPLATE_DIR, 'node.template')
  });
};

// Sanity check that the BUILD_DIR directory exists, and that certain
// files are in it.
function checkBuildDir(done) {
  // Check that directory exists.
  if (!fs.existsSync(BUILD_DIR)) {
    done(new Error(`The ${BUILD_DIR} directory does not exist.  ` +
        'Has packageTasks.build been run?'));
    return;
  }
  // Check files built by buildTasks.build exist in BUILD_DIR.
  for (const fileName of [
    'blockly_compressed.js',  // buildTasks.buildCompressed
    'blocks_compressed.js',  // buildTasks.buildBlocks
    'arduino_compressed.js',  // buildTasks.buildGenerators
    'msg/js/en.js',  // buildTaks.buildLangfiles
  ]) {
    if (!fs.existsSync(`${BUILD_DIR}/${fileName}`)) {
      done(new Error(
          `Your ${BUILD_DIR} directory does not contain ${fileName}.  ` +
          'Has packageTasks.build been run?  Try "npm run build".'));
      return;
    }
  }
  done();
}

/**
 * This task copies the compressed files and their source maps into
 * the release directory.
 */
function packageCompressed() {
  return gulp.src('*_compressed.js?(.map)', {cwd: BUILD_DIR})
    .pipe(gulp.dest(RELEASE_DIR));
};

/**
 * This task wraps scripts/package/blockly.js into a UMD module.
 * @example import 'blockly/blockly';
 */
function packageBlockly() {
  return gulp.src('scripts/package/blockly.js')
    .pipe(packageUMD('Blockly', [{
        name: 'Blockly',
        amd: './blockly_compressed',
        cjs: './blockly_compressed',
      }]))
    .pipe(gulp.rename('blockly.js'))
    .pipe(gulp.dest(RELEASE_DIR));
};

/**
 * This task wraps scripts/package/blocks.js into a UMD module.
 * @example import 'blockly/blocks';
 */
function packageBlocks() {
  return gulp.src('scripts/package/blocks.js')
    .pipe(packageUMD('BlocklyBlocks', [{
        name: 'BlocklyBlocks',
        amd: './blocks_compressed',
        cjs: './blocks_compressed',
      }]))
    .pipe(gulp.rename('blocks.js'))
    .pipe(gulp.dest(RELEASE_DIR));
};

/**
 * This task wraps scripts/package/index.js into a UMD module.
 * We implicitly require the Node entry point in CommonJS environments,
 * and the Browser entry point for AMD environments.
 * @example import * as Blockly from 'blockly';
 */
function packageIndex() {
  return gulp.src('scripts/package/index.js')
    .pipe(packageUMD('Blockly', [{
        name: 'Blockly',
        amd: './browser',
        cjs: './node',
      }]))
    .pipe(gulp.rename('index.js'))
    .pipe(gulp.dest(RELEASE_DIR));
};

/**
 * This task wraps scripts/package/browser/index.js into a UMD module.
 * By default, the module includes Blockly core and built-in blocks,
 * as well as the JavaScript code generator and the English block
 * localization files.
 * This module is configured (in package.json) to replaces the module
 * built by package-node in browser environments.
 * @example import * as Blockly from 'blockly/browser';
 */
function packageBrowser() {
  return gulp.src('scripts/package/browser/index.js')
    .pipe(packageUMD('Blockly', [{
        name: 'Blockly',
        amd: './core-browser',
        cjs: './core-browser',
      },{
        name: 'En',
        amd: './msg/en',
        cjs: './msg/en',
      },{
        name: 'BlocklyBlocks',
        amd: './blocks',
        cjs: './blocks',
      },{
        name: 'BlocklyJS',
        amd: './javascript',
        cjs: './javascript',
      }]))
    .pipe(gulp.rename('browser.js'))
    .pipe(gulp.dest(RELEASE_DIR));
};

/**
 * This task wraps scripts/package/browser/core.js into a UMD module.
 * By default, the module includes the Blockly core package and a
 * helper method to set the locale.
 * This module is configured (in package.json) to replaces the module
 * built by package-node-core in browser environments.
 * @example import * as Blockly from 'blockly/core';
 */
function packageCore() {
  return gulp.src('scripts/package/browser/core.js')
    .pipe(packageUMD('Blockly', [{
        name: 'Blockly',
        amd: './blockly',
        cjs: './blockly',
      }]))
    .pipe(gulp.rename('core-browser.js'))
    .pipe(gulp.dest(RELEASE_DIR));
};

/**
 * This task wraps scripts/package/node/index.js into a CommonJS module for Node.js.
 * By default, the module includes Blockly core and built-in blocks,
 * as well as all the code generators and the English block localization files.
 * This module is configured (in package.json) to be replaced by the module
 * built by package-browser in browser environments.
 * @example import * as Blockly from 'blockly/node';
 */
function packageNode() {
  return gulp.src('scripts/package/node/index.js')
    .pipe(packageCommonJS('Blockly', [{
        name: 'Blockly',
        cjs: './core',
      },{
        name: 'En',
        cjs: './msg/en',
      },{
        name: 'BlocklyBlocks',
        cjs: './blocks',
      },{
        name: 'BlocklyJS',
        cjs: './javascript',
      },{
        name: 'BlocklyPython',
        cjs: './python',
      },{
        name: 'BlocklyPHP',
        cjs: './php',
      },{
        name: 'BlocklyLua',
        cjs: './lua',
      }, {
        name: 'BlocklyDart',
        cjs: './dart',
      }]))
    .pipe(gulp.rename('node.js'))
    .pipe(gulp.dest(RELEASE_DIR));
};

/**
 * This task wraps scripts/package/node/core.js into a CommonJS module for Node.js.
 * By default, the module includes the Blockly core package for Node.js
 * and a helper method to set the locale.
 * This module is configured (in package.json) to be replaced by the module
 * built by package-core in browser environments.
 * @example import * as Blockly from 'blockly/core';
 */
function packageNodeCore() {
  return gulp.src('scripts/package/node/core.js')
    .pipe(packageCommonJS('Blockly', [{
        name: 'Blockly',
        amd: './blockly',
        cjs: './blockly',
      }]))
    .pipe(gulp.rename('core.js'))
    .pipe(gulp.dest(RELEASE_DIR));
};

/**
 * A helper method for wrapping a generator file into a UMD module.
 * @param {string} file Source file name.
 * @param {string} rename Destination file name.
 * @param {string} namespace Export namespace.
 */
function packageGenerator(file, rename, namespace) {
  return gulp.src(`scripts/package/${rename}`)
    .pipe(packageUMD(`Blockly${namespace}`, [{
        name: 'Blockly',
        amd: './core',
        cjs: './core',
      }, {
        name: `Blockly${namespace}`,
        amd: `./${file}`,
        cjs: `./${file}`,
      }]))
    .pipe(gulp.rename(rename))
    .pipe(gulp.dest(RELEASE_DIR));
};

/**
 * This task wraps arduino_compressed.js into a UMD module.
 * @example import 'blockly/arduino';
 */
 function packageArduino() {
  return packageGenerator('arduino_compressed.js', 'arduino.js', 'Arduino');
};


/**
 * This task wraps javascript_compressed.js into a UMD module.
 * @example import 'blockly/javascript';
 */
function packageJavascript() {
  return packageGenerator('javascript_compressed.js', 'javascript.js', 'JavaScript');
};

/**
 * This task wraps python_compressed.js into a UMD module.
 * @example import 'blockly/python';
 */
function packagePython() {
  return packageGenerator('python_compressed.js', 'python.js', 'Python');
};

/**
 * This task wraps lua_compressed.js into a UMD module.
 * @example import 'blockly/lua';
 */
function packageLua() {
  return packageGenerator('lua_compressed.js', 'lua.js', 'Lua');
};

/**
 * This task wraps dart_compressed.js into a UMD module.
 * @example import 'blockly/dart';
 */
function packageDart() {
  return packageGenerator('dart_compressed.js', 'dart.js', 'Dart');
};

/**
 * This task wraps php_compressed.js into a UMD module.
 * @example import 'blockly/php';
 */
function packagePHP() {
  return packageGenerator('php_compressed.js', 'php.js', 'PHP');
};

/**
 * This task wraps each of the ${BUILD_DIR}/msg/js/* files into a UMD module.
 * @example import * as En from 'blockly/msg/en';
 */
function packageLocales() {
  // Remove references to goog.provide and goog.require.
  return gulp.src(`${BUILD_DIR}/msg/js/*.js`)
      .pipe(gulp.replace(/goog\.[^\n]+/g, ''))
      .pipe(packageUMD('Blockly.Msg', [], 'umd-msg.template'))
      .pipe(gulp.dest(`${RELEASE_DIR}/msg`));
};

/**
 * This task creates a UMD bundle of Blockly which includes the Blockly
 * core files, the built-in blocks, the JavaScript code generator and the
 * English localization files.
 * @example <script src="https://unpkg.com/blockly/blockly.min.js"></script>
 */
function packageUMDBundle() {
  var srcs = [
    `${BUILD_DIR}/blockly_compressed.js`,
    `${BUILD_DIR}/msg/js/en.js`,
    `${BUILD_DIR}/blocks_compressed.js`,
    `${BUILD_DIR}/javascript_compressed.js`,
  ];
  return gulp.src(srcs)
      .pipe(gulp.concat('blockly.min.js'))
      .pipe(gulp.dest(`${RELEASE_DIR}`));
};

/**
 * This task copies all the media/* files into the release directory.
 */
function packageMedia() {
  return gulp.src('media/*')
    .pipe(gulp.dest(`${RELEASE_DIR}/media`));
};

/**
 * This task copies the package.json file into the release directory.
 */
function packageJSON(cb) {
  const packageJson = getPackageJson();
  const json = Object.assign({}, packageJson);
  delete json['scripts'];
  if (!fs.existsSync(RELEASE_DIR)) {
    fs.mkdirSync(RELEASE_DIR, {recursive: true});
  }
  fs.writeFileSync(`${RELEASE_DIR}/package.json`,
      JSON.stringify(json, null, 2));
  cb();
};

/**
 * This task copies the scripts/package/README.md file into the
 * release directory.  This file is what developers will see at
 * https://www.npmjs.com/package/blockly .
 */
function packageReadme() {
  return gulp.src('scripts/package/README.md')
    .pipe(gulp.dest(RELEASE_DIR));
};

/**
 * This task copies the generated .d.ts files in build/declarations and the
 * hand-written .d.ts files in typings/ into the release directory. The main
 * entrypoint file (index.d.ts) is referenced in package.json in the types
 * property.
 */
function packageDTS() {
  const handwrittenSrcs = [
    'typings/*.d.ts',
    'typings/msg/*.d.ts',
  ];
  return gulp.src(handwrittenSrcs, {base: 'typings'})
      .pipe(gulp.src(`${TYPINGS_BUILD_DIR}/**/*.d.ts`))
      .pipe(gulp.replace('AnyDuringMigration', 'any'))
      .pipe(gulp.dest(RELEASE_DIR));
};

/**
 * This task cleans the release directory (by deleting it).
 */
function cleanReleaseDir(done) {
  // Sanity check.
  if (RELEASE_DIR === '.' || RELEASE_DIR === '/') {
    throw new Error(`Refusing to rm -rf ${RELEASE_DIR}`);
  }
  rimraf(RELEASE_DIR, done);
}

/**
 * This task prepares the files to be included in the NPM by copying
 * them into the release directory.
 */
const package = gulp.series(
    checkBuildDir,
    cleanReleaseDir,
    gulp.parallel(
<<<<<<< HEAD
        //packageIndex,
        //packageSources,
=======
        packageIndex,
>>>>>>> 55cf92a2
        packageCompressed,
        //packageBrowser,
        //packageNode,
        //packageCore,
        //packageNodeCore,
        //packageBlockly,
        //packageBlocks,
        //packageArduino,
        //packageJavascript,
        //packagePython,
        //packageLua,
        //packageDart,
        //packagePHP,
        packageLocales,
        packageMedia,
        //packageUMDBundle,
        packageJSON,
        packageReadme,
        //packageDTS
        )
    );

module.exports = {
  cleanReleaseDir: cleanReleaseDir,
  package: package,
};<|MERGE_RESOLUTION|>--- conflicted
+++ resolved
@@ -413,12 +413,7 @@
     checkBuildDir,
     cleanReleaseDir,
     gulp.parallel(
-<<<<<<< HEAD
         //packageIndex,
-        //packageSources,
-=======
-        packageIndex,
->>>>>>> 55cf92a2
         packageCompressed,
         //packageBrowser,
         //packageNode,
