--- conflicted
+++ resolved
@@ -110,14 +110,9 @@
 Blockly.JavaScript.ORDER_OVERRIDES = [
   // (foo()).bar -> foo().bar
   // (foo())[0] -> foo()[0]
-<<<<<<< HEAD
-  [Blockly.JavaScript.ORDER_MEMBER, Blockly.JavaScript.ORDER_FUNCTION_CALL],
-  // (foo[0])[1] -> foo[0][1]
-=======
   [Blockly.JavaScript.ORDER_FUNCTION_CALL, Blockly.JavaScript.ORDER_MEMBER],
   // (foo())() -> foo()()
   [Blockly.JavaScript.ORDER_FUNCTION_CALL, Blockly.JavaScript.ORDER_FUNCTION_CALL],
->>>>>>> be664dcd
   // (foo.bar).baz -> foo.bar.baz
   // (foo.bar)[0] -> foo.bar[0]
   // (foo[0]).bar -> foo[0].bar
