--- conflicted
+++ resolved
@@ -29,25 +29,12 @@
 
 /**
  * Class for an icon.
-<<<<<<< HEAD
- * @param {BlockSvg} block The block associated with this icon.
- * @constructor
  * @abstract
  * @alias Blockly.Icon
  */
-const Icon = function(block) {
-  /**
-   * The block this icon is attached to.
-   * @type {BlockSvg}
-   * @protected
-=======
- * @abstract
- * @alias Blockly.Icon
- */
 class Icon {
   /**
    * @param {BlockSvg} block The block associated with this icon.
->>>>>>> 61322294
    */
   constructor(block) {
     /**
@@ -93,102 +80,6 @@
   /**
    * Create the icon on the block.
    */
-<<<<<<< HEAD
-  this.iconGroup_ = null;
-};
-
-/**
- * Does this icon get hidden when the block is collapsed.
- */
-Icon.prototype.collapseHidden = true;
-
-/**
- * Height and width of icons.
- * @const
- */
-Icon.prototype.SIZE = 17;
-
-/**
- * Bubble UI (if visible).
- * @type {?Bubble}
- * @protected
- */
-Icon.prototype.bubble_ = null;
-
-/**
- * Absolute coordinate of icon's center.
- * @type {?Coordinate}
- * @protected
- */
-Icon.prototype.iconXY_ = null;
-
-/**
- * Create the icon on the block.
- */
-Icon.prototype.createIcon = function() {
-  if (this.iconGroup_) {
-    // Icon already exists.
-    return;
-  }
-  /* Here's the markup that will be generated:
-  <g class="blocklyIconGroup">
-    ...
-  </g>
-  */
-  this.iconGroup_ =
-      dom.createSvgElement(Svg.G, {'class': 'blocklyIconGroup'}, null);
-  if (this.block_.isInFlyout) {
-    dom.addClass(
-        /** @type {!Element} */ (this.iconGroup_), 'blocklyIconGroupReadonly');
-  }
-  this.drawIcon_(this.iconGroup_);
-
-  this.block_.getSvgRoot().appendChild(this.iconGroup_);
-  browserEvents.conditionalBind(
-      this.iconGroup_, 'mouseup', this, this.iconClick_);
-  this.updateEditable();
-};
-
-/**
- * Dispose of this icon.
- */
-Icon.prototype.dispose = function() {
-  // Dispose of and unlink the icon.
-  dom.removeNode(this.iconGroup_);
-  this.iconGroup_ = null;
-  // Dispose of and unlink the bubble.
-  this.setVisible(false);
-  this.block_ = null;
-};
-
-/**
- * Add or remove the UI indicating if this icon may be clicked or not.
- */
-Icon.prototype.updateEditable = function() {
-  // No-op on the base class.
-};
-
-/**
- * Is the associated bubble visible?
- * @return {boolean} True if the bubble is visible.
- */
-Icon.prototype.isVisible = function() {
-  return !!this.bubble_;
-};
-
-/**
- * Clicking on the icon toggles if the bubble is visible.
- * @param {!Event} e Mouse click event.
- * @protected
- */
-Icon.prototype.iconClick_ = function(e) {
-  if (this.block_.workspace.isDragging()) {
-    // Drag operation is concluding.  Don't open the editor.
-    return;
-  }
-  if (!this.block_.isInFlyout && !browserEvents.isRightButton(e)) {
-    this.setVisible(!this.isVisible());
-=======
   createIcon() {
     if (this.iconGroup_) {
       // Icon already exists.
@@ -263,17 +154,8 @@
     if (this.isVisible()) {
       this.bubble_.setColour(this.block_.style.colourPrimary);
     }
->>>>>>> 61322294
-  }
-
-<<<<<<< HEAD
-/**
- * Change the colour of the associated bubble to match its block.
- */
-Icon.prototype.applyColour = function() {
-  if (this.isVisible()) {
-    this.bubble_.setColour(this.block_.style.colourPrimary);
-=======
+  }
+
   /**
    * Notification that the icon has moved.  Update the arrow accordingly.
    * @param {!Coordinate} xy Absolute location in workspace coordinates.
@@ -283,19 +165,8 @@
     if (this.isVisible()) {
       this.bubble_.setAnchorLocation(xy);
     }
->>>>>>> 61322294
-  }
-
-<<<<<<< HEAD
-/**
- * Notification that the icon has moved.  Update the arrow accordingly.
- * @param {!Coordinate} xy Absolute location in workspace coordinates.
- */
-Icon.prototype.setIconLocation = function(xy) {
-  this.iconXY_ = xy;
-  if (this.isVisible()) {
-    this.bubble_.setAnchorLocation(xy);
-=======
+  }
+
   /**
    * Notification that the icon has moved, but we don't really know where.
    * Recompute the icon's location from scratch.
@@ -311,25 +182,8 @@
     if (!Coordinate.equals(this.getIconLocation(), newXY)) {
       this.setIconLocation(newXY);
     }
->>>>>>> 61322294
-  }
-
-<<<<<<< HEAD
-/**
- * Notification that the icon has moved, but we don't really know where.
- * Recompute the icon's location from scratch.
- */
-Icon.prototype.computeIconLocation = function() {
-  // Find coordinates for the centre of the icon and update the arrow.
-  const blockXY = this.block_.getRelativeToSurfaceXY();
-  const iconXY = svgMath.getRelativeXY(
-      /** @type {!SVGElement} */ (this.iconGroup_));
-  const newXY = new Coordinate(
-      blockXY.x + iconXY.x + this.SIZE / 2,
-      blockXY.y + iconXY.y + this.SIZE / 2);
-  if (!Coordinate.equals(this.getIconLocation(), newXY)) {
-    this.setIconLocation(newXY);
-=======
+  }
+
   /**
    * Returns the center of the block's icon relative to the surface.
    * @return {?Coordinate} Object with x and y properties in
@@ -337,44 +191,8 @@
    */
   getIconLocation() {
     return this.iconXY_;
->>>>>>> 61322294
-  }
-
-<<<<<<< HEAD
-/**
- * Returns the center of the block's icon relative to the surface.
- * @return {?Coordinate} Object with x and y properties in
- *     workspace coordinates.
- */
-Icon.prototype.getIconLocation = function() {
-  return this.iconXY_;
-};
-
-/**
- * Get the size of the icon as used for rendering.
- * This differs from the actual size of the icon, because it bulges slightly
- * out of its row rather than increasing the height of its row.
- * @return {!Size} Height and width.
- */
-// TODO (#2562): Remove getCorrectedSize.
-Icon.prototype.getCorrectedSize = function() {
-  return new Size(Icon.prototype.SIZE, Icon.prototype.SIZE - 2);
-};
-
-/**
- * Draw the icon.
- * @param {!Element} group The icon group.
- * @protected
- */
-Icon.prototype.drawIcon_;
-
-/**
- * Show or hide the icon.
- * @param {boolean} visible True if the icon should be visible.
- */
-Icon.prototype.setVisible;
-
-=======
+  }
+
   /**
    * Get the size of the icon as used for rendering.
    * This differs from the actual size of the icon, because it bulges slightly
@@ -404,5 +222,4 @@
   }
 }
 
->>>>>>> 61322294
 exports.Icon = Icon;