/**
 * @license
 * Copyright 2019 Google LLC
 *
 * Licensed under the Apache License, Version 2.0 (the "License");
 * you may not use this file except in compliance with the License.
 * You may obtain a copy of the License at
 *
 *   http://www.apache.org/licenses/LICENSE-2.0
 *
 * Unless required by applicable law or agreed to in writing, software
 * distributed under the License is distributed on an "AS IS" BASIS,
 * WITHOUT WARRANTIES OR CONDITIONS OF ANY KIND, either express or implied.
 * See the License for the specific language governing permissions and
 * limitations under the License.
 */

/**
 * @fileoverview An object that provides constants for rendering blocks in Zelos
 * mode.
 * @author fenichel@google.com (Rachel Fenichel)
 */
'use strict';

goog.provide('Blockly.zelos.ConstantProvider');

goog.require('Blockly.blockRendering.ConstantProvider');
goog.require('Blockly.utils.dom');
goog.require('Blockly.utils.object');
goog.require('Blockly.utils.svgPaths');


/**
 * An object that provides constants for rendering blocks in Zelos mode.
 * @constructor
 * @package
 * @extends {Blockly.blockRendering.ConstantProvider}
 */
Blockly.zelos.ConstantProvider = function() {
  Blockly.zelos.ConstantProvider.superClass_.constructor.call(this);

  this.GRID_UNIT = 4;

  /**
   * @override
   */
  this.SMALL_PADDING = this.GRID_UNIT;

  /**
   * @override
   */
  this.MEDIUM_PADDING = 2 * this.GRID_UNIT;

  /**
   * @override
   */
  this.MEDIUM_LARGE_PADDING = 3 * this.GRID_UNIT;

  /**
   * @override
   */
  this.LARGE_PADDING = 4 * this.GRID_UNIT;

  /**
   * @override
   */
  this.CORNER_RADIUS = 1 * this.GRID_UNIT;

  /**
   * @override
   */
  this.NOTCH_WIDTH = 9 * this.GRID_UNIT;

  /**
   * @override
   */
  this.NOTCH_HEIGHT = 2 * this.GRID_UNIT;

  /**
   * @override
   */
  this.NOTCH_OFFSET_LEFT = 3 * this.GRID_UNIT;

  /**
   * @override
   */
  this.MIN_BLOCK_HEIGHT = 12 * this.GRID_UNIT;

  /**
   * @override
   */
  this.TAB_OFFSET_FROM_TOP = 0;

  /**
   * @override
   */
  this.STATEMENT_BOTTOM_SPACER = -this.NOTCH_HEIGHT;

  /**
   * Minimum statement input spacer width.
   * @type {number}
   */
  this.STATEMENT_INPUT_SPACER_MIN_WIDTH = 30 * this.GRID_UNIT;

  /**
   * @override
   */
  this.STATEMENT_INPUT_PADDING_LEFT = 4 * this.GRID_UNIT;

  /**
   * @override
   */
  this.AFTER_STATEMENT_BOTTOM_ROW_MIN_HEIGHT = 7 * this.GRID_UNIT;

  /**
   * @override
   */
  this.EMPTY_INLINE_INPUT_PADDING = 4 * this.GRID_UNIT;

  /**
   * @override
   */
  this.EMPTY_INLINE_INPUT_HEIGHT = 8 * this.GRID_UNIT;

  /**
   * @override
   */
  this.DUMMY_INPUT_MIN_HEIGHT = 6 * this.GRID_UNIT;

  /**
   * @override
   */
<<<<<<< HEAD
  this.FIELD_BORDER_RECT_RADIUS = this.CORNER_RADIUS;

  /**
=======
  this.FULL_BLOCK_FIELDS = true;

  /**
   * @override
   */
  this.FIELD_BORDER_RECT_RADIUS = this.CORNER_RADIUS;

  /**
   * @override
   */
  this.FIELD_BORDER_RECT_X_PADDING = 2 * this.GRID_UNIT;

  /**
   * @override
   */
  this.FIELD_DROPDOWN_BORDER_RECT_HEIGHT = 8 * this.GRID_UNIT;

  /**
>>>>>>> f9dcb60f
   * The ID of the highlight glow filter, or the empty string if no filter is
   * set.
   * @type {string}
   * @package
   */
  this.highlightGlowFilterId = '';

  /**
   * The <filter> element to use for a higlight glow, or null if not set.
   * @type {SVGElement}
   * @private
   */
  this.highlightGlowFilter_ = null;

  /**
   * The ID of the highlight glow filter, or the empty string if no filter is
   * set.
   * @type {string}
   * @package
   */
  this.replacementGlowFilterId = '';

  /**
   * The <filter> element to use for a higlight glow, or null if not set.
   * @type {SVGElement}
   * @private
   */
  this.replacementGlowFilter_ = null;
};
Blockly.utils.object.inherits(Blockly.zelos.ConstantProvider,
    Blockly.blockRendering.ConstantProvider);

/**
 * @override
 */
Blockly.zelos.ConstantProvider.prototype.init = function() {
  Blockly.zelos.ConstantProvider.superClass_.init.call(this);
  this.HEXAGONAL = this.makeHexagonal();
  this.ROUNDED = this.makeRounded();
};

/**
 * @override
 */
Blockly.zelos.ConstantProvider.prototype.dispose = function() {
  Blockly.zelos.ConstantProvider.superClass_.dispose.call(this);
  if (this.highlightGlowFilter_) {
    Blockly.utils.dom.removeNode(this.highlightGlowFilter_);
  }
};

/**
 * @return {!Object} An object containing sizing and path information about
 *     a hexagonal shape for connections.
 * @package
 */
Blockly.zelos.ConstantProvider.prototype.makeHexagonal = function() {
  // The 'up' and 'down' versions of the paths are the same, but the Y sign
  // flips.  Forward and back are the signs to use to move the cursor in the
  // direction that the path is being drawn.
  function makeMainPath(height, up, right) {
    var width = height / 2;
    var forward = up ? -1 : 1;
    var direction = right ? -1 : 1;
    var dy = forward * height / 2;
    return Blockly.utils.svgPaths.lineTo(-direction * width, dy) +
        Blockly.utils.svgPaths.lineTo(direction * width, dy);
  }

  return {
    isDynamic: true,
    width: function(height) {
      return height / 2;
    },
    height: function(height) {
      return height;
    },
    pathDown: function(height) {
      return makeMainPath(height, false, false);
    },
    pathUp: function(height) {
      return makeMainPath(height, true, false);
    },
    pathRightDown: function(height) {
      return makeMainPath(height, false, true);
    },
    pathRightUp: function(height) {
      return makeMainPath(height, false, true);
    },
  };
};

/**
 * @return {!Object} An object containing sizing and path information about
 *     a rounded shape for connections.
 * @package
 */
Blockly.zelos.ConstantProvider.prototype.makeRounded = function() {
  // The 'up' and 'down' versions of the paths are the same, but the Y sign
  // flips.  Forward and back are the signs to use to move the cursor in the
  // direction that the path is being drawn.
  function makeMainPath(height, up, right) {
    var edgeWidth = height / 2;
    return Blockly.utils.svgPaths.arc('a', '0 0 ' + (up || right ? 1 : 0), edgeWidth,
        Blockly.utils.svgPaths.point(0, (up ? -1 : 1) * edgeWidth * 2));
  }

  return {
    isDynamic: true,
    width: function(height) {
      return height / 2;
    },
    height: function(height) {
      return height;
    },
    pathDown: function(height) {
      return makeMainPath(height, false, false);
    },
    pathUp: function(height) {
      return makeMainPath(height, true, false);
    },
    pathRightDown: function(height) {
      return makeMainPath(height, false, true);
    },
    pathRightUp: function(height) {
      return makeMainPath(height, false, true);
    },
  };
};

/**
 * @override
 */
Blockly.zelos.ConstantProvider.prototype.shapeFor = function(
    connection) {
  var checks = connection.getCheck();
  switch (connection.type) {
    case Blockly.INPUT_VALUE:
    case Blockly.OUTPUT_VALUE:
      // Includes doesn't work in IE.
      if (checks && checks.indexOf('Boolean') != -1) {
        return this.HEXAGONAL;
      }
      if (checks && checks.indexOf('Number') != -1) {
        return this.ROUNDED;
      }
      if (checks && checks.indexOf('String') != -1) {
        return this.ROUNDED;
      }
      return this.ROUNDED;
    case Blockly.PREVIOUS_STATEMENT:
    case Blockly.NEXT_STATEMENT:
      return this.NOTCH;
    default:
      throw Error('Unknown type');
  }
};

/**
 * @override
 */
Blockly.zelos.ConstantProvider.prototype.makeNotch = function() {
  var width = this.NOTCH_WIDTH;
  var height = this.NOTCH_HEIGHT;

  var innerWidth = width / 3;
  var curveWidth = innerWidth / 3;

  var halfHeight = height / 2;
  var quarterHeight = halfHeight / 2;

  function makeMainPath(dir) {
    return (
      Blockly.utils.svgPaths.curve('c', [
        Blockly.utils.svgPaths.point(dir * curveWidth / 2,
            0),
        Blockly.utils.svgPaths.point(dir * curveWidth * 3 / 4,
            quarterHeight / 2),
        Blockly.utils.svgPaths.point(dir * curveWidth,
            quarterHeight)
      ]) +
      Blockly.utils.svgPaths.line([
        Blockly.utils.svgPaths.point(dir * curveWidth,
            halfHeight)
      ]) +
      Blockly.utils.svgPaths.curve('c', [
        Blockly.utils.svgPaths.point(dir * curveWidth / 4,
            quarterHeight / 2),
        Blockly.utils.svgPaths.point(dir * curveWidth / 2,
            quarterHeight),
        Blockly.utils.svgPaths.point(dir * curveWidth,
            quarterHeight)
      ]) +
      Blockly.utils.svgPaths.lineOnAxis('h', dir * innerWidth) +
      Blockly.utils.svgPaths.curve('c', [
        Blockly.utils.svgPaths.point(dir * curveWidth / 2,
            0),
        Blockly.utils.svgPaths.point(dir * curveWidth * 3 / 4,
            -(quarterHeight / 2)),
        Blockly.utils.svgPaths.point(dir * curveWidth,
            -quarterHeight)
      ]) +
      Blockly.utils.svgPaths.line([
        Blockly.utils.svgPaths.point(dir * curveWidth,
            -halfHeight)
      ]) +
      Blockly.utils.svgPaths.curve('c', [
        Blockly.utils.svgPaths.point(dir * curveWidth / 4,
            -(quarterHeight / 2)),
        Blockly.utils.svgPaths.point(dir * curveWidth / 2,
            -quarterHeight),
        Blockly.utils.svgPaths.point(dir * curveWidth,
            -quarterHeight)
      ])
    );
  }

  var pathLeft = makeMainPath(1);
  var pathRight = makeMainPath(-1);

  return {
    width: width,
    height: height,
    pathLeft: pathLeft,
    pathRight: pathRight
  };
};

/**
 * @override
 */
Blockly.zelos.ConstantProvider.prototype.makeInsideCorners = function() {
  var radius = this.CORNER_RADIUS;

  var innerTopLeftCorner = Blockly.utils.svgPaths.arc('a', '0 0,0', radius,
      Blockly.utils.svgPaths.point(-radius, radius));

  var innerTopRightCorner = Blockly.utils.svgPaths.arc('a', '0 0,1', radius,
      Blockly.utils.svgPaths.point(-radius, radius));

  var innerBottomLeftCorner = Blockly.utils.svgPaths.arc('a', '0 0,0', radius,
      Blockly.utils.svgPaths.point(radius, radius));

  var innerBottomRightCorner = Blockly.utils.svgPaths.arc('a', '0 0,1', radius,
      Blockly.utils.svgPaths.point(radius, radius));

  return {
    width: radius,
    height: radius,
    pathTop: innerTopLeftCorner,
    pathBottom: innerBottomLeftCorner,
    rightWidth: radius,
    rightHeight: radius,
    pathTopRight: innerTopRightCorner,
    pathBottomRight: innerBottomRightCorner
  };
};

/**
 * @override
 */
Blockly.zelos.ConstantProvider.prototype.createDom = function(svg) {
  Blockly.zelos.ConstantProvider.superClass_.createDom.call(this, svg);
  /*
  <defs>
    ... filters go here ...
  </defs>
  */
  var defs = Blockly.utils.dom.createSvgElement('defs', {}, svg);
  // Each filter/pattern needs a unique ID for the case of multiple Blockly
  // instances on a page.  Browser behaviour becomes undefined otherwise.
  // https://neil.fraser.name/news/2015/11/01/
  var rnd = String(Math.random()).substring(2);
  // Using a dilate distorts the block shape.
  // Instead use a gaussian blur, and then set all alpha to 1 with a transfer.
  var highlightGlowFilter = Blockly.utils.dom.createSvgElement('filter',
      {
        'id': 'blocklyHighlightGlowFilter' + rnd,
        'height': '160%',
        'width': '180%',
        y: '-30%',
        x: '-40%'
      },
      defs);
  Blockly.utils.dom.createSvgElement('feGaussianBlur',
      {
        'in': 'SourceGraphic',
        'stdDeviation': 0.5  // TODO: configure size in theme.
      },
      highlightGlowFilter);
  // Set all gaussian blur pixels to 1 opacity before applying flood
  var highlightComponentTransfer = Blockly.utils.dom.createSvgElement(
      'feComponentTransfer', {'result': 'outBlur'}, highlightGlowFilter);
  Blockly.utils.dom.createSvgElement('feFuncA',
      {
        'type': 'table', 'tableValues': '0 1 1 1 1 1 1 1 1 1 1 1 1 1 1 1 1'
      },
      highlightComponentTransfer);
  // Color the highlight
  Blockly.utils.dom.createSvgElement('feFlood',
      {
        'flood-color': '#FFF200', // TODO: configure colour in theme.
        'flood-opacity': 1,
        'result': 'outColor'
      },
      highlightGlowFilter);
  Blockly.utils.dom.createSvgElement('feComposite',
      {
        'in': 'outColor', 'in2': 'outBlur',
        'operator': 'in', 'result': 'outGlow'
      },
      highlightGlowFilter);
  this.highlightGlowFilterId = highlightGlowFilter.id;
  this.highlightGlowFilter_ = highlightGlowFilter;

  // Using a dilate distorts the block shape.
  // Instead use a gaussian blur, and then set all alpha to 1 with a transfer.
  var replacementGlowFilter = Blockly.utils.dom.createSvgElement('filter',
      {
        'id': 'blocklyReplacementGlowFilter' + rnd,
        'height': '160%',
        'width': '180%',
        y: '-30%',
        x: '-40%'
      },
      defs);
  Blockly.utils.dom.createSvgElement('feGaussianBlur',
      {
        'in': 'SourceGraphic',
        'stdDeviation': 2  // TODO: configure size in theme.
      },
      replacementGlowFilter);
  // Set all gaussian blur pixels to 1 opacity before applying flood
  var replacementComponentTransfer = Blockly.utils.dom.createSvgElement(
      'feComponentTransfer', {'result': 'outBlur'}, replacementGlowFilter);
  Blockly.utils.dom.createSvgElement('feFuncA',
      {
        'type': 'table', 'tableValues': '0 1 1 1 1 1 1 1 1 1 1 1 1 1 1 1 1'
      },
      replacementComponentTransfer);
  // Color the highlight
  Blockly.utils.dom.createSvgElement('feFlood',
      {
        'flood-color': '#FFF200', // TODO: configure colour in theme.
        'flood-opacity': 1,
        'result': 'outColor'
      },
      replacementGlowFilter);
  Blockly.utils.dom.createSvgElement('feComposite',
      {
        'in': 'outColor', 'in2': 'outBlur',
        'operator': 'in', 'result': 'outGlow'
      },
      replacementGlowFilter);
  Blockly.utils.dom.createSvgElement('feComposite',
      {
        'in': 'SourceGraphic', 'in2': 'outGlow',
        'operator': 'over',
      },
      replacementGlowFilter);
  this.replacementGlowFilterId = replacementGlowFilter.id;
  this.replacementGlowFilter_ = replacementGlowFilter;
};<|MERGE_RESOLUTION|>--- conflicted
+++ resolved
@@ -130,19 +130,14 @@
   /**
    * @override
    */
-<<<<<<< HEAD
+  this.FULL_BLOCK_FIELDS = true;
+
+  /**
+   * @override
+   */
   this.FIELD_BORDER_RECT_RADIUS = this.CORNER_RADIUS;
 
   /**
-=======
-  this.FULL_BLOCK_FIELDS = true;
-
-  /**
-   * @override
-   */
-  this.FIELD_BORDER_RECT_RADIUS = this.CORNER_RADIUS;
-
-  /**
    * @override
    */
   this.FIELD_BORDER_RECT_X_PADDING = 2 * this.GRID_UNIT;
@@ -153,7 +148,6 @@
   this.FIELD_DROPDOWN_BORDER_RECT_HEIGHT = 8 * this.GRID_UNIT;
 
   /**
->>>>>>> f9dcb60f
    * The ID of the highlight glow filter, or the empty string if no filter is
    * set.
    * @type {string}
