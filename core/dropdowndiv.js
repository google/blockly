/**
 * @license
 * Copyright 2016 Massachusetts Institute of Technology
 * All rights reserved.
 * SPDX-License-Identifier: Apache-2.0
 */

/**
 * @fileoverview A div that floats on top of the workspace, for drop-down menus.
 * The drop-down can be kept inside the workspace, animate in/out, etc.
 */

'use strict';

<<<<<<< HEAD
/**
 * A div that floats on top of the workspace, for drop-down menus.
 * @class
 */
goog.module('Blockly.DropDownDiv');

const common = goog.require('Blockly.common');
const dom = goog.require('Blockly.utils.dom');
const math = goog.require('Blockly.utils.math');
const style = goog.require('Blockly.utils.style');
/* eslint-disable-next-line no-unused-vars */
const {BlockSvg} = goog.requireType('Blockly.BlockSvg');
/* eslint-disable-next-line no-unused-vars */
const {Field} = goog.requireType('Blockly.Field');
const {Rect} = goog.require('Blockly.utils.Rect');
/* eslint-disable-next-line no-unused-vars */
const {Size} = goog.requireType('Blockly.utils.Size');
/* eslint-disable-next-line no-unused-vars */
const {WorkspaceSvg} = goog.requireType('Blockly.WorkspaceSvg');


/**
 * Class for drop-down div.
 * @constructor
 * @package
 * @alias Blockly.DropDownDiv
 */
const DropDownDiv = function() {};
=======
/**
 * A div that floats on top of the workspace, for drop-down menus.
 * @class
 */
goog.module('Blockly.dropDownDiv');

const common = goog.require('Blockly.common');
const dom = goog.require('Blockly.utils.dom');
const math = goog.require('Blockly.utils.math');
const style = goog.require('Blockly.utils.style');
/* eslint-disable-next-line no-unused-vars */
const {BlockSvg} = goog.requireType('Blockly.BlockSvg');
/* eslint-disable-next-line no-unused-vars */
const {Field} = goog.requireType('Blockly.Field');
const {Rect} = goog.require('Blockly.utils.Rect');
/* eslint-disable-next-line no-unused-vars */
const {Size} = goog.requireType('Blockly.utils.Size');
/* eslint-disable-next-line no-unused-vars */
const {WorkspaceSvg} = goog.requireType('Blockly.WorkspaceSvg');

>>>>>>> 61322294

/**
 * Arrow size in px. Should match the value in CSS
 * (need to position pre-render).
 * @type {number}
 * @const
 */
<<<<<<< HEAD
DropDownDiv.ARROW_SIZE = 16;
=======
const ARROW_SIZE = 16;
exports.ARROW_SIZE = ARROW_SIZE;
>>>>>>> 61322294

/**
 * Drop-down border size in px. Should match the value in CSS (need to position
 * the arrow).
 * @type {number}
 * @const
 */
<<<<<<< HEAD
DropDownDiv.BORDER_SIZE = 1;
=======
const BORDER_SIZE = 1;
exports.BORDER_SIZE = BORDER_SIZE;
>>>>>>> 61322294

/**
 * Amount the arrow must be kept away from the edges of the main drop-down div,
 * in px.
 * @type {number}
 * @const
 */
<<<<<<< HEAD
DropDownDiv.ARROW_HORIZONTAL_PADDING = 12;
=======
const ARROW_HORIZONTAL_PADDING = 12;
exports.ARROW_HORIZONTAL_PADDING = ARROW_HORIZONTAL_PADDING;
>>>>>>> 61322294

/**
 * Amount drop-downs should be padded away from the source, in px.
 * @type {number}
 * @const
 */
<<<<<<< HEAD
DropDownDiv.PADDING_Y = 16;
=======
const PADDING_Y = 16;
exports.PADDING_Y = PADDING_Y;
>>>>>>> 61322294

/**
 * Length of animations in seconds.
 * @type {number}
 * @const
 */
<<<<<<< HEAD
DropDownDiv.ANIMATION_TIME = 0.25;
=======
const ANIMATION_TIME = 0.25;
exports.ANIMATION_TIME = ANIMATION_TIME;
>>>>>>> 61322294

/**
 * Timer for animation out, to be cleared if we need to immediately hide
 * without disrupting new shows.
 * @type {?number}
 */
<<<<<<< HEAD
DropDownDiv.animateOutTimer_ = null;
=======
let animateOutTimer = null;
>>>>>>> 61322294

/**
 * Callback for when the drop-down is hidden.
 * @type {?Function}
 */
<<<<<<< HEAD
DropDownDiv.onHide_ = null;
=======
let onHide = null;
>>>>>>> 61322294

/**
 * A class name representing the current owner's workspace renderer.
 * @type {string}
 */
<<<<<<< HEAD
DropDownDiv.rendererClassName_ = '';
=======
let renderedClassName = '';
>>>>>>> 61322294

/**
 * A class name representing the current owner's workspace theme.
 * @type {string}
 */
<<<<<<< HEAD
DropDownDiv.themeClassName_ = '';

/**
 * The content element.
 * @type {!Element}
 * @private
 */
DropDownDiv.DIV_;

/**
 * The content element.
 * @type {!Element}
 * @private
 */
DropDownDiv.content_;

/**
 * The arrow element.
 * @type {!Element}
 * @private
 */
DropDownDiv.arrow_;

/**
 * Drop-downs will appear within the bounds of this element if possible.
 * Set in DropDownDiv.setBoundsElement.
 * @type {?Element}
 * @private
 */
DropDownDiv.boundsElement_ = null;
=======
let themeClassName = '';

/**
 * The content element.
 * @type {!HTMLDivElement}
 */
let div;

/**
 * The content element.
 * @type {!HTMLDivElement}
 */
let content;

/**
 * The arrow element.
 * @type {!HTMLDivElement}
 */
let arrow;

/**
 * Drop-downs will appear within the bounds of this element if possible.
 * Set in setBoundsElement.
 * @type {?Element}
 */
let boundsElement = null;
>>>>>>> 61322294

/**
 * The object currently using the drop-down.
 * @type {?Object}
<<<<<<< HEAD
 * @private
 */
DropDownDiv.owner_ = null;
=======
 */
let owner = null;
>>>>>>> 61322294

/**
 * Whether the dropdown was positioned to a field or the source block.
 * @type {?boolean}
<<<<<<< HEAD
 * @private
 */
DropDownDiv.positionToField_ = null;
=======
 */
let positionToField = null;
>>>>>>> 61322294

/**
 * Dropdown bounds info object used to encapsulate sizing information about a
 * bounding element (bounding box and width/height).
 * @typedef {{
 *        top:number,
 *        left:number,
 *        bottom:number,
 *        right:number,
 *        width:number,
 *        height:number
 * }}
 */
<<<<<<< HEAD
DropDownDiv.BoundsInfo;
=======
let BoundsInfo;
exports.BoundsInfo = BoundsInfo;
>>>>>>> 61322294

/**
 * Dropdown position metrics.
 * @typedef {{
 *        initialX:number,
 *        initialY:number,
 *        finalX:number,
 *        finalY:number,
 *        arrowX:?number,
 *        arrowY:?number,
 *        arrowAtTop:?boolean,
 *        arrowVisible:boolean
 * }}
 */
<<<<<<< HEAD
DropDownDiv.PositionMetrics;
=======
let PositionMetrics;
exports.PositionMetrics = PositionMetrics;
>>>>>>> 61322294

/**
 * Create and insert the DOM element for this div.
 * @package
 */
<<<<<<< HEAD
DropDownDiv.createDom = function() {
  if (DropDownDiv.DIV_) {
    return;  // Already created.
  }
  const containerDiv = document.createElement('div');
  containerDiv.className = 'blocklyDropDownDiv';
  const parentDiv = common.getParentContainer() || document.body;
  parentDiv.appendChild(containerDiv);

  DropDownDiv.DIV_ = containerDiv;

  const content = document.createElement('div');
  content.className = 'blocklyDropDownContent';
  DropDownDiv.DIV_.appendChild(content);
  DropDownDiv.content_ = content;

  const arrow = document.createElement('div');
  arrow.className = 'blocklyDropDownArrow';
  DropDownDiv.DIV_.appendChild(arrow);
  DropDownDiv.arrow_ = arrow;

  DropDownDiv.DIV_.style.opacity = 0;

  // Transition animation for transform: translate() and opacity.
  DropDownDiv.DIV_.style.transition = 'transform ' +
      DropDownDiv.ANIMATION_TIME + 's, ' +
      'opacity ' + DropDownDiv.ANIMATION_TIME + 's';

  // Handle focusin/out events to add a visual indicator when
  // a child is focused or blurred.
  DropDownDiv.DIV_.addEventListener('focusin', function() {
    dom.addClass(DropDownDiv.DIV_, 'blocklyFocused');
  });
  DropDownDiv.DIV_.addEventListener('focusout', function() {
    dom.removeClass(DropDownDiv.DIV_, 'blocklyFocused');
=======
const createDom = function() {
  if (div) {
    return;  // Already created.
  }
  div = /** @type {!HTMLDivElement} */ (document.createElement('div'));
  div.className = 'blocklyDropDownDiv';
  const parentDiv = common.getParentContainer() || document.body;
  parentDiv.appendChild(div);

  content = /** @type {!HTMLDivElement} */ (document.createElement('div'));
  content.className = 'blocklyDropDownContent';
  div.appendChild(content);

  arrow = /** @type {!HTMLDivElement} */ (document.createElement('div'));
  arrow.className = 'blocklyDropDownArrow';
  div.appendChild(arrow);

  div.style.opacity = 0;

  // Transition animation for transform: translate() and opacity.
  div.style.transition = 'transform ' + ANIMATION_TIME + 's, ' +
      'opacity ' + ANIMATION_TIME + 's';

  // Handle focusin/out events to add a visual indicator when
  // a child is focused or blurred.
  div.addEventListener('focusin', function() {
    dom.addClass(div, 'blocklyFocused');
  });
  div.addEventListener('focusout', function() {
    dom.removeClass(div, 'blocklyFocused');
>>>>>>> 61322294
  });
};
exports.createDom = createDom;

/**
 * Set an element to maintain bounds within. Drop-downs will appear
 * within the box of this element if possible.
<<<<<<< HEAD
 * @param {?Element} boundsElement Element to bind drop-down to.
 */
DropDownDiv.setBoundsElement = function(boundsElement) {
  DropDownDiv.boundsElement_ = boundsElement;
=======
 * @param {?Element} boundsElem Element to bind drop-down to.
 */
const setBoundsElement = function(boundsElem) {
  boundsElement = boundsElem;
>>>>>>> 61322294
};
exports.setBoundsElement = setBoundsElement;

/**
 * Provide the div for inserting content into the drop-down.
 * @return {!Element} Div to populate with content.
 */
<<<<<<< HEAD
DropDownDiv.getContentDiv = function() {
  return DropDownDiv.content_;
=======
const getContentDiv = function() {
  return content;
>>>>>>> 61322294
};
exports.getContentDiv = getContentDiv;

/**
 * Clear the content of the drop-down.
 */
<<<<<<< HEAD
DropDownDiv.clearContent = function() {
  DropDownDiv.content_.textContent = '';
  DropDownDiv.content_.style.width = '';
=======
const clearContent = function() {
  content.textContent = '';
  content.style.width = '';
>>>>>>> 61322294
};
exports.clearContent = clearContent;

/**
 * Set the colour for the drop-down.
 * @param {string} backgroundColour Any CSS colour for the background.
 * @param {string} borderColour Any CSS colour for the border.
 */
<<<<<<< HEAD
DropDownDiv.setColour = function(backgroundColour, borderColour) {
  DropDownDiv.DIV_.style.backgroundColor = backgroundColour;
  DropDownDiv.DIV_.style.borderColor = borderColour;
=======
const setColour = function(backgroundColour, borderColour) {
  div.style.backgroundColor = backgroundColour;
  div.style.borderColor = borderColour;
>>>>>>> 61322294
};
exports.setColour = setColour;

/**
 * Shortcut to show and place the drop-down with positioning determined
 * by a particular block. The primary position will be below the block,
 * and the secondary position above the block. Drop-down will be
 * constrained to the block's workspace.
 * @param {!Field} field The field showing the drop-down.
 * @param {!BlockSvg} block Block to position the drop-down around.
 * @param {Function=} opt_onHide Optional callback for when the drop-down is
 *   hidden.
 * @param {number=} opt_secondaryYOffset Optional Y offset for above-block
 *   positioning.
 * @return {boolean} True if the menu rendered below block; false if above.
 */
<<<<<<< HEAD
DropDownDiv.showPositionedByBlock = function(
=======
const showPositionedByBlock = function(
>>>>>>> 61322294
    field, block, opt_onHide, opt_secondaryYOffset) {
  return showPositionedByRect(
      getScaledBboxOfBlock(block), field, opt_onHide, opt_secondaryYOffset);
};
exports.showPositionedByBlock = showPositionedByBlock;

/**
 * Shortcut to show and place the drop-down with positioning determined
 * by a particular field. The primary position will be below the field,
 * and the secondary position above the field. Drop-down will be
 * constrained to the block's workspace.
 * @param {!Field} field The field to position the dropdown against.
 * @param {Function=} opt_onHide Optional callback for when the drop-down is
 *   hidden.
 * @param {number=} opt_secondaryYOffset Optional Y offset for above-block
 *   positioning.
 * @return {boolean} True if the menu rendered below block; false if above.
 */
<<<<<<< HEAD
DropDownDiv.showPositionedByField = function(
    field, opt_onHide, opt_secondaryYOffset) {
  DropDownDiv.positionToField_ = true;
=======
const showPositionedByField = function(
    field, opt_onHide, opt_secondaryYOffset) {
  positionToField = true;
>>>>>>> 61322294
  return showPositionedByRect(
      getScaledBboxOfField(field), field, opt_onHide, opt_secondaryYOffset);
};
exports.showPositionedByField = showPositionedByField;

const internal = {};

/**
 * Get the scaled bounding box of a block.
 * @param {!BlockSvg} block The block.
 * @return {!Rect} The scaled bounding box of the block.
 */
const getScaledBboxOfBlock = function(block) {
  const blockSvg = block.getSvgRoot();
  const bBox = blockSvg.getBBox();
  const scale = block.workspace.scale;
  const scaledHeight = bBox.height * scale;
  const scaledWidth = bBox.width * scale;
  const xy = style.getPageOffset(blockSvg);
  return new Rect(xy.y, xy.y + scaledHeight, xy.x, xy.x + scaledWidth);
};

/**
 * Get the scaled bounding box of a field.
 * @param {!Field} field The field.
 * @return {!Rect} The scaled bounding box of the field.
 */
const getScaledBboxOfField = function(field) {
  const bBox = field.getScaledBBox();
  return new Rect(bBox.top, bBox.bottom, bBox.left, bBox.right);
};

/**
 * Helper method to show and place the drop-down with positioning determined
 * by a scaled bounding box.  The primary position will be below the rect,
 * and the secondary position above the rect. Drop-down will be constrained to
 * the block's workspace.
 * @param {!Rect} bBox The scaled bounding box.
 * @param {!Field} field The field to position the dropdown against.
 * @param {Function=} opt_onHide Optional callback for when the drop-down is
 *   hidden.
 * @param {number=} opt_secondaryYOffset Optional Y offset for above-block
 *   positioning.
 * @return {boolean} True if the menu rendered below block; false if above.
 */
const showPositionedByRect = function(
    bBox, field, opt_onHide, opt_secondaryYOffset) {
  // If we can fit it, render below the block.
  const primaryX = bBox.left + (bBox.right - bBox.left) / 2;
  const primaryY = bBox.bottom;
  // If we can't fit it, render above the entire parent block.
  const secondaryX = primaryX;
  let secondaryY = bBox.top;
  if (opt_secondaryYOffset) {
    secondaryY += opt_secondaryYOffset;
  }
  const sourceBlock = /** @type {!BlockSvg} */ (field.getSourceBlock());
  // Set bounds to main workspace; show the drop-down.
  let workspace = sourceBlock.workspace;
  while (workspace.options.parentWorkspace) {
    workspace =
        /** @type {!WorkspaceSvg} */ (workspace.options.parentWorkspace);
  }
<<<<<<< HEAD
  DropDownDiv.setBoundsElement(
      /** @type {?Element} */ (workspace.getParentSvg().parentNode));
  return DropDownDiv.show(
=======
  setBoundsElement(
      /** @type {?Element} */ (workspace.getParentSvg().parentNode));
  return show(
>>>>>>> 61322294
      field, sourceBlock.RTL, primaryX, primaryY, secondaryX, secondaryY,
      opt_onHide);
};

/**
 * Show and place the drop-down.
 * The drop-down is placed with an absolute "origin point" (x, y) - i.e.,
 * the arrow will point at this origin and box will positioned below or above
 * it.  If we can maintain the container bounds at the primary point, the arrow
 * will point there, and the container will be positioned below it.
 * If we can't maintain the container bounds at the primary point, fall-back to
 * the secondary point and position above.
<<<<<<< HEAD
 * @param {?Object} owner The object showing the drop-down
=======
 * @param {?Object} newOwner The object showing the drop-down
>>>>>>> 61322294
 * @param {boolean} rtl Right-to-left (true) or left-to-right (false).
 * @param {number} primaryX Desired origin point x, in absolute px.
 * @param {number} primaryY Desired origin point y, in absolute px.
 * @param {number} secondaryX Secondary/alternative origin point x, in absolute
 *     px.
 * @param {number} secondaryY Secondary/alternative origin point y, in absolute
 *     px.
 * @param {Function=} opt_onHide Optional callback for when the drop-down is
 *     hidden.
 * @return {boolean} True if the menu rendered at the primary origin point.
 * @package
 */
<<<<<<< HEAD
DropDownDiv.show = function(
    owner, rtl, primaryX, primaryY, secondaryX, secondaryY, opt_onHide) {
  DropDownDiv.owner_ = owner;
  DropDownDiv.onHide_ = opt_onHide || null;
  // Set direction.
  const div = DropDownDiv.DIV_;
=======
const show = function(
    newOwner, rtl, primaryX, primaryY, secondaryX, secondaryY, opt_onHide) {
  owner = newOwner;
  onHide = opt_onHide || null;
  // Set direction.
>>>>>>> 61322294
  div.style.direction = rtl ? 'rtl' : 'ltr';

  const mainWorkspace =
      /** @type {!WorkspaceSvg} */ (common.getMainWorkspace());
<<<<<<< HEAD
  DropDownDiv.rendererClassName_ = mainWorkspace.getRenderer().getClassName();
  DropDownDiv.themeClassName_ = mainWorkspace.getTheme().getClassName();
  dom.addClass(div, DropDownDiv.rendererClassName_);
  dom.addClass(div, DropDownDiv.themeClassName_);
=======
  renderedClassName = mainWorkspace.getRenderer().getClassName();
  themeClassName = mainWorkspace.getTheme().getClassName();
  dom.addClass(div, renderedClassName);
  dom.addClass(div, themeClassName);
>>>>>>> 61322294

  // When we change `translate` multiple times in close succession,
  // Chrome may choose to wait and apply them all at once.
  // Since we want the translation to initial X, Y to be immediate,
  // and the translation to final X, Y to be animated,
  // we saw problems where both would be applied after animation was turned on,
  // making the dropdown appear to fly in from (0, 0).
  // Using both `left`, `top` for the initial translation and then `translate`
  // for the animated transition to final X, Y is a workaround.

  return positionInternal(primaryX, primaryY, secondaryX, secondaryY);
};
exports.show = show;

const internal = {};

/**
 * Get sizing info about the bounding element.
<<<<<<< HEAD
 * @return {!DropDownDiv.BoundsInfo} An object containing size
=======
 * @return {!BoundsInfo} An object containing size
>>>>>>> 61322294
 *     information about the bounding element (bounding box and width/height).
 */
internal.getBoundsInfo = function() {
  const boundPosition = style.getPageOffset(
<<<<<<< HEAD
      /** @type {!Element} */ (DropDownDiv.boundsElement_));
  const boundSize = style.getSize(
      /** @type {!Element} */ (DropDownDiv.boundsElement_));
=======
      /** @type {!Element} */ (boundsElement));
  const boundSize = style.getSize(
      /** @type {!Element} */ (boundsElement));
>>>>>>> 61322294

  return {
    left: boundPosition.x,
    right: boundPosition.x + boundSize.width,
    top: boundPosition.y,
    bottom: boundPosition.y + boundSize.height,
    width: boundSize.width,
    height: boundSize.height,
  };
};

/**
 * Helper to position the drop-down and the arrow, maintaining bounds.
<<<<<<< HEAD
 * See explanation of origin points in DropDownDiv.show.
=======
 * See explanation of origin points in show.
>>>>>>> 61322294
 * @param {number} primaryX Desired origin point x, in absolute px.
 * @param {number} primaryY Desired origin point y, in absolute px.
 * @param {number} secondaryX Secondary/alternative origin point x,
 *     in absolute px.
 * @param {number} secondaryY Secondary/alternative origin point y,
 *     in absolute px.
<<<<<<< HEAD
 * @return {!DropDownDiv.PositionMetrics} Various final metrics,
=======
 * @return {!PositionMetrics} Various final metrics,
>>>>>>> 61322294
 *     including rendered positions for drop-down and arrow.
 */
internal.getPositionMetrics = function(
    primaryX, primaryY, secondaryX, secondaryY) {
  const boundsInfo = internal.getBoundsInfo();
  const divSize = style.getSize(
<<<<<<< HEAD
      /** @type {!Element} */ (DropDownDiv.DIV_));
=======
      /** @type {!Element} */ (div));
>>>>>>> 61322294

  // Can we fit in-bounds below the target?
  if (primaryY + divSize.height < boundsInfo.bottom) {
    return getPositionBelowMetrics(primaryX, primaryY, boundsInfo, divSize);
  }
  // Can we fit in-bounds above the target?
  if (secondaryY - divSize.height > boundsInfo.top) {
    return getPositionAboveMetrics(secondaryX, secondaryY, boundsInfo, divSize);
  }
  // Can we fit outside the workspace bounds (but inside the window) below?
  if (primaryY + divSize.height < document.documentElement.clientHeight) {
    return getPositionBelowMetrics(primaryX, primaryY, boundsInfo, divSize);
  }
  // Can we fit outside the workspace bounds (but inside the window) above?
  if (secondaryY - divSize.height > document.documentElement.clientTop) {
    return getPositionAboveMetrics(secondaryX, secondaryY, boundsInfo, divSize);
  }

  // Last resort, render at top of page.
  return getPositionTopOfPageMetrics(primaryX, boundsInfo, divSize);
};

/**
 * Get the metrics for positioning the div below the source.
 * @param {number} primaryX Desired origin point x, in absolute px.
 * @param {number} primaryY Desired origin point y, in absolute px.
<<<<<<< HEAD
 * @param {!DropDownDiv.BoundsInfo} boundsInfo An object containing size
 *     information about the bounding element (bounding box and width/height).
 * @param {!Size} divSize An object containing information about
 *     the size of the DropDownDiv (width & height).
 * @return {!DropDownDiv.PositionMetrics} Various final metrics,
=======
 * @param {!BoundsInfo} boundsInfo An object containing size
 *     information about the bounding element (bounding box and width/height).
 * @param {!Size} divSize An object containing information about
 *     the size of the DropDownDiv (width & height).
 * @return {!PositionMetrics} Various final metrics,
>>>>>>> 61322294
 *     including rendered positions for drop-down and arrow.
 */
const getPositionBelowMetrics = function(
    primaryX, primaryY, boundsInfo, divSize) {
<<<<<<< HEAD
  const xCoords = DropDownDiv.getPositionX(
      primaryX, boundsInfo.left, boundsInfo.right, divSize.width);

  const arrowY = -(DropDownDiv.ARROW_SIZE / 2 + DropDownDiv.BORDER_SIZE);
  const finalY = primaryY + DropDownDiv.PADDING_Y;
=======
  const xCoords =
      getPositionX(primaryX, boundsInfo.left, boundsInfo.right, divSize.width);

  const arrowY = -(ARROW_SIZE / 2 + BORDER_SIZE);
  const finalY = primaryY + PADDING_Y;
>>>>>>> 61322294

  return {
    initialX: xCoords.divX,
    initialY: primaryY,
    finalX: xCoords.divX,  // X position remains constant during animation.
    finalY: finalY,
    arrowX: xCoords.arrowX,
    arrowY: arrowY,
    arrowAtTop: true,
    arrowVisible: true,
  };
};

/**
 * Get the metrics for positioning the div above the source.
 * @param {number} secondaryX Secondary/alternative origin point x,
 *     in absolute px.
 * @param {number} secondaryY Secondary/alternative origin point y,
 *     in absolute px.
<<<<<<< HEAD
 * @param {!DropDownDiv.BoundsInfo} boundsInfo An object containing size
 *     information about the bounding element (bounding box and width/height).
 * @param {!Size} divSize An object containing information about
 *     the size of the DropDownDiv (width & height).
 * @return {!DropDownDiv.PositionMetrics} Various final metrics,
=======
 * @param {!BoundsInfo} boundsInfo An object containing size
 *     information about the bounding element (bounding box and width/height).
 * @param {!Size} divSize An object containing information about
 *     the size of the DropDownDiv (width & height).
 * @return {!PositionMetrics} Various final metrics,
>>>>>>> 61322294
 *     including rendered positions for drop-down and arrow.
 */
const getPositionAboveMetrics = function(
    secondaryX, secondaryY, boundsInfo, divSize) {
<<<<<<< HEAD
  const xCoords = DropDownDiv.getPositionX(
      secondaryX, boundsInfo.left, boundsInfo.right, divSize.width);

  const arrowY = divSize.height - (DropDownDiv.BORDER_SIZE * 2) -
      (DropDownDiv.ARROW_SIZE / 2);
  const finalY = secondaryY - divSize.height - DropDownDiv.PADDING_Y;
=======
  const xCoords = getPositionX(
      secondaryX, boundsInfo.left, boundsInfo.right, divSize.width);

  const arrowY = divSize.height - (BORDER_SIZE * 2) - (ARROW_SIZE / 2);
  const finalY = secondaryY - divSize.height - PADDING_Y;
>>>>>>> 61322294
  const initialY = secondaryY - divSize.height;  // No padding on Y.

  return {
    initialX: xCoords.divX,
    initialY: initialY,
    finalX: xCoords.divX,  // X position remains constant during animation.
    finalY: finalY,
    arrowX: xCoords.arrowX,
    arrowY: arrowY,
    arrowAtTop: false,
    arrowVisible: true,
  };
};

/**
 * Get the metrics for positioning the div at the top of the page.
 * @param {number} sourceX Desired origin point x, in absolute px.
<<<<<<< HEAD
 * @param {!DropDownDiv.BoundsInfo} boundsInfo An object containing size
 *     information about the bounding element (bounding box and width/height).
 * @param {!Size} divSize An object containing information about
 *     the size of the DropDownDiv (width & height).
 * @return {!DropDownDiv.PositionMetrics} Various final metrics,
 *     including rendered positions for drop-down and arrow.
 */
const getPositionTopOfPageMetrics = function(sourceX, boundsInfo, divSize) {
  const xCoords = DropDownDiv.getPositionX(
      sourceX, boundsInfo.left, boundsInfo.right, divSize.width);
=======
 * @param {!BoundsInfo} boundsInfo An object containing size
 *     information about the bounding element (bounding box and width/height).
 * @param {!Size} divSize An object containing information about
 *     the size of the DropDownDiv (width & height).
 * @return {!PositionMetrics} Various final metrics,
 *     including rendered positions for drop-down and arrow.
 */
const getPositionTopOfPageMetrics = function(sourceX, boundsInfo, divSize) {
  const xCoords =
      getPositionX(sourceX, boundsInfo.left, boundsInfo.right, divSize.width);
>>>>>>> 61322294

  // No need to provide arrow-specific information because it won't be visible.
  return {
    initialX: xCoords.divX,
    initialY: 0,
    finalX: xCoords.divX,  // X position remains constant during animation.
    finalY: 0,             // Y position remains constant during animation.
    arrowAtTop: null,
    arrowX: null,
    arrowY: null,
    arrowVisible: false,
  };
};

/**
 * Get the x positions for the left side of the DropDownDiv and the arrow,
 * accounting for the bounds of the workspace.
 * @param {number} sourceX Desired origin point x, in absolute px.
 * @param {number} boundsLeft The left edge of the bounding element, in
 *    absolute px.
 * @param {number} boundsRight The right edge of the bounding element, in
 *    absolute px.
 * @param {number} divWidth The width of the div in px.
 * @return {{divX: number, arrowX: number}} An object containing metrics for
 *    the x positions of the left side of the DropDownDiv and the arrow.
 * @package
 */
<<<<<<< HEAD
DropDownDiv.getPositionX = function(
    sourceX, boundsLeft, boundsRight, divWidth) {
=======
const getPositionX = function(sourceX, boundsLeft, boundsRight, divWidth) {
>>>>>>> 61322294
  let divX = sourceX;
  // Offset the topLeft coord so that the dropdowndiv is centered.
  divX -= divWidth / 2;
  // Fit the dropdowndiv within the bounds of the workspace.
  divX = math.clamp(boundsLeft, divX, boundsRight - divWidth);

  let arrowX = sourceX;
  // Offset the arrow coord so that the arrow is centered.
<<<<<<< HEAD
  arrowX -= DropDownDiv.ARROW_SIZE / 2;
  // Convert the arrow position to be relative to the top left of the div.
  let relativeArrowX = arrowX - divX;
  const horizPadding = DropDownDiv.ARROW_HORIZONTAL_PADDING;
  // Clamp the arrow position so that it stays attached to the dropdowndiv.
  relativeArrowX = math.clamp(
      horizPadding, relativeArrowX,
      divWidth - horizPadding - DropDownDiv.ARROW_SIZE);
=======
  arrowX -= ARROW_SIZE / 2;
  // Convert the arrow position to be relative to the top left of the div.
  let relativeArrowX = arrowX - divX;
  const horizPadding = ARROW_HORIZONTAL_PADDING;
  // Clamp the arrow position so that it stays attached to the dropdowndiv.
  relativeArrowX = math.clamp(
      horizPadding, relativeArrowX, divWidth - horizPadding - ARROW_SIZE);
>>>>>>> 61322294

  return {arrowX: relativeArrowX, divX: divX};
};
exports.getPositionX = getPositionX;

/**
 * Is the container visible?
 * @return {boolean} True if visible.
 */
<<<<<<< HEAD
DropDownDiv.isVisible = function() {
  return !!DropDownDiv.owner_;
=======
const isVisible = function() {
  return !!owner;
>>>>>>> 61322294
};
exports.isVisible = isVisible;

/**
 * Hide the menu only if it is owned by the provided object.
<<<<<<< HEAD
 * @param {?Object} owner Object which must be owning the drop-down to hide.
=======
 * @param {?Object} divOwner Object which must be owning the drop-down to hide.
>>>>>>> 61322294
 * @param {boolean=} opt_withoutAnimation True if we should hide the dropdown
 *     without animating.
 * @return {boolean} True if hidden.
 */
<<<<<<< HEAD
DropDownDiv.hideIfOwner = function(owner, opt_withoutAnimation) {
  if (DropDownDiv.owner_ === owner) {
    if (opt_withoutAnimation) {
      DropDownDiv.hideWithoutAnimation();
    } else {
      DropDownDiv.hide();
=======
const hideIfOwner = function(divOwner, opt_withoutAnimation) {
  if (owner === divOwner) {
    if (opt_withoutAnimation) {
      hideWithoutAnimation();
    } else {
      hide();
>>>>>>> 61322294
    }
    return true;
  }
  return false;
};
exports.hideIfOwner = hideIfOwner;

/**
 * Hide the menu, triggering animation.
 */
<<<<<<< HEAD
DropDownDiv.hide = function() {
=======
const hide = function() {
>>>>>>> 61322294
  // Start the animation by setting the translation and fading out.
  // Reset to (initialX, initialY) - i.e., no translation.
  DropDownDiv.DIV_.style.transform = 'translate(0, 0)';
  DropDownDiv.DIV_.style.opacity = 0;
  // Finish animation - reset all values to default.
<<<<<<< HEAD
  DropDownDiv.animateOutTimer_ = setTimeout(function() {
    DropDownDiv.hideWithoutAnimation();
  }, DropDownDiv.ANIMATION_TIME * 1000);
  if (DropDownDiv.onHide_) {
    DropDownDiv.onHide_();
    DropDownDiv.onHide_ = null;
=======
  animateOutTimer = setTimeout(function() {
    hideWithoutAnimation();
  }, ANIMATION_TIME * 1000);
  if (onHide) {
    onHide();
    onHide = null;
>>>>>>> 61322294
  }
};
exports.hide = hide;

/**
 * Hide the menu, without animation.
 */
<<<<<<< HEAD
DropDownDiv.hideWithoutAnimation = function() {
  if (!DropDownDiv.isVisible()) {
    return;
  }
  if (DropDownDiv.animateOutTimer_) {
    clearTimeout(DropDownDiv.animateOutTimer_);
=======
const hideWithoutAnimation = function() {
  if (!isVisible()) {
    return;
  }
  if (animateOutTimer) {
    clearTimeout(animateOutTimer);
>>>>>>> 61322294
  }

  // Reset style properties in case this gets called directly
  // instead of hide() - see discussion on #2551.
<<<<<<< HEAD
  const div = DropDownDiv.DIV_;
=======
>>>>>>> 61322294
  div.style.transform = '';
  div.style.left = '';
  div.style.top = '';
  div.style.opacity = 0;
  div.style.display = 'none';
  div.style.backgroundColor = '';
  div.style.borderColor = '';

<<<<<<< HEAD
  if (DropDownDiv.onHide_) {
    DropDownDiv.onHide_();
    DropDownDiv.onHide_ = null;
  }
  DropDownDiv.clearContent();
  DropDownDiv.owner_ = null;

  if (DropDownDiv.rendererClassName_) {
    dom.removeClass(div, DropDownDiv.rendererClassName_);
    DropDownDiv.rendererClassName_ = '';
  }
  if (DropDownDiv.themeClassName_) {
    dom.removeClass(div, DropDownDiv.themeClassName_);
    DropDownDiv.themeClassName_ = '';
=======
  if (onHide) {
    onHide();
    onHide = null;
  }
  clearContent();
  owner = null;

  if (renderedClassName) {
    dom.removeClass(div, renderedClassName);
    renderedClassName = '';
  }
  if (themeClassName) {
    dom.removeClass(div, themeClassName);
    themeClassName = '';
>>>>>>> 61322294
  }
  (/** @type {!WorkspaceSvg} */ (common.getMainWorkspace())).markFocused();
};
exports.hideWithoutAnimation = hideWithoutAnimation;

/**
 * Set the dropdown div's position.
 * @param {number} primaryX Desired origin point x, in absolute px.
 * @param {number} primaryY Desired origin point y, in absolute px.
 * @param {number} secondaryX Secondary/alternative origin point x,
 *    in absolute px.
 * @param {number} secondaryY Secondary/alternative origin point y,
 *    in absolute px.
 * @return {boolean} True if the menu rendered at the primary origin point.
 */
const positionInternal = function(primaryX, primaryY, secondaryX, secondaryY) {
  const metrics =
      internal.getPositionMetrics(primaryX, primaryY, secondaryX, secondaryY);

  // Update arrow CSS.
  if (metrics.arrowVisible) {
<<<<<<< HEAD
    DropDownDiv.arrow_.style.display = '';
    DropDownDiv.arrow_.style.transform = 'translate(' + metrics.arrowX + 'px,' +
        metrics.arrowY + 'px) rotate(45deg)';
    DropDownDiv.arrow_.setAttribute(
=======
    arrow.style.display = '';
    arrow.style.transform = 'translate(' + metrics.arrowX + 'px,' +
        metrics.arrowY + 'px) rotate(45deg)';
    arrow.setAttribute(
>>>>>>> 61322294
        'class',
        metrics.arrowAtTop ? 'blocklyDropDownArrow blocklyArrowTop' :
                             'blocklyDropDownArrow blocklyArrowBottom');
  } else {
<<<<<<< HEAD
    DropDownDiv.arrow_.style.display = 'none';
=======
    arrow.style.display = 'none';
>>>>>>> 61322294
  }

  const initialX = Math.floor(metrics.initialX);
  const initialY = Math.floor(metrics.initialY);
  const finalX = Math.floor(metrics.finalX);
  const finalY = Math.floor(metrics.finalY);

<<<<<<< HEAD
  const div = DropDownDiv.DIV_;
=======
>>>>>>> 61322294
  // First apply initial translation.
  div.style.left = initialX + 'px';
  div.style.top = initialY + 'px';

  // Show the div.
  div.style.display = 'block';
  div.style.opacity = 1;
  // Add final translate, animated through `transition`.
  // Coordinates are relative to (initialX, initialY),
  // where the drop-down is absolutely positioned.
  const dx = finalX - initialX;
  const dy = finalY - initialY;
  div.style.transform = 'translate(' + dx + 'px,' + dy + 'px)';

  return !!metrics.arrowAtTop;
};

/**
 * Repositions the dropdownDiv on window resize. If it doesn't know how to
 * calculate the new position, it will just hide it instead.
 * @package
 */
<<<<<<< HEAD
DropDownDiv.repositionForWindowResize = function() {
=======
const repositionForWindowResize = function() {
>>>>>>> 61322294
  // This condition mainly catches the dropdown div when it is being used as a
  // dropdown.  It is important not to close it in this case because on Android,
  // when a field is focused, the soft keyboard opens triggering a window resize
  // event and we want the dropdown div to stick around so users can type into
  // it.
<<<<<<< HEAD
  if (DropDownDiv.owner_) {
    const field = /** @type {!Field} */ (DropDownDiv.owner_);
    const block = /** @type {!BlockSvg} */ (field.getSourceBlock());
    const bBox = DropDownDiv.positionToField_ ? getScaledBboxOfField(field) :
                                                getScaledBboxOfBlock(block);
=======
  if (owner) {
    const field = /** @type {!Field} */ (owner);
    const block = /** @type {!BlockSvg} */ (field.getSourceBlock());
    const bBox = positionToField ? getScaledBboxOfField(field) :
                                   getScaledBboxOfBlock(block);
>>>>>>> 61322294
    // If we can fit it, render below the block.
    const primaryX = bBox.left + (bBox.right - bBox.left) / 2;
    const primaryY = bBox.bottom;
    // If we can't fit it, render above the entire parent block.
    const secondaryX = primaryX;
    const secondaryY = bBox.top;
    positionInternal(primaryX, primaryY, secondaryX, secondaryY);
  } else {
<<<<<<< HEAD
    DropDownDiv.hide();
  }
};

DropDownDiv.TEST_ONLY = internal;

exports.DropDownDiv = DropDownDiv;
=======
    hide();
  }
};
exports.repositionForWindowResize = repositionForWindowResize;

exports.TEST_ONLY = internal;
>>>>>>> 61322294
<|MERGE_RESOLUTION|>--- conflicted
+++ resolved
@@ -12,12 +12,11 @@
 
 'use strict';
 
-<<<<<<< HEAD
 /**
  * A div that floats on top of the workspace, for drop-down menus.
  * @class
  */
-goog.module('Blockly.DropDownDiv');
+goog.module('Blockly.dropDownDiv');
 
 const common = goog.require('Blockly.common');
 const dom = goog.require('Blockly.utils.dom');
@@ -35,47 +34,13 @@
 
 
 /**
- * Class for drop-down div.
- * @constructor
- * @package
- * @alias Blockly.DropDownDiv
- */
-const DropDownDiv = function() {};
-=======
-/**
- * A div that floats on top of the workspace, for drop-down menus.
- * @class
- */
-goog.module('Blockly.dropDownDiv');
-
-const common = goog.require('Blockly.common');
-const dom = goog.require('Blockly.utils.dom');
-const math = goog.require('Blockly.utils.math');
-const style = goog.require('Blockly.utils.style');
-/* eslint-disable-next-line no-unused-vars */
-const {BlockSvg} = goog.requireType('Blockly.BlockSvg');
-/* eslint-disable-next-line no-unused-vars */
-const {Field} = goog.requireType('Blockly.Field');
-const {Rect} = goog.require('Blockly.utils.Rect');
-/* eslint-disable-next-line no-unused-vars */
-const {Size} = goog.requireType('Blockly.utils.Size');
-/* eslint-disable-next-line no-unused-vars */
-const {WorkspaceSvg} = goog.requireType('Blockly.WorkspaceSvg');
-
->>>>>>> 61322294
-
-/**
  * Arrow size in px. Should match the value in CSS
  * (need to position pre-render).
  * @type {number}
  * @const
  */
-<<<<<<< HEAD
-DropDownDiv.ARROW_SIZE = 16;
-=======
 const ARROW_SIZE = 16;
 exports.ARROW_SIZE = ARROW_SIZE;
->>>>>>> 61322294
 
 /**
  * Drop-down border size in px. Should match the value in CSS (need to position
@@ -83,12 +48,8 @@
  * @type {number}
  * @const
  */
-<<<<<<< HEAD
-DropDownDiv.BORDER_SIZE = 1;
-=======
 const BORDER_SIZE = 1;
 exports.BORDER_SIZE = BORDER_SIZE;
->>>>>>> 61322294
 
 /**
  * Amount the arrow must be kept away from the edges of the main drop-down div,
@@ -96,104 +57,48 @@
  * @type {number}
  * @const
  */
-<<<<<<< HEAD
-DropDownDiv.ARROW_HORIZONTAL_PADDING = 12;
-=======
 const ARROW_HORIZONTAL_PADDING = 12;
 exports.ARROW_HORIZONTAL_PADDING = ARROW_HORIZONTAL_PADDING;
->>>>>>> 61322294
 
 /**
  * Amount drop-downs should be padded away from the source, in px.
  * @type {number}
  * @const
  */
-<<<<<<< HEAD
-DropDownDiv.PADDING_Y = 16;
-=======
 const PADDING_Y = 16;
 exports.PADDING_Y = PADDING_Y;
->>>>>>> 61322294
 
 /**
  * Length of animations in seconds.
  * @type {number}
  * @const
  */
-<<<<<<< HEAD
-DropDownDiv.ANIMATION_TIME = 0.25;
-=======
 const ANIMATION_TIME = 0.25;
 exports.ANIMATION_TIME = ANIMATION_TIME;
->>>>>>> 61322294
 
 /**
  * Timer for animation out, to be cleared if we need to immediately hide
  * without disrupting new shows.
  * @type {?number}
  */
-<<<<<<< HEAD
-DropDownDiv.animateOutTimer_ = null;
-=======
 let animateOutTimer = null;
->>>>>>> 61322294
 
 /**
  * Callback for when the drop-down is hidden.
  * @type {?Function}
  */
-<<<<<<< HEAD
-DropDownDiv.onHide_ = null;
-=======
 let onHide = null;
->>>>>>> 61322294
 
 /**
  * A class name representing the current owner's workspace renderer.
  * @type {string}
  */
-<<<<<<< HEAD
-DropDownDiv.rendererClassName_ = '';
-=======
 let renderedClassName = '';
->>>>>>> 61322294
 
 /**
  * A class name representing the current owner's workspace theme.
  * @type {string}
  */
-<<<<<<< HEAD
-DropDownDiv.themeClassName_ = '';
-
-/**
- * The content element.
- * @type {!Element}
- * @private
- */
-DropDownDiv.DIV_;
-
-/**
- * The content element.
- * @type {!Element}
- * @private
- */
-DropDownDiv.content_;
-
-/**
- * The arrow element.
- * @type {!Element}
- * @private
- */
-DropDownDiv.arrow_;
-
-/**
- * Drop-downs will appear within the bounds of this element if possible.
- * Set in DropDownDiv.setBoundsElement.
- * @type {?Element}
- * @private
- */
-DropDownDiv.boundsElement_ = null;
-=======
 let themeClassName = '';
 
 /**
@@ -220,31 +125,18 @@
  * @type {?Element}
  */
 let boundsElement = null;
->>>>>>> 61322294
 
 /**
  * The object currently using the drop-down.
  * @type {?Object}
-<<<<<<< HEAD
- * @private
- */
-DropDownDiv.owner_ = null;
-=======
  */
 let owner = null;
->>>>>>> 61322294
 
 /**
  * Whether the dropdown was positioned to a field or the source block.
  * @type {?boolean}
-<<<<<<< HEAD
- * @private
- */
-DropDownDiv.positionToField_ = null;
-=======
  */
 let positionToField = null;
->>>>>>> 61322294
 
 /**
  * Dropdown bounds info object used to encapsulate sizing information about a
@@ -258,12 +150,8 @@
  *        height:number
  * }}
  */
-<<<<<<< HEAD
-DropDownDiv.BoundsInfo;
-=======
 let BoundsInfo;
 exports.BoundsInfo = BoundsInfo;
->>>>>>> 61322294
 
 /**
  * Dropdown position metrics.
@@ -278,54 +166,13 @@
  *        arrowVisible:boolean
  * }}
  */
-<<<<<<< HEAD
-DropDownDiv.PositionMetrics;
-=======
 let PositionMetrics;
 exports.PositionMetrics = PositionMetrics;
->>>>>>> 61322294
 
 /**
  * Create and insert the DOM element for this div.
  * @package
  */
-<<<<<<< HEAD
-DropDownDiv.createDom = function() {
-  if (DropDownDiv.DIV_) {
-    return;  // Already created.
-  }
-  const containerDiv = document.createElement('div');
-  containerDiv.className = 'blocklyDropDownDiv';
-  const parentDiv = common.getParentContainer() || document.body;
-  parentDiv.appendChild(containerDiv);
-
-  DropDownDiv.DIV_ = containerDiv;
-
-  const content = document.createElement('div');
-  content.className = 'blocklyDropDownContent';
-  DropDownDiv.DIV_.appendChild(content);
-  DropDownDiv.content_ = content;
-
-  const arrow = document.createElement('div');
-  arrow.className = 'blocklyDropDownArrow';
-  DropDownDiv.DIV_.appendChild(arrow);
-  DropDownDiv.arrow_ = arrow;
-
-  DropDownDiv.DIV_.style.opacity = 0;
-
-  // Transition animation for transform: translate() and opacity.
-  DropDownDiv.DIV_.style.transition = 'transform ' +
-      DropDownDiv.ANIMATION_TIME + 's, ' +
-      'opacity ' + DropDownDiv.ANIMATION_TIME + 's';
-
-  // Handle focusin/out events to add a visual indicator when
-  // a child is focused or blurred.
-  DropDownDiv.DIV_.addEventListener('focusin', function() {
-    dom.addClass(DropDownDiv.DIV_, 'blocklyFocused');
-  });
-  DropDownDiv.DIV_.addEventListener('focusout', function() {
-    dom.removeClass(DropDownDiv.DIV_, 'blocklyFocused');
-=======
 const createDom = function() {
   if (div) {
     return;  // Already created.
@@ -356,7 +203,6 @@
   });
   div.addEventListener('focusout', function() {
     dom.removeClass(div, 'blocklyFocused');
->>>>>>> 61322294
   });
 };
 exports.createDom = createDom;
@@ -364,17 +210,10 @@
 /**
  * Set an element to maintain bounds within. Drop-downs will appear
  * within the box of this element if possible.
-<<<<<<< HEAD
- * @param {?Element} boundsElement Element to bind drop-down to.
- */
-DropDownDiv.setBoundsElement = function(boundsElement) {
-  DropDownDiv.boundsElement_ = boundsElement;
-=======
  * @param {?Element} boundsElem Element to bind drop-down to.
  */
 const setBoundsElement = function(boundsElem) {
   boundsElement = boundsElem;
->>>>>>> 61322294
 };
 exports.setBoundsElement = setBoundsElement;
 
@@ -382,28 +221,17 @@
  * Provide the div for inserting content into the drop-down.
  * @return {!Element} Div to populate with content.
  */
-<<<<<<< HEAD
-DropDownDiv.getContentDiv = function() {
-  return DropDownDiv.content_;
-=======
 const getContentDiv = function() {
   return content;
->>>>>>> 61322294
 };
 exports.getContentDiv = getContentDiv;
 
 /**
  * Clear the content of the drop-down.
  */
-<<<<<<< HEAD
-DropDownDiv.clearContent = function() {
-  DropDownDiv.content_.textContent = '';
-  DropDownDiv.content_.style.width = '';
-=======
 const clearContent = function() {
   content.textContent = '';
   content.style.width = '';
->>>>>>> 61322294
 };
 exports.clearContent = clearContent;
 
@@ -412,15 +240,9 @@
  * @param {string} backgroundColour Any CSS colour for the background.
  * @param {string} borderColour Any CSS colour for the border.
  */
-<<<<<<< HEAD
-DropDownDiv.setColour = function(backgroundColour, borderColour) {
-  DropDownDiv.DIV_.style.backgroundColor = backgroundColour;
-  DropDownDiv.DIV_.style.borderColor = borderColour;
-=======
 const setColour = function(backgroundColour, borderColour) {
   div.style.backgroundColor = backgroundColour;
   div.style.borderColor = borderColour;
->>>>>>> 61322294
 };
 exports.setColour = setColour;
 
@@ -437,11 +259,7 @@
  *   positioning.
  * @return {boolean} True if the menu rendered below block; false if above.
  */
-<<<<<<< HEAD
-DropDownDiv.showPositionedByBlock = function(
-=======
 const showPositionedByBlock = function(
->>>>>>> 61322294
     field, block, opt_onHide, opt_secondaryYOffset) {
   return showPositionedByRect(
       getScaledBboxOfBlock(block), field, opt_onHide, opt_secondaryYOffset);
@@ -460,21 +278,13 @@
  *   positioning.
  * @return {boolean} True if the menu rendered below block; false if above.
  */
-<<<<<<< HEAD
-DropDownDiv.showPositionedByField = function(
-    field, opt_onHide, opt_secondaryYOffset) {
-  DropDownDiv.positionToField_ = true;
-=======
 const showPositionedByField = function(
     field, opt_onHide, opt_secondaryYOffset) {
   positionToField = true;
->>>>>>> 61322294
   return showPositionedByRect(
       getScaledBboxOfField(field), field, opt_onHide, opt_secondaryYOffset);
 };
 exports.showPositionedByField = showPositionedByField;
-
-const internal = {};
 
 /**
  * Get the scaled bounding box of a block.
@@ -532,15 +342,9 @@
     workspace =
         /** @type {!WorkspaceSvg} */ (workspace.options.parentWorkspace);
   }
-<<<<<<< HEAD
-  DropDownDiv.setBoundsElement(
-      /** @type {?Element} */ (workspace.getParentSvg().parentNode));
-  return DropDownDiv.show(
-=======
   setBoundsElement(
       /** @type {?Element} */ (workspace.getParentSvg().parentNode));
   return show(
->>>>>>> 61322294
       field, sourceBlock.RTL, primaryX, primaryY, secondaryX, secondaryY,
       opt_onHide);
 };
@@ -553,11 +357,7 @@
  * will point there, and the container will be positioned below it.
  * If we can't maintain the container bounds at the primary point, fall-back to
  * the secondary point and position above.
-<<<<<<< HEAD
- * @param {?Object} owner The object showing the drop-down
-=======
  * @param {?Object} newOwner The object showing the drop-down
->>>>>>> 61322294
  * @param {boolean} rtl Right-to-left (true) or left-to-right (false).
  * @param {number} primaryX Desired origin point x, in absolute px.
  * @param {number} primaryY Desired origin point y, in absolute px.
@@ -570,35 +370,19 @@
  * @return {boolean} True if the menu rendered at the primary origin point.
  * @package
  */
-<<<<<<< HEAD
-DropDownDiv.show = function(
-    owner, rtl, primaryX, primaryY, secondaryX, secondaryY, opt_onHide) {
-  DropDownDiv.owner_ = owner;
-  DropDownDiv.onHide_ = opt_onHide || null;
-  // Set direction.
-  const div = DropDownDiv.DIV_;
-=======
 const show = function(
     newOwner, rtl, primaryX, primaryY, secondaryX, secondaryY, opt_onHide) {
   owner = newOwner;
   onHide = opt_onHide || null;
   // Set direction.
->>>>>>> 61322294
   div.style.direction = rtl ? 'rtl' : 'ltr';
 
   const mainWorkspace =
       /** @type {!WorkspaceSvg} */ (common.getMainWorkspace());
-<<<<<<< HEAD
-  DropDownDiv.rendererClassName_ = mainWorkspace.getRenderer().getClassName();
-  DropDownDiv.themeClassName_ = mainWorkspace.getTheme().getClassName();
-  dom.addClass(div, DropDownDiv.rendererClassName_);
-  dom.addClass(div, DropDownDiv.themeClassName_);
-=======
   renderedClassName = mainWorkspace.getRenderer().getClassName();
   themeClassName = mainWorkspace.getTheme().getClassName();
   dom.addClass(div, renderedClassName);
   dom.addClass(div, themeClassName);
->>>>>>> 61322294
 
   // When we change `translate` multiple times in close succession,
   // Chrome may choose to wait and apply them all at once.
@@ -617,24 +401,14 @@
 
 /**
  * Get sizing info about the bounding element.
-<<<<<<< HEAD
- * @return {!DropDownDiv.BoundsInfo} An object containing size
-=======
  * @return {!BoundsInfo} An object containing size
->>>>>>> 61322294
  *     information about the bounding element (bounding box and width/height).
  */
 internal.getBoundsInfo = function() {
   const boundPosition = style.getPageOffset(
-<<<<<<< HEAD
-      /** @type {!Element} */ (DropDownDiv.boundsElement_));
-  const boundSize = style.getSize(
-      /** @type {!Element} */ (DropDownDiv.boundsElement_));
-=======
       /** @type {!Element} */ (boundsElement));
   const boundSize = style.getSize(
       /** @type {!Element} */ (boundsElement));
->>>>>>> 61322294
 
   return {
     left: boundPosition.x,
@@ -648,33 +422,21 @@
 
 /**
  * Helper to position the drop-down and the arrow, maintaining bounds.
-<<<<<<< HEAD
- * See explanation of origin points in DropDownDiv.show.
-=======
  * See explanation of origin points in show.
->>>>>>> 61322294
  * @param {number} primaryX Desired origin point x, in absolute px.
  * @param {number} primaryY Desired origin point y, in absolute px.
  * @param {number} secondaryX Secondary/alternative origin point x,
  *     in absolute px.
  * @param {number} secondaryY Secondary/alternative origin point y,
  *     in absolute px.
-<<<<<<< HEAD
- * @return {!DropDownDiv.PositionMetrics} Various final metrics,
-=======
  * @return {!PositionMetrics} Various final metrics,
->>>>>>> 61322294
  *     including rendered positions for drop-down and arrow.
  */
 internal.getPositionMetrics = function(
     primaryX, primaryY, secondaryX, secondaryY) {
   const boundsInfo = internal.getBoundsInfo();
   const divSize = style.getSize(
-<<<<<<< HEAD
-      /** @type {!Element} */ (DropDownDiv.DIV_));
-=======
       /** @type {!Element} */ (div));
->>>>>>> 61322294
 
   // Can we fit in-bounds below the target?
   if (primaryY + divSize.height < boundsInfo.bottom) {
@@ -701,36 +463,20 @@
  * Get the metrics for positioning the div below the source.
  * @param {number} primaryX Desired origin point x, in absolute px.
  * @param {number} primaryY Desired origin point y, in absolute px.
-<<<<<<< HEAD
- * @param {!DropDownDiv.BoundsInfo} boundsInfo An object containing size
- *     information about the bounding element (bounding box and width/height).
- * @param {!Size} divSize An object containing information about
- *     the size of the DropDownDiv (width & height).
- * @return {!DropDownDiv.PositionMetrics} Various final metrics,
-=======
  * @param {!BoundsInfo} boundsInfo An object containing size
  *     information about the bounding element (bounding box and width/height).
  * @param {!Size} divSize An object containing information about
  *     the size of the DropDownDiv (width & height).
  * @return {!PositionMetrics} Various final metrics,
->>>>>>> 61322294
  *     including rendered positions for drop-down and arrow.
  */
 const getPositionBelowMetrics = function(
     primaryX, primaryY, boundsInfo, divSize) {
-<<<<<<< HEAD
-  const xCoords = DropDownDiv.getPositionX(
-      primaryX, boundsInfo.left, boundsInfo.right, divSize.width);
-
-  const arrowY = -(DropDownDiv.ARROW_SIZE / 2 + DropDownDiv.BORDER_SIZE);
-  const finalY = primaryY + DropDownDiv.PADDING_Y;
-=======
   const xCoords =
       getPositionX(primaryX, boundsInfo.left, boundsInfo.right, divSize.width);
 
   const arrowY = -(ARROW_SIZE / 2 + BORDER_SIZE);
   const finalY = primaryY + PADDING_Y;
->>>>>>> 61322294
 
   return {
     initialX: xCoords.divX,
@@ -750,37 +496,20 @@
  *     in absolute px.
  * @param {number} secondaryY Secondary/alternative origin point y,
  *     in absolute px.
-<<<<<<< HEAD
- * @param {!DropDownDiv.BoundsInfo} boundsInfo An object containing size
- *     information about the bounding element (bounding box and width/height).
- * @param {!Size} divSize An object containing information about
- *     the size of the DropDownDiv (width & height).
- * @return {!DropDownDiv.PositionMetrics} Various final metrics,
-=======
  * @param {!BoundsInfo} boundsInfo An object containing size
  *     information about the bounding element (bounding box and width/height).
  * @param {!Size} divSize An object containing information about
  *     the size of the DropDownDiv (width & height).
  * @return {!PositionMetrics} Various final metrics,
->>>>>>> 61322294
  *     including rendered positions for drop-down and arrow.
  */
 const getPositionAboveMetrics = function(
     secondaryX, secondaryY, boundsInfo, divSize) {
-<<<<<<< HEAD
-  const xCoords = DropDownDiv.getPositionX(
-      secondaryX, boundsInfo.left, boundsInfo.right, divSize.width);
-
-  const arrowY = divSize.height - (DropDownDiv.BORDER_SIZE * 2) -
-      (DropDownDiv.ARROW_SIZE / 2);
-  const finalY = secondaryY - divSize.height - DropDownDiv.PADDING_Y;
-=======
   const xCoords = getPositionX(
       secondaryX, boundsInfo.left, boundsInfo.right, divSize.width);
 
   const arrowY = divSize.height - (BORDER_SIZE * 2) - (ARROW_SIZE / 2);
   const finalY = secondaryY - divSize.height - PADDING_Y;
->>>>>>> 61322294
   const initialY = secondaryY - divSize.height;  // No padding on Y.
 
   return {
@@ -798,18 +527,6 @@
 /**
  * Get the metrics for positioning the div at the top of the page.
  * @param {number} sourceX Desired origin point x, in absolute px.
-<<<<<<< HEAD
- * @param {!DropDownDiv.BoundsInfo} boundsInfo An object containing size
- *     information about the bounding element (bounding box and width/height).
- * @param {!Size} divSize An object containing information about
- *     the size of the DropDownDiv (width & height).
- * @return {!DropDownDiv.PositionMetrics} Various final metrics,
- *     including rendered positions for drop-down and arrow.
- */
-const getPositionTopOfPageMetrics = function(sourceX, boundsInfo, divSize) {
-  const xCoords = DropDownDiv.getPositionX(
-      sourceX, boundsInfo.left, boundsInfo.right, divSize.width);
-=======
  * @param {!BoundsInfo} boundsInfo An object containing size
  *     information about the bounding element (bounding box and width/height).
  * @param {!Size} divSize An object containing information about
@@ -820,7 +537,6 @@
 const getPositionTopOfPageMetrics = function(sourceX, boundsInfo, divSize) {
   const xCoords =
       getPositionX(sourceX, boundsInfo.left, boundsInfo.right, divSize.width);
->>>>>>> 61322294
 
   // No need to provide arrow-specific information because it won't be visible.
   return {
@@ -848,12 +564,7 @@
  *    the x positions of the left side of the DropDownDiv and the arrow.
  * @package
  */
-<<<<<<< HEAD
-DropDownDiv.getPositionX = function(
-    sourceX, boundsLeft, boundsRight, divWidth) {
-=======
 const getPositionX = function(sourceX, boundsLeft, boundsRight, divWidth) {
->>>>>>> 61322294
   let divX = sourceX;
   // Offset the topLeft coord so that the dropdowndiv is centered.
   divX -= divWidth / 2;
@@ -862,16 +573,6 @@
 
   let arrowX = sourceX;
   // Offset the arrow coord so that the arrow is centered.
-<<<<<<< HEAD
-  arrowX -= DropDownDiv.ARROW_SIZE / 2;
-  // Convert the arrow position to be relative to the top left of the div.
-  let relativeArrowX = arrowX - divX;
-  const horizPadding = DropDownDiv.ARROW_HORIZONTAL_PADDING;
-  // Clamp the arrow position so that it stays attached to the dropdowndiv.
-  relativeArrowX = math.clamp(
-      horizPadding, relativeArrowX,
-      divWidth - horizPadding - DropDownDiv.ARROW_SIZE);
-=======
   arrowX -= ARROW_SIZE / 2;
   // Convert the arrow position to be relative to the top left of the div.
   let relativeArrowX = arrowX - divX;
@@ -879,7 +580,6 @@
   // Clamp the arrow position so that it stays attached to the dropdowndiv.
   relativeArrowX = math.clamp(
       horizPadding, relativeArrowX, divWidth - horizPadding - ARROW_SIZE);
->>>>>>> 61322294
 
   return {arrowX: relativeArrowX, divX: divX};
 };
@@ -889,42 +589,24 @@
  * Is the container visible?
  * @return {boolean} True if visible.
  */
-<<<<<<< HEAD
-DropDownDiv.isVisible = function() {
-  return !!DropDownDiv.owner_;
-=======
 const isVisible = function() {
   return !!owner;
->>>>>>> 61322294
 };
 exports.isVisible = isVisible;
 
 /**
  * Hide the menu only if it is owned by the provided object.
-<<<<<<< HEAD
- * @param {?Object} owner Object which must be owning the drop-down to hide.
-=======
  * @param {?Object} divOwner Object which must be owning the drop-down to hide.
->>>>>>> 61322294
  * @param {boolean=} opt_withoutAnimation True if we should hide the dropdown
  *     without animating.
  * @return {boolean} True if hidden.
  */
-<<<<<<< HEAD
-DropDownDiv.hideIfOwner = function(owner, opt_withoutAnimation) {
-  if (DropDownDiv.owner_ === owner) {
-    if (opt_withoutAnimation) {
-      DropDownDiv.hideWithoutAnimation();
-    } else {
-      DropDownDiv.hide();
-=======
 const hideIfOwner = function(divOwner, opt_withoutAnimation) {
   if (owner === divOwner) {
     if (opt_withoutAnimation) {
       hideWithoutAnimation();
     } else {
       hide();
->>>>>>> 61322294
     }
     return true;
   }
@@ -935,31 +617,18 @@
 /**
  * Hide the menu, triggering animation.
  */
-<<<<<<< HEAD
-DropDownDiv.hide = function() {
-=======
 const hide = function() {
->>>>>>> 61322294
   // Start the animation by setting the translation and fading out.
   // Reset to (initialX, initialY) - i.e., no translation.
   DropDownDiv.DIV_.style.transform = 'translate(0, 0)';
   DropDownDiv.DIV_.style.opacity = 0;
   // Finish animation - reset all values to default.
-<<<<<<< HEAD
-  DropDownDiv.animateOutTimer_ = setTimeout(function() {
-    DropDownDiv.hideWithoutAnimation();
-  }, DropDownDiv.ANIMATION_TIME * 1000);
-  if (DropDownDiv.onHide_) {
-    DropDownDiv.onHide_();
-    DropDownDiv.onHide_ = null;
-=======
   animateOutTimer = setTimeout(function() {
     hideWithoutAnimation();
   }, ANIMATION_TIME * 1000);
   if (onHide) {
     onHide();
     onHide = null;
->>>>>>> 61322294
   }
 };
 exports.hide = hide;
@@ -967,29 +636,16 @@
 /**
  * Hide the menu, without animation.
  */
-<<<<<<< HEAD
-DropDownDiv.hideWithoutAnimation = function() {
-  if (!DropDownDiv.isVisible()) {
-    return;
-  }
-  if (DropDownDiv.animateOutTimer_) {
-    clearTimeout(DropDownDiv.animateOutTimer_);
-=======
 const hideWithoutAnimation = function() {
   if (!isVisible()) {
     return;
   }
   if (animateOutTimer) {
     clearTimeout(animateOutTimer);
->>>>>>> 61322294
   }
 
   // Reset style properties in case this gets called directly
   // instead of hide() - see discussion on #2551.
-<<<<<<< HEAD
-  const div = DropDownDiv.DIV_;
-=======
->>>>>>> 61322294
   div.style.transform = '';
   div.style.left = '';
   div.style.top = '';
@@ -998,22 +654,6 @@
   div.style.backgroundColor = '';
   div.style.borderColor = '';
 
-<<<<<<< HEAD
-  if (DropDownDiv.onHide_) {
-    DropDownDiv.onHide_();
-    DropDownDiv.onHide_ = null;
-  }
-  DropDownDiv.clearContent();
-  DropDownDiv.owner_ = null;
-
-  if (DropDownDiv.rendererClassName_) {
-    dom.removeClass(div, DropDownDiv.rendererClassName_);
-    DropDownDiv.rendererClassName_ = '';
-  }
-  if (DropDownDiv.themeClassName_) {
-    dom.removeClass(div, DropDownDiv.themeClassName_);
-    DropDownDiv.themeClassName_ = '';
-=======
   if (onHide) {
     onHide();
     onHide = null;
@@ -1028,7 +668,6 @@
   if (themeClassName) {
     dom.removeClass(div, themeClassName);
     themeClassName = '';
->>>>>>> 61322294
   }
   (/** @type {!WorkspaceSvg} */ (common.getMainWorkspace())).markFocused();
 };
@@ -1050,26 +689,15 @@
 
   // Update arrow CSS.
   if (metrics.arrowVisible) {
-<<<<<<< HEAD
-    DropDownDiv.arrow_.style.display = '';
-    DropDownDiv.arrow_.style.transform = 'translate(' + metrics.arrowX + 'px,' +
-        metrics.arrowY + 'px) rotate(45deg)';
-    DropDownDiv.arrow_.setAttribute(
-=======
     arrow.style.display = '';
     arrow.style.transform = 'translate(' + metrics.arrowX + 'px,' +
         metrics.arrowY + 'px) rotate(45deg)';
     arrow.setAttribute(
->>>>>>> 61322294
         'class',
         metrics.arrowAtTop ? 'blocklyDropDownArrow blocklyArrowTop' :
                              'blocklyDropDownArrow blocklyArrowBottom');
   } else {
-<<<<<<< HEAD
-    DropDownDiv.arrow_.style.display = 'none';
-=======
     arrow.style.display = 'none';
->>>>>>> 61322294
   }
 
   const initialX = Math.floor(metrics.initialX);
@@ -1077,10 +705,6 @@
   const finalX = Math.floor(metrics.finalX);
   const finalY = Math.floor(metrics.finalY);
 
-<<<<<<< HEAD
-  const div = DropDownDiv.DIV_;
-=======
->>>>>>> 61322294
   // First apply initial translation.
   div.style.left = initialX + 'px';
   div.style.top = initialY + 'px';
@@ -1103,29 +727,17 @@
  * calculate the new position, it will just hide it instead.
  * @package
  */
-<<<<<<< HEAD
-DropDownDiv.repositionForWindowResize = function() {
-=======
 const repositionForWindowResize = function() {
->>>>>>> 61322294
   // This condition mainly catches the dropdown div when it is being used as a
   // dropdown.  It is important not to close it in this case because on Android,
   // when a field is focused, the soft keyboard opens triggering a window resize
   // event and we want the dropdown div to stick around so users can type into
   // it.
-<<<<<<< HEAD
-  if (DropDownDiv.owner_) {
-    const field = /** @type {!Field} */ (DropDownDiv.owner_);
-    const block = /** @type {!BlockSvg} */ (field.getSourceBlock());
-    const bBox = DropDownDiv.positionToField_ ? getScaledBboxOfField(field) :
-                                                getScaledBboxOfBlock(block);
-=======
   if (owner) {
     const field = /** @type {!Field} */ (owner);
     const block = /** @type {!BlockSvg} */ (field.getSourceBlock());
     const bBox = positionToField ? getScaledBboxOfField(field) :
                                    getScaledBboxOfBlock(block);
->>>>>>> 61322294
     // If we can fit it, render below the block.
     const primaryX = bBox.left + (bBox.right - bBox.left) / 2;
     const primaryY = bBox.bottom;
@@ -1134,19 +746,9 @@
     const secondaryY = bBox.top;
     positionInternal(primaryX, primaryY, secondaryX, secondaryY);
   } else {
-<<<<<<< HEAD
-    DropDownDiv.hide();
-  }
-};
-
-DropDownDiv.TEST_ONLY = internal;
-
-exports.DropDownDiv = DropDownDiv;
-=======
     hide();
   }
 };
 exports.repositionForWindowResize = repositionForWindowResize;
 
-exports.TEST_ONLY = internal;
->>>>>>> 61322294
+exports.TEST_ONLY = internal;