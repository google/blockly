/**
 * @license
 * Copyright 2017 Google LLC
 * SPDX-License-Identifier: Apache-2.0
 */

/**
 * @fileoverview Class that controls updates to connections during drags.
 * @author fenichel@google.com (Rachel Fenichel)
 */
'use strict';

goog.provide('Blockly.InsertionMarkerManager');

goog.require('Blockly.blockAnimations');
goog.require('Blockly.ComponentManager');
goog.require('Blockly.connectionTypes');
/** @suppress {extraRequire} */
goog.require('Blockly.constants');
goog.require('Blockly.Events');

goog.requireType('Blockly.BlockSvg');
goog.requireType('Blockly.RenderedConnection');
goog.requireType('Blockly.utils.Coordinate');
goog.requireType('Blockly.WorkspaceSvg');


/**
 * Class that controls updates to connections during drags.  It is primarily
 * responsible for finding the closest eligible connection and highlighting or
 * unhiglighting it as needed during a drag.
 * @param {!Blockly.BlockSvg} block The top block in the stack being dragged.
 * @constructor
 */
Blockly.InsertionMarkerManager = function(block) {
  Blockly.selected = block;

  /**
   * The top block in the stack being dragged.
   * Does not change during a drag.
   * @type {!Blockly.BlockSvg}
   * @private
   */
  this.topBlock_ = block;

  /**
   * The workspace on which these connections are being dragged.
   * Does not change during a drag.
   * @type {!Blockly.WorkspaceSvg}
   * @private
   */
  this.workspace_ = block.workspace;

  /**
   * The last connection on the stack, if it's not the last connection on the
   * first block.
   * Set in initAvailableConnections, if at all.
   * @type {Blockly.RenderedConnection}
   * @private
   */
  this.lastOnStack_ = null;

  /**
   * The insertion marker corresponding to the last block in the stack, if
   * that's not the same as the first block in the stack.
   * Set in initAvailableConnections, if at all
   * @type {Blockly.BlockSvg}
   * @private
   */
  this.lastMarker_ = null;

  /**
   * The insertion marker that shows up between blocks to show where a block
   * would go if dropped immediately.
   * @type {Blockly.BlockSvg}
   * @private
   */
  this.firstMarker_ = this.createMarkerBlock_(this.topBlock_);

  /**
   * The connection that this block would connect to if released immediately.
   * Updated on every mouse move.
   * This is not on any of the blocks that are being dragged.
   * @type {Blockly.RenderedConnection}
   * @private
   */
  this.closestConnection_ = null;

  /**
   * The connection that would connect to this.closestConnection_ if this block
   * were released immediately.
   * Updated on every mouse move.
   * This is on the top block that is being dragged or the last block in the
   * dragging stack.
   * @type {Blockly.RenderedConnection}
   * @private
   */
  this.localConnection_ = null;

  /**
   * Whether the block would be deleted if it were dropped immediately.
   * Updated on every mouse move.
   * @type {boolean}
   * @private
   */
  this.wouldDeleteBlock_ = false;

  /**
   * Connection on the insertion marker block that corresponds to
   * this.localConnection_ on the currently dragged block.
   * @type {Blockly.RenderedConnection}
   * @private
   */
  this.markerConnection_ = null;

  /**
   * The block that currently has an input being highlighted, or null.
   * @type {Blockly.BlockSvg}
   * @private
   */
  this.highlightedBlock_ = null;

  /**
   * The block being faded to indicate replacement, or null.
   * @type {Blockly.BlockSvg}
   * @private
   */
  this.fadedBlock_ = null;

  /**
   * The connections on the dragging blocks that are available to connect to
   * other blocks.  This includes all open connections on the top block, as well
   * as the last connection on the block stack.
   * Does not change during a drag.
   * @type {!Array<!Blockly.RenderedConnection>}
   * @private
   */
  this.availableConnections_ = this.initAvailableConnections_();
};

/**
 * An enum describing different kinds of previews the InsertionMarkerManager
 * could display.
 * @enum {number}
 */
Blockly.InsertionMarkerManager.PREVIEW_TYPE = {
  INSERTION_MARKER: 0,
  INPUT_OUTLINE: 1,
  REPLACEMENT_FADE: 2,
};

/**
 * An error message to throw if the block created by createMarkerBlock_ is
 * missing any components.
 * @type {string}
 * @const
 */
Blockly.InsertionMarkerManager.DUPLICATE_BLOCK_ERROR = 'The insertion marker ' +
    'manager tried to create a marker but the result is missing %1. If ' +
    'you are using a mutator, make sure your domToMutation method is ' +
    'properly defined.';

/**
 * Sever all links from this object.
 * @package
 */
Blockly.InsertionMarkerManager.prototype.dispose = function() {
  this.availableConnections_.length = 0;

  Blockly.Events.disable();
  try {
    if (this.firstMarker_) {
      this.firstMarker_.dispose();
    }
    if (this.lastMarker_) {
      this.lastMarker_.dispose();
    }
  } finally {
    Blockly.Events.enable();
  }
};

/**
 * Update the available connections for the top block. These connections can
 * change if a block is unplugged and the stack is healed.
 * @package
 */
Blockly.InsertionMarkerManager.prototype.updateAvailableConnections = function() {
  this.availableConnections_ = this.initAvailableConnections_();
};

/**
 * Return whether the block would be deleted if dropped immediately, based on
 * information from the most recent move event.
 * @return {boolean} True if the block would be deleted if dropped immediately.
 * @package
 */
Blockly.InsertionMarkerManager.prototype.wouldDeleteBlock = function() {
  return this.wouldDeleteBlock_;
};

/**
 * Return whether the block would be connected if dropped immediately, based on
 * information from the most recent move event.
 * @return {boolean} True if the block would be connected if dropped
 *   immediately.
 * @package
 */
Blockly.InsertionMarkerManager.prototype.wouldConnectBlock = function() {
  return !!this.closestConnection_;
};

/**
 * Connect to the closest connection and render the results.
 * This should be called at the end of a drag.
 * @package
 */
Blockly.InsertionMarkerManager.prototype.applyConnections = function() {
  if (this.closestConnection_) {
    // Don't fire events for insertion markers.
    Blockly.Events.disable();
    this.hidePreview_();
    Blockly.Events.enable();
    // Connect two blocks together.
    this.localConnection_.connect(this.closestConnection_);
    if (this.topBlock_.rendered) {
      // Trigger a connection animation.
      // Determine which connection is inferior (lower in the source stack).
      var inferiorConnection = this.localConnection_.isSuperior() ?
          this.closestConnection_ : this.localConnection_;
      Blockly.blockAnimations.connectionUiEffect(
          inferiorConnection.getSourceBlock());
      // Bring the just-edited stack to the front.
      var rootBlock = this.topBlock_.getRootBlock();
      rootBlock.bringToFront();
    }
  }
};

/**
 * Update connections based on the most recent move location.
 * @param {!Blockly.utils.Coordinate} dxy Position relative to drag start,
 *     in workspace units.
 * @param {?Blockly.IDragTarget} dragTarget The drag target that the block is
 *     currently over.
 * @package
 */
Blockly.InsertionMarkerManager.prototype.update = function(dxy, dragTarget) {
  var candidate = this.getCandidate_(dxy);

  this.wouldDeleteBlock_ = this.shouldDelete_(candidate, dragTarget);

  var shouldUpdate = this.wouldDeleteBlock_ ||
      this.shouldUpdatePreviews_(candidate, dxy);

  if (shouldUpdate) {
    // Don't fire events for insertion marker creation or movement.
    Blockly.Events.disable();
    this.maybeHidePreview_(candidate);
    this.maybeShowPreview_(candidate);
    Blockly.Events.enable();
  }
};

/**
 * Create an insertion marker that represents the given block.
 * @param {!Blockly.BlockSvg} sourceBlock The block that the insertion marker
 *     will represent.
 * @return {!Blockly.BlockSvg} The insertion marker that represents the given
 *     block.
 * @private
 */
Blockly.InsertionMarkerManager.prototype.createMarkerBlock_ = function(sourceBlock) {
  var imType = sourceBlock.type;

  Blockly.Events.disable();
  try {
    var result = this.workspace_.newBlock(imType);
    result.setInsertionMarker(true);
    if (sourceBlock.mutationToDom) {
      var oldMutationDom = sourceBlock.mutationToDom();
      if (oldMutationDom) {
        result.domToMutation(oldMutationDom);
      }
    }
    // Copy field values from the other block.  These values may impact the
    // rendered size of the insertion marker.  Note that we do not care about
    // child blocks here.
    for (var i = 0; i < sourceBlock.inputList.length; i++) {
      var sourceInput = sourceBlock.inputList[i];
      if (sourceInput.name == Blockly.constants.COLLAPSED_INPUT_NAME) {
        continue;  // Ignore the collapsed input.
      }
      var resultInput = result.inputList[i];
      if (!resultInput) {
        throw new Error(Blockly.InsertionMarkerManager.DUPLICATE_BLOCK_ERROR
            .replace('%1', 'an input'));
      }
      for (var j = 0; j < sourceInput.fieldRow.length; j++) {
        var sourceField = sourceInput.fieldRow[j];
        var resultField = resultInput.fieldRow[j];
        if (!resultField) {
          throw new Error(Blockly.InsertionMarkerManager.DUPLICATE_BLOCK_ERROR
              .replace('%1', 'a field'));
        }
        resultField.setValue(sourceField.getValue());
      }
    }

    result.setCollapsed(sourceBlock.isCollapsed());
    result.setInputsInline(sourceBlock.getInputsInline());

    result.initSvg();
    result.getSvgRoot().setAttribute('visibility', 'hidden');
  } finally {
    Blockly.Events.enable();
  }

  return result;
};

/**
 * Populate the list of available connections on this block stack.  This should
 * only be called once, at the beginning of a drag.
 * If the stack has more than one block, this function will populate
 * lastOnStack_ and create the corresponding insertion marker.
 * @return {!Array<!Blockly.RenderedConnection>} A list of available
 *     connections.
 * @private
 */
Blockly.InsertionMarkerManager.prototype.initAvailableConnections_ = function() {
  var available = this.topBlock_.getConnections_(false);
  // Also check the last connection on this stack
  var lastOnStack = this.topBlock_.lastConnectionInStack();
  if (lastOnStack && lastOnStack != this.topBlock_.nextConnection) {
    available.push(lastOnStack);
    this.lastOnStack_ = lastOnStack;
    if (this.lastMarker_) {
      Blockly.Events.disable();
      try {
        this.lastMarker_.dispose();
      } finally {
        Blockly.Events.enable();
      }
    }
    this.lastMarker_ = this.createMarkerBlock_(lastOnStack.getSourceBlock());
  }
  return available;
};

/**
 * Whether the previews (insertion marker and replacement marker) should be
 * updated based on the closest candidate and the current drag distance.
 * @param {!Object} candidate An object containing a local connection, a closest
 *     connection, and a radius.  Returned by getCandidate_.
 * @param {!Blockly.utils.Coordinate} dxy Position relative to drag start,
 *     in workspace units.
 * @return {boolean} Whether the preview should be updated.
 * @private
 */
Blockly.InsertionMarkerManager.prototype.shouldUpdatePreviews_ = function(
    candidate, dxy) {
  var candidateLocal = candidate.local;
  var candidateClosest = candidate.closest;
  var radius = candidate.radius;

  // Found a connection!
  if (candidateLocal && candidateClosest) {
    // We're already showing an insertion marker.
    // Decide whether the new connection has higher priority.
    if (this.localConnection_ && this.closestConnection_) {
      // The connection was the same as the current connection.
      if (this.closestConnection_ == candidateClosest &&
          this.localConnection_ == candidateLocal) {
        return false;
      }
      var xDiff = this.localConnection_.x + dxy.x - this.closestConnection_.x;
      var yDiff = this.localConnection_.y + dxy.y - this.closestConnection_.y;
      var curDistance = Math.sqrt(xDiff * xDiff + yDiff * yDiff);
      // Slightly prefer the existing preview over a new preview.
      return !(candidateClosest && radius > curDistance -
          Blockly.CURRENT_CONNECTION_PREFERENCE);
    } else if (!this.localConnection_ && !this.closestConnection_) {
    // We weren't showing a preview before, but we should now.
      return true;
    } else {
      console.error('Only one of localConnection_ and closestConnection_ was set.');
    }
  } else {  // No connection found.
    // Only need to update if we were showing a preview before.
    return !!(this.localConnection_ && this.closestConnection_);
  }

  console.error('Returning true from shouldUpdatePreviews, but it\'s not clear why.');
  return true;
};

/**
 * Find the nearest valid connection, which may be the same as the current
 * closest connection.
 * @param {!Blockly.utils.Coordinate} dxy Position relative to drag start,
 *     in workspace units.
 * @return {!Object} An object containing a local connection, a closest
 *     connection, and a radius.
 * @private
 */
Blockly.InsertionMarkerManager.prototype.getCandidate_ = function(dxy) {
  var radius = this.getStartRadius_();
  var candidateClosest = null;
  var candidateLocal = null;

  for (var i = 0; i < this.availableConnections_.length; i++) {
    var myConnection = this.availableConnections_[i];
    var neighbour = myConnection.closest(radius, dxy);
    if (neighbour.connection) {
      candidateClosest = neighbour.connection;
      candidateLocal = myConnection;
      radius = neighbour.radius;
    }
  }
  return {
    closest: candidateClosest,
    local: candidateLocal,
    radius: radius
  };
};

/**
 * Decide the radius at which to start searching for the closest connection.
 * @return {number} The radius at which to start the search for the closest
 *     connection.
 * @private
 */
Blockly.InsertionMarkerManager.prototype.getStartRadius_ = function() {
  // If there is already a connection highlighted,
  // increase the radius we check for making new connections.
  // Why? When a connection is highlighted, blocks move around when the insertion
  // marker is created, which could cause the connection became out of range.
  // By increasing radiusConnection when a connection already exists,
  // we never "lose" the connection from the offset.
  if (this.closestConnection_ && this.localConnection_) {
    return Blockly.CONNECTING_SNAP_RADIUS;
  }
  return Blockly.SNAP_RADIUS;
};

/**
 * Whether ending the drag would delete the block.
 * @param {!Object} candidate An object containing a local connection, a closest
 *    connection, and a radius.
 * @param {?Blockly.IDragTarget} dragTarget The drag target that the block is
 *     currently over.
 * @return {boolean} Whether dropping the block immediately would delete the
 *    block.
 * @private
 */
Blockly.InsertionMarkerManager.prototype.shouldDelete_ = function(
    candidate, dragTarget) {
<<<<<<< HEAD
  if (dragTarget) {
    // TODO(#4881) use hasCapability instead of getComponents
    var deleteAreas = this.workspace_.getComponentManager().getComponents(
        Blockly.ComponentManager.Capability.DELETE_AREA, false);
    var isDeleteArea = deleteAreas.some(function(deleteArea) {
      return dragTarget === deleteArea;
    });
=======
  var couldDeleteBlock =
      !this.topBlock_.getParent() && this.topBlock_.isDeletable();

  if (couldDeleteBlock && dragTarget) {
    var componentManager = this.workspace_.getComponentManager();
    var isDeleteArea = componentManager.hasCapability(dragTarget.id,
        Blockly.ComponentManager.Capability.DELETE_AREA);
>>>>>>> e40093dc
    if (isDeleteArea) {
      return (
        /** @type {!Blockly.IDeleteArea} */ (dragTarget))
          .wouldDeleteBlock(this.topBlock_, candidate && !!candidate.closest);
    }
  }
  return false;
};

/**
 * Show an insertion marker or replacement highlighting during a drag, if
 * needed.
 * At the beginning of this function, this.localConnection_ and
 * this.closestConnection_ should both be null.
 * @param {!Object} candidate An object containing a local connection, a closest
 *     connection, and a radius.
 * @private
 */
Blockly.InsertionMarkerManager.prototype.maybeShowPreview_ = function(candidate) {
  // Nope, don't add a marker.
  if (this.wouldDeleteBlock_) {
    return;
  }
  var closest = candidate.closest;
  var local = candidate.local;

  // Nothing to connect to.
  if (!closest) {
    return;
  }

  // Something went wrong and we're trying to connect to an invalid connection.
  if (closest == this.closestConnection_ ||
      closest.getSourceBlock().isInsertionMarker()) {
    console.log('Trying to connect to an insertion marker');
    return;
  }
  // Add an insertion marker or replacement marker.
  this.closestConnection_ = closest;
  this.localConnection_ = local;
  this.showPreview_();
};

/**
 * A preview should be shown.  This function figures out if it should be a block
 * highlight or an insertion marker, and shows the appropriate one.
 * @private
 */
Blockly.InsertionMarkerManager.prototype.showPreview_ = function() {
  var closest = this.closestConnection_;
  var renderer = this.workspace_.getRenderer();
  var method = renderer.getConnectionPreviewMethod(
      /** @type {!Blockly.RenderedConnection} */ (closest),
      /** @type {!Blockly.RenderedConnection} */ (this.localConnection_),
      this.topBlock_);

  switch (method) {
    case Blockly.InsertionMarkerManager.PREVIEW_TYPE.INPUT_OUTLINE:
      this.showInsertionInputOutline_();
      break;
    case Blockly.InsertionMarkerManager.PREVIEW_TYPE.INSERTION_MARKER:
      this.showInsertionMarker_();
      break;
    case Blockly.InsertionMarkerManager.PREVIEW_TYPE.REPLACEMENT_FADE:
      this.showReplacementFade_();
      break;
  }

  // Optionally highlight the actual connection, as a nod to previous behaviour.
  if (closest && renderer.shouldHighlightConnection(closest)) {
    closest.highlight();
  }
};

/**
 * Show an insertion marker or replacement highlighting during a drag, if
 * needed.
 * At the end of this function, this.localConnection_ and
 * this.closestConnection_ should both be null.
 * @param {!Object} candidate An object containing a local connection, a closest
 *     connection, and a radius.
 * @private
 */
Blockly.InsertionMarkerManager.prototype.maybeHidePreview_ = function(candidate) {
  // If there's no new preview, remove the old one but don't bother deleting it.
  // We might need it later, and this saves disposing of it and recreating it.
  if (!candidate.closest) {
    this.hidePreview_();
  } else {
    // If there's a new preview and there was an preview before, and either
    // connection has changed, remove the old preview.
    var hadPreview = this.closestConnection_ && this.localConnection_;
    var closestChanged = this.closestConnection_ != candidate.closest;
    var localChanged = this.localConnection_ != candidate.local;

    // Also hide if we had a preview before but now we're going to delete instead.
    if (hadPreview && (closestChanged || localChanged || this.wouldDeleteBlock_)) {
      this.hidePreview_();
    }
  }

  // Either way, clear out old state.
  this.markerConnection_ = null;
  this.closestConnection_ = null;
  this.localConnection_ = null;
};

/**
 * A preview should be hidden.  This function figures out if it is a block
 *  highlight or an insertion marker, and hides the appropriate one.
 * @private
 */
Blockly.InsertionMarkerManager.prototype.hidePreview_ = function() {
  if (this.closestConnection_ && this.closestConnection_.targetBlock() &&
      this.workspace_.getRenderer()
          .shouldHighlightConnection(this.closestConnection_)) {
    this.closestConnection_.unhighlight();
  }
  if (this.fadedBlock_) {
    this.hideReplacementFade_();
  } else if (this.highlightedBlock_) {
    this.hideInsertionInputOutline_();
  } else if (this.markerConnection_) {
    this.hideInsertionMarker_();
  }
};

/**
 * Shows an insertion marker connected to the appropriate blocks (based on
 * manager state).
 * @private
 */
Blockly.InsertionMarkerManager.prototype.showInsertionMarker_ = function() {
  var local = this.localConnection_;
  var closest = this.closestConnection_;

  var isLastInStack = this.lastOnStack_ && local == this.lastOnStack_;
  var imBlock = isLastInStack ? this.lastMarker_ : this.firstMarker_;
  var imConn = imBlock.getMatchingConnection(local.getSourceBlock(), local);

  if (imConn == this.markerConnection_) {
    throw Error('Made it to showInsertionMarker_ even though the marker isn\'t ' +
        'changing');
  }

  // Render disconnected from everything else so that we have a valid
  // connection location.
  imBlock.render();
  imBlock.rendered = true;
  imBlock.getSvgRoot().setAttribute('visibility', 'visible');

  if (imConn && closest) {
    // Position so that the existing block doesn't move.
    imBlock.positionNearConnection(imConn, closest);
  }
  if (closest) {
    // Connect() also renders the insertion marker.
    imConn.connect(closest);
  }

  this.markerConnection_ = imConn;
};

/**
 * Disconnects and hides the current insertion marker. Should return the blocks
 * to their original state.
 * @private
 */
Blockly.InsertionMarkerManager.prototype.hideInsertionMarker_ = function() {
  if (!this.markerConnection_) {
    console.log('No insertion marker connection to disconnect');
    return;
  }

  var imConn = this.markerConnection_;
  var imBlock = imConn.getSourceBlock();
  var markerNext = imBlock.nextConnection;
  var markerPrev = imBlock.previousConnection;
  var markerOutput = imBlock.outputConnection;

  var isFirstInStatementStack =
      (imConn == markerNext && !(markerPrev && markerPrev.targetConnection));

  var isFirstInOutputStack =
      imConn.type == Blockly.connectionTypes.INPUT_VALUE &&
      !(markerOutput && markerOutput.targetConnection);
  // The insertion marker is the first block in a stack.  Unplug won't do
  // anything in that case.  Instead, unplug the following block.
  if (isFirstInStatementStack || isFirstInOutputStack) {
    imConn.targetBlock().unplug(false);
  }
  // Inside of a C-block, first statement connection.
  else if (imConn.type == Blockly.connectionTypes.NEXT_STATEMENT &&
      imConn != markerNext) {
    var innerConnection = imConn.targetConnection;
    innerConnection.getSourceBlock().unplug(false);

    var previousBlockNextConnection =
        markerPrev ? markerPrev.targetConnection : null;

    imBlock.unplug(true);
    if (previousBlockNextConnection) {
      previousBlockNextConnection.connect(innerConnection);
    }
  } else {
    imBlock.unplug(true /* healStack */);
  }

  if (imConn.targetConnection) {
    throw Error('markerConnection_ still connected at the end of ' +
        'disconnectInsertionMarker');
  }

  this.markerConnection_ = null;
  imBlock.getSvgRoot().setAttribute('visibility', 'hidden');
};

/**
 * Shows an outline around the input the closest connection belongs to.
 * @private
 */
Blockly.InsertionMarkerManager.prototype.showInsertionInputOutline_ = function() {
  var closest = this.closestConnection_;
  this.highlightedBlock_ = closest.getSourceBlock();
  this.highlightedBlock_.highlightShapeForInput(closest, true);
};

/**
 * Hides any visible input outlines.
 * @private
 */
Blockly.InsertionMarkerManager.prototype.hideInsertionInputOutline_ = function() {
  this.highlightedBlock_.highlightShapeForInput(this.closestConnection_, false);
  this.highlightedBlock_ = null;
};

/**
 * Shows a replacement fade affect on the closest connection's target block
 * (the block that is currently connected to it).
 * @private
 */
Blockly.InsertionMarkerManager.prototype.showReplacementFade_ = function() {
  this.fadedBlock_ = this.closestConnection_.targetBlock();
  this.fadedBlock_.fadeForReplacement(true);
};

/**
 * Hides/Removes any visible fade affects.
 * @private
 */
Blockly.InsertionMarkerManager.prototype.hideReplacementFade_ = function() {
  this.fadedBlock_.fadeForReplacement(false);
  this.fadedBlock_ = null;
};

/**
 * Get a list of the insertion markers that currently exist.  Drags have 0, 1,
 * or 2 insertion markers.
 * @return {!Array<!Blockly.BlockSvg>} A possibly empty list of insertion
 *     marker blocks.
 * @package
 */
Blockly.InsertionMarkerManager.prototype.getInsertionMarkers = function() {
  var result = [];
  if (this.firstMarker_) {
    result.push(this.firstMarker_);
  }
  if (this.lastMarker_) {
    result.push(this.lastMarker_);
  }
  return result;
};<|MERGE_RESOLUTION|>--- conflicted
+++ resolved
@@ -456,23 +456,10 @@
  */
 Blockly.InsertionMarkerManager.prototype.shouldDelete_ = function(
     candidate, dragTarget) {
-<<<<<<< HEAD
   if (dragTarget) {
-    // TODO(#4881) use hasCapability instead of getComponents
-    var deleteAreas = this.workspace_.getComponentManager().getComponents(
-        Blockly.ComponentManager.Capability.DELETE_AREA, false);
-    var isDeleteArea = deleteAreas.some(function(deleteArea) {
-      return dragTarget === deleteArea;
-    });
-=======
-  var couldDeleteBlock =
-      !this.topBlock_.getParent() && this.topBlock_.isDeletable();
-
-  if (couldDeleteBlock && dragTarget) {
     var componentManager = this.workspace_.getComponentManager();
     var isDeleteArea = componentManager.hasCapability(dragTarget.id,
         Blockly.ComponentManager.Capability.DELETE_AREA);
->>>>>>> e40093dc
     if (isDeleteArea) {
       return (
         /** @type {!Blockly.IDeleteArea} */ (dragTarget))
