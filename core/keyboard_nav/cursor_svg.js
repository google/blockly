--- conflicted
+++ resolved
@@ -32,11 +32,7 @@
 /**
  * Class for a cursor.
  * @param {!Blockly.Workspace} workspace The workspace to sit in.
-<<<<<<< HEAD
- * @param {?boolean} opt_marker True if the cursor cannot be moved with
-=======
  * @param {boolean=} opt_isImmovable True if the cursor cannot be moved with
->>>>>>> 62f4871e
  *     calls to prev/next/in/out.  This is called a marker.
  * @extends {Blockly.Cursor}
  * @constructor
