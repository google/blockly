--- conflicted
+++ resolved
@@ -115,14 +115,10 @@
   } else {
     var oneBasedIndex = !!options['oneBasedIndex'];
   }
-<<<<<<< HEAD
-  var theme = options['theme'] || Blockly.Themes.Classic;
-=======
   var theme = options['theme'];
   var keyMap = options['keyMap'] || Blockly.user.keyMap.createDefaultKeyMap();
 
   var renderer = options['renderer'] || 'geras';
->>>>>>> ba6dfd81
 
   this.RTL = rtl;
   this.oneBasedIndex = oneBasedIndex;
@@ -147,11 +143,8 @@
   this.zoomOptions = Blockly.Options.parseZoomOptions_(options);
   this.toolboxPosition = toolboxPosition;
   this.theme = theme;
-<<<<<<< HEAD
-=======
   this.keyMap = keyMap;
   this.renderer = renderer;
->>>>>>> ba6dfd81
 };
 
 /**
@@ -175,11 +168,7 @@
  * Parse the user-specified move options, using reasonable defaults where
  *    behaviour is unspecified.
  * @param {!Object} options Dictionary of options.
-<<<<<<< HEAD
- * @param {!boolean} hasCategories Whether the workspace has categories or not.
-=======
  * @param {boolean} hasCategories Whether the workspace has categories or not.
->>>>>>> ba6dfd81
  * @return {!Object} A dictionary of normalized options.
  * @private
  */
