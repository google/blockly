--- conflicted
+++ resolved
@@ -14,17 +14,4 @@
 export const variables: any;
 export const variablesDynamic: any;
 
-<<<<<<< HEAD
-export const colour: any;
-export const lists: any;
-export const logic: any;
-export const loops: any;
-export const math: any;
-export const procedures: any;
-export const texts: any;
-export const variables: any;
-export const variablesDynamic: any;
-
-=======
->>>>>>> 0e22a798
 export const blocks: any;