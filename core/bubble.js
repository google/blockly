--- conflicted
+++ resolved
@@ -303,8 +303,6 @@
 };
 
 /**
-<<<<<<< HEAD
-=======
  * Get whether this bubble is deletable or not.
  * @return {boolean} True if deletable.
  */
@@ -313,7 +311,6 @@
 };
 
 /**
->>>>>>> 7d60a1b4
  * Handle a mouse-down on bubble's resize corner.
  * @param {!Event} e Mouse down event.
  * @private
