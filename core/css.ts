--- conflicted
+++ resolved
@@ -216,15 +216,7 @@
   stroke: none;
 }
 
-<<<<<<< HEAD
-.blocklyMultilineText {
-  font-family: monospace;
-}
-
 .blocklyNonEditableField>text {
-=======
-.blocklyNonEditableText>text {
->>>>>>> 0104166c
   pointer-events: none;
 }
 
@@ -237,7 +229,6 @@
   cursor: default;
 }
 
-<<<<<<< HEAD
 /*
   Don't allow users to select text.  It gets annoying when trying to
   drag a block and selected text moves instead.
@@ -247,14 +238,6 @@
   -ms-user-select: none;
   -webkit-user-select: none;
   cursor: inherit;
-=======
-.blocklyHidden {
-  display: none;
-}
-
-.blocklyFieldDropdown:not(.blocklyHidden) {
-  display: block;
->>>>>>> 0104166c
 }
 
 .blocklyIconGroup {
