/**
 * @license
 * Copyright 2020 Google LLC
 * SPDX-License-Identifier: Apache-2.0
 */

/**
 * @fileoverview The class representing a line cursor.
 * A line cursor tries to traverse the blocks and connections on a block as if
 * they were lines of code in a text editor. Previous and next traverse previous
 * connections, next connections and blocks, while in and out traverse input
 * connections and fields.
 * @author aschmiedt@google.com (Abby Schmiedt)
 */

import {BlockSvg} from '../block_svg.js';
<<<<<<< HEAD
import type {Connection} from '../connection.js';
=======
import * as common from '../common.js';
>>>>>>> bb76d6e1
import {ConnectionType} from '../connection_type.js';
import {Field} from '../field.js';
import {FieldCheckbox} from '../field_checkbox.js';
import {FieldDropdown} from '../field_dropdown.js';
import {FieldImage} from '../field_image.js';
import {FieldLabel} from '../field_label.js';
import {FieldNumber} from '../field_number.js';
import {FieldTextInput} from '../field_textinput.js';
import {FlyoutButton} from '../flyout_button.js';
import {FlyoutSeparator} from '../flyout_separator.js';
import {getFocusManager} from '../focus_manager.js';
import {isFocusableNode} from '../interfaces/i_focusable_node.js';
import type {INavigable} from '../interfaces/i_navigable.js';
import * as registry from '../registry.js';
import {RenderedConnection} from '../rendered_connection.js';
import {Renderer} from '../renderers/zelos/renderer.js';
import {WorkspaceSvg} from '../workspace_svg.js';
import {BlockNavigationPolicy} from './block_navigation_policy.js';
import {ConnectionNavigationPolicy} from './connection_navigation_policy.js';
import {FieldNavigationPolicy} from './field_navigation_policy.js';
import {FlyoutButtonNavigationPolicy} from './flyout_button_navigation_policy.js';
import {FlyoutNavigationPolicy} from './flyout_navigation_policy.js';
import {FlyoutSeparatorNavigationPolicy} from './flyout_separator_navigation_policy.js';
import {Marker} from './marker.js';
import {WorkspaceNavigationPolicy} from './workspace_navigation_policy.js';

/** Options object for LineCursor instances. */
export interface CursorOptions {
  /**
   * Can the cursor visit all stack connections (next/previous), or
   * (if false) only unconnected next connections?
   */
  stackConnections: boolean;
}

/** Default options for LineCursor instances. */
const defaultOptions: CursorOptions = {
  stackConnections: true,
};

/**
 * Class for a line cursor.
 */
export class LineCursor extends Marker {
  override type = 'cursor';

  /** Options for this line cursor. */
  private readonly options: CursorOptions;

  /** Locations to try moving the cursor to after a deletion. */
  private potentialNodes: INavigable<any>[] | null = null;

  /** Whether the renderer is zelos-style. */
  private isZelos = false;

  /**
   * @param workspace The workspace this cursor belongs to.
   * @param options Cursor options.
   */
  constructor(
    protected readonly workspace: WorkspaceSvg,
    options?: Partial<CursorOptions>,
  ) {
    super();
    // Regularise options and apply defaults.
    this.options = {...defaultOptions, ...options};

    this.isZelos = workspace.getRenderer() instanceof Renderer;

    this.registerNavigationPolicies();
  }

  /**
   * Registers default navigation policies for Blockly's built-in types with
   * this cursor's workspace.
   */
  protected registerNavigationPolicies() {
    const navigator = this.workspace.getNavigator();

    const blockPolicy = new BlockNavigationPolicy();
    if (this.workspace.isFlyout) {
      const flyout = this.workspace.targetWorkspace?.getFlyout();
      if (flyout) {
        navigator.set(
          BlockSvg,
          new FlyoutNavigationPolicy(blockPolicy, flyout),
        );

        const buttonPolicy = new FlyoutButtonNavigationPolicy();
        navigator.set(
          FlyoutButton,
          new FlyoutNavigationPolicy(buttonPolicy, flyout),
        );

        navigator.set(
          FlyoutSeparator,
          new FlyoutNavigationPolicy(
            new FlyoutSeparatorNavigationPolicy(),
            flyout,
          ),
        );
      }
    } else {
      navigator.set(BlockSvg, blockPolicy);
    }

    navigator.set(RenderedConnection, new ConnectionNavigationPolicy());
    navigator.set(WorkspaceSvg, new WorkspaceNavigationPolicy());

    const fieldPolicy = new FieldNavigationPolicy();
    navigator.set(FieldCheckbox, fieldPolicy);
    navigator.set(FieldDropdown, fieldPolicy);
    navigator.set(FieldImage, fieldPolicy);
    navigator.set(FieldLabel, fieldPolicy);
    navigator.set(FieldNumber, fieldPolicy);
    navigator.set(FieldTextInput, fieldPolicy);
  }

  /**
   * Moves the cursor to the next previous connection, next connection or block
   * in the pre order traversal. Finds the next node in the pre order traversal.
   *
   * @returns The next node, or null if the current node is
   *     not set or there is no next value.
   */
  next(): INavigable<any> | null {
    const curNode = this.getCurNode();
    if (!curNode) {
      return null;
    }
    const newNode = this.getNextNode(
      curNode,
      this.workspace.isFlyout ? () => true : this.validLineNode.bind(this),
      true,
    );

    if (newNode) {
      this.setCurNode(newNode);
    }
    return newNode;
  }

  /**
   * Moves the cursor to the next input connection or field
   * in the pre order traversal.
   *
   * @returns The next node, or null if the current node is
   *     not set or there is no next value.
   */
  in(): INavigable<any> | null {
    const curNode = this.getCurNode();
    if (!curNode) {
      return null;
    }
    const newNode = this.getNextNode(
      curNode,
      this.workspace.isFlyout ? () => true : this.validInLineNode.bind(this),
      true,
    );

    if (newNode) {
      this.setCurNode(newNode);
    }
    return newNode;
  }
  /**
   * Moves the cursor to the previous next connection or previous connection in
   * the pre order traversal.
   *
   * @returns The previous node, or null if the current node
   *     is not set or there is no previous value.
   */
  prev(): INavigable<any> | null {
    const curNode = this.getCurNode();
    if (!curNode) {
      return null;
    }
    const newNode = this.getPreviousNode(
      curNode,
      this.workspace.isFlyout ? () => true : this.validLineNode.bind(this),
      true,
    );

    if (newNode) {
      this.setCurNode(newNode);
    }
    return newNode;
  }

  /**
   * Moves the cursor to the previous input connection or field in the pre order
   * traversal.
   *
   * @returns The previous node, or null if the current node
   *     is not set or there is no previous value.
   */
  out(): INavigable<any> | null {
    const curNode = this.getCurNode();
    if (!curNode) {
      return null;
    }
    const newNode = this.getPreviousNode(
      curNode,
      this.workspace.isFlyout ? () => true : this.validInLineNode.bind(this),
      true,
    );

    if (newNode) {
      this.setCurNode(newNode);
    }
    return newNode;
  }

  /**
   * Returns true iff the node to which we would navigate if in() were
   * called, which will be a validInLineNode, is also a validLineNode
   * - in effect, if the LineCursor is at the end of the 'current
   * line' of the program.
   */
  atEndOfLine(): boolean {
    const curNode = this.getCurNode();
    if (!curNode) return false;
    const rightNode = this.getNextNode(
      curNode,
      this.validInLineNode.bind(this),
      false,
    );
    return this.validLineNode(rightNode);
  }

  /**
   * Returns true iff the given node represents the "beginning of a
   * new line of code" (and thus can be visited by pressing the
   * up/down arrow keys).  Specifically, if the node is for:
   *
   * - Any block that is not a value block.
   * - A top-level value block (one that is unconnected).
   * - An unconnected next statement input.
   * - An unconnected 'next' connection - the "blank line at the end".
   *   This is to facilitate connecting additional blocks to a
   *   stack/substack.
   *
   * If options.stackConnections is true (the default) then allow the
   * cursor to visit all (useful) stack connection by additionally
   * returning true for:
   *
   *   - Any next statement input
   *   - Any 'next' connection.
   *   - An unconnected previous statement input.
   *
   * @param node The AST node to check.
   * @returns True if the node should be visited, false otherwise.
   */
  protected validLineNode(node: INavigable<any> | null): boolean {
    if (!node) return false;

    if (node instanceof BlockSvg) {
      return !node.outputConnection?.isConnected();
    } else if (node instanceof RenderedConnection) {
      if (node.type === ConnectionType.NEXT_STATEMENT) {
        return this.options.stackConnections || !node.isConnected();
      } else if (node.type === ConnectionType.PREVIOUS_STATEMENT) {
        return this.options.stackConnections && !node.isConnected();
      }
    }

    return false;
  }

  /**
   * Returns true iff the given node can be visited by the cursor when
   * using the left/right arrow keys.  Specifically, if the node is
   * any node for which validLineNode would return true, plus:
   *
   * - Any block.
   * - Any field that is not a full block field.
   * - Any unconnected next or input connection.  This is to
   *   facilitate connecting additional blocks.
   *
   * @param node The AST node to check whether it is valid.
   * @returns True if the node should be visited, false otherwise.
   */
  protected validInLineNode(node: INavigable<any> | null): boolean {
    if (!node) return false;
    if (this.validLineNode(node)) return true;
    if (node instanceof BlockSvg || node instanceof Field) {
      return true;
    } else if (
      node instanceof RenderedConnection &&
      node.getParentInput() &&
      (node.type === ConnectionType.INPUT_VALUE ||
        node.type === ConnectionType.NEXT_STATEMENT)
    ) {
      return !node.isConnected();
    }

    return false;
  }

  /**
   * Returns true iff the given node can be visited by the cursor.
   * Specifically, if the node is any for which validInLineNode would
   * return true, or if it is a workspace node.
   *
   * @param node The AST node to check whether it is valid.
   * @returns True if the node should be visited, false otherwise.
   */
  protected validNode(node: INavigable<any> | null): boolean {
    return (
      !!node && (this.validInLineNode(node) || node instanceof WorkspaceSvg)
    );
  }

  /**
   * Uses pre order traversal to navigate the Blockly AST. This will allow
   * a user to easily navigate the entire Blockly AST without having to go in
   * and out levels on the tree.
   *
   * @param node The current position in the AST.
   * @param isValid A function true/false depending on whether the given node
   *     should be traversed.
   * @param visitedNodes A set of previously visited nodes used to avoid cycles.
   * @returns The next node in the traversal.
   */
  private getNextNodeImpl(
    node: INavigable<any> | null,
    isValid: (p1: INavigable<any> | null) => boolean,
    visitedNodes: Set<INavigable<any>> = new Set<INavigable<any>>(),
  ): INavigable<any> | null {
    if (!node || visitedNodes.has(node)) return null;
    let newNode =
      this.workspace.getNavigator().getFirstChild(node) ||
      this.workspace.getNavigator().getNextSibling(node);
    if (isValid(newNode)) return newNode;
    if (newNode) {
      visitedNodes.add(node);
      return this.getNextNodeImpl(newNode, isValid, visitedNodes);
    }

    newNode = this.findSiblingOrParentSibling(
      this.workspace.getNavigator().getParent(node),
    );
    if (isValid(newNode)) return newNode;
    if (newNode) {
      visitedNodes.add(node);
      return this.getNextNodeImpl(newNode, isValid, visitedNodes);
    }
    return null;
  }

  /**
   * Get the next node in the AST, optionally allowing for loopback.
   *
   * @param node The current position in the AST.
   * @param isValid A function true/false depending on whether the given node
   *     should be traversed.
   * @param loop Whether to loop around to the beginning of the workspace if no
   *     valid node was found.
   * @returns The next node in the traversal.
   */
  getNextNode(
    node: INavigable<any> | null,
    isValid: (p1: INavigable<any> | null) => boolean,
    loop: boolean,
  ): INavigable<any> | null {
    if (!node || (!loop && this.getLastNode() === node)) return null;

    return this.getNextNodeImpl(node, isValid);
  }

  /**
   * Reverses the pre order traversal in order to find the previous node. This
   * will allow a user to easily navigate the entire Blockly AST without having
   * to go in and out levels on the tree.
   *
   * @param node The current position in the AST.
   * @param isValid A function true/false depending on whether the given node
   *     should be traversed.
   * @param visitedNodes A set of previously visited nodes used to avoid cycles.
   * @returns The previous node in the traversal or null if no previous node
   *     exists.
   */
  private getPreviousNodeImpl(
    node: INavigable<any> | null,
    isValid: (p1: INavigable<any> | null) => boolean,
    visitedNodes: Set<INavigable<any>> = new Set<INavigable<any>>(),
  ): INavigable<any> | null {
    if (!node || visitedNodes.has(node)) return null;
    let newNode: INavigable<any> | null = this.workspace
      .getNavigator()
      .getPreviousSibling(node);

    if (newNode) {
      newNode = this.getRightMostChild(newNode);
    } else {
      newNode = this.workspace.getNavigator().getParent(node);
    }

    if (isValid(newNode)) return newNode;
    if (newNode) {
      visitedNodes.add(node);
      return this.getPreviousNodeImpl(newNode, isValid, visitedNodes);
    }
    return null;
  }

  /**
   * Get the previous node in the AST, optionally allowing for loopback.
   *
   * @param node The current position in the AST.
   * @param isValid A function true/false depending on whether the given node
   *     should be traversed.
   * @param loop Whether to loop around to the end of the workspace if no valid
   *     node was found.
   * @returns The previous node in the traversal or null if no previous node
   *     exists.
   */
  getPreviousNode(
    node: INavigable<any> | null,
    isValid: (p1: INavigable<any> | null) => boolean,
    loop: boolean,
  ): INavigable<any> | null {
    if (!node || (!loop && this.getFirstNode() === node)) return null;

    return this.getPreviousNodeImpl(node, isValid);
  }

  /**
   * From the given node find either the next valid sibling or the parent's
   * next sibling.
   *
   * @param node The current position in the AST.
   * @returns The next sibling node, the parent's next sibling, or null.
   */
  private findSiblingOrParentSibling(
    node: INavigable<any> | null,
  ): INavigable<any> | null {
    if (!node) return null;
    const nextNode = this.workspace.getNavigator().getNextSibling(node);
    if (nextNode) return nextNode;
    return this.findSiblingOrParentSibling(
      this.workspace.getNavigator().getParent(node),
    );
  }

  /**
   * Get the right most child of a node.
   *
   * @param node The node to find the right most child of.
   * @returns The right most child of the given node, or the node if no child
   *     exists.
   */
  private getRightMostChild(node: INavigable<any>): INavigable<any> | null {
    let newNode = this.workspace.getNavigator().getFirstChild(node);
    if (!newNode) return node;
    for (
      let nextNode: INavigable<any> | null = newNode;
      nextNode;
      nextNode = this.workspace.getNavigator().getNextSibling(newNode)
    ) {
      newNode = nextNode;
    }
    return this.getRightMostChild(newNode);
  }

  /**
   * Prepare for the deletion of a block by making a list of nodes we
   * could move the cursor to afterwards and save it to
   * this.potentialNodes.
   *
   * After the deletion has occurred, call postDelete to move it to
   * the first valid node on that list.
   *
   * The locations to try (in order of preference) are:
   *
   * - The current location.
   * - The connection to which the deleted block is attached.
   * - The block connected to the next connection of the deleted block.
   * - The parent block of the deleted block.
   * - A location on the workspace beneath the deleted block.
   *
   * N.B.: When block is deleted, all of the blocks conneccted to that
   * block's inputs are also deleted, but not blocks connected to its
   * next connection.
   *
   * @param deletedBlock The block that is being deleted.
   */
  preDelete(deletedBlock: BlockSvg) {
    const curNode = this.getCurNode();

    const nodes: INavigable<any>[] = curNode ? [curNode] : [];
    // The connection to which the deleted block is attached.
    const parentConnection =
      deletedBlock.previousConnection?.targetConnection ??
      deletedBlock.outputConnection?.targetConnection;
    if (parentConnection) {
      nodes.push(parentConnection);
    }
    // The block connected to the next connection of the deleted block.
    const nextBlock = deletedBlock.getNextBlock();
    if (nextBlock) {
      nodes.push(nextBlock);
    }
    //  The parent block of the deleted block.
    const parentBlock = deletedBlock.getParent();
    if (parentBlock) {
      nodes.push(parentBlock);
    }
    // A location on the workspace beneath the deleted block.
    // Move to the workspace.
    nodes.push(this.workspace);
    this.potentialNodes = nodes;
  }

  /**
   * Move the cursor to the first valid location in
   * this.potentialNodes, following a block deletion.
   */
  postDelete() {
    const nodes = this.potentialNodes;
    this.potentialNodes = null;
    if (!nodes) throw new Error('must call preDelete first');
    for (const node of nodes) {
      if (
        this.validNode(node) &&
        !this.toASTNode(node)?.getSourceBlock()?.disposed
      ) {
        this.setCurNode(node);
        return;
      }
    }
    throw new Error('no valid nodes in this.potentialNodes');
  }

  /**
   * Get the current location of the cursor.
   *
   * Overrides normal Marker getCurNode to update the current node from the
   * selected block. This typically happens via the selection listener but that
   * is not called immediately when `Gesture` calls
   * `Blockly.common.setSelected`. In particular the listener runs after showing
   * the context menu.
   *
   * @returns The current field, connection, or block the cursor is on.
   */
<<<<<<< HEAD
  override getCurNode(): ASTNode | null {
    this.updateCurNodeFromFocus();
=======
  override getCurNode(): INavigable<any> | null {
    if (!this.updateCurNodeFromFocus()) {
      // Fall back to selection if focus fails to sync. This can happen for
      // non-focusable nodes or for cases when focus may not properly propagate
      // (such as for mouse clicks).
      this.updateCurNodeFromSelection();
    }
>>>>>>> bb76d6e1
    return super.getCurNode();
  }

  /**
   * Set the location of the cursor and draw it.
   *
   * Overrides normal Marker setCurNode logic to call
   * this.drawMarker() instead of this.drawer.draw() directly.
   *
   * @param newNode The new location of the cursor.
   */
  override setCurNode(newNode: INavigable<any> | null) {
    super.setCurNode(newNode);

    if (isFocusableNode(newNode)) {
      getFocusManager().focusNode(newNode);
    }

    // Try to scroll cursor into view.
    if (newNode instanceof BlockSvg) {
      newNode.workspace.scrollBoundsIntoView(
        newNode.getBoundingRectangleWithoutChildren(),
      );
    }
  }

  /**
<<<<<<< HEAD
   * Draw this cursor's marker.
   *
   * This is a wrapper around this.drawer.draw (usually implemented by
   * MarkerSvg.prototype.draw) that will, if newNode is a BLOCK node,
   * instead call `setSelected` to select it (if it's a regular block)
   * or `addSelect` (if it's a shadow block, since shadow blocks can't
   * be selected) instead of using the normal drawer logic.
   *
   * TODO(#142): The selection and fake-selection code was originally
   * a hack added for testing on October 28 2024, because the default
   * drawer (MarkerSvg) behaviour in Zelos was to draw a box around
   * the block and all attached child blocks, which was confusing when
   * navigating stacks.
   *
   * Since then we have decided that we probably _do_ in most cases
   * want navigating to a block to select the block, but more
   * particularly that we want navigation to move _focus_.  Replace
   * this selection hack with non-hacky changing of focus once that's
   * possible.
   *
   * @param oldNode The previous node.
   * @param curNode The current node.
   * @param realDrawer The object ~in charge of drawing the marker.
   */
  private drawMarker(
    oldNode: ASTNode | null,
    curNode: ASTNode | null,
    realDrawer: MarkerSvg,
  ) {
    // If old node was a block, unselect it or remove fake selection.
    if (oldNode?.getType() === ASTNode.types.BLOCK) {
      const block = oldNode.getLocation() as BlockSvg;
      if (!block.isShadow()) {
        // Selection should already be in sync.
      } else {
        block.removeSelect();
      }
    }

    if (this.isZelos && oldNode && this.isValueInputConnection(oldNode)) {
      this.hideAtInput(oldNode);
    }

    const curNodeType = curNode?.getType();
    const isZelosInputConnection =
      this.isZelos && curNode && this.isValueInputConnection(curNode);

    // If drawing can't be handled locally, just use the drawer.
    if (curNodeType !== ASTNode.types.BLOCK && !isZelosInputConnection) {
      realDrawer.draw(oldNode, curNode);
      return;
    }

    // Hide any visible marker SVG and instead do some manual rendering.
    realDrawer.hide();

    if (isZelosInputConnection) {
      this.showAtInput(curNode);
    } else if (curNode && curNodeType === ASTNode.types.BLOCK) {
      const block = curNode.getLocation() as BlockSvg;
      if (!block.isShadow()) {
        // Selection should already be in sync.
      } else {
        block.addSelect();
        block.getParent()?.removeSelect();
      }
    }

    // Call MarkerSvg.prototype.fireMarkerEvent like
    // MarkerSvg.prototype.draw would (even though it's private).
    (realDrawer as any)?.fireMarkerEvent?.(oldNode, curNode);
  }

  /**
   * Check whether the node represents a value input connection.
   *
   * @param node The node to check
   * @returns True if the node represents a value input connection.
   */
  private isValueInputConnection(node: ASTNode) {
    if (node?.getType() !== ASTNode.types.INPUT) return false;
    const connection = node.getLocation() as Connection;
    return connection.type === ConnectionType.INPUT_VALUE;
  }

  /**
   * Hide the cursor rendering at the given input node.
   *
   * @param node The input node to hide.
   */
  private hideAtInput(node: ASTNode) {
    const inputConnection = node.getLocation() as Connection;
    const sourceBlock = inputConnection.getSourceBlock() as BlockSvg;
    const input = inputConnection.getParentInput();
    if (input) {
      const pathObject = sourceBlock.pathObject as PathObject;
      const outlinePath = pathObject.getOutlinePath(input.name);
      dom.removeClass(outlinePath, 'inputActiveFocus');
    }
  }

  /**
   * Show the cursor rendering at the given input node.
   *
   * @param node The input node to show.
   */
  private showAtInput(node: ASTNode) {
    const inputConnection = node.getLocation() as Connection;
    const sourceBlock = inputConnection.getSourceBlock() as BlockSvg;
    const input = inputConnection.getParentInput();
    if (input) {
      const pathObject = sourceBlock.pathObject as PathObject;
      const outlinePath = pathObject.getOutlinePath(input.name);
      dom.addClass(outlinePath, 'inputActiveFocus');
=======
   * Updates the current node to match the selection.
   *
   * Clears the current node if it's on a block but the selection is null.
   * Sets the node to a block if selected for our workspace.
   * For shadow blocks selections the parent is used by default (unless we're
   * already on the shadow block via keyboard) as that's where the visual
   * selection is.
   */
  private updateCurNodeFromSelection() {
    const curNode = super.getCurNode();
    const selected = common.getSelected();

    if (selected === null && curNode instanceof BlockSvg) {
      this.setCurNode(null);
      return;
    }
    if (selected?.workspace !== this.workspace) {
      return;
    }
    if (selected instanceof BlockSvg) {
      let block: BlockSvg | null = selected;
      if (selected.isShadow()) {
        // OK if the current node is on the parent OR the shadow block.
        // The former happens for clicks, the latter for keyboard nav.
        if (curNode && (curNode === block || curNode === block.getParent())) {
          return;
        }
        block = block.getParent();
      }
      if (block) {
        this.setCurNode(block);
      }
>>>>>>> bb76d6e1
    }
  }

  /**
   * Updates the current node to match what's currently focused.
   */
  private updateCurNodeFromFocus() {
    const focused = getFocusManager().getFocusedNode();

    if (focused instanceof BlockSvg) {
      const block: BlockSvg | null = focused;
      if (block && block.workspace === this.workspace) {
<<<<<<< HEAD
        if (block.getRootBlock() === block && this.workspace.isFlyout) {
          // This block actually represents a stack. Note that this is needed
          // because ASTNode special cases stack for cross-block navigation.
          this.setCurNode(ASTNode.createStackNode(block));
        } else {
          this.setCurNode(ASTNode.createBlockNode(block));
        }
=======
        this.setCurNode(block);
        return true;
>>>>>>> bb76d6e1
      }
    }

    // Something else is focused. Clear the cursor since it will be restored
    // once focus is returned.
    this.setCurNode(null);
  }

  /**
   * Get the first navigable node on the workspace, or null if none exist.
   *
   * @returns The first navigable node on the workspace, or null.
   */
  getFirstNode(): INavigable<any> | null {
    return this.workspace.getNavigator().getFirstChild(this.workspace);
  }

  /**
   * Get the last navigable node on the workspace, or null if none exist.
   *
   * @returns The last navigable node on the workspace, or null.
   */
  getLastNode(): INavigable<any> | null {
    const first = this.getFirstNode();
    return this.getPreviousNode(first, () => true, true);
  }
}

registry.register(registry.Type.CURSOR, registry.DEFAULT, LineCursor);<|MERGE_RESOLUTION|>--- conflicted
+++ resolved
@@ -14,11 +14,8 @@
  */
 
 import {BlockSvg} from '../block_svg.js';
-<<<<<<< HEAD
 import type {Connection} from '../connection.js';
-=======
 import * as common from '../common.js';
->>>>>>> bb76d6e1
 import {ConnectionType} from '../connection_type.js';
 import {Field} from '../field.js';
 import {FieldCheckbox} from '../field_checkbox.js';
@@ -564,18 +561,8 @@
    *
    * @returns The current field, connection, or block the cursor is on.
    */
-<<<<<<< HEAD
-  override getCurNode(): ASTNode | null {
+  override getCurNode(): INavigable<any> | null {
     this.updateCurNodeFromFocus();
-=======
-  override getCurNode(): INavigable<any> | null {
-    if (!this.updateCurNodeFromFocus()) {
-      // Fall back to selection if focus fails to sync. This can happen for
-      // non-focusable nodes or for cases when focus may not properly propagate
-      // (such as for mouse clicks).
-      this.updateCurNodeFromSelection();
-    }
->>>>>>> bb76d6e1
     return super.getCurNode();
   }
 
@@ -603,159 +590,6 @@
   }
 
   /**
-<<<<<<< HEAD
-   * Draw this cursor's marker.
-   *
-   * This is a wrapper around this.drawer.draw (usually implemented by
-   * MarkerSvg.prototype.draw) that will, if newNode is a BLOCK node,
-   * instead call `setSelected` to select it (if it's a regular block)
-   * or `addSelect` (if it's a shadow block, since shadow blocks can't
-   * be selected) instead of using the normal drawer logic.
-   *
-   * TODO(#142): The selection and fake-selection code was originally
-   * a hack added for testing on October 28 2024, because the default
-   * drawer (MarkerSvg) behaviour in Zelos was to draw a box around
-   * the block and all attached child blocks, which was confusing when
-   * navigating stacks.
-   *
-   * Since then we have decided that we probably _do_ in most cases
-   * want navigating to a block to select the block, but more
-   * particularly that we want navigation to move _focus_.  Replace
-   * this selection hack with non-hacky changing of focus once that's
-   * possible.
-   *
-   * @param oldNode The previous node.
-   * @param curNode The current node.
-   * @param realDrawer The object ~in charge of drawing the marker.
-   */
-  private drawMarker(
-    oldNode: ASTNode | null,
-    curNode: ASTNode | null,
-    realDrawer: MarkerSvg,
-  ) {
-    // If old node was a block, unselect it or remove fake selection.
-    if (oldNode?.getType() === ASTNode.types.BLOCK) {
-      const block = oldNode.getLocation() as BlockSvg;
-      if (!block.isShadow()) {
-        // Selection should already be in sync.
-      } else {
-        block.removeSelect();
-      }
-    }
-
-    if (this.isZelos && oldNode && this.isValueInputConnection(oldNode)) {
-      this.hideAtInput(oldNode);
-    }
-
-    const curNodeType = curNode?.getType();
-    const isZelosInputConnection =
-      this.isZelos && curNode && this.isValueInputConnection(curNode);
-
-    // If drawing can't be handled locally, just use the drawer.
-    if (curNodeType !== ASTNode.types.BLOCK && !isZelosInputConnection) {
-      realDrawer.draw(oldNode, curNode);
-      return;
-    }
-
-    // Hide any visible marker SVG and instead do some manual rendering.
-    realDrawer.hide();
-
-    if (isZelosInputConnection) {
-      this.showAtInput(curNode);
-    } else if (curNode && curNodeType === ASTNode.types.BLOCK) {
-      const block = curNode.getLocation() as BlockSvg;
-      if (!block.isShadow()) {
-        // Selection should already be in sync.
-      } else {
-        block.addSelect();
-        block.getParent()?.removeSelect();
-      }
-    }
-
-    // Call MarkerSvg.prototype.fireMarkerEvent like
-    // MarkerSvg.prototype.draw would (even though it's private).
-    (realDrawer as any)?.fireMarkerEvent?.(oldNode, curNode);
-  }
-
-  /**
-   * Check whether the node represents a value input connection.
-   *
-   * @param node The node to check
-   * @returns True if the node represents a value input connection.
-   */
-  private isValueInputConnection(node: ASTNode) {
-    if (node?.getType() !== ASTNode.types.INPUT) return false;
-    const connection = node.getLocation() as Connection;
-    return connection.type === ConnectionType.INPUT_VALUE;
-  }
-
-  /**
-   * Hide the cursor rendering at the given input node.
-   *
-   * @param node The input node to hide.
-   */
-  private hideAtInput(node: ASTNode) {
-    const inputConnection = node.getLocation() as Connection;
-    const sourceBlock = inputConnection.getSourceBlock() as BlockSvg;
-    const input = inputConnection.getParentInput();
-    if (input) {
-      const pathObject = sourceBlock.pathObject as PathObject;
-      const outlinePath = pathObject.getOutlinePath(input.name);
-      dom.removeClass(outlinePath, 'inputActiveFocus');
-    }
-  }
-
-  /**
-   * Show the cursor rendering at the given input node.
-   *
-   * @param node The input node to show.
-   */
-  private showAtInput(node: ASTNode) {
-    const inputConnection = node.getLocation() as Connection;
-    const sourceBlock = inputConnection.getSourceBlock() as BlockSvg;
-    const input = inputConnection.getParentInput();
-    if (input) {
-      const pathObject = sourceBlock.pathObject as PathObject;
-      const outlinePath = pathObject.getOutlinePath(input.name);
-      dom.addClass(outlinePath, 'inputActiveFocus');
-=======
-   * Updates the current node to match the selection.
-   *
-   * Clears the current node if it's on a block but the selection is null.
-   * Sets the node to a block if selected for our workspace.
-   * For shadow blocks selections the parent is used by default (unless we're
-   * already on the shadow block via keyboard) as that's where the visual
-   * selection is.
-   */
-  private updateCurNodeFromSelection() {
-    const curNode = super.getCurNode();
-    const selected = common.getSelected();
-
-    if (selected === null && curNode instanceof BlockSvg) {
-      this.setCurNode(null);
-      return;
-    }
-    if (selected?.workspace !== this.workspace) {
-      return;
-    }
-    if (selected instanceof BlockSvg) {
-      let block: BlockSvg | null = selected;
-      if (selected.isShadow()) {
-        // OK if the current node is on the parent OR the shadow block.
-        // The former happens for clicks, the latter for keyboard nav.
-        if (curNode && (curNode === block || curNode === block.getParent())) {
-          return;
-        }
-        block = block.getParent();
-      }
-      if (block) {
-        this.setCurNode(block);
-      }
->>>>>>> bb76d6e1
-    }
-  }
-
-  /**
    * Updates the current node to match what's currently focused.
    */
   private updateCurNodeFromFocus() {
@@ -764,18 +598,7 @@
     if (focused instanceof BlockSvg) {
       const block: BlockSvg | null = focused;
       if (block && block.workspace === this.workspace) {
-<<<<<<< HEAD
-        if (block.getRootBlock() === block && this.workspace.isFlyout) {
-          // This block actually represents a stack. Note that this is needed
-          // because ASTNode special cases stack for cross-block navigation.
-          this.setCurNode(ASTNode.createStackNode(block));
-        } else {
-          this.setCurNode(ASTNode.createBlockNode(block));
-        }
-=======
         this.setCurNode(block);
-        return true;
->>>>>>> bb76d6e1
       }
     }
 
