/**
 * @license
 * Visual Blocks Editor
 *
 * Copyright 2019 Google Inc.
 * https://developers.google.com/blockly/
 *
 * Licensed under the Apache License, Version 2.0 (the "License");
 * you may not use this file except in compliance with the License.
 * You may obtain a copy of the License at
 *
 *   http://www.apache.org/licenses/LICENSE-2.0
 *
 * Unless required by applicable law or agreed to in writing, software
 * distributed under the License is distributed on an "AS IS" BASIS,
 * WITHOUT WARRANTIES OR CONDITIONS OF ANY KIND, either express or implied.
 * See the License for the specific language governing permissions and
 * limitations under the License.
 */

/**
 * @fileoverview The class in charge of handling actions related to keyboard
 *     navigation.
 * @author aschmiedt@google.com (Abby Schmiedt)
 */
'use strict';

goog.provide('Blockly.navigation');

goog.require('Blockly.Action');
goog.require('Blockly.ASTNode');
goog.require('Blockly.utils.Coordinate');
goog.require('Blockly.user.keyMap');


/**
 * The current selected category if the toolbox is open or
 * last selected category if focus is on a different element.
 * @type {Blockly.tree.BaseNode}
 * @private
 */
Blockly.navigation.currentCategory_ = null;

/**
 * A function to call to give feedback to the user about logs, warnings, and
 * errors.  You can override this to customize feedback (e.g. warning sounds,
 * reading out the warning text, etc).
 * Null by default.
 * The first argument is one of 'log', 'warn', and 'error'.
 * The second argument is the message.
 * @type {?function(string, string)}
 * @public
 */
Blockly.navigation.loggingCallback = null;

/**
 * State indicating focus is currently on the flyout.
 * @type {number}
 */
Blockly.navigation.STATE_FLYOUT = 1;

/**
 * State indicating focus is currently on the workspace.
 * @type {number}
 */
Blockly.navigation.STATE_WS = 2;

/**
 * State indicating focus is currently on the toolbox.
 * @type {number}
 */
Blockly.navigation.STATE_TOOLBOX = 3;

/**
 * The current state the user is in.
 * Initialized to workspace state since a user enters navigation mode by shift
 * clicking on a block or workspace.
 * @type {number}
 * @private
 */
Blockly.navigation.currentState_ = Blockly.navigation.STATE_WS;

/**
 * Object holding default action names.
 * @enum {string}
 */
Blockly.navigation.actionNames = {
  PREVIOUS: 'previous',
  NEXT: 'next',
  IN: 'in',
  OUT: 'out',
  INSERT: 'insert',
  MARK: 'mark',
  DISCONNECT: 'disconnect',
  TOOLBOX: 'toolbox',
  EXIT: 'exit',
  TOGGLE_KEYBOARD_NAV: 'toggle_keyboard_nav'
};

/**
 * Move the marker to the cursor's current location.
 * @private
 */
Blockly.navigation.markAtCursor_ = function() {
  Blockly.getMainWorkspace().getMarker().setCurNode(
      Blockly.getMainWorkspace().getCursor().getCurNode());
};

/**
 * Remove the marker from its current location and hide it.
 * @private
 */
Blockly.navigation.removeMark_ = function() {
  Blockly.getMainWorkspace().getMarker().setCurNode(null);
  Blockly.getMainWorkspace().getMarker().hide();
};

/**
 * Gets the top node on a block.
 * This is either the previous connection, output connection or the block.
 * @param {Blockly.Block} block The block to find the top most AST node on.
 * @return {Blockly.ASTNode} The AST node holding the top most node on the
 *     block.
 * @package
 */
Blockly.navigation.getTopNode = function(block) {
  var prevConnection = block.previousConnection;
  var outConnection = block.outputConnection;
  var topConnection = prevConnection ? prevConnection : outConnection;
  var astNode = null;
  if (topConnection) {
    astNode = Blockly.ASTNode.createConnectionNode(topConnection);
  } else {
    astNode = Blockly.ASTNode.createBlockNode(block);
  }
  return astNode;
};

/************************/
/** Toolbox Navigation **/
/************************/

/**
 * Set the state to the toolbox state and the current category as the first
 * category.
 * @private
 */
Blockly.navigation.focusToolbox_ = function() {
  Blockly.navigation.resetFlyout_(false /* shouldHide */);
  Blockly.navigation.currentState_ = Blockly.navigation.STATE_TOOLBOX;
  var workspace = Blockly.getMainWorkspace();
  var toolbox = workspace.getToolbox();

  if (!Blockly.getMainWorkspace().getMarker().getCurNode()) {
    Blockly.navigation.markAtCursor_();
  }
  if (workspace && !Blockly.navigation.currentCategory_) {
    Blockly.navigation.currentCategory_ = toolbox.tree_.firstChild_;
  }
  toolbox.tree_.setSelectedItem(Blockly.navigation.currentCategory_);
};

/**
 * Select the next category.
 * Taken from closure/goog/ui/tree/basenode.js
 * @private
 */
Blockly.navigation.nextCategory_ = function() {
  if (!Blockly.navigation.currentCategory_) {
    return;
  }
  var curCategory = Blockly.navigation.currentCategory_;
  var nextNode = curCategory.getNextShownNode();

  if (nextNode) {
    nextNode.select();
    Blockly.navigation.currentCategory_ = nextNode;
  }
};

/**
 * Select the previous category.
 * Taken from closure/goog/ui/tree/basenode.js
 * @private
 */
Blockly.navigation.previousCategory_ = function() {
  if (!Blockly.navigation.currentCategory_) {
    return;
  }
  var curCategory = Blockly.navigation.currentCategory_;
  var previousNode = curCategory.getPreviousShownNode();

  if (previousNode) {
    previousNode.select();
    Blockly.navigation.currentCategory_ = previousNode;
  }
};

/**
 * Go to child category if there is a nested category.
 * Taken from closure/goog/ui/tree/basenode.js
 * @private
 */
Blockly.navigation.inCategory_ = function() {
  if (!Blockly.navigation.currentCategory_) {
    return;
  }
  var curCategory = Blockly.navigation.currentCategory_;

  if (curCategory.hasChildren()) {
    if (!curCategory.getExpanded()) {
      curCategory.setExpanded(true);
    } else {
      curCategory.getFirstChild().select();
      Blockly.navigation.currentCategory_ = curCategory.getFirstChild();
    }
  } else {
    Blockly.navigation.focusFlyout_();
  }
};

/**
 * Go to parent category if we are in a child category.
 * Taken from closure/goog/ui/tree/basenode.js
 * @private
 */
Blockly.navigation.outCategory_ = function() {
  if (!Blockly.navigation.currentCategory_) {
    return;
  }
  var curCategory = Blockly.navigation.currentCategory_;

  if (curCategory.hasChildren() && curCategory.getExpanded() && curCategory.isUserCollapsible()) {
    curCategory.setExpanded(false);
  } else {
    var parent = curCategory.getParent();
    var tree = curCategory.getTree();
    if (parent && parent != tree) {
      parent.select();

      Blockly.navigation.currentCategory_ = /** @type {Blockly.tree.BaseNode} */
        (parent);
    }
  }
};

/***********************/
/** Flyout Navigation **/
/***********************/

/**
 * Change focus to the flyout.
 * @private
 */
Blockly.navigation.focusFlyout_ = function() {
  var topBlock = null;
  Blockly.navigation.currentState_ = Blockly.navigation.STATE_FLYOUT;
  var workspace = Blockly.getMainWorkspace();
  var toolbox = workspace.getToolbox();
  var flyout = toolbox ? toolbox.flyout_ : workspace.getFlyout();

  if (!Blockly.getMainWorkspace().getMarker().getCurNode()) {
    Blockly.navigation.markAtCursor_();
  }

  if (flyout && flyout.getWorkspace()) {
    var topBlocks = flyout.getWorkspace().getTopBlocks(true);
    if (topBlocks.length > 0) {
      topBlock = topBlocks[0];
      var astNode = Blockly.ASTNode.createStackNode(topBlock);
      Blockly.navigation.getFlyoutCursor_().setCurNode(astNode);
    }
  }
};

/**
 * Get the cursor from the flyouts workspace.
 * @return {Blockly.FlyoutCursor} The flyouts cursor or null if no flyout exists.
 * @private
 */
Blockly.navigation.getFlyoutCursor_ = function() {
  var workspace = Blockly.getMainWorkspace();
  var cursor = null;
  if (workspace.rendered) {
    var toolbox = workspace.getToolbox();
    var flyout = toolbox ? toolbox.flyout_ : workspace.getFlyout();
    cursor = flyout ? flyout.workspace_.getCursor() : null;
  }
  return cursor;
};

/**
 * If there is a marked connection try connecting the block from the flyout to
 * that connection. If no connection has been marked then inserting will place
 * it on the workspace.
 */
Blockly.navigation.insertFromFlyout = function() {
  var flyout = Blockly.getMainWorkspace().getFlyout();
  if (!flyout || !flyout.isVisible()) {
    Blockly.navigation.warn_('Trying to insert from the flyout when the flyout does not ' +
      ' exist or is not visible');
    return;
  }

  var curBlock = Blockly.navigation.getFlyoutCursor_().getCurNode().getLocation();
  if (!curBlock.isEnabled()) {
    Blockly.navigation.warn_('Can\'t insert a disabled block.');
    return;
  }

  var newBlock = flyout.createBlock(curBlock);
  // Render to get the sizing right.
  newBlock.render();
  // Connections are hidden when the block is first created.  Normally there's
  // enough time for them to become unhidden in the user's mouse movements,
  // but not here.
  newBlock.setConnectionsHidden(false);
  Blockly.getMainWorkspace().getCursor().setCurNode(
      Blockly.ASTNode.createBlockNode(newBlock));
  if (!Blockly.navigation.modify_()) {
    Blockly.navigation.warn_('Something went wrong while inserting a block from the flyout.');
  }

  Blockly.navigation.focusWorkspace_();
  Blockly.getMainWorkspace().getCursor().setCurNode(Blockly.navigation.getTopNode(newBlock));
  Blockly.navigation.removeMark_();
};

/**
 * Reset flyout information, and optionally close the flyout.
 * @param {boolean} shouldHide True if the flyout should be hidden.
 * @private
 */
Blockly.navigation.resetFlyout_ = function(shouldHide) {
  if (Blockly.navigation.getFlyoutCursor_()) {
    Blockly.navigation.getFlyoutCursor_().hide();
    if (shouldHide) {
      Blockly.getMainWorkspace().getFlyout().hide();
    }
  }
};

/************/
/** Modify **/
/************/

/**
 * Warns the user if the cursor or marker is on a type that can not be connected.
 * @return {boolean} True if the marker and cursor are valid types, false
 *     otherwise.
 * @private
 */
Blockly.navigation.modifyWarn_ = function() {
  var markerNode = Blockly.getMainWorkspace().getMarker().getCurNode();
  var cursorNode = Blockly.getMainWorkspace().getCursor().getCurNode();

  if (!markerNode) {
    Blockly.navigation.warn_('Cannot insert with no marked node.');
    return false;
  }

  if (!cursorNode) {
    Blockly.navigation.warn_('Cannot insert with no cursor node.');
    return false;
  }
  var markerType = markerNode.getType();
  var cursorType = cursorNode.getType();

  // Check the marker for invalid types.
  if (markerType == Blockly.ASTNode.types.FIELD) {
    Blockly.navigation.warn_('Should not have been able to mark a field.');
    return false;
  } else if (markerType == Blockly.ASTNode.types.BLOCK) {
    Blockly.navigation.warn_('Should not have been able to mark a block.');
    return false;
  } else if (markerType == Blockly.ASTNode.types.STACK) {
    Blockly.navigation.warn_('Should not have been able to mark a stack.');
    return false;
  }

  // Check the cursor for invalid types.
  if (cursorType == Blockly.ASTNode.types.FIELD) {
    Blockly.navigation.warn_('Cannot attach a field to anything else.');
    return false;
  } else if (cursorType == Blockly.ASTNode.types.WORKSPACE) {
    Blockly.navigation.warn_('Cannot attach a workspace to anything else.');
    return false;
  }
  return true;
};

/**
 * Disconnect the block from its parent and move to the position of the
 * workspace node.
 * @param {!Blockly.Block} block The block to be moved to the workspace.
 * @param {!Blockly.ASTNode} wsNode The workspace node holding the position the
 *     block will be moved to.
 * @return {boolean} True if the block can be moved to the workspace,
 *     false otherwise.
 * @private
 */
Blockly.navigation.moveBlockToWorkspace_ = function(block, wsNode) {
  if (block.isShadow()) {
    Blockly.navigation.warn_('Cannot move a shadow block to the workspace.');
    return false;
  }
  if (block.getParent()) {
    block.unplug(false);
  }
  block.moveTo(wsNode.getWsCoordinate());
  return true;
};

/**
 * Handle the modifier key (currently I for Insert).
 * Tries to connect the current marker and cursor location. Warns the user if
 * the two locations can not be connected.
 * @return {boolean} True if the key was handled; false if something went wrong.
 * @private
 */
Blockly.navigation.modify_ = function() {
  var markerNode = Blockly.getMainWorkspace().getMarker().getCurNode();
  var cursorNode = Blockly.getMainWorkspace().getCursor().getCurNode();
  if (!Blockly.navigation.modifyWarn_()) {
    return false;
  }

  var markerType = markerNode.getType();
  var cursorType = cursorNode.getType();

  var cursorLoc = cursorNode.getLocation();
  var markerLoc = markerNode.getLocation();

  if (markerNode.isConnection() && cursorNode.isConnection()) {
    return Blockly.navigation.connect_(cursorLoc, markerLoc);
  } else if (markerNode.isConnection() &&
        (cursorType == Blockly.ASTNode.types.BLOCK ||
        cursorType == Blockly.ASTNode.types.STACK)) {
    return Blockly.navigation.insertBlock(cursorLoc, markerLoc);
  } else if (markerType == Blockly.ASTNode.types.WORKSPACE) {
    var block = Blockly.navigation.getSourceBlock_(cursorNode);
    return Blockly.navigation.moveBlockToWorkspace_(block, markerNode);
  }
  Blockly.navigation.warn_('Unexpected state in Blockly.navigation.modify_.');
  return false;
};

/**
 * If one of the connections source blocks is a child of the other, disconnect
 * the child.
 * @param {!Blockly.Connection} movingConnection The connection that is being
 *     moved.
 * @param {!Blockly.Connection} destConnection The connection to be moved to.
 * @private
 */
Blockly.navigation.disconnectChild_ = function(movingConnection, destConnection) {
  var movingBlock = movingConnection.getSourceBlock();
  var destBlock = destConnection.getSourceBlock();

  if (movingBlock.getRootBlock() == destBlock.getRootBlock()) {
    if (movingBlock.getDescendants(false).indexOf(destBlock) > -1) {
      Blockly.navigation.getInferiorConnection_(destConnection).disconnect();
    } else {
      Blockly.navigation.getInferiorConnection_(movingConnection).disconnect();
    }
  }
};

/**
 * If the two blocks are compatible move the moving connection to the target
 * connection and connect them.
 * @param {Blockly.Connection} movingConnection The connection that is being
 *     moved.
 * @param {Blockly.Connection} destConnection The connection to be moved to.
 * @return {boolean} True if the connections were connected, false otherwise.
 * @private
 */
Blockly.navigation.moveAndConnect_ = function(movingConnection, destConnection) {
  if (!movingConnection || ! destConnection) {
    return false;
  }
  var movingBlock = movingConnection.getSourceBlock();

  if (destConnection.canConnectWithReason_(movingConnection) ==
      Blockly.Connection.CAN_CONNECT) {

    Blockly.navigation.disconnectChild_(movingConnection, destConnection);

    if (!destConnection.isSuperior()) {
      var rootBlock = movingBlock.getRootBlock();
      rootBlock.positionNearConnection(movingConnection, destConnection);
    }
    destConnection.connect(movingConnection);
    return true;
  }
  return false;
};

/**
 * If the given connection is superior find the inferior connection on the
 * source block.
 * @param {Blockly.Connection} connection The connection trying to be connected.
 * @return {Blockly.Connection} The inferior connection or null if none exists.
 * @private
 */
Blockly.navigation.getInferiorConnection_ = function(connection) {
  var block = connection.getSourceBlock();
  if (!connection.isSuperior()) {
    return connection;
  } else if (block.previousConnection) {
    return block.previousConnection;
  } else if (block.outputConnection) {
    return block.outputConnection;
  } else {
    return null;
  }
};

/**
 * If the given connection is inferior tries to find a superior connection to
 * connect to.
 * @param {Blockly.Connection} connection The connection trying to be connected.
 * @return {Blockly.Connection} The superior connection or null if none exists.
 * @private
 */
Blockly.navigation.getSuperiorConnection_ = function(connection) {
  if (connection.isSuperior()) {
    return connection;
  } else if (connection.targetConnection) {
    return connection.targetConnection;
  }
  return null;
};

/**
 * Tries to connect the  given connections.
 *
 * If the given connections are not compatible try finding compatible connections
 * on the source blocks of the given connections.
 *
 * @param {Blockly.Connection} movingConnection The connection that is being
 *     moved.
 * @param {Blockly.Connection} destConnection The connection to be moved to.
 * @return {boolean} True if the two connections or their target connections
 *     were connected, false otherwise.
 * @private
 */
Blockly.navigation.connect_ = function(movingConnection, destConnection) {
  if (!movingConnection || !destConnection) {
    return false;
  }

  var movingInferior = Blockly.navigation.getInferiorConnection_(movingConnection);
  var destSuperior = Blockly.navigation.getSuperiorConnection_(destConnection);

  var movingSuperior = Blockly.navigation.getSuperiorConnection_(movingConnection);
  var destInferior = Blockly.navigation.getInferiorConnection_(destConnection);

  if (movingInferior && destSuperior &&
      Blockly.navigation.moveAndConnect_(movingInferior, destSuperior)) {
    return true;
  // Try swapping the inferior and superior connections on the blocks.
  } else if (movingSuperior && destInferior &&
      Blockly.navigation.moveAndConnect_(movingSuperior, destInferior)) {
    return true;
  } else if (Blockly.navigation.moveAndConnect_(movingConnection, destConnection)){
    return true;
  } else {
    try {
      destConnection.checkConnection_(movingConnection);
    }
    catch (e) {
      // If nothing worked report the error from the original connections.
      Blockly.navigation.warn_('Connection failed with error: ' + e);
    }
    return false;
  }
};

/**
 * Tries to connect the given block to the destination connection, making an
 * intelligent guess about which connection to use to on the moving block.
 * @param {!Blockly.Block} block The block to move.
 * @param {Blockly.Connection} destConnection The connection to connect to.
 * @return {boolean} Whether the connection was successful.
 */
Blockly.navigation.insertBlock = function(block, destConnection) {
  switch (destConnection.type) {
    case Blockly.PREVIOUS_STATEMENT:
      if (Blockly.navigation.moveAndConnect_(block.nextConnection, destConnection)) {
        return true;
      }
      break;
    case Blockly.NEXT_STATEMENT:
      if (Blockly.navigation.moveAndConnect_(block.previousConnection, destConnection)) {
        return true;
      }
      break;
    case Blockly.INPUT_VALUE:
      if (Blockly.navigation.moveAndConnect_(block.outputConnection, destConnection)) {
        return true;
      }
      break;
    case Blockly.OUTPUT_VALUE:
      for (var i = 0; i < block.inputList.length; i++) {
        var inputConnection = block.inputList[i].connection;
        if (inputConnection.type === Blockly.INPUT_VALUE &&
            Blockly.navigation.moveAndConnect_(inputConnection, destConnection)) {
          return true;
        }
      }
      break;
  }
  Blockly.navigation.warn_('This block can not be inserted at the marked location.');
  return false;
};

/**
 * Disconnect the connection that the cursor is pointing to, and bump blocks.
 * This is a no-op if the connection cannot be broken or if the cursor is not
 * pointing to a connection.
 * @private
 */
Blockly.navigation.disconnectBlocks_ = function() {
  var curNode = Blockly.getMainWorkspace().getCursor().getCurNode();
  if (!curNode.isConnection()) {
    Blockly.navigation.log_('Cannot disconnect blocks when the cursor is not on a connection');
    return;
  }
  var curConnection = curNode.getLocation();
  if (!curConnection.isConnected()) {
    Blockly.navigation.log_('Cannot disconnect unconnected connection');
    return;
  }
  var superiorConnection =
      curConnection.isSuperior() ? curConnection : curConnection.targetConnection;

  var inferiorConnection =
      curConnection.isSuperior() ? curConnection.targetConnection : curConnection;

  if (inferiorConnection.getSourceBlock().isShadow()) {
    Blockly.navigation.log_('Cannot disconnect a shadow block');
    return;
  }
  superiorConnection.disconnect();
  inferiorConnection.bumpAwayFrom_(superiorConnection);

  var rootBlock = superiorConnection.getSourceBlock().getRootBlock();
  rootBlock.bringToFront();

  var connectionNode = Blockly.ASTNode.createConnectionNode(superiorConnection);
  Blockly.getMainWorkspace().getCursor().setCurNode(connectionNode);
};

/*************************/
/** Keyboard Navigation **/
/*************************/

/**
 * Finds where the cursor should go on the workspace. This is either the top
 * block or a set position on the workspace.
 * @private
 */
Blockly.navigation.focusWorkspace_ = function() {
  Blockly.hideChaff();
  var cursor = Blockly.getMainWorkspace().getCursor();
  var reset = Blockly.getMainWorkspace().getToolbox() ? true : false;
  var topBlocks = Blockly.getMainWorkspace().getTopBlocks(true);

  Blockly.navigation.resetFlyout_(reset);
  Blockly.navigation.currentState_ = Blockly.navigation.STATE_WS;
  if (topBlocks.length > 0) {
    cursor.setCurNode(Blockly.navigation.getTopNode(topBlocks[0]));
  } else {
    var ws = Blockly.getMainWorkspace();
    // TODO: Find the center of the visible workspace.
    var wsCoord = new Blockly.utils.Coordinate(100, 100);
    var wsNode = Blockly.ASTNode.createWorkspaceNode(ws, wsCoord);
    cursor.setCurNode(wsNode);
  }
};

/**
 * Handles hitting the enter key on the workspace.
 * @private
 */
Blockly.navigation.handleEnterForWS_ = function() {
  var cursor = Blockly.getMainWorkspace().getCursor();
  var curNode = cursor.getCurNode();
  var nodeType = curNode.getType();
  if (nodeType === Blockly.ASTNode.types.FIELD) {
    var location = curNode.getLocation();
    location.showEditor_();
  } else if (curNode.isConnection() ||
      nodeType == Blockly.ASTNode.types.WORKSPACE) {
    Blockly.navigation.markAtCursor_();
  } else if (nodeType == Blockly.ASTNode.types.BLOCK) {
    Blockly.navigation.warn_('Cannot mark a block.');
  } else if (nodeType == Blockly.ASTNode.types.STACK) {
    Blockly.navigation.warn_('Cannot mark a stack.');
  }
};

/**********************/
/** Helper Functions **/
/**********************/

/**
 * Finds the source block of the location on a given node.
 * @param {Blockly.ASTNode} node The node to find the source block on.
 * @return {Blockly.Block} The source block of the location on the given node,
 * or null if the node is of type workspace.
 * @private
 */
Blockly.navigation.getSourceBlock_ = function(node) {
  if (!node) {
    return null;
  }
  if (node.getType() === Blockly.ASTNode.types.BLOCK) {
    return /** @type {Blockly.Block} */ (node.getLocation());
  } else if (node.getType() === Blockly.ASTNode.types.STACK) {
    return /** @type {Blockly.Block} */ (node.getLocation());
  } else if (node.getType() === Blockly.ASTNode.types.WORKSPACE) {
    return null;
  } else {
    return node.getLocation().getSourceBlock();
  }
};

/**
 * Before a block is deleted move the cursor to the appropriate position.
 * @param {!Blockly.Block} deletedBlock The block that is being deleted.
 */
Blockly.navigation.moveCursorOnBlockDelete = function(deletedBlock) {
  if (!Blockly.getMainWorkspace()) {
    return;
  }
  var cursor = Blockly.getMainWorkspace().getCursor();
  if (cursor) {
    var curNode = cursor.getCurNode();
    var block = Blockly.navigation.getSourceBlock_(curNode);

    if (block === deletedBlock) {
      // If the block has a parent move the cursor to their connection point.
      if (block.getParent()) {
        var topConnection = block.previousConnection ?
          block.previousConnection : block.outputConnection;
        if (topConnection) {
          cursor.setCurNode(
              Blockly.ASTNode.createConnectionNode(topConnection.targetConnection));
        }
      } else {
        // If the block is by itself move the cursor to the workspace.
        cursor.setCurNode(Blockly.ASTNode.createWorkspaceNode(block.workspace,
            block.getRelativeToSurfaceXY()));
      }
    // If the cursor is on a block whose parent is being deleted, move the
    // cursor to the workspace.
<<<<<<< HEAD
    } else if (deletedBlock.getChildren().indexOf(block) > -1) {
      cursor.setCurNode(Blockly.ASTNode.createWorkspaceNode(block.workspace,
=======
    } else if (deletedBlock.getChildren(false).indexOf(block) > -1) {
      cursor.setLocation(Blockly.ASTNode.createWorkspaceNode(block.workspace,
>>>>>>> a1e39734
          block.getRelativeToSurfaceXY()));
    }
  }
};

/**
 * When a block that the cursor is on is mutated move the cursor to the block
 * level.
 * @param {!Blockly.Block} mutatedBlock The block that is being mutated.
 * @package
 */
Blockly.navigation.moveCursorOnBlockMutation = function(mutatedBlock) {
  var cursor = Blockly.getMainWorkspace().getCursor();
  if (cursor) {
    var curNode = cursor.getCurNode();
    var block = Blockly.navigation.getSourceBlock_(curNode);

    if (block === mutatedBlock) {
      cursor.setCurNode(Blockly.ASTNode.createBlockNode(block));
    }
  }
};

/**
 * Handler for all the keyboard navigation events.
 * @param {!Event} e The keyboard event.
 * @return {boolean} True if the key was handled false otherwise.
 */
Blockly.navigation.onKeyPress = function(e) {
  var key = Blockly.user.keyMap.serializeKeyEvent(e);
  var action = Blockly.user.keyMap.getActionByKeyCode(key);

  if (action) {
    return Blockly.navigation.onBlocklyAction(action);
  }
  return false;
};

/**
 * Execute any actions on the flyout, workspace, or toolbox that correspond to
 * the given action.
 * @param {!Blockly.Action} action The current action.
 * @return {boolean} True if the action has been handled, false otherwise.
 */
Blockly.navigation.onBlocklyAction = function(action) {
  var readOnly = Blockly.getMainWorkspace().options.readOnly;
  var actionHandled = false;

  if (Blockly.keyboardAccessibilityMode) {
    if (!readOnly) {
      var curNode = Blockly.getMainWorkspace().getCursor().getCurNode();
      if (curNode && curNode.getType() === Blockly.ASTNode.types.FIELD) {
        actionHandled = curNode.getLocation().onBlocklyAction(action);
      }
      if (!actionHandled) {
        actionHandled = Blockly.navigation.handleActions_(action);
      }
    // If in readonly mode only handle valid actions.
    } else if (Blockly.navigation.READONLY_ACTION_LIST.indexOf(action) > -1) {
      actionHandled = Blockly.navigation.handleActions_(action);
    }
  // If not in accessibility mode only hanlde turning on keyboard navigation.
  } else if (action.name === Blockly.navigation.actionNames.TOGGLE_KEYBOARD_NAV) {
    Blockly.navigation.enableKeyboardAccessibility();
    actionHandled = true;
  }
  return actionHandled;
};

/**
 * Handles the action or dispatches to the appropriate action handler.
 * @param {!Blockly.Action} action The current action
 * @return {boolean} True if the action has been handled, false otherwise.
 * @private
 */
Blockly.navigation.handleActions_ = function(action) {
  if (action.name === Blockly.navigation.actionNames.TOGGLE_KEYBOARD_NAV) {
    Blockly.navigation.disableKeyboardAccessibility();
    return true;
  } else if (action.name === Blockly.navigation.actionNames.TOOLBOX) {
    if (!Blockly.getMainWorkspace().getToolbox()) {
      Blockly.navigation.focusFlyout_();
    } else {
      Blockly.navigation.focusToolbox_();
    }
    return true;
  } else if (Blockly.navigation.currentState_ === Blockly.navigation.STATE_WS) {
    return Blockly.navigation.workspaceOnAction_(action);
  } else if (Blockly.navigation.currentState_ === Blockly.navigation.STATE_FLYOUT) {
    return Blockly.navigation.flyoutOnAction_(action);
  } else if (Blockly.navigation.currentState_ === Blockly.navigation.STATE_TOOLBOX) {
    return Blockly.navigation.toolboxOnAction_(action);
  }
  return false;
};

/**
 * Handle all actions performed on the workspace.
 * @param {!Blockly.Action} action The action to handle.
 * @return {boolean} True if the action has been handled, false otherwise.
 * @private
 */
Blockly.navigation.workspaceOnAction_ = function(action) {
  switch (action.name) {
    case Blockly.navigation.actionNames.PREVIOUS:
      Blockly.getMainWorkspace().getCursor().prev();
      return true;
    case Blockly.navigation.actionNames.OUT:
      Blockly.getMainWorkspace().getCursor().out();
      return true;
    case Blockly.navigation.actionNames.NEXT:
      Blockly.getMainWorkspace().getCursor().next();
      return true;
    case Blockly.navigation.actionNames.IN:
      Blockly.getMainWorkspace().getCursor().in();
      return true;
    case Blockly.navigation.actionNames.INSERT:
      Blockly.navigation.modify_();
      return true;
    case Blockly.navigation.actionNames.MARK:
      Blockly.navigation.handleEnterForWS_();
      return true;
    case Blockly.navigation.actionNames.DISCONNECT:
      Blockly.navigation.disconnectBlocks_();
      return true;
    default:
      return false;
  }
};

/**
 * Handle all actions performed on the flyout.
 * @param {!Blockly.Action} action The action to handle.
 * @return {boolean} True if the action has been handled, false otherwise.
 * @private
 */
Blockly.navigation.flyoutOnAction_ = function(action) {
  switch (action.name) {
    case Blockly.navigation.actionNames.PREVIOUS:
      Blockly.navigation.getFlyoutCursor_().prev();
      return true;
    case Blockly.navigation.actionNames.OUT:
      Blockly.navigation.focusToolbox_();
      return true;
    case Blockly.navigation.actionNames.NEXT:
      Blockly.navigation.getFlyoutCursor_().next();
      return true;
    case Blockly.navigation.actionNames.MARK:
      Blockly.navigation.insertFromFlyout();
      return true;
    case Blockly.navigation.actionNames.EXIT:
      Blockly.navigation.focusWorkspace_();
      return true;
    default:
      return false;
  }
};

/**
 * Handle all actions performeed on the toolbox.
 * @param {!Blockly.Action} action The action to handle.
 * @return {boolean} True if the action has been handled, false otherwise.
 * @private
 */
Blockly.navigation.toolboxOnAction_ = function(action) {
  switch (action.name) {
    case Blockly.navigation.actionNames.PREVIOUS:
      Blockly.navigation.previousCategory_();
      return true;
    case Blockly.navigation.actionNames.OUT:
      Blockly.navigation.outCategory_();
      return true;
    case Blockly.navigation.actionNames.NEXT:
      Blockly.navigation.nextCategory_();
      return true;
    case Blockly.navigation.actionNames.IN:
      Blockly.navigation.inCategory_();
      return true;
    case Blockly.navigation.actionNames.EXIT:
      Blockly.navigation.focusWorkspace_();
      return true;
    default:
      return false;
  }
};

/**
 * Enable accessibility mode.
 */
Blockly.navigation.enableKeyboardAccessibility = function() {
  if (!Blockly.keyboardAccessibilityMode) {
    Blockly.keyboardAccessibilityMode = true;
    Blockly.navigation.focusWorkspace_();
  }
};

/**
 * Disable accessibility mode.
 */
Blockly.navigation.disableKeyboardAccessibility = function() {
  if (Blockly.keyboardAccessibilityMode) {
    Blockly.keyboardAccessibilityMode = false;
    Blockly.getMainWorkspace().getCursor().hide();
    Blockly.getMainWorkspace().getMarker().hide();
    if (Blockly.navigation.getFlyoutCursor_()) {
      Blockly.navigation.getFlyoutCursor_().hide();
    }
  }
};

/**
 * Navigation log handler. If loggingCallback is defined, use it.
 * Otherwise just log to the console.
 * @param {string} msg The message to log.
 * @package
 */
Blockly.navigation.log_ = function(msg) {
  if (Blockly.navigation.loggingCallback) {
    Blockly.navigation.loggingCallback('log', msg);
  } else {
    console.log(msg);
  }
};

/**
 * Navigation warning handler. If loggingCallback is defined, use it.
 * Otherwise call Blockly.navigation.warn_.
 * @param {string} msg The warning message.
 * @package
 */
Blockly.navigation.warn_ = function(msg) {
  if (Blockly.navigation.loggingCallback) {
    Blockly.navigation.loggingCallback('warn', msg);
  } else {
    console.warn(msg);
  }
};

/**
 * Navigation error handler. If loggingCallback is defined, use it.
 * Otherwise call console.error.
 * @param {string} msg The error message.
 * @package
 */
Blockly.navigation.error_ = function(msg) {
  if (Blockly.navigation.loggingCallback) {
    Blockly.navigation.loggingCallback('error', msg);
  } else {
    console.error(msg);
  }
};

/**
 * The previous action.
 * @type {!Blockly.Action}
 */
Blockly.navigation.ACTION_PREVIOUS = new Blockly.Action(
    Blockly.navigation.actionNames.PREVIOUS, 'Go to the previous location.');

/**
 * The out action.
 * @type {!Blockly.Action}
 */
Blockly.navigation.ACTION_OUT = new Blockly.Action(
    Blockly.navigation.actionNames.OUT, 'Go to the parent of the current location.');

/**
 * The next action.
 * @type {!Blockly.Action}
 */
Blockly.navigation.ACTION_NEXT = new Blockly.Action(
    Blockly.navigation.actionNames.NEXT, 'Go to the next location.');

/**
 * The in action.
 * @type {!Blockly.Action}
 */
Blockly.navigation.ACTION_IN = new Blockly.Action(
    Blockly.navigation.actionNames.IN, 'Go to the first child of the current location.');

/**
 * The action to try to insert a block.
 * @type {!Blockly.Action}
 */
Blockly.navigation.ACTION_INSERT = new Blockly.Action(
    Blockly.navigation.actionNames.INSERT,
    'Connect the current location to the marked location.');

/**
 * The action to mark a certain location.
 * @type {!Blockly.Action}
 */
Blockly.navigation.ACTION_MARK = new Blockly.Action(
    Blockly.navigation.actionNames.MARK, 'Mark the current location.');

/**
 * The action to disconnect a block.
 * @type {!Blockly.Action}
 */
Blockly.navigation.ACTION_DISCONNECT = new Blockly.Action(
    Blockly.navigation.actionNames.DISCONNECT, 'Dicsonnect the block at the' +
      'current location from its parent.');

/**
 * The action to open the toolbox.
 * @type {!Blockly.Action}
 */
Blockly.navigation.ACTION_TOOLBOX = new Blockly.Action(
    Blockly.navigation.actionNames.TOOLBOX, 'Open the toolbox.');

/**
 * The action to exit the toolbox or flyout.
 * @type {!Blockly.Action}
 */
Blockly.navigation.ACTION_EXIT = new Blockly.Action(
    Blockly.navigation.actionNames.EXIT, 'Close the current modal, such as a toolbox or field editor.');

/**
 * The action to toggle keyboard navigation mode on and off.
 * @type {!Blockly.Action}
 */
Blockly.navigation.ACTION_TOGGLE_KEYBOARD_NAV = new Blockly.Action(
    Blockly.navigation.actionNames.TOGGLE_KEYBOARD_NAV, 'Turns on and off keyboard navigation.');

/**
 * List of actions that can be performed in read only mode.
 * @type {!Array.<!Blockly.Action>}
 */
Blockly.navigation.READONLY_ACTION_LIST = [
  Blockly.navigation.ACTION_PREVIOUS,
  Blockly.navigation.ACTION_OUT,
  Blockly.navigation.ACTION_IN,
  Blockly.navigation.ACTION_NEXT,
  Blockly.navigation.ACTION_TOGGLE_KEYBOARD_NAV
];<|MERGE_RESOLUTION|>--- conflicted
+++ resolved
@@ -756,13 +756,8 @@
       }
     // If the cursor is on a block whose parent is being deleted, move the
     // cursor to the workspace.
-<<<<<<< HEAD
-    } else if (deletedBlock.getChildren().indexOf(block) > -1) {
+    } else if (deletedBlock.getChildren(false).indexOf(block) > -1) {
       cursor.setCurNode(Blockly.ASTNode.createWorkspaceNode(block.workspace,
-=======
-    } else if (deletedBlock.getChildren(false).indexOf(block) > -1) {
-      cursor.setLocation(Blockly.ASTNode.createWorkspaceNode(block.workspace,
->>>>>>> a1e39734
           block.getRelativeToSurfaceXY()));
     }
   }
