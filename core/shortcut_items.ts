/**
 * @license
 * Copyright 2020 Google LLC
 * SPDX-License-Identifier: Apache-2.0
 */

// Former goog.module ID: Blockly.ShortcutItems

import {BlockSvg} from './block_svg.js';
import * as clipboard from './clipboard.js';
import * as eventUtils from './events/utils.js';
import {getFocusManager} from './focus_manager.js';
import {Gesture} from './gesture.js';
import {
  ICopyable,
  ICopyData,
  isCopyable as isICopyable,
} from './interfaces/i_copyable.js';
import {
  IDeletable,
  isDeletable as isIDeletable,
} from './interfaces/i_deletable.js';
import {IDraggable, isDraggable} from './interfaces/i_draggable.js';
import {IFocusableNode} from './interfaces/i_focusable_node.js';
import {KeyboardShortcut, ShortcutRegistry} from './shortcut_registry.js';
import {Coordinate} from './utils/coordinate.js';
import {KeyCodes} from './utils/keycodes.js';
import {Rect} from './utils/rect.js';
import * as svgMath from './utils/svg_math.js';
import {WorkspaceSvg} from './workspace_svg.js';

/**
 * Object holding the names of the default shortcut items.
 */
export enum names {
  ESCAPE = 'escape',
  DELETE = 'delete',
  COPY = 'copy',
  CUT = 'cut',
  PASTE = 'paste',
  UNDO = 'undo',
  REDO = 'redo',
}

/**
 * Keyboard shortcut to hide chaff on escape.
 */
export function registerEscape() {
  const escapeAction: KeyboardShortcut = {
    name: names.ESCAPE,
    preconditionFn(workspace) {
      return !workspace.isReadOnly();
    },
    callback(workspace) {
      workspace.hideChaff();
      return true;
    },
    keyCodes: [KeyCodes.ESC],
  };
  ShortcutRegistry.registry.register(escapeAction);
}

/**
 * Keyboard shortcut to delete a block on delete or backspace
 */
export function registerDelete() {
  const deleteShortcut: KeyboardShortcut = {
    name: names.DELETE,
    preconditionFn(workspace, scope) {
      const focused = scope.focusedNode;
      return (
        !workspace.isReadOnly() &&
        focused != null &&
        isIDeletable(focused) &&
        focused.isDeletable() &&
        !Gesture.inProgress() &&
        // Don't delete the block if a field editor is open
        !getFocusManager().ephemeralFocusTaken()
      );
    },
    callback(workspace, e, shortcut, scope) {
      // Delete or backspace.
      // Stop the browser from going back to the previous page.
      // Do this first to prevent an error in the delete code from resulting in
      // data loss.
      e.preventDefault();
      const focused = scope.focusedNode;
      if (focused instanceof BlockSvg) {
        focused.checkAndDelete();
      } else if (isIDeletable(focused) && focused.isDeletable()) {
        eventUtils.setGroup(true);
        focused.dispose();
        eventUtils.setGroup(false);
      }
      return true;
    },
    keyCodes: [KeyCodes.DELETE, KeyCodes.BACKSPACE],
  };
  ShortcutRegistry.registry.register(deleteShortcut);
}

let copyData: ICopyData | null = null;
let copyWorkspace: WorkspaceSvg | null = null;
let copyCoords: Coordinate | null = null;

/**
 * Determine if a focusable node can be copied.
 *
 * Unfortunately the ICopyable interface doesn't include an isCopyable
 * method, so we must use some other criteria to make the decision.
 * Specifically,
 *
 * - It must be an ICopyable.
 * - So that a pasted copy can be manipluated and/or disposed of, it
 *   must be both an IDraggable and an IDeletable.
 * - Additionally, both .isOwnMovable() and .isOwnDeletable() must return
 *   true (i.e., the copy could be moved and deleted).
 *
 * TODO(#9098): Revise these criteria.  The latter criteria prevents
 * shadow blocks from being copied; additionally, there are likely to
 * be other circumstances were it is desirable to allow movable /
 * copyable copies of a currently-unmovable / -copyable block to be
 * made.
 *
 * @param focused The focused object.
 */
function isCopyable(
  focused: IFocusableNode,
): focused is ICopyable<ICopyData> & IDeletable & IDraggable {
  if (!(focused instanceof BlockSvg)) return false;
  return (
    isICopyable(focused) &&
    isIDeletable(focused) &&
    focused.isOwnDeletable() &&
    isDraggable(focused) &&
    focused.isOwnMovable()
  );
}

/**
 * Determine if a focusable node can be cut.
 *
 * Unfortunately the ICopyable interface doesn't include an isCuttable
 * method, so we must use some other criteria to make the decision.
 * Specifically,
 *
 * - It must be an ICopyable.
 * - So that a pasted copy can be manipluated and/or disposed of, it
 *   must be both an IDraggable and an IDeletable.
 * - Additionally, both .isMovable() and .isDeletable() must return
 *   true (i.e., can currently be moved and deleted). This is the main
 *   difference with isCopyable.
 *
 * TODO(#9098): Revise these criteria.  The latter criteria prevents
 * shadow blocks from being copied; additionally, there are likely to
 * be other circumstances were it is desirable to allow movable /
 * copyable copies of a currently-unmovable / -copyable block to be
 * made.
 *
 * @param focused The focused object.
 */
function isCuttable(focused: IFocusableNode): boolean {
  if (!(focused instanceof BlockSvg)) return false;
  return (
    isICopyable(focused) &&
    isIDeletable(focused) &&
    focused.isDeletable() &&
    isDraggable(focused) &&
    focused.isMovable()
  );
}

/**
 * Keyboard shortcut to copy a block on ctrl+c, cmd+c, or alt+c.
 */
export function registerCopy() {
  const ctrlC = ShortcutRegistry.registry.createSerializedKey(KeyCodes.C, [
    KeyCodes.CTRL,
  ]);
  const metaC = ShortcutRegistry.registry.createSerializedKey(KeyCodes.C, [
    KeyCodes.META,
  ]);

  const copyShortcut: KeyboardShortcut = {
    name: names.COPY,
    preconditionFn(workspace, scope) {
      const focused = scope.focusedNode;
      if (!(focused instanceof BlockSvg)) return false;

      const targetWorkspace = workspace.isFlyout
        ? workspace.targetWorkspace
        : workspace;
      return (
        !!focused &&
<<<<<<< HEAD
        !!targetWorkspace &&
        !targetWorkspace.isReadOnly() &&
        !targetWorkspace.isDragging() &&
        isCopyable(focused)
=======
        isCopyable(focused) &&
        !getFocusManager().ephemeralFocusTaken()
>>>>>>> 3ccfba9c
      );
    },
    callback(workspace, e, shortcut, scope) {
      // Prevent the default copy behavior, which may beep or otherwise indicate
      // an error due to the lack of a selection.
      e.preventDefault();

      const focused = scope.focusedNode;
      if (!focused || !isCopyable(focused)) return false;
      let targetWorkspace: WorkspaceSvg | null =
        focused.workspace instanceof WorkspaceSvg
          ? focused.workspace
          : workspace;
      targetWorkspace = targetWorkspace.isFlyout
        ? targetWorkspace.targetWorkspace
        : targetWorkspace;
      if (!targetWorkspace) return false;

      if (!focused.workspace.isFlyout) {
        targetWorkspace.hideChaff();
      }
      copyData = focused.toCopyData();
      copyWorkspace = targetWorkspace;
      copyCoords =
        isDraggable(focused) && focused.workspace == targetWorkspace
          ? focused.getRelativeToSurfaceXY()
          : null;
      return !!copyData;
    },
    keyCodes: [ctrlC, metaC],
  };
  ShortcutRegistry.registry.register(copyShortcut);
}

/**
 * Keyboard shortcut to copy and delete a block on ctrl+x, cmd+x, or alt+x.
 */
export function registerCut() {
  const ctrlX = ShortcutRegistry.registry.createSerializedKey(KeyCodes.X, [
    KeyCodes.CTRL,
  ]);
  const metaX = ShortcutRegistry.registry.createSerializedKey(KeyCodes.X, [
    KeyCodes.META,
  ]);

  const cutShortcut: KeyboardShortcut = {
    name: names.CUT,
    preconditionFn(workspace, scope) {
      const focused = scope.focusedNode;
      return (
        !!focused &&
<<<<<<< HEAD
        !workspace.isReadOnly() &&
        !workspace.isDragging() &&
        isCuttable(focused)
=======
        isCopyable(focused) &&
        // Extra criteria for cut (not just copy):
        !focused.workspace.isFlyout &&
        focused.isDeletable() &&
        !getFocusManager().ephemeralFocusTaken()
>>>>>>> 3ccfba9c
      );
    },
    callback(workspace, e, shortcut, scope) {
      const focused = scope.focusedNode;

      if (focused instanceof BlockSvg) {
        copyData = focused.toCopyData();
        copyWorkspace = workspace;
        copyCoords = focused.getRelativeToSurfaceXY();
        focused.checkAndDelete();
        return true;
      } else if (
        isIDeletable(focused) &&
        focused.isDeletable() &&
        isICopyable(focused)
      ) {
        copyData = focused.toCopyData();
        copyWorkspace = workspace;
        copyCoords = isDraggable(focused)
          ? focused.getRelativeToSurfaceXY()
          : null;
        focused.dispose();
        return true;
      }
      return false;
    },
    keyCodes: [ctrlX, metaX],
  };

  ShortcutRegistry.registry.register(cutShortcut);
}

/**
 * Keyboard shortcut to paste a block on ctrl+v, cmd+v, or alt+v.
 */
export function registerPaste() {
  const ctrlV = ShortcutRegistry.registry.createSerializedKey(KeyCodes.V, [
    KeyCodes.CTRL,
  ]);
  const metaV = ShortcutRegistry.registry.createSerializedKey(KeyCodes.V, [
    KeyCodes.META,
  ]);

  const pasteShortcut: KeyboardShortcut = {
    name: names.PASTE,
    preconditionFn(workspace) {
<<<<<<< HEAD
      const targetWorkspace = workspace.isFlyout
        ? workspace.targetWorkspace
        : workspace;
      return (
        !!copyData &&
        !!targetWorkspace &&
        !targetWorkspace.isReadOnly() &&
        !targetWorkspace.isDragging()
=======
      return (
        !workspace.isReadOnly() &&
        !Gesture.inProgress() &&
        !getFocusManager().ephemeralFocusTaken()
>>>>>>> 3ccfba9c
      );
    },
    callback(workspace: WorkspaceSvg, e: Event) {
      if (!copyData || !copyWorkspace) return false;

      if (e instanceof PointerEvent) {
        // The event that triggers a shortcut would conventionally be a KeyboardEvent.
        // However, it may be a PointerEvent if a context menu item was used as a
        // wrapper for this callback, in which case the new block(s) should be pasted
        // at the mouse coordinates where the menu was opened, and this PointerEvent
        // is where the menu was opened.
        const mouseCoords = svgMath.screenToWsCoordinates(
          copyWorkspace,
          new Coordinate(e.clientX, e.clientY),
        );
        return !!clipboard.paste(copyData, copyWorkspace, mouseCoords);
      }

      if (!copyCoords) {
        // If we don't have location data about the original copyable, let the
        // paster determine position.
        return !!clipboard.paste(copyData, copyWorkspace);
      }

      const {left, top, width, height} = copyWorkspace
        .getMetricsManager()
        .getViewMetrics(true);
      const viewportRect = new Rect(top, top + height, left, left + width);

      if (viewportRect.contains(copyCoords.x, copyCoords.y)) {
        // If the original copyable is inside the viewport, let the paster
        // determine position.
        return !!clipboard.paste(copyData, copyWorkspace);
      }

      // Otherwise, paste in the middle of the viewport.
      const centerCoords = new Coordinate(left + width / 2, top + height / 2);
      return !!clipboard.paste(copyData, copyWorkspace, centerCoords);
    },
    keyCodes: [ctrlV, metaV],
  };

  ShortcutRegistry.registry.register(pasteShortcut);
}

/**
 * Keyboard shortcut to undo the previous action on ctrl+z, cmd+z, or alt+z.
 */
export function registerUndo() {
  const ctrlZ = ShortcutRegistry.registry.createSerializedKey(KeyCodes.Z, [
    KeyCodes.CTRL,
  ]);
  const metaZ = ShortcutRegistry.registry.createSerializedKey(KeyCodes.Z, [
    KeyCodes.META,
  ]);

  const undoShortcut: KeyboardShortcut = {
    name: names.UNDO,
    preconditionFn(workspace) {
      return (
        !workspace.isReadOnly() &&
        !Gesture.inProgress() &&
        !getFocusManager().ephemeralFocusTaken()
      );
    },
    callback(workspace, e) {
      // 'z' for undo 'Z' is for redo.
      (workspace as WorkspaceSvg).hideChaff();
      workspace.undo(false);
      e.preventDefault();
      return true;
    },
    keyCodes: [ctrlZ, metaZ],
  };
  ShortcutRegistry.registry.register(undoShortcut);
}

/**
 * Keyboard shortcut to redo the previous action on ctrl+shift+z, cmd+shift+z,
 * or alt+shift+z.
 */
export function registerRedo() {
  const ctrlShiftZ = ShortcutRegistry.registry.createSerializedKey(KeyCodes.Z, [
    KeyCodes.SHIFT,
    KeyCodes.CTRL,
  ]);
  const metaShiftZ = ShortcutRegistry.registry.createSerializedKey(KeyCodes.Z, [
    KeyCodes.SHIFT,
    KeyCodes.META,
  ]);
  // Ctrl-y is redo in Windows.  Command-y is never valid on Macs.
  const ctrlY = ShortcutRegistry.registry.createSerializedKey(KeyCodes.Y, [
    KeyCodes.CTRL,
  ]);

  const redoShortcut: KeyboardShortcut = {
    name: names.REDO,
    preconditionFn(workspace) {
      return (
        !Gesture.inProgress() &&
        !workspace.isReadOnly() &&
        !getFocusManager().ephemeralFocusTaken()
      );
    },
    callback(workspace, e) {
      // 'z' for undo 'Z' is for redo.
      (workspace as WorkspaceSvg).hideChaff();
      workspace.undo(true);
      e.preventDefault();
      return true;
    },
    keyCodes: [ctrlShiftZ, metaShiftZ, ctrlY],
  };
  ShortcutRegistry.registry.register(redoShortcut);
}

/**
 * Registers all default keyboard shortcut item. This should be called once per
 * instance of KeyboardShortcutRegistry.
 *
 * @internal
 */
export function registerDefaultShortcuts() {
  registerEscape();
  registerDelete();
  registerCopy();
  registerCut();
  registerPaste();
  registerUndo();
  registerRedo();
}

registerDefaultShortcuts();<|MERGE_RESOLUTION|>--- conflicted
+++ resolved
@@ -192,15 +192,11 @@
         : workspace;
       return (
         !!focused &&
-<<<<<<< HEAD
         !!targetWorkspace &&
         !targetWorkspace.isReadOnly() &&
         !targetWorkspace.isDragging() &&
+        !getFocusManager().ephemeralFocusTaken() &&
         isCopyable(focused)
-=======
-        isCopyable(focused) &&
-        !getFocusManager().ephemeralFocusTaken()
->>>>>>> 3ccfba9c
       );
     },
     callback(workspace, e, shortcut, scope) {
@@ -252,17 +248,10 @@
       const focused = scope.focusedNode;
       return (
         !!focused &&
-<<<<<<< HEAD
         !workspace.isReadOnly() &&
         !workspace.isDragging() &&
+        !getFocusManager().ephemeralFocusTaken() &&
         isCuttable(focused)
-=======
-        isCopyable(focused) &&
-        // Extra criteria for cut (not just copy):
-        !focused.workspace.isFlyout &&
-        focused.isDeletable() &&
-        !getFocusManager().ephemeralFocusTaken()
->>>>>>> 3ccfba9c
       );
     },
     callback(workspace, e, shortcut, scope) {
@@ -309,7 +298,6 @@
   const pasteShortcut: KeyboardShortcut = {
     name: names.PASTE,
     preconditionFn(workspace) {
-<<<<<<< HEAD
       const targetWorkspace = workspace.isFlyout
         ? workspace.targetWorkspace
         : workspace;
@@ -317,13 +305,8 @@
         !!copyData &&
         !!targetWorkspace &&
         !targetWorkspace.isReadOnly() &&
-        !targetWorkspace.isDragging()
-=======
-      return (
-        !workspace.isReadOnly() &&
-        !Gesture.inProgress() &&
+        !targetWorkspace.isDragging() &&
         !getFocusManager().ephemeralFocusTaken()
->>>>>>> 3ccfba9c
       );
     },
     callback(workspace: WorkspaceSvg, e: Event) {
