--- conflicted
+++ resolved
@@ -169,13 +169,11 @@
   inputList: Input[] = [];
   inputsInline?: boolean;
   icons: IIcon[] = [];
-<<<<<<< HEAD
-  disabled = false;
   private obsolete = false;
   private removed = false;
-=======
+
   private disabledReasons = new Set<string>();
->>>>>>> 7a154ea8
+
   tooltip: Tooltip.TipInfo = '';
   contextMenu = true;
 
