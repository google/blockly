--- conflicted
+++ resolved
@@ -55,10 +55,7 @@
   /** DOM representation of a shadow block, or null if none. */
   private shadowDom: Element | null = null;
 
-<<<<<<< HEAD
-=======
   /** The unique ID of this connection. */
->>>>>>> e5de9701
   id: string;
 
   /**
