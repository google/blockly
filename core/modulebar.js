--- conflicted
+++ resolved
@@ -31,13 +31,9 @@
 const utilsDom = goog.require("Blockly.utils.dom");
 const browserEvents = goog.require("Blockly.browserEvents");
 const eventUtils = goog.require("Blockly.Events.utils");
-<<<<<<< HEAD
 const {Svg} = goog.require('Blockly.utils.Svg');
-=======
-const {Msg} = goog.require('Blockly.Msg');
 const {ShortcutRegistry} = goog.require('Blockly.ShortcutRegistry');
 const {KeyCodes} = goog.require('Blockly.utils.KeyCodes');
->>>>>>> 583f5281
 
 /**
  * Class for a module bar.
@@ -273,15 +269,11 @@
 
     tab.appendChild(link);
 
-<<<<<<< HEAD
-    this.ulContainer_.appendChild(tab);
-=======
     if (i < this.numberKeyCodes_.length) {
         this.registerKey(module, i);
     }
 
     this.htmlContainer_.appendChild(tab);
->>>>>>> 583f5281
   }
 
   // Hack wait when the elements rendered in document and scroll to active tab.
