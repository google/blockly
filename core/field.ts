/**
 * @license
 * Copyright 2012 Google LLC
 * SPDX-License-Identifier: Apache-2.0
 */

/**
 * Field.  Used for editable titles, variables, etc.
 * This is an abstract class that defines the UI on the block.  Actual
 * instances would be FieldTextInput, FieldDropdown, etc.
 *
 * @class
 */
// Former goog.module ID: Blockly.Field

// Unused import preserved for side-effects. Remove if unneeded.
import './events/events_block_change.js';

import type {Block} from './block.js';
import type {BlockSvg} from './block_svg.js';
import * as browserEvents from './browser_events.js';
import * as dropDownDiv from './dropdowndiv.js';
import {EventType} from './events/type.js';
import * as eventUtils from './events/utils.js';
import type {Input} from './inputs/input.js';
<<<<<<< HEAD
import type {IASTNodeLocationSvg} from './interfaces/i_ast_node_location_svg.js';
import type {IASTNodeLocationWithBlock} from './interfaces/i_ast_node_location_with_block.js';
=======
>>>>>>> e5de9701
import type {IFocusableNode} from './interfaces/i_focusable_node.js';
import type {IFocusableTree} from './interfaces/i_focusable_tree.js';
import type {IKeyboardAccessible} from './interfaces/i_keyboard_accessible.js';
import type {IRegistrable} from './interfaces/i_registrable.js';
import {ISerializable} from './interfaces/i_serializable.js';
import type {ConstantProvider} from './renderers/common/constants.js';
import type {KeyboardShortcut} from './shortcut_registry.js';
import * as Tooltip from './tooltip.js';
import type {Coordinate} from './utils/coordinate.js';
import * as dom from './utils/dom.js';
import * as idGenerator from './utils/idgenerator.js';
import * as parsing from './utils/parsing.js';
import {Rect} from './utils/rect.js';
import {Size} from './utils/size.js';
import * as style from './utils/style.js';
import {Svg} from './utils/svg.js';
import * as userAgent from './utils/useragent.js';
import * as utilsXml from './utils/xml.js';
import * as WidgetDiv from './widgetdiv.js';
import {WorkspaceSvg} from './workspace_svg.js';

/**
 * A function that is called to validate changes to the field's value before
 * they are set.
 *
 * @see {@link https://developers.google.com/blockly/guides/create-custom-blocks/fields/validators#return_values}
 * @param newValue The value to be validated.
 * @returns One of three instructions for setting the new value: `T`, `null`,
 * or `undefined`.
 *
 * - `T` to set this function's returned value instead of `newValue`.
 *
 * - `null` to invoke `doValueInvalid_` and not set a value.
 *
 * - `undefined` to set `newValue` as is.
 */
export type FieldValidator<T = any> = (newValue: T) => T | null | undefined;

/**
 * Abstract class for an editable field.
 *
 * @typeParam T - The value stored on the field.
 */
export abstract class Field<T = any>
<<<<<<< HEAD
  implements
    IASTNodeLocationSvg,
    IASTNodeLocationWithBlock,
    IKeyboardAccessible,
    IRegistrable,
    ISerializable,
    IFocusableNode
=======
  implements IKeyboardAccessible, IRegistrable, ISerializable, IFocusableNode
>>>>>>> e5de9701
{
  /**
   * To overwrite the default value which is set in **Field**, directly update
   * the prototype.
   *
   * Example:
   * `FieldImage.prototype.DEFAULT_VALUE = null;`
   */
  DEFAULT_VALUE: T | null = null;

  /** Non-breaking space. */
  static readonly NBSP = '\u00A0';

  /**
   * A value used to signal when a field's constructor should *not* set the
   * field's value or run configure_, and should allow a subclass to do that
   * instead.
   */
  static readonly SKIP_SETUP = Symbol('SKIP_SETUP');

  /**
   * Name of field.  Unique within each block.
   * Static labels are usually unnamed.
   */
  name?: string = undefined;
  protected value_: T | null;

  /** Validation function called when user edits an editable field. */
  protected validator_: FieldValidator<T> | null = null;

  /**
   * Used to cache the field's tooltip value if setTooltip is called when the
   * field is not yet initialized. Is *not* guaranteed to be accurate.
   */
  private tooltip: Tooltip.TipInfo | null = null;

  /** This field's dimensions. */
  private size: Size = new Size(0, 0);

  /**
   * Gets the size of this field. Because getSize() and updateSize() have side
   * effects, this acts as a shim for subclasses which wish to adjust field
   * bounds when setting/getting the size without triggering unwanted rendering
   * or other side effects. Note that subclasses must override *both* get and
   * set if either is overridden; the implementation may just call directly
   * through to super, but it must exist per the JS spec.
   */
  protected get size_(): Size {
    return this.size;
  }

  /**
   * Sets the size of this field.
   */
  protected set size_(newValue: Size) {
    this.size = newValue;
  }

  /** The rendered field's SVG group element. */
  protected fieldGroup_: SVGGElement | null = null;

  /** The rendered field's SVG border element. */
  protected borderRect_: SVGRectElement | null = null;

  /** The rendered field's SVG text element. */
  protected textElement_: SVGTextElement | null = null;

  /** The rendered field's text content element. */
  protected textContent_: Text | null = null;

  /** Mouse down event listener data. */
  private mouseDownWrapper: browserEvents.Data | null = null;

  /** Constants associated with the source block's renderer. */
  protected constants_: ConstantProvider | null = null;

  /**
   * Has this field been disposed of?
   *
   * @internal
   */
  disposed = false;

  /** Maximum characters of text to display before adding an ellipsis. */
  maxDisplayLength = 50;

  /** Block this field is attached to.  Starts as null, then set in init. */
  protected sourceBlock_: Block | null = null;

  /** Does this block need to be re-rendered? */
  protected isDirty_ = true;

  /** Is the field visible, or hidden due to the block being collapsed? */
  protected visible_ = true;

  /**
   * Can the field value be changed using the editor on an editable block?
   */
  protected enabled_ = true;

  /** The element the click handler is bound to. */
  protected clickTarget_: Element | null = null;

  /**
   * The prefix field.
   *
   * @internal
   */
  prefixField: string | null = null;

  /**
   * The suffix field.
   *
   * @internal
   */
  suffixField: string | null = null;

  /**
   * Editable fields usually show some sort of UI indicating they are
   * editable. They will also be saved by the serializer.
   */
  EDITABLE = true;

  /**
   * Serializable fields are saved by the serializer, non-serializable fields
   * are not. Editable fields should also be serializable. This is not the
   * case by default so that SERIALIZABLE is backwards compatible.
   */
  SERIALIZABLE = false;

<<<<<<< HEAD
=======
  /** The unique ID of this field. */
>>>>>>> e5de9701
  private id_: string | null = null;

  /**
   * @param value The initial value of the field.
   *     Also accepts Field.SKIP_SETUP if you wish to skip setup (only used by
   * subclasses that want to handle configuration and setting the field value
   * after their own constructors have run).
   * @param validator  A function that is called to validate changes to the
   *     field's value. Takes in a value & returns a validated value, or null to
   *     abort the change.
   * @param config A map of options used to configure the field.
   *    Refer to the individual field's documentation for a list of properties
   * this parameter supports.
   */
  constructor(
    value: T | typeof Field.SKIP_SETUP,
    validator?: FieldValidator<T> | null,
    config?: FieldConfig,
  ) {
    /**
     * A generic value possessed by the field.
     * Should generally be non-null, only null when the field is created.
     */
    this.value_ =
      'DEFAULT_VALUE' in new.target.prototype
        ? new.target.prototype.DEFAULT_VALUE
        : this.DEFAULT_VALUE;

    /** The size of the area rendered by the field. */
    this.size_ = new Size(0, 0);

    if (value === Field.SKIP_SETUP) return;
    if (config) {
      this.configure_(config);
    }
    this.setValue(value);
    if (validator) {
      this.setValidator(validator);
    }
  }

  /**
   * Process the configuration map passed to the field.
   *
   * @param config A map of options used to configure the field. See the
   *     individual field's documentation for a list of properties this
   *     parameter supports.
   */
  protected configure_(config: FieldConfig) {
    // TODO (#2884): Possibly add CSS class config option.
    // TODO (#2885): Possibly add cursor config option.
    if (config.tooltip) {
      this.setTooltip(parsing.replaceMessageReferences(config.tooltip));
    }
  }

  /**
   * Attach this field to a block.
   *
   * @param block The block containing this field.
   */
  setSourceBlock(block: Block) {
    if (this.sourceBlock_) {
      throw Error('Field already bound to a block');
    }
    this.sourceBlock_ = block;
    this.id_ = `${block.id}_field_${idGenerator.getNextUniqueId()}`;
  }

  /**
   * Get the renderer constant provider.
   *
   * @returns The renderer constant provider.
   */
  getConstants(): ConstantProvider | null {
    if (
      !this.constants_ &&
      this.sourceBlock_ &&
      !this.sourceBlock_.isDeadOrDying() &&
      this.sourceBlock_.workspace.rendered
    ) {
      this.constants_ = (this.sourceBlock_.workspace as WorkspaceSvg)
        .getRenderer()
        .getConstants();
    }
    return this.constants_;
  }

  /**
   * Get the block this field is attached to.
   *
   * @returns The block containing this field.
   * @throws An error if the source block is not defined.
   */
  getSourceBlock(): Block | null {
    return this.sourceBlock_;
  }

  /**
   * Initialize everything to render this field. Override
   * methods initModel and initView rather than this method.
   *
   * @sealed
   * @internal
   */
  init() {
    if (this.fieldGroup_) {
      // Field has already been initialized once.
      return;
    }
    const id = this.id_;
    if (!id) throw new Error('Expected ID to be defined prior to init.');
    this.fieldGroup_ = dom.createSvgElement(Svg.G, {
      'tabindex': '-1',
      'id': id,
<<<<<<< HEAD
      'aria-label': 'Field ' + this.name,
=======
>>>>>>> e5de9701
    });
    if (!this.isVisible()) {
      this.fieldGroup_.style.display = 'none';
    }
    const sourceBlockSvg = this.sourceBlock_ as BlockSvg;
    sourceBlockSvg.getSvgRoot().appendChild(this.fieldGroup_);
    this.initView();
    this.updateEditable();
    this.setTooltip(this.tooltip);
    this.bindEvents_();
    this.initModel();
    this.applyColour();
  }

  /**
   * Create the block UI for this field.
   */
  protected initView() {
    this.createBorderRect_();
    this.createTextElement_();
    if (this.fieldGroup_) {
      dom.addClass(this.fieldGroup_, 'blocklyField');
    }
  }

  /**
   * Initializes the model of the field after it has been installed on a block.
   * No-op by default.
   */
  initModel() {}

  /**
   * Defines whether this field should take up the full block or not.
   *
   * Be cautious when overriding this function. It may not work as you expect /
   * intend because the behavior was kind of hacked in. If you are thinking
   * about overriding this function, post on the forum with your intended
   * behavior to see if there's another approach.
   *
   * @internal
   */
  isFullBlockField(): boolean {
    return !this.borderRect_;
  }

  /**
   * Create a field border rect element. Not to be overridden by subclasses.
   * Instead modify the result of the function inside initView, or create a
   * separate function to call.
   */
  protected createBorderRect_() {
    this.borderRect_ = dom.createSvgElement(
      Svg.RECT,
      {
        'rx': this.getConstants()!.FIELD_BORDER_RECT_RADIUS,
        'ry': this.getConstants()!.FIELD_BORDER_RECT_RADIUS,
        'x': 0,
        'y': 0,
        'height': this.size_.height,
        'width': this.size_.width,
        'class': 'blocklyFieldRect',
      },
      this.fieldGroup_,
    );
  }

  /**
   * Create a field text element. Not to be overridden by subclasses. Instead
   * modify the result of the function inside initView, or create a separate
   * function to call.
   */
  protected createTextElement_() {
    this.textElement_ = dom.createSvgElement(
      Svg.TEXT,
      {
        'class': 'blocklyText blocklyFieldText',
      },
      this.fieldGroup_,
    );
    if (this.getConstants()!.FIELD_TEXT_BASELINE_CENTER) {
      this.textElement_.setAttribute('dominant-baseline', 'central');
    }
    this.textContent_ = document.createTextNode('');
    this.textElement_.appendChild(this.textContent_);
  }

  /**
   * Bind events to the field. Can be overridden by subclasses if they need to
   * do custom input handling.
   */
  protected bindEvents_() {
    const clickTarget = this.getClickTarget_();
    if (!clickTarget) throw new Error('A click target has not been set.');
    Tooltip.bindMouseEvents(clickTarget);
    this.mouseDownWrapper = browserEvents.conditionalBind(
      clickTarget,
      'pointerdown',
      this,
      this.onMouseDown_,
    );
  }

  /**
   * Sets the field's value based on the given XML element. Should only be
   * called by Blockly.Xml.
   *
   * @param fieldElement The element containing info about the field's state.
   */
  fromXml(fieldElement: Element) {
    // Any because gremlins live here. No touchie!
    this.setValue(fieldElement.textContent as any);
  }

  /**
   * Serializes this field's value to XML. Should only be called by Blockly.Xml.
   *
   * @param fieldElement The element to populate with info about the field's
   *     state.
   * @returns The element containing info about the field's state.
   */
  toXml(fieldElement: Element): Element {
    // Any because gremlins live here. No touchie!
    fieldElement.textContent = this.getValue() as any;
    return fieldElement;
  }

  /**
   * Saves this fields value as something which can be serialized to JSON.
   * Should only be called by the serialization system.
   *
   * @param _doFullSerialization If true, this signals to the field that if it
   *     normally just saves a reference to some state (eg variable fields) it
   *     should instead serialize the full state of the thing being referenced.
   *     See the
   *     {@link https://developers.devsite.google.com/blockly/guides/create-custom-blocks/fields/customizing-fields/creating#full_serialization_and_backing_data | field serialization docs}
   *     for more information.
   * @returns JSON serializable state.
   */
  saveState(_doFullSerialization?: boolean): AnyDuringMigration {
    const legacyState = this.saveLegacyState(Field);
    if (legacyState !== null) {
      return legacyState;
    }
    return this.getValue();
  }

  /**
   * Sets the field's state based on the given state value. Should only be
   * called by the serialization system.
   *
   * @param state The state we want to apply to the field.
   */
  loadState(state: AnyDuringMigration) {
    if (this.loadLegacyState(Field, state)) {
      return;
    }
    this.setValue(state);
  }

  /**
   * Returns a stringified version of the XML state, if it should be used.
   * Otherwise this returns null, to signal the field should use its own
   * serialization.
   *
   * @param callingClass The class calling this method.
   *     Used to see if `this` has overridden any relevant hooks.
   * @returns The stringified version of the XML state, or null.
   */
  protected saveLegacyState(callingClass: FieldProto): string | null {
    if (
      callingClass.prototype.saveState === this.saveState &&
      callingClass.prototype.toXml !== this.toXml
    ) {
      const elem = utilsXml.createElement('field');
      elem.setAttribute('name', this.name || '');
      const text = utilsXml.domToText(this.toXml(elem));
      return text.replace(
        ' xmlns="https://developers.google.com/blockly/xml"',
        '',
      );
    }
    // Either they called this on purpose from their saveState, or they have
    // no implementations of either hook. Just do our thing.
    return null;
  }

  /**
   * Loads the given state using either the old XML hooks, if they should be
   * used. Returns true to indicate loading has been handled, false otherwise.
   *
   * @param callingClass The class calling this method.
   *     Used to see if `this` has overridden any relevant hooks.
   * @param state The state to apply to the field.
   * @returns Whether the state was applied or not.
   */
  loadLegacyState(
    callingClass: FieldProto,
    state: AnyDuringMigration,
  ): boolean {
    if (
      callingClass.prototype.loadState === this.loadState &&
      callingClass.prototype.fromXml !== this.fromXml
    ) {
      this.fromXml(utilsXml.textToDom(state as string));
      return true;
    }
    // Either they called this on purpose from their loadState, or they have
    // no implementations of either hook. Just do our thing.
    return false;
  }

  /**
   * Dispose of all DOM objects and events belonging to this editable field.
   */
  dispose() {
    dropDownDiv.hideIfOwner(this);
    WidgetDiv.hideIfOwner(this);

    if (!this.getSourceBlock()?.isDeadOrDying()) {
      dom.removeNode(this.fieldGroup_);
    }

    this.disposed = true;
  }

  /** Add or remove the UI indicating if this field is editable or not. */
  updateEditable() {
    const group = this.fieldGroup_;
    const block = this.getSourceBlock();
    if (!this.EDITABLE || !group || !block) {
      return;
    }
    if (this.enabled_ && block.isEditable()) {
      dom.addClass(group, 'blocklyEditableField');
      dom.removeClass(group, 'blocklyNonEditableField');
    } else {
      dom.addClass(group, 'blocklyNonEditableField');
      dom.removeClass(group, 'blocklyEditableField');
    }
  }

  /**
   * Set whether this field's value can be changed using the editor when the
   *     source block is editable.
   *
   * @param enabled True if enabled.
   */
  setEnabled(enabled: boolean) {
    this.enabled_ = enabled;
    this.updateEditable();
  }

  /**
   * Check whether this field's value can be changed using the editor when the
   *     source block is editable.
   *
   * @returns Whether this field is enabled.
   */
  isEnabled(): boolean {
    return this.enabled_;
  }

  /**
   * Check whether this field defines the showEditor_ function.
   *
   * @returns Whether this field is clickable.
   */
  isClickable(): boolean {
    return (
      this.enabled_ &&
      !!this.sourceBlock_ &&
      this.sourceBlock_.isEditable() &&
      this.showEditor_ !== Field.prototype.showEditor_
    );
  }

  /**
   * Check whether the field should be clickable while the block is in a flyout.
   * The default is that fields are clickable in always-open flyouts such as the
   * simple toolbox, but not in autoclosing flyouts such as the category toolbox.
   * Subclasses may override this function to change this behavior. Note that
   * `isClickable` must also return true for this to have any effect.
   *
   * @param autoClosingFlyout true if the containing flyout is an auto-closing one.
   * @returns Whether the field should be clickable while the block is in a flyout.
   */
  isClickableInFlyout(autoClosingFlyout: boolean): boolean {
    return !autoClosingFlyout;
  }

  /**
   * Check whether this field is currently editable.  Some fields are never
   * EDITABLE (e.g. text labels). Other fields may be EDITABLE but may exist on
   * non-editable blocks or be currently disabled.
   *
   * @returns Whether this field is currently enabled, editable and on an
   *     editable block.
   */
  isCurrentlyEditable(): boolean {
    return (
      this.enabled_ &&
      this.EDITABLE &&
      !!this.sourceBlock_ &&
      this.sourceBlock_.isEditable()
    );
  }

  /**
   * Check whether this field should be serialized by the XML renderer.
   * Handles the logic for backwards compatibility and incongruous states.
   *
   * @returns Whether this field should be serialized or not.
   */
  isSerializable(): boolean {
    let isSerializable = false;
    if (this.name) {
      if (this.SERIALIZABLE) {
        isSerializable = true;
      } else if (this.EDITABLE) {
        console.warn(
          'Detected an editable field that was not serializable.' +
            ' Please define SERIALIZABLE property as true on all editable custom' +
            ' fields. Proceeding with serialization.',
        );
        isSerializable = true;
      }
    }
    return isSerializable;
  }

  /**
   * Gets whether this editable field is visible or not.
   *
   * @returns True if visible.
   */
  isVisible(): boolean {
    return this.visible_;
  }

  /**
   * Sets whether this editable field is visible or not. Should only be called
   * by input.setVisible.
   *
   * @param visible True if visible.
   * @internal
   */
  setVisible(visible: boolean) {
    if (this.visible_ === visible) {
      return;
    }
    this.visible_ = visible;
    const root = this.fieldGroup_;
    if (root) {
      root.style.display = visible ? 'block' : 'none';
    }
  }

  /**
   * Sets a new validation function for editable fields, or clears a previously
   * set validator.
   *
   * The validator function takes in the new field value, and returns
   * validated value. The validated value could be the input value, a modified
   * version of the input value, or null to abort the change.
   *
   * If the function does not return anything (or returns undefined) the new
   * value is accepted as valid. This is to allow for fields using the
   * validated function as a field-level change event notification.
   *
   * @param handler The validator function or null to clear a previous
   *     validator.
   */
  setValidator(handler: FieldValidator<T>) {
    this.validator_ = handler;
  }

  /**
   * Gets the validation function for editable fields, or null if not set.
   *
   * @returns Validation function, or null.
   */
  getValidator(): FieldValidator<T> | null {
    return this.validator_;
  }

  /**
   * Gets the group element for this editable field.
   * Used for measuring the size and for positioning.
   *
   * @returns The group element.
   */
  getSvgRoot(): SVGGElement | null {
    return this.fieldGroup_;
  }

  /**
   * Gets the border rectangle element.
   *
   * @returns The border rectangle element.
   * @throws An error if the border rectangle element is not defined.
   */
  protected getBorderRect(): SVGRectElement {
    if (!this.borderRect_) {
      throw new Error(`The border rectangle is ${this.borderRect_}.`);
    }
    return this.borderRect_;
  }

  /**
   * Gets the text element.
   *
   * @returns The text element.
   * @throws An error if the text element is not defined.
   */
  protected getTextElement(): SVGTextElement {
    if (!this.textElement_) {
      throw new Error(`The text element is ${this.textElement_}.`);
    }
    return this.textElement_;
  }

  /**
   * Gets the text content.
   *
   * @returns The text content.
   * @throws An error if the text content is not defined.
   */
  protected getTextContent(): Text {
    if (!this.textContent_) {
      throw new Error(`The text content is ${this.textContent_}.`);
    }
    return this.textContent_;
  }

  /**
   * Updates the field to match the colour/style of the block.
   *
   * Non-abstract sub-classes may wish to implement this if the colour of the
   * field depends on the colour of the block. It will automatically be called
   * at relevant times, such as when the parent block or renderer changes.
   *
   * See {@link
   * https://developers.google.com/blockly/guides/create-custom-blocks/fields/customizing-fields/creating#matching_block_colours
   * | the field documentation} for more information, or FieldDropdown for an
   * example.
   */
  applyColour() {}

  /**
   * Used by getSize() to move/resize any DOM elements, and get the new size.
   *
   * All rendering that has an effect on the size/shape of the block should be
   * done here, and should be triggered by getSize().
   */
  protected render_() {
    if (this.textContent_) {
      this.textContent_.nodeValue = this.getDisplayText_();
    }
    this.updateSize_();
  }

  /**
   * Calls showEditor_ when the field is clicked if the field is clickable.
   * Do not override.
   *
   * @param e Optional mouse event that triggered the field to open, or
   *     undefined if triggered programmatically.
   * @sealed
   * @internal
   */
  showEditor(e?: Event) {
    if (this.isClickable()) {
      this.showEditor_(e);
    }
  }

  /**
   * A developer hook to create an editor for the field. This is no-op by
   * default, and must be overriden to create an editor.
   *
   * @param _e Optional mouse event that triggered the field to open, or
   *     undefined if triggered programmatically.
   */
  protected showEditor_(_e?: Event): void {}
  // NOP

  /**
   * A developer hook to reposition the WidgetDiv during a window resize. You
   * need to define this hook if your field has a WidgetDiv that needs to
   * reposition itself when the window is resized. For example, text input
   * fields define this hook so that the input WidgetDiv can reposition itself
   * on a window resize event. This is especially important when modal inputs
   * have been disabled, as Android devices will fire a window resize event when
   * the soft keyboard opens.
   *
   * If you want the WidgetDiv to hide itself instead of repositioning, return
   * false. This is the default behavior.
   *
   * DropdownDivs already handle their own positioning logic, so you do not need
   * to override this function if your field only has a DropdownDiv.
   *
   * @returns True if the field should be repositioned,
   *    false if the WidgetDiv should hide itself instead.
   */
  repositionForWindowResize(): boolean {
    return false;
  }

  /**
   * Updates the size of the field based on the text.
   *
   * @param margin margin to use when positioning the text element.
   */
  protected updateSize_(margin?: number) {
    const constants = this.getConstants();
    const xOffset =
      margin !== undefined
        ? margin
        : !this.isFullBlockField()
          ? this.getConstants()!.FIELD_BORDER_RECT_X_PADDING
          : 0;
    let totalWidth = xOffset * 2;
    let totalHeight = constants!.FIELD_TEXT_HEIGHT;

    let contentWidth = 0;
    if (this.textElement_) {
      contentWidth = dom.getTextWidth(this.textElement_);
      totalWidth += contentWidth;
    }
    if (!this.isFullBlockField()) {
      totalHeight = Math.max(totalHeight, constants!.FIELD_BORDER_RECT_HEIGHT);
    }

    this.size_.height = totalHeight;
    this.size_.width = totalWidth;

    this.positionTextElement_(xOffset, contentWidth);
    this.positionBorderRect_();
  }

  /**
   * Position a field's text element after a size change.  This handles both LTR
   * and RTL positioning.
   *
   * @param xOffset x offset to use when positioning the text element.
   * @param contentWidth The content width.
   */
  protected positionTextElement_(xOffset: number, contentWidth: number) {
    if (!this.textElement_) {
      return;
    }
    const constants = this.getConstants();
    const halfHeight = this.size_.height / 2;

    this.textElement_.setAttribute(
      'x',
      String(
        this.getSourceBlock()?.RTL
          ? this.size_.width - contentWidth - xOffset
          : xOffset,
      ),
    );
    this.textElement_.setAttribute(
      'y',
      String(
        constants!.FIELD_TEXT_BASELINE_CENTER
          ? halfHeight
          : halfHeight -
              constants!.FIELD_TEXT_HEIGHT / 2 +
              constants!.FIELD_TEXT_BASELINE,
      ),
    );
  }

  /** Position a field's border rect after a size change. */
  protected positionBorderRect_() {
    if (!this.borderRect_) {
      return;
    }
    this.borderRect_.setAttribute('width', String(this.size_.width));
    this.borderRect_.setAttribute('height', String(this.size_.height));
    this.borderRect_.setAttribute(
      'rx',
      String(this.getConstants()!.FIELD_BORDER_RECT_RADIUS),
    );
    this.borderRect_.setAttribute(
      'ry',
      String(this.getConstants()!.FIELD_BORDER_RECT_RADIUS),
    );
  }

  /**
   * Returns the height and width of the field.
   *
   * This should *in general* be the only place render_ gets called from.
   *
   * @returns Height and width.
   */
  getSize(): Size {
    if (!this.isVisible()) {
      return new Size(0, 0);
    }

    if (this.isDirty_) {
      this.render_();
      this.isDirty_ = false;
    }
    return this.size_;
  }

  /**
   * Returns the bounding box of the rendered field, accounting for workspace
   * scaling.
   *
   * @returns An object with top, bottom, left, and right in pixels relative to
   *     the top left corner of the page (window coordinates).
   * @internal
   */
  getScaledBBox(): Rect {
    let scaledWidth;
    let scaledHeight;
    let xy;
    const block = this.getSourceBlock();
    if (!block) {
      throw new UnattachedFieldError();
    }

    if (this.isFullBlockField()) {
      // Browsers are inconsistent in what they return for a bounding box.
      // - Webkit / Blink: fill-box / object bounding box
      // - Gecko: stroke-box
      const bBox = (this.sourceBlock_ as BlockSvg).getHeightWidth();
      const scale = (block.workspace as WorkspaceSvg).scale;
      xy = this.getAbsoluteXY_();
      scaledWidth = (bBox.width + 1) * scale;
      scaledHeight = (bBox.height + 1) * scale;

      if (userAgent.GECKO) {
        xy.x += 1.5 * scale;
        xy.y += 1.5 * scale;
      } else {
        xy.x -= 0.5 * scale;
        xy.y -= 0.5 * scale;
      }
    } else {
      const bBox = this.borderRect_!.getBoundingClientRect();
      xy = style.getPageOffset(this.borderRect_!);
      scaledWidth = bBox.width;
      scaledHeight = bBox.height;
    }
    return new Rect(xy.y, xy.y + scaledHeight, xy.x, xy.x + scaledWidth);
  }

  /**
   * Notifies the field that it has changed locations.
   *
   * @param _ The location of this field's block's top-start corner
   *     in workspace coordinates.
   */
  onLocationChange(_: Coordinate) {}

  /**
   * Get the text from this field to display on the block. May differ from
   * `getText` due to ellipsis, and other formatting.
   *
   * @returns Text to display.
   */
  protected getDisplayText_(): string {
    let text = this.getText();
    if (text.length > this.maxDisplayLength) {
      // Truncate displayed string and add an ellipsis ('...').
      text = text.substring(0, this.maxDisplayLength - 2) + '…';
    }
    // Replace whitespace with non-breaking spaces so the text doesn't collapse.
    text = text.replace(/\s/g, Field.NBSP);
    if (this.sourceBlock_ && this.sourceBlock_.RTL) {
      // The SVG is LTR, force text to be RTL by adding an RLM.
      text += '\u200F';
    }
    return text;
  }

  /**
   * Get the text from this field.
   * Override getText_ to provide a different behavior than simply casting the
   * value to a string.
   *
   * @returns Current text.
   * @sealed
   */
  getText(): string {
    // this.getText_ was intended so that devs don't have to remember to call
    // super when overriding how the text of the field is generated. (#2910)
    const text = this.getText_();
    if (text !== null) {
      return String(text);
    }
    return String(this.getValue());
  }

  /**
   * A developer hook to override the returned text of this field.
   * Override if the text representation of the value of this field
   * is not just a string cast of its value.
   * Return null to resort to a string cast.
   *
   * @returns Current text or null.
   */
  protected getText_(): string | null {
    return null;
  }

  /**
   * Force a rerender of the block that this field is installed on, which will
   * rerender this field and adjust for any sizing changes.
   * Other fields on the same block will not rerender, because their sizes have
   * already been recorded.
   *
   * @internal
   */
  markDirty() {
    this.isDirty_ = true;
    this.constants_ = null;
  }

  /**
   * Force a rerender of the block that this field is installed on, which will
   * rerender this field and adjust for any sizing changes.
   * Other fields on the same block will not rerender, because their sizes have
   * already been recorded.
   */
  forceRerender() {
    this.isDirty_ = true;
    if (this.sourceBlock_ && this.sourceBlock_.rendered) {
      (this.sourceBlock_ as BlockSvg).queueRender();
    }
  }

  /**
   * Used to change the value of the field. Handles validation and events.
   * Subclasses should override doClassValidation_ and doValueUpdate_ rather
   * than this method.
   *
   * @param newValue New value.
   * @param fireChangeEvent Whether to fire a change event. Defaults to true.
   *     Should usually be true unless the change will be reported some other
   *     way, e.g. an intermediate field change event.
   * @sealed
   */
  setValue(newValue: AnyDuringMigration, fireChangeEvent = true) {
    const doLogging = false;
    if (newValue === null) {
      if (doLogging) console.log('null, return');
      // Not a valid value to check.
      return;
    }

    // Field validators are allowed to make changes to the workspace, which
    // should get grouped with the field value change event.
    const existingGroup = eventUtils.getGroup();
    if (!existingGroup) {
      eventUtils.setGroup(true);
    }

    try {
      const classValidation = this.doClassValidation_(newValue);
      const classValue = this.processValidation(
        newValue,
        classValidation,
        fireChangeEvent,
      );
      if (classValue instanceof Error) {
        if (doLogging) console.log('invalid class validation, return');
        return;
      }

      const localValidation = this.getValidator()?.call(this, classValue);
      const localValue = this.processValidation(
        classValue,
        localValidation,
        fireChangeEvent,
      );
      if (localValue instanceof Error) {
        if (doLogging) console.log('invalid local validation, return');
        return;
      }

      const source = this.sourceBlock_;
      if (source && source.disposed) {
        if (doLogging) console.log('source disposed, return');
        return;
      }

      const oldValue = this.getValue();
      if (oldValue === localValue) {
        if (doLogging) console.log('same, doValueUpdate_, return');
        this.doValueUpdate_(localValue);
        return;
      }

      this.doValueUpdate_(localValue);
      if (fireChangeEvent && source && eventUtils.isEnabled()) {
        eventUtils.fire(
          new (eventUtils.get(EventType.BLOCK_CHANGE))(
            source,
            'field',
            this.name || null,
            oldValue,
            localValue,
          ),
        );
      }
      if (this.isDirty_) {
        this.forceRerender();
      }
      if (doLogging) console.log(this.value_);
    } finally {
      eventUtils.setGroup(existingGroup);
    }
  }

  /**
   * Process the result of validation.
   *
   * @param newValue New value.
   * @param validatedValue Validated value.
   * @param fireChangeEvent Whether to fire a change event if the value changes.
   * @returns New value, or an Error object.
   */
  private processValidation(
    newValue: AnyDuringMigration,
    validatedValue: T | null | undefined,
    fireChangeEvent: boolean,
  ): T | Error {
    if (validatedValue === null) {
      this.doValueInvalid_(newValue, fireChangeEvent);
      if (this.isDirty_) {
        this.forceRerender();
      }
      return Error();
    }
    return validatedValue === undefined ? (newValue as T) : validatedValue;
  }

  /**
   * Get the current value of the field.
   *
   * @returns Current value.
   */
  getValue(): T | null {
    return this.value_;
  }

  /**
   * Validate the changes to a field's value before they are set. See
   * **FieldDropdown** for an example of subclass implementation.
   *
   * **NOTE:** Validation returns one option between `T`, `null`, and
   * `undefined`. **Field**'s implementation will never return `undefined`, but
   * it is valid for a subclass to return `undefined` if the new value is
   * compatible with `T`.
   *
   * @see {@link https://developers.google.com/blockly/guides/create-custom-blocks/fields/validators#return_values}
   * @param newValue - The value to be validated.
   * @returns One of three instructions for setting the new value: `T`, `null`,
   * or `undefined`.
   *
   * - `T` to set this function's returned value instead of `newValue`.
   *
   * - `null` to invoke `doValueInvalid_` and not set a value.
   *
   * - `undefined` to set `newValue` as is.
   */
  protected doClassValidation_(newValue: T): T | null | undefined;
  protected doClassValidation_(newValue?: AnyDuringMigration): T | null;
  protected doClassValidation_(
    newValue?: T | AnyDuringMigration,
  ): T | null | undefined {
    if (newValue === null || newValue === undefined) {
      return null;
    }

    return newValue as T;
  }

  /**
   * Used to update the value of a field. Can be overridden by subclasses to do
   * custom storage of values/updating of external things.
   *
   * @param newValue The value to be saved.
   */
  protected doValueUpdate_(newValue: T) {
    this.value_ = newValue;
    this.isDirty_ = true;
  }

  /**
   * Used to notify the field an invalid value was input. Can be overridden by
   * subclasses, see FieldTextInput.
   * No-op by default.
   *
   * @param _invalidValue The input value that was determined to be invalid.
   * @param _fireChangeEvent Whether to fire a change event if the value changes.
   */
  protected doValueInvalid_(
    _invalidValue: AnyDuringMigration,
    _fireChangeEvent: boolean = true,
  ) {}
  // NOP

  /**
   * Handle a pointerdown event on a field.
   *
   * @param e Pointer down event.
   */
  protected onMouseDown_(e: PointerEvent) {
    if (!this.sourceBlock_ || this.sourceBlock_.isDeadOrDying()) {
      return;
    }
    const gesture = (this.sourceBlock_.workspace as WorkspaceSvg).getGesture(e);
    if (gesture) {
      gesture.setStartField(this);
    }
  }

  /**
   * Sets the tooltip for this field.
   *
   * @param newTip The text for the tooltip, a function that returns the text
   *     for the tooltip, a parent object whose tooltip will be used, or null to
   *     display the tooltip of the parent block. To not display a tooltip pass
   *     the empty string.
   */
  setTooltip(newTip: Tooltip.TipInfo | null) {
    if (!newTip && newTip !== '') {
      // If null or undefined.
      newTip = this.sourceBlock_;
    }
    const clickTarget = this.getClickTarget_();
    if (clickTarget) {
      (clickTarget as AnyDuringMigration).tooltip = newTip;
    } else {
      // Field has not been initialized yet.
      this.tooltip = newTip;
    }
  }

  /**
   * Returns the tooltip text for this field.
   *
   * @returns The tooltip text for this field.
   */
  getTooltip(): string {
    const clickTarget = this.getClickTarget_();
    if (clickTarget) {
      return Tooltip.getTooltipOfObject(clickTarget);
    }
    // Field has not been initialized yet. Return stashed this.tooltip value.
    return Tooltip.getTooltipOfObject({tooltip: this.tooltip});
  }

  /**
   * The element to bind the click handler to. If not set explicitly, defaults
   * to the SVG root of the field. When this element is
   * clicked on an editable field, the editor will open.
   *
   * @returns Element to bind click handler to.
   */
  protected getClickTarget_(): Element | null {
    return this.clickTarget_ || this.getSvgRoot();
  }

  /**
   * Return the absolute coordinates of the top-left corner of this field.
   * The origin (0,0) is the top-left corner of the page body.
   *
   * @returns Object with .x and .y properties.
   */
  protected getAbsoluteXY_(): Coordinate {
    return style.getPageOffset(this.getClickTarget_() as SVGRectElement);
  }

  /**
   * Whether this field references any Blockly variables.  If true it may need
   * to be handled differently during serialization and deserialization.
   * Subclasses may override this.
   *
   * @returns True if this field has any variable references.
   */
  referencesVariables(): boolean {
    return false;
  }

  /**
   * Refresh the variable name referenced by this field if this field references
   * variables.
   */
  refreshVariableName() {}
  // NOP

  /**
   * Search through the list of inputs and their fields in order to find the
   * parent input of a field.
   *
   * @returns The input that the field belongs to.
   * @internal
   */
  getParentInput(): Input {
    let parentInput = null;
    const block = this.getSourceBlock();
    if (!block) {
      throw new UnattachedFieldError();
    }
    const inputs = block.inputList;

    for (let idx = 0; idx < block.inputList.length; idx++) {
      const input = inputs[idx];
      const fieldRows = input.fieldRow;
      for (let j = 0; j < fieldRows.length; j++) {
        if (fieldRows[j] === this) {
          parentInput = input;
          break;
        }
      }
    }
    return parentInput!;
  }

  /**
   * Returns whether or not we should flip the field in RTL.
   *
   * @returns True if we should flip in RTL.
   */
  getFlipRtl(): boolean {
    return false;
  }

  /**
   * Handles the given keyboard shortcut.
   *
   * @param _shortcut The shortcut to be handled.
   * @returns True if the shortcut has been handled, false otherwise.
   */
  onShortcut(_shortcut: KeyboardShortcut): boolean {
    return false;
  }

  /** See IFocusableNode.getFocusableElement. */
  getFocusableElement(): HTMLElement | SVGElement {
    if (!this.fieldGroup_) {
      throw Error('This field currently has no representative DOM element.');
    }
    return this.fieldGroup_;
  }

  /** See IFocusableNode.getFocusableTree. */
  getFocusableTree(): IFocusableTree {
    const block = this.getSourceBlock();
    if (!block) {
      throw new UnattachedFieldError();
    }
    return block.workspace as WorkspaceSvg;
  }

  /** See IFocusableNode.onNodeFocus. */
  onNodeFocus(): void {}

  /** See IFocusableNode.onNodeBlur. */
  onNodeBlur(): void {}

  /** See IFocusableNode.canBeFocused. */
  canBeFocused(): boolean {
    return true;
  }

  /** See IFocusableNode.getFocusableElement. */
  getFocusableElement(): HTMLElement | SVGElement {
    if (!this.fieldGroup_) {
      throw Error('This field currently has no representative DOM element.');
    }
    return this.fieldGroup_;
  }

  /** See IFocusableNode.getFocusableTree. */
  getFocusableTree(): IFocusableTree {
    const block = this.getSourceBlock();
    if (!block) {
      throw new UnattachedFieldError();
    }
    return block.workspace as WorkspaceSvg;
  }

  /** See IFocusableNode.onNodeFocus. */
  onNodeFocus(): void {}

  /** See IFocusableNode.onNodeBlur. */
  onNodeBlur(): void {}

  /**
   * Subclasses should reimplement this method to construct their Field
   * subclass from a JSON arg object.
   *
   * It is an error to attempt to register a field subclass in the
   * FieldRegistry if that subclass has not overridden this method.
   *
   * @param _options JSON configuration object with properties needed
   *    to configure a specific field.
   */
  static fromJson(_options: FieldConfig): Field {
    throw new Error(
      `Attempted to instantiate a field from the registry that hasn't defined a 'fromJson' method.`,
    );
  }
}

/**
 * Extra configuration options for the base field.
 */
export interface FieldConfig {
  tooltip?: string;
}

/**
 * Represents an object that has all the prototype properties of the `Field`
 * class. This is necessary because constructors can change
 * in descendants, though they should contain all of Field's prototype methods.
 *
 * This type should only be used in places where we directly access the prototype
 * of a Field class or subclass.
 */
type FieldProto = Pick<typeof Field, 'prototype'>;

/**
 * Represents an error where the field is trying to access its block or
 * information about its block before it has actually been attached to said
 * block.
 */
export class UnattachedFieldError extends Error {
  /** @internal */
  constructor() {
    super(
      'The field has not yet been attached to its input. ' +
        'Call appendField to attach it.',
    );
  }
}<|MERGE_RESOLUTION|>--- conflicted
+++ resolved
@@ -23,11 +23,6 @@
 import {EventType} from './events/type.js';
 import * as eventUtils from './events/utils.js';
 import type {Input} from './inputs/input.js';
-<<<<<<< HEAD
-import type {IASTNodeLocationSvg} from './interfaces/i_ast_node_location_svg.js';
-import type {IASTNodeLocationWithBlock} from './interfaces/i_ast_node_location_with_block.js';
-=======
->>>>>>> e5de9701
 import type {IFocusableNode} from './interfaces/i_focusable_node.js';
 import type {IFocusableTree} from './interfaces/i_focusable_tree.js';
 import type {IKeyboardAccessible} from './interfaces/i_keyboard_accessible.js';
@@ -72,17 +67,7 @@
  * @typeParam T - The value stored on the field.
  */
 export abstract class Field<T = any>
-<<<<<<< HEAD
-  implements
-    IASTNodeLocationSvg,
-    IASTNodeLocationWithBlock,
-    IKeyboardAccessible,
-    IRegistrable,
-    ISerializable,
-    IFocusableNode
-=======
   implements IKeyboardAccessible, IRegistrable, ISerializable, IFocusableNode
->>>>>>> e5de9701
 {
   /**
    * To overwrite the default value which is set in **Field**, directly update
@@ -213,10 +198,7 @@
    */
   SERIALIZABLE = false;
 
-<<<<<<< HEAD
-=======
   /** The unique ID of this field. */
->>>>>>> e5de9701
   private id_: string | null = null;
 
   /**
@@ -332,10 +314,7 @@
     this.fieldGroup_ = dom.createSvgElement(Svg.G, {
       'tabindex': '-1',
       'id': id,
-<<<<<<< HEAD
       'aria-label': 'Field ' + this.name,
-=======
->>>>>>> e5de9701
     });
     if (!this.isVisible()) {
       this.fieldGroup_.style.display = 'none';
