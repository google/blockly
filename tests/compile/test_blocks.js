--- conflicted
+++ resolved
@@ -8,19 +8,11 @@
  * @fileoverview Test blocks for advanced compilation.
  */
 
-<<<<<<< HEAD
-goog.provide('Blockly.libraryBlocks.testBlocks');
-
-goog.require('Blockly');
-
-Blockly.defineBlocksWithJsonArray([
-=======
 // Former goog.module ID: testBlocks
 
 import {defineBlocksWithJsonArray}  from '../../build/src/core/common.js';
 
 defineBlocksWithJsonArray([
->>>>>>> 0e22a798
     {
       'type': 'test_style_hex1',
       'message0': 'Block color: Bright purple %1 %2 %3 %4',
