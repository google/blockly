/**
 * @license
 * Copyright 2018 Google LLC
 * SPDX-License-Identifier: Apache-2.0
 */

/**
 * @fileoverview Events fired as a result of UI actions in Blockly's editor.
 * @author fraser@google.com (Neil Fraser)
 */
'use strict';

goog.provide('Blockly.Events.Ui');
goog.provide('Blockly.Events.Click');
<<<<<<< HEAD
goog.provide('Blockly.Events.MarkerMove');
=======
goog.provide('Blockly.Events.ThemeChange');
>>>>>>> 7e0f5942

goog.require('Blockly.Events');
goog.require('Blockly.Events.Abstract');
goog.require('Blockly.registry');
goog.require('Blockly.utils.object');


/**
 * Class for a UI event.
 * UI events are events that don't need to be sent over the wire for multi-user
 * editing to work (e.g. scrolling the workspace, zooming, opening toolbox
 * categories).
 * UI events do not undo or redo.
 * @param {string=} opt_workspaceId The workspace identifier for this event.
 *    Undefined for a blank event.
 * @extends {Blockly.Events.Abstract}
 * @constructor
 */
Blockly.Events.Ui = function(opt_workspaceId) {
  Blockly.Events.Ui.superClass_.constructor.call(this);

  /**
   * Whether or not the event is blank (to be populated by fromJson).
   * @type {boolean}
   */
  this.isBlank = typeof opt_workspaceId == 'undefined';

  /**
   * The workspace identifier for this event.
   * @type {string}
   */
  this.workspaceId = opt_workspaceId ? opt_workspaceId : '';

  // UI events do not undo or redo.
  this.recordUndo = false;
};
Blockly.utils.object.inherits(Blockly.Events.Ui, Blockly.Events.Abstract);

/**
 * Whether or not the event is a UI event.
 * @type {boolean}
 */
Blockly.Events.Ui.prototype.IS_UI_EVENT = true;

/**
 * Class for a click event.
 * @param {?Blockly.Block=} opt_block The affected block. Null for click events
 *     that do not have an associated block (i.e. workspace click). Undefined
 *     for a blank event.
 * @param {string=} opt_workspaceId The workspace identifier for this event.
 * @param {string=} opt_targetType The type of element targeted by this click
 *    event.
 * @extends {Blockly.Events.Ui}
 * @constructor
 */
Blockly.Events.Click = function(opt_block, opt_workspaceId, opt_targetType) {
  var workspaceId = opt_block ? opt_block.workspace.id : opt_workspaceId;
  Blockly.Events.Click.superClass_.constructor.call(this, workspaceId);
  this.blockId = opt_block ? opt_block.id : null;

  if (!opt_targetType && !this.isBlank) {
    opt_targetType = opt_block ? 'block' : 'workspace';
  }

  /**
   * The type of element targeted by this click event.
   * @type {string|undefined}
   */
  this.targetType = opt_targetType;
};
Blockly.utils.object.inherits(Blockly.Events.Click, Blockly.Events.Ui);

/**
 * Type of this event.
 * @type {string}
 */
Blockly.Events.Click.prototype.type = Blockly.Events.CLICK;

/**
 * Encode the event as JSON.
 * @return {!Object} JSON representation.
 */
Blockly.Events.Click.prototype.toJson = function() {
  var json = Blockly.Events.Click.superClass_.toJson.call(this);
  json['targetType'] = this.targetType;
  if (this.blockId) {
    json['blockId'] = this.blockId;
  }
  return json;
};

/**
 * Decode the JSON event.
 * @param {!Object} json JSON representation.
 */
Blockly.Events.Click.prototype.fromJson = function(json) {
  Blockly.Events.Click.superClass_.fromJson.call(this, json);
  this.targetType = json['targetType'];
  this.blockId = json['blockId'];
};

/**
<<<<<<< HEAD
 * Class for a marker move event.
 * @param {?Blockly.Block=} opt_block The affected block. Null if current node
 *    is of type workspace. Undefined for a blank event.
 * @param {boolean=} isCursor Whether this is a cursor event. Undefined for a
 *    blank event.
 * @param {?Blockly.ASTNode=} opt_oldNode The old node the marker used to be on.
 *    Undefined for a blank event.
 * @param {!Blockly.ASTNode=} opt_curNode The new node the marker is now on.
 *    Undefined for a blank event.
 * @extends {Blockly.Events.Ui}
 * @constructor
 */
Blockly.Events.MarkerMove = function(opt_block, isCursor, opt_oldNode,
    opt_curNode) {
  var workspaceId = opt_block ? opt_block.workspace.id : undefined;
  if (opt_curNode && opt_curNode.getType() == Blockly.ASTNode.types.WORKSPACE) {
    workspaceId =
        (/** @type {!Blockly.Workspace} */ (opt_curNode.getLocation())).id;
  }
  Blockly.Events.MarkerMove.superClass_.constructor.call(this, workspaceId);

  /**
   * The workspace identifier for this event.
   * @type {?string}
   */
  this.blockId = opt_block ? opt_block.id : null;

  /**
   * The old node the marker used to be on.
   * @type {?Blockly.ASTNode|undefined}
   */
  this.oldNode = opt_oldNode;

  /**
   * The new node the  marker is now on.
   * @type {Blockly.ASTNode|undefined}
   */
  this.curNode = opt_curNode;

  /**
   * Whether this is a cursor event.
   * @type {boolean|undefined}
   */
  this.isCursor = isCursor;
};
Blockly.utils.object.inherits(Blockly.Events.MarkerMove, Blockly.Events.Ui);
=======
 * Class for a theme change event.
 * @param {string=} opt_themeName The theme name. Undefined for a blank event.
 * @param {string=} opt_workspaceId The workspace identifier for this event.
 *    event. Undefined for a blank event.
 * @extends {Blockly.Events.Ui}
 * @constructor
 */
Blockly.Events.ThemeChange = function(opt_themeName, opt_workspaceId) {
  Blockly.Events.ThemeChange.superClass_.constructor.call(this, opt_workspaceId);

  /**
   * The theme name.
   * @type {string|undefined}
   */
  this.themeName = opt_themeName;
};
Blockly.utils.object.inherits(Blockly.Events.ThemeChange, Blockly.Events.Ui);
>>>>>>> 7e0f5942

/**
 * Type of this event.
 * @type {string}
 */
<<<<<<< HEAD
Blockly.Events.MarkerMove.prototype.type = Blockly.Events.MARKER_MOVE;
=======
Blockly.Events.ThemeChange.prototype.type = Blockly.Events.THEME_CHANGE;
>>>>>>> 7e0f5942

/**
 * Encode the event as JSON.
 * @return {!Object} JSON representation.
 */
<<<<<<< HEAD
Blockly.Events.MarkerMove.prototype.toJson = function() {
  var json = Blockly.Events.MarkerMove.superClass_.toJson.call(this);
  json['blockId'] = this.blockId;
  json['oldNode'] = this.oldNode;
  json['curNode'] = this.curNode;
  json['isCursor'] = this.isCursor;
=======
Blockly.Events.ThemeChange.prototype.toJson = function() {
  var json = Blockly.Events.ThemeChange.superClass_.toJson.call(this);
  json['themeName'] = this.themeName;
>>>>>>> 7e0f5942
  return json;
};

/**
 * Decode the JSON event.
 * @param {!Object} json JSON representation.
 */
<<<<<<< HEAD
Blockly.Events.MarkerMove.prototype.fromJson = function(json) {
  Blockly.Events.MarkerMove.superClass_.fromJson.call(this, json);
  this.blockId = json['blockId'];
  this.oldNode = json['oldNode'];
  this.curNode = json['curNode'];
  this.isCursor = json['isCursor'];
=======
Blockly.Events.ThemeChange.prototype.fromJson = function(json) {
  Blockly.Events.ThemeChange.superClass_.fromJson.call(this, json);
  this.themeName = json['themeName'];
>>>>>>> 7e0f5942
};

Blockly.registry.register(Blockly.registry.Type.EVENT, Blockly.Events.CLICK,
    Blockly.Events.Click);
Blockly.registry.register(Blockly.registry.Type.EVENT,
<<<<<<< HEAD
    Blockly.Events.MARKER_MOVE, Blockly.Events.MarkerMove);
=======
    Blockly.Events.THEME_CHANGE, Blockly.Events.ThemeChange);
>>>>>>> 7e0f5942
<|MERGE_RESOLUTION|>--- conflicted
+++ resolved
@@ -12,11 +12,8 @@
 
 goog.provide('Blockly.Events.Ui');
 goog.provide('Blockly.Events.Click');
-<<<<<<< HEAD
 goog.provide('Blockly.Events.MarkerMove');
-=======
 goog.provide('Blockly.Events.ThemeChange');
->>>>>>> 7e0f5942
 
 goog.require('Blockly.Events');
 goog.require('Blockly.Events.Abstract');
@@ -119,7 +116,6 @@
 };
 
 /**
-<<<<<<< HEAD
  * Class for a marker move event.
  * @param {?Blockly.Block=} opt_block The affected block. Null if current node
  *    is of type workspace. Undefined for a blank event.
@@ -166,52 +162,23 @@
   this.isCursor = isCursor;
 };
 Blockly.utils.object.inherits(Blockly.Events.MarkerMove, Blockly.Events.Ui);
-=======
- * Class for a theme change event.
- * @param {string=} opt_themeName The theme name. Undefined for a blank event.
- * @param {string=} opt_workspaceId The workspace identifier for this event.
- *    event. Undefined for a blank event.
- * @extends {Blockly.Events.Ui}
- * @constructor
- */
-Blockly.Events.ThemeChange = function(opt_themeName, opt_workspaceId) {
-  Blockly.Events.ThemeChange.superClass_.constructor.call(this, opt_workspaceId);
-
-  /**
-   * The theme name.
-   * @type {string|undefined}
-   */
-  this.themeName = opt_themeName;
-};
-Blockly.utils.object.inherits(Blockly.Events.ThemeChange, Blockly.Events.Ui);
->>>>>>> 7e0f5942
 
 /**
  * Type of this event.
  * @type {string}
  */
-<<<<<<< HEAD
 Blockly.Events.MarkerMove.prototype.type = Blockly.Events.MARKER_MOVE;
-=======
-Blockly.Events.ThemeChange.prototype.type = Blockly.Events.THEME_CHANGE;
->>>>>>> 7e0f5942
 
 /**
  * Encode the event as JSON.
  * @return {!Object} JSON representation.
  */
-<<<<<<< HEAD
 Blockly.Events.MarkerMove.prototype.toJson = function() {
   var json = Blockly.Events.MarkerMove.superClass_.toJson.call(this);
   json['blockId'] = this.blockId;
   json['oldNode'] = this.oldNode;
   json['curNode'] = this.curNode;
   json['isCursor'] = this.isCursor;
-=======
-Blockly.Events.ThemeChange.prototype.toJson = function() {
-  var json = Blockly.Events.ThemeChange.superClass_.toJson.call(this);
-  json['themeName'] = this.themeName;
->>>>>>> 7e0f5942
   return json;
 };
 
@@ -219,25 +186,61 @@
  * Decode the JSON event.
  * @param {!Object} json JSON representation.
  */
-<<<<<<< HEAD
 Blockly.Events.MarkerMove.prototype.fromJson = function(json) {
   Blockly.Events.MarkerMove.superClass_.fromJson.call(this, json);
   this.blockId = json['blockId'];
   this.oldNode = json['oldNode'];
   this.curNode = json['curNode'];
   this.isCursor = json['isCursor'];
-=======
+};
+
+/**
+* Class for a theme change event.
+* @param {string=} opt_themeName The theme name. Undefined for a blank event.
+* @param {string=} opt_workspaceId The workspace identifier for this event.
+*    event. Undefined for a blank event.
+* @extends {Blockly.Events.Ui}
+* @constructor
+*/
+Blockly.Events.ThemeChange = function(opt_themeName, opt_workspaceId) {
+  Blockly.Events.ThemeChange.superClass_.constructor.call(this, opt_workspaceId);
+
+  /**
+   * The theme name.
+   * @type {string|undefined}
+   */
+  this.themeName = opt_themeName;
+};
+Blockly.utils.object.inherits(Blockly.Events.ThemeChange, Blockly.Events.Ui);
+
+/**
+ * Type of this event.
+ * @type {string}
+ */
+Blockly.Events.ThemeChange.prototype.type = Blockly.Events.THEME_CHANGE;
+
+/**
+ * Encode the event as JSON.
+ * @return {!Object} JSON representation.
+ */
+Blockly.Events.ThemeChange.prototype.toJson = function() {
+  var json = Blockly.Events.ThemeChange.superClass_.toJson.call(this);
+  json['themeName'] = this.themeName;
+  return json;
+};
+
+/**
+ * Decode the JSON event.
+ * @param {!Object} json JSON representation.
+ */
 Blockly.Events.ThemeChange.prototype.fromJson = function(json) {
   Blockly.Events.ThemeChange.superClass_.fromJson.call(this, json);
   this.themeName = json['themeName'];
->>>>>>> 7e0f5942
 };
 
 Blockly.registry.register(Blockly.registry.Type.EVENT, Blockly.Events.CLICK,
     Blockly.Events.Click);
 Blockly.registry.register(Blockly.registry.Type.EVENT,
-<<<<<<< HEAD
     Blockly.Events.MARKER_MOVE, Blockly.Events.MarkerMove);
-=======
-    Blockly.Events.THEME_CHANGE, Blockly.Events.ThemeChange);
->>>>>>> 7e0f5942
+Blockly.registry.register(Blockly.registry.Type.EVENT,
+    Blockly.Events.THEME_CHANGE, Blockly.Events.ThemeChange);