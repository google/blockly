--- conflicted
+++ resolved
@@ -19,28 +19,18 @@
 const Xml = goog.require('Blockly.Xml');
 const fieldRegistry = goog.require('Blockly.fieldRegistry');
 const internalConstants = goog.require('Blockly.internalConstants');
-<<<<<<< HEAD
-const object = goog.require('Blockly.utils.object');
-const parsing = goog.require('Blockly.utils.parsing');
-/* eslint-disable-next-line no-unused-vars */
-const {Block} = goog.requireType('Blockly.Block');
-=======
 const parsing = goog.require('Blockly.utils.parsing');
 /* eslint-disable-next-line no-unused-vars */
 const {Block} = goog.requireType('Blockly.Block');
 const {Field} = goog.require('Blockly.Field');
->>>>>>> 61322294
 const {FieldDropdown} = goog.require('Blockly.FieldDropdown');
 /* eslint-disable-next-line no-unused-vars */
 const {MenuItem} = goog.requireType('Blockly.MenuItem');
 /* eslint-disable-next-line no-unused-vars */
 const {Menu} = goog.requireType('Blockly.Menu');
 const {Msg} = goog.require('Blockly.Msg');
-<<<<<<< HEAD
-=======
 /* eslint-disable-next-line no-unused-vars */
 const {Sentinel} = goog.requireType('Blockly.utils.Sentinel');
->>>>>>> 61322294
 const {Size} = goog.require('Blockly.utils.Size');
 const {VariableModel} = goog.require('Blockly.VariableModel');
 /** @suppress {extraRequire} */
@@ -49,39 +39,6 @@
 
 /**
  * Class for a variable's dropdown field.
-<<<<<<< HEAD
- * @param {?string} varName The default name for the variable.  If null,
- *     a unique variable name will be generated.
- * @param {Function=} opt_validator A function that is called to validate
- *    changes to the field's value. Takes in a variable ID  & returns a
- *    validated variable ID, or null to abort the change.
- * @param {Array<string>=} opt_variableTypes A list of the types of variables
- *     to include in the dropdown.
- * @param {string=} opt_defaultType The type of variable to create if this
- *     field's value is not explicitly set.  Defaults to ''.
- * @param {Object=} opt_config A map of options used to configure the field.
- *    See the [field creation documentation]{@link
- *    https://developers.google.com/blockly/guides/create-custom-blocks/fields/built-in-fields/variable#creation}
- *    for a list of properties this parameter supports.
- * @extends {FieldDropdown}
- * @constructor
- * @alias Blockly.FieldVariable
- */
-const FieldVariable = function(
-    varName, opt_validator, opt_variableTypes, opt_defaultType, opt_config) {
-  // The FieldDropdown constructor expects the field's initial value to be
-  // the first entry in the menu generator, which it may or may not be.
-  // Just do the relevant parts of the constructor.
-
-  /**
-   * An array of options for a dropdown list,
-   * or a function which generates these options.
-   * @type {(!Array<!Array>|
-   *    !function(this:FieldDropdown): !Array<!Array>)}
-   * @protected
-   */
-  this.menuGenerator_ = FieldVariable.dropdownCreate;
-=======
  * @extends {FieldDropdown}
  * @alias Blockly.FieldVariable
  */
@@ -182,7 +139,6 @@
     super.configure_(config);
     this.setTypes_(config['variableTypes'], config['defaultType']);
   }
->>>>>>> 61322294
 
   /**
    * Initialize the model for this field if it has not already been initialized.
@@ -203,126 +159,6 @@
   }
 
   /**
-<<<<<<< HEAD
-   * The size of the area rendered by the field.
-   * @type {Size}
-   * @protected
-   * @override
-   */
-  this.size_ = new Size(0, 0);
-
-  opt_config && this.configure_(opt_config);
-  opt_validator && this.setValidator(opt_validator);
-
-  if (!opt_config) {  // Only do one kind of configuration or the other.
-    this.setTypes_(opt_variableTypes, opt_defaultType);
-  }
-};
-object.inherits(FieldVariable, FieldDropdown);
-
-/**
- * Construct a FieldVariable from a JSON arg object,
- * dereferencing any string table references.
- * @param {!Object} options A JSON object with options (variable,
- *                          variableTypes, and defaultType).
- * @return {!FieldVariable} The new field instance.
- * @package
- * @nocollapse
- */
-FieldVariable.fromJson = function(options) {
-  const varName = parsing.replaceMessageReferences(options['variable']);
-  // `this` might be a subclass of FieldVariable if that class doesn't override
-  // the static fromJson method.
-  return new this(varName, undefined, undefined, undefined, options);
-};
-
-/**
- * Serializable fields are saved by the XML renderer, non-serializable fields
- * are not. Editable fields should also be serializable.
- * @type {boolean}
- */
-FieldVariable.prototype.SERIALIZABLE = true;
-
-/**
- * Configure the field based on the given map of options.
- * @param {!Object} config A map of options to configure the field based on.
- * @protected
- */
-FieldVariable.prototype.configure_ = function(config) {
-  FieldVariable.superClass_.configure_.call(this, config);
-  this.setTypes_(config['variableTypes'], config['defaultType']);
-};
-
-/**
- * Initialize the model for this field if it has not already been initialized.
- * If the value has not been set to a variable by the first render, we make up a
- * variable rather than let the value be invalid.
- * @package
- */
-FieldVariable.prototype.initModel = function() {
-  if (this.variable_) {
-    return;  // Initialization already happened.
-  }
-  const variable = Variables.getOrCreateVariablePackage(
-      this.sourceBlock_.workspace, null, this.defaultVariableName,
-      this.defaultType_);
-
-  // Don't call setValue because we don't want to cause a rerender.
-  this.doValueUpdate_(variable.getId());
-};
-
-/**
- * @override
- */
-FieldVariable.prototype.shouldAddBorderRect_ = function() {
-  return FieldVariable.superClass_.shouldAddBorderRect_.call(this) &&
-      (!this.getConstants().FIELD_DROPDOWN_NO_BORDER_RECT_SHADOW ||
-       this.sourceBlock_.type !== 'variables_get');
-};
-
-/**
- * Initialize this field based on the given XML.
- * @param {!Element} fieldElement The element containing information about the
- *    variable field's state.
- */
-FieldVariable.prototype.fromXml = function(fieldElement) {
-  const id = fieldElement.getAttribute('id');
-  const variableName = fieldElement.textContent;
-  // 'variabletype' should be lowercase, but until July 2019 it was sometimes
-  // recorded as 'variableType'.  Thus we need to check for both.
-  const variableType = fieldElement.getAttribute('variabletype') ||
-      fieldElement.getAttribute('variableType') || '';
-
-  const variable = Variables.getOrCreateVariablePackage(
-      this.sourceBlock_.workspace, id, variableName, variableType);
-
-  // This should never happen :)
-  if (variableType !== null && variableType !== variable.type) {
-    throw Error(
-        'Serialized variable type with id \'' + variable.getId() +
-        '\' had type ' + variable.type + ', and ' +
-        'does not match variable field that references it: ' +
-        Xml.domToText(fieldElement) + '.');
-  }
-
-  this.setValue(variable.getId());
-};
-
-/**
- * Serialize this field to XML.
- * @param {!Element} fieldElement The element to populate with info about the
- *    field's state.
- * @return {!Element} The element containing info about the field's state.
- */
-FieldVariable.prototype.toXml = function(fieldElement) {
-  // Make sure the variable is initialized.
-  this.initModel();
-
-  fieldElement.id = this.variable_.getId();
-  fieldElement.textContent = this.variable_.name;
-  if (this.variable_.type) {
-    fieldElement.setAttribute('variabletype', this.variable_.type);
-=======
    * @override
    */
   shouldAddBorderRect_() {
@@ -399,105 +235,8 @@
       state['type'] = this.variable_.type;
     }
     return state;
->>>>>>> 61322294
-  }
-
-<<<<<<< HEAD
-/**
- * Saves this field's value.
- * @param {boolean=} doFullSerialization If true, the variable field will
- *     serialize the full state of the field being referenced (ie ID, name,
- *     and type) rather than just a reference to it (ie ID).
- * @return {*} The state of the variable field.
- * @override
- * @package
- */
-FieldVariable.prototype.saveState = function(doFullSerialization) {
-  const legacyState = this.saveLegacyState(FieldVariable);
-  if (legacyState !== null) {
-    return legacyState;
-  }
-  // Make sure the variable is initialized.
-  this.initModel();
-  const state = {'id': this.variable_.getId()};
-  if (doFullSerialization) {
-    state['name'] = this.variable_.name;
-    state['type'] = this.variable_.type;
-  }
-  return state;
-};
-
-/**
- * Sets the field's value based on the given state.
- * @param {*} state The state of the variable to assign to this variable field.
- * @override
- * @package
- */
-FieldVariable.prototype.loadState = function(state) {
-  if (this.loadLegacyState(FieldVariable, state)) {
-    return;
-  }
-  // This is necessary so that blocks in the flyout can have custom var names.
-  const variable = Variables.getOrCreateVariablePackage(
-      this.sourceBlock_.workspace, state['id'] || null, state['name'],
-      state['type'] || '');
-  this.setValue(variable.getId());
-};
-
-/**
- * Attach this field to a block.
- * @param {!Block} block The block containing this field.
- */
-FieldVariable.prototype.setSourceBlock = function(block) {
-  if (block.isShadow()) {
-    throw Error('Variable fields are not allowed to exist on shadow blocks.');
-  }
-  FieldVariable.superClass_.setSourceBlock.call(this, block);
-};
-
-/**
- * Get the variable's ID.
- * @return {string} Current variable's ID.
- */
-FieldVariable.prototype.getValue = function() {
-  return this.variable_ ? this.variable_.getId() : null;
-};
-
-/**
- * Get the text from this field, which is the selected variable's name.
- * @return {string} The selected variable's name, or the empty string if no
- *     variable is selected.
- */
-FieldVariable.prototype.getText = function() {
-  return this.variable_ ? this.variable_.name : '';
-};
-
-/**
- * Get the variable model for the selected variable.
- * Not guaranteed to be in the variable map on the workspace (e.g. if accessed
- * after the variable has been deleted).
- * @return {?VariableModel} The selected variable, or null if none was
- *     selected.
- * @package
- */
-FieldVariable.prototype.getVariable = function() {
-  return this.variable_;
-};
-
-/**
- * Gets the validation function for this field, or null if not set.
- * Returns null if the variable is not set, because validators should not
- * run on the initial setValue call, because the field won't be attached to
- * a block and workspace at that point.
- * @return {?Function} Validation function, or null.
- */
-FieldVariable.prototype.getValidator = function() {
-  // Validators shouldn't operate on the initial setValue call.
-  // Normally this is achieved by calling setValidator after setValue, but
-  // this is not a possibility with variable fields.
-  if (this.variable_) {
-    return this.validator_;
-=======
+  }
+
   /**
    * Sets the field's value based on the given state.
    * @param {*} state The state of the variable to assign to this variable
@@ -533,33 +272,8 @@
    */
   getValue() {
     return this.variable_ ? this.variable_.getId() : null;
->>>>>>> 61322294
-  }
-
-<<<<<<< HEAD
-/**
- * Ensure that the ID belongs to a valid variable of an allowed type.
- * @param {*=} opt_newValue The ID of the new variable to set.
- * @return {?string} The validated ID, or null if invalid.
- * @protected
- */
-FieldVariable.prototype.doClassValidation_ = function(opt_newValue) {
-  if (opt_newValue === null) {
-    return null;
-  }
-  const newId = /** @type {string} */ (opt_newValue);
-  const variable = Variables.getVariable(this.sourceBlock_.workspace, newId);
-  if (!variable) {
-    console.warn(
-        'Variable id doesn\'t point to a real variable! ' +
-        'ID was ' + newId);
-    return null;
-  }
-  // Type Checks.
-  const type = variable.type;
-  if (!this.typeIsAllowed_(type)) {
-    console.warn('Variable type doesn\'t match this field!  Type was ' + type);
-=======
+  }
+
   /**
    * Get the text from this field, which is the selected variable's name.
    * @return {string} The selected variable's name, or the empty string if no
@@ -595,40 +309,9 @@
     if (this.variable_) {
       return this.validator_;
     }
->>>>>>> 61322294
     return null;
   }
 
-<<<<<<< HEAD
-/**
- * Update the value of this variable field, as well as its variable and text.
- *
- * The variable ID should be valid at this point, but if a variable field
- * validator returns a bad ID, this could break.
- * @param {*} newId The value to be saved.
- * @protected
- */
-FieldVariable.prototype.doValueUpdate_ = function(newId) {
-  this.variable_ = Variables.getVariable(
-      this.sourceBlock_.workspace, /** @type {string} */ (newId));
-  FieldVariable.superClass_.doValueUpdate_.call(this, newId);
-};
-
-/**
- * Check whether the given variable type is allowed on this field.
- * @param {string} type The type to check.
- * @return {boolean} True if the type is in the list of allowed types.
- * @private
- */
-FieldVariable.prototype.typeIsAllowed_ = function(type) {
-  const typeList = this.getVariableTypes_();
-  if (!typeList) {
-    return true;  // If it's null, all types are valid.
-  }
-  for (let i = 0; i < typeList.length; i++) {
-    if (type === typeList[i]) {
-      return true;
-=======
   /**
    * Ensure that the ID belongs to a valid variable of an allowed type.
    * @param {*=} opt_newValue The ID of the new variable to set.
@@ -638,7 +321,6 @@
   doClassValidation_(opt_newValue) {
     if (opt_newValue === null) {
       return null;
->>>>>>> 61322294
     }
     const newId = /** @type {string} */ (opt_newValue);
     const variable = Variables.getVariable(this.sourceBlock_.workspace, newId);
@@ -658,29 +340,6 @@
     return newId;
   }
 
-<<<<<<< HEAD
-/**
- * Return a list of variable types to include in the dropdown.
- * @return {!Array<string>} Array of variable types.
- * @throws {Error} if variableTypes is an empty array.
- * @private
- */
-FieldVariable.prototype.getVariableTypes_ = function() {
-  // TODO (#1513): Try to avoid calling this every time the field is edited.
-  let variableTypes = this.variableTypes;
-  if (variableTypes === null) {
-    // If variableTypes is null, return all variable types.
-    if (this.sourceBlock_ && this.sourceBlock_.workspace) {
-      return this.sourceBlock_.workspace.getVariableTypes();
-    }
-  }
-  variableTypes = variableTypes || [''];
-  if (variableTypes.length === 0) {
-    // Throw an error if variableTypes is an empty list.
-    const name = this.getText();
-    throw Error(
-        '\'variableTypes\' of field variable ' + name + ' was an empty list');
-=======
   /**
    * Update the value of this variable field, as well as its variable and text.
    *
@@ -712,48 +371,8 @@
       }
     }
     return false;
->>>>>>> 61322294
-  }
-
-<<<<<<< HEAD
-/**
- * Parse the optional arguments representing the allowed variable types and the
- * default variable type.
- * @param {Array<string>=} opt_variableTypes A list of the types of variables
- *     to include in the dropdown.  If null or undefined, variables of all types
- *     will be displayed in the dropdown.
- * @param {string=} opt_defaultType The type of the variable to create if this
- *     field's value is not explicitly set.  Defaults to ''.
- * @private
- */
-FieldVariable.prototype.setTypes_ = function(
-    opt_variableTypes, opt_defaultType) {
-  // If you expected that the default type would be the same as the only entry
-  // in the variable types array, tell the Blockly team by commenting on #1499.
-  const defaultType = opt_defaultType || '';
-  let variableTypes;
-  // Set the allowable variable types.  Null means all types on the workspace.
-  if (opt_variableTypes === null || opt_variableTypes === undefined) {
-    variableTypes = null;
-  } else if (Array.isArray(opt_variableTypes)) {
-    variableTypes = opt_variableTypes;
-    // Make sure the default type is valid.
-    let isInArray = false;
-    for (let i = 0; i < variableTypes.length; i++) {
-      if (variableTypes[i] === defaultType) {
-        isInArray = true;
-      }
-    }
-    if (!isInArray) {
-      throw Error(
-          'Invalid default type \'' + defaultType + '\' in ' +
-          'the definition of a FieldVariable');
-    }
-  } else {
-    throw Error(
-        '\'variableTypes\' was not an array in the definition of ' +
-        'a FieldVariable');
-=======
+  }
+
   /**
    * Return a list of variable types to include in the dropdown.
    * @return {!Array<string>} Array of variable types.
@@ -777,44 +396,8 @@
           '\'variableTypes\' of field variable ' + name + ' was an empty list');
     }
     return variableTypes;
->>>>>>> 61322294
-  }
-
-<<<<<<< HEAD
-/**
- * Refreshes the name of the variable by grabbing the name of the model.
- * Used when a variable gets renamed, but the ID stays the same. Should only
- * be called by the block.
- * @package
- */
-FieldVariable.prototype.refreshVariableName = function() {
-  this.forceRerender();
-};
-
-/**
- * Return a sorted list of variable names for variable dropdown menus.
- * Include a special option at the end for creating a new variable name.
- * @return {!Array<!Array>} Array of variable names/id tuples.
- * @this {FieldVariable}
- */
-FieldVariable.dropdownCreate = function() {
-  if (!this.variable_) {
-    throw Error(
-        'Tried to call dropdownCreate on a variable field with no' +
-        ' variable selected.');
-  }
-  const name = this.getText();
-  let variableModelList = [];
-  if (this.sourceBlock_ && this.sourceBlock_.workspace) {
-    const variableTypes = this.getVariableTypes_();
-    // Get a copy of the list, so that adding rename and new variable options
-    // doesn't modify the workspace's list.
-    for (let i = 0; i < variableTypes.length; i++) {
-      const variableType = variableTypes[i];
-      const variables =
-          this.sourceBlock_.workspace.getVariablesOfType(variableType);
-      variableModelList = variableModelList.concat(variables);
-=======
+  }
+
   /**
    * Parse the optional arguments representing the allowed variable types and
    * the default variable type.
@@ -892,26 +475,10 @@
         this.sourceBlock_.workspace.deleteVariableById(this.variable_.getId());
         return;
       }
->>>>>>> 61322294
     }
     // Handle unspecial case.
     this.setValue(id);
   }
-<<<<<<< HEAD
-  variableModelList.sort(VariableModel.compareByName);
-
-  const options = [];
-  for (let i = 0; i < variableModelList.length; i++) {
-    // Set the UUID as the internal representation of the variable.
-    options[i] = [variableModelList[i].name, variableModelList[i].getId()];
-  }
-  options.push([Msg['RENAME_VARIABLE'], internalConstants.RENAME_VARIABLE_ID]);
-  if (Msg['DELETE_VARIABLE']) {
-    options.push([
-      Msg['DELETE_VARIABLE'].replace('%1', name),
-      internalConstants.DELETE_VARIABLE_ID,
-    ]);
-=======
 
   /**
    * Overrides referencesVariables(), indicating this field refers to a
@@ -939,7 +506,6 @@
     // `this` might be a subclass of FieldVariable if that class doesn't
     // override the static fromJson method.
     return new this(varName, undefined, undefined, undefined, options);
->>>>>>> 61322294
   }
 
   /**
@@ -969,33 +535,10 @@
     }
     variableModelList.sort(VariableModel.compareByName);
 
-<<<<<<< HEAD
-/**
- * Handle the selection of an item in the variable dropdown menu.
- * Special case the 'Rename variable...' and 'Delete variable...' options.
- * In the rename case, prompt the user for a new name.
- * @param {!Menu} menu The Menu component clicked.
- * @param {!MenuItem} menuItem The MenuItem selected within menu.
- * @protected
- */
-FieldVariable.prototype.onItemSelected_ = function(menu, menuItem) {
-  const id = menuItem.getValue();
-  // Handle special cases.
-  if (this.sourceBlock_ && this.sourceBlock_.workspace) {
-    if (id === internalConstants.RENAME_VARIABLE_ID) {
-      // Rename variable.
-      Variables.renameVariable(this.sourceBlock_.workspace, this.variable_);
-      return;
-    } else if (id === internalConstants.DELETE_VARIABLE_ID) {
-      // Delete variable.
-      this.sourceBlock_.workspace.deleteVariableById(this.variable_.getId());
-      return;
-=======
     const options = [];
     for (let i = 0; i < variableModelList.length; i++) {
       // Set the UUID as the internal representation of the variable.
       options[i] = [variableModelList[i].name, variableModelList[i].getId()];
->>>>>>> 61322294
     }
     options.push(
         [Msg['RENAME_VARIABLE'], internalConstants.RENAME_VARIABLE_ID]);
@@ -1010,21 +553,6 @@
   }
 }
 
-<<<<<<< HEAD
-/**
- * Overrides referencesVariables(), indicating this field refers to a variable.
- * @return {boolean} True.
- * @package
- * @override
- */
-FieldVariable.prototype.referencesVariables = function() {
-  return true;
-};
-
 fieldRegistry.register('field_variable', FieldVariable);
 
-=======
-fieldRegistry.register('field_variable', FieldVariable);
-
->>>>>>> 61322294
 exports.FieldVariable = FieldVariable;