/**
 * @license
 * Visual Blocks Editor
 *
 * Copyright 2012 Google Inc.
 * https://developers.google.com/blockly/
 *
 * Licensed under the Apache License, Version 2.0 (the "License");
 * you may not use this file except in compliance with the License.
 * You may obtain a copy of the License at
 *
 *   http://www.apache.org/licenses/LICENSE-2.0
 *
 * Unless required by applicable law or agreed to in writing, software
 * distributed under the License is distributed on an "AS IS" BASIS,
 * WITHOUT WARRANTIES OR CONDITIONS OF ANY KIND, either express or implied.
 * See the License for the specific language governing permissions and
 * limitations under the License.
 */

/**
 * @fileoverview Field.  Used for editable titles, variables, etc.
 * This is an abstract class that defines the UI on the block.  Actual
 * instances would be Blockly.FieldTextInput, Blockly.FieldDropdown, etc.
 * @author fraser@google.com (Neil Fraser)
 */
'use strict';

goog.provide('Blockly.Field');

goog.require('Blockly.Events');
goog.require('Blockly.Events.BlockChange');
goog.require('Blockly.Gesture');
goog.require('Blockly.utils');
goog.require('Blockly.utils.dom');
goog.require('Blockly.utils.Size');
goog.require('Blockly.utils.userAgent');

goog.require('Blockly.utils.style');


/**
 * Abstract class for an editable field.
 * @param {*} value The initial value of the field.
 * @param {Function=} opt_validator  A function that is called to validate
 *    changes to the field's value. Takes in a value & returns a validated
 *    value, or null to abort the change.
 * @param {Object=} opt_config A map of options used to configure the field. See
 *    the individual field's documentation for a list of properties this
 *    parameter supports.
 * @constructor
 */
Blockly.Field = function(value, opt_validator, opt_config) {
  /**
   * A generic value possessed by the field.
   * Should generally be non-null, only null when the field is created.
   * @type {*}
   * @protected
   */
  this.value_ = null;

  /**
   * Validation function called when user edits an editable field.
   * @type {Function}
   * @protected
   */
  this.validator_ = null;

  /**
   * Used to cache the field's tooltip value if setTooltip is called when the
   * field is not yet initialized. Is *not* guaranteed to be accurate.
   * @type {string|Function|!Element}
   * @private
   */
  this.tooltip_ = null;

  /**
   * The size of the area rendered by the field.
   * @type {!Blockly.utils.Size}
   * @protected
   */
  this.size_ = new Blockly.utils.Size(0, 0);
<<<<<<< HEAD

  /**
   * Holds the cursors svg element when the cursor is attached to the field.
   * This is null if there is no cursor on the field.
   * @type {SVGElement}
   * @private
   */
  this.cursorSvg_ = null;

  /**
   * Holds the markers svg element when the marker is attached to the field.
   * This is null if there is no marker on the field.
   * @type {SVGElement}
   * @private
   */
  this.markerSvg_ = null;

=======
  opt_config && this.configure_(opt_config);
>>>>>>> b517f3d7
  this.setValue(value);
  opt_validator && this.setValidator(opt_validator);
};

/**
 * The default height of the border rect on any field.
 * @type {number}
 * @package
 */
Blockly.Field.BORDER_RECT_DEFAULT_HEIGHT = 16;

/**
 * The default height of the text element on any field.
 * @type {number}
 * @package
 */
Blockly.Field.TEXT_DEFAULT_HEIGHT = 12.5;

/**
 * The padding added to the width by the border rect, if it exists.
 * @type {number}
 * @package
 */
Blockly.Field.X_PADDING = 10;

/**
 * The padding added to the height by the border rect, if it exists.
 * @type {number}
 * @package
 */
Blockly.Field.Y_PADDING = 10;

/**
 * The default offset between the left of the text element and the left of the
 * border rect, if the border rect exists.
 * @type {number}
 */
Blockly.Field.DEFAULT_TEXT_OFFSET = Blockly.Field.X_PADDING / 2;

/**
 * Name of field.  Unique within each block.
 * Static labels are usually unnamed.
 * @type {string|undefined}
 */
Blockly.Field.prototype.name = undefined;

/**
 * Has this field been disposed of?
 * @type {boolean}
 * @package
 */
Blockly.Field.prototype.disposed = false;

/**
 * Maximum characters of text to display before adding an ellipsis.
 * @type {number}
 */
Blockly.Field.prototype.maxDisplayLength = 50;

/**
 * Block this field is attached to.  Starts as null, then set in init.
 * @type {Blockly.Block}
 * @protected
 */
Blockly.Field.prototype.sourceBlock_ = null;

/**
 * Does this block need to be re-rendered?
 * @type {boolean}
 * @protected
 */
Blockly.Field.prototype.isDirty_ = true;

/**
 * Is the field visible, or hidden due to the block being collapsed?
 * @type {boolean}
 * @protected
 */
Blockly.Field.prototype.visible_ = true;

/**
 * The element the click handler is bound to.
 * @type {Element}
 * @private
 */
Blockly.Field.prototype.clickTarget_ = null;

/**
 * A developer hook to override the returned text of this field.
 * Override if the text representation of the value of this field
 * is not just a string cast of its value.
 * @return {?string} Current text. Return null to resort to a string cast.
 * @protected
 */
Blockly.Field.prototype.getText_;

/**
 * Non-breaking space.
 * @const
 */
Blockly.Field.NBSP = '\u00A0';

/**
 * Editable fields usually show some sort of UI indicating they are editable.
 * They will also be saved by the XML renderer.
 * @type {boolean}
 * @const
 * @default
 */
Blockly.Field.prototype.EDITABLE = true;

/**
 * Serializable fields are saved by the XML renderer, non-serializable fields
 * are not. Editable fields should also be serializable. This is not the
 * case by default so that SERIALIZABLE is backwards compatible.
 * @type {boolean}
 * @const
 * @default
 */
Blockly.Field.prototype.SERIALIZABLE = false;

/**
 * Process the configuration map passed to the field.
 * @param {!Object} config A map of options used to configure the field. See
 *    the individual field's documentation for a list of properties this
 *    parameter supports.
 * @protected
 */
Blockly.Field.prototype.configure_ = function(config) {
  var tooltip = config['tooltip'];
  if (typeof tooltip == 'string') {
    tooltip = Blockly.utils.replaceMessageReferences(
        config['tooltip']);
  }
  tooltip && this.setTooltip(tooltip);

  // TODO (#2884): Possibly add CSS class config option.
  // TODO (#2885): Possibly add cursor config option.
};

/**
 * Attach this field to a block.
 * @param {!Blockly.Block} block The block containing this field.
 */
Blockly.Field.prototype.setSourceBlock = function(block) {
  if (this.sourceBlock_) {
    throw Error('Field already bound to a block.');
  }
  this.sourceBlock_ = block;
};

/**
 * Get the block this field is attached to.
 * @return {Blockly.Block} The block containing this field.
 */
Blockly.Field.prototype.getSourceBlock = function() {
  return this.sourceBlock_;
};

/**
 * Initialize everything to render this field. Override
 * methods initModel and initView rather than this method.
 * @package
 */
Blockly.Field.prototype.init = function() {
  if (this.fieldGroup_) {
    // Field has already been initialized once.
    return;
  }
  this.fieldGroup_ = Blockly.utils.dom.createSvgElement('g', {}, null);
  if (!this.isVisible()) {
    this.fieldGroup_.style.display = 'none';
  }
  this.sourceBlock_.getSvgRoot().appendChild(this.fieldGroup_);
  this.initView();
  this.updateEditable();
  this.setTooltip(this.tooltip_);
  this.bindEvents_();
  this.initModel();
};

/**
 * Create the block UI for this field.
 * @package
 */
Blockly.Field.prototype.initView = function() {
  this.createBorderRect_();
  this.createTextElement_();
};

/**
 * Initializes the model of the field after it has been installed on a block.
 * No-op by default.
 * @package
 */
Blockly.Field.prototype.initModel = function() {
};

/**
 * Create a field border rect element. Not to be overridden by subclasses.
 * Instead modify the result of the function inside initView, or create a
 * separate function to call.
 * @protected
 */
Blockly.Field.prototype.createBorderRect_ = function() {
  this.size_.height =
      Math.max(this.size_.height, Blockly.Field.BORDER_RECT_DEFAULT_HEIGHT);
  this.size_.width =
      Math.max(this.size_.width, Blockly.Field.X_PADDING);
  this.borderRect_ = Blockly.utils.dom.createSvgElement('rect',
      {
        'rx': 4,
        'ry': 4,
        'x': 0,
        'y': 0,
        'height': this.size_.height,
        'width': this.size_.width
      }, this.fieldGroup_);
};

/**
 * Create a field text element. Not to be overridden by subclasses. Instead
 * modify the result of the function inside initView, or create a separate
 * function to call.
 * @protected
 */
Blockly.Field.prototype.createTextElement_ = function() {
  var xOffset = this.borderRect_ ? Blockly.Field.DEFAULT_TEXT_OFFSET : 0;
  this.textElement_ = Blockly.utils.dom.createSvgElement('text',
      {
        'class': 'blocklyText',
        // The y position is the baseline of the text.
        'y': Blockly.Field.TEXT_DEFAULT_HEIGHT,
        'x': xOffset
      }, this.fieldGroup_);
  this.textContent_ = document.createTextNode('');
  this.textElement_.appendChild(this.textContent_);
};

/**
 * Bind events to the field. Can be overridden by subclasses if they need to do
 * custom input handling.
 * @protected
 */
Blockly.Field.prototype.bindEvents_ = function() {
  Blockly.Tooltip.bindMouseEvents(this.getClickTarget_());
  this.mouseDownWrapper_ =
      Blockly.bindEventWithChecks_(
          this.getClickTarget_(), 'mousedown', this, this.onMouseDown_);
};

/**
 * Sets the field's value based on the given XML element. Should only be
 * called by Blockly.Xml.
 * @param {!Element} fieldElement The element containing info about the
 *    field's state.
 * @package
 */
Blockly.Field.prototype.fromXml = function(fieldElement) {
  this.setValue(fieldElement.textContent);
};

/**
 * Serializes this field's value to XML. Should only be called by Blockly.Xml.
 * @param {!Element} fieldElement The element to populate with info about the
 *    field's state.
 * @return {!Element} The element containing info about the field's state.
 * @package
 */
Blockly.Field.prototype.toXml = function(fieldElement) {
  fieldElement.textContent = this.getValue();
  return fieldElement;
};

/**
 * Dispose of all DOM objects and events belonging to this editable field.
 * @package
 */
Blockly.Field.prototype.dispose = function() {
  Blockly.DropDownDiv.hideIfOwner(this);
  Blockly.WidgetDiv.hideIfOwner(this);

  if (this.mouseDownWrapper_) {
    Blockly.unbindEvent_(this.mouseDownWrapper_);
  }

  Blockly.utils.dom.removeNode(this.fieldGroup_);

  this.disposed = true;
};

/**
 * Add or remove the UI indicating if this field is editable or not.
 */
Blockly.Field.prototype.updateEditable = function() {
  var group = this.getClickTarget_();
  if (!this.EDITABLE || !group) {
    return;
  }
  if (this.sourceBlock_.isEditable()) {
    Blockly.utils.dom.addClass(group, 'blocklyEditableText');
    Blockly.utils.dom.removeClass(group, 'blocklyNonEditableText');
    group.style.cursor = this.CURSOR;
  } else {
    Blockly.utils.dom.addClass(group, 'blocklyNonEditableText');
    Blockly.utils.dom.removeClass(group, 'blocklyEditableText');
    group.style.cursor = '';
  }
};

/**
 * Check whether this field defines the showEditor_ function.
 * @return {boolean} Whether this field is clickable.
 */
Blockly.Field.prototype.isClickable = function() {
  return !!this.sourceBlock_ && this.sourceBlock_.isEditable() &&
      !!this.showEditor_ && (typeof this.showEditor_ === 'function');
};

/**
 * Check whether this field is currently editable.  Some fields are never
 * EDITABLE (e.g. text labels). Other fields may be EDITABLE but may exist on
 * non-editable blocks.
 * @return {boolean} Whether this field is editable and on an editable block
 */
Blockly.Field.prototype.isCurrentlyEditable = function() {
  return this.EDITABLE && !!this.sourceBlock_ && this.sourceBlock_.isEditable();
};

/**
 * Check whether this field should be serialized by the XML renderer.
 * Handles the logic for backwards compatibility and incongruous states.
 * @return {boolean} Whether this field should be serialized or not.
 */
Blockly.Field.prototype.isSerializable = function() {
  var isSerializable = false;
  if (this.name) {
    if (this.SERIALIZABLE) {
      isSerializable = true;
    } else if (this.EDITABLE) {
      console.warn('Detected an editable field that was not serializable.' +
        ' Please define SERIALIZABLE property as true on all editable custom' +
        ' fields. Proceeding with serialization.');
      isSerializable = true;
    }
  }
  return isSerializable;
};

/**
 * Gets whether this editable field is visible or not.
 * @return {boolean} True if visible.
 */
Blockly.Field.prototype.isVisible = function() {
  return this.visible_;
};

/**
 * Sets whether this editable field is visible or not. Should only be called
 * by input.setVisible.
 * @param {boolean} visible True if visible.
 * @package
 */
Blockly.Field.prototype.setVisible = function(visible) {
  if (this.visible_ == visible) {
    return;
  }
  this.visible_ = visible;
  var root = this.getSvgRoot();
  if (root) {
    root.style.display = visible ? 'block' : 'none';
  }
};

/**
 * Sets a new validation function for editable fields, or clears a previously
 * set validator.
 *
 * The validator function takes in the new field value, and returns
 * validated value. The validated value could be the input value, a modified
 * version of the input value, or null to abort the change.
 *
 * If the function does not return anything (or returns undefined) the new
 * value is accepted as valid. This is to allow for fields using the
 * validated function as a field-level change event notification.
 *
 * @param {Function} handler The validator function
 *     or null to clear a previous validator.
 */
Blockly.Field.prototype.setValidator = function(handler) {
  this.validator_ = handler;
};

/**
 * Gets the validation function for editable fields, or null if not set.
 * @return {Function} Validation function, or null.
 */
Blockly.Field.prototype.getValidator = function() {
  return this.validator_;
};

/**
 * Validates a change.  Does nothing.  Subclasses may override this.
 * @param {string} text The user's text.
 * @return {string} No change needed.
 * @deprecated May 2019. Override doClassValidation and other relevant 'do'
 *  functions instead.
 */
Blockly.Field.prototype.classValidator = function(text) {
  return text;
};

/**
 * Calls the validation function for this field, as well as all the validation
 * function for the field's class and its parents.
 * @param {string} text Proposed text.
 * @return {?string} Revised text, or null if invalid.
 * @deprecated May 2019. setValue now contains all relevant logic.
 */
Blockly.Field.prototype.callValidator = function(text) {
  var classResult = this.classValidator(text);
  if (classResult === null) {
    // Class validator rejects value.  Game over.
    return null;
  } else if (classResult !== undefined) {
    text = classResult;
  }
  var userValidator = this.getValidator();
  if (userValidator) {
    var userResult = userValidator.call(this, text);
    if (userResult === null) {
      // User validator rejects value.  Game over.
      return null;
    } else if (userResult !== undefined) {
      text = userResult;
    }
  }
  return text;
};

/**
 * Gets the group element for this editable field.
 * Used for measuring the size and for positioning.
 * @return {!Element} The group element.
 */
Blockly.Field.prototype.getSvgRoot = function() {
  return /** @type {!Element} */ (this.fieldGroup_);
};

/**
 * Updates the field to match the colour/style of the block. Should only be
 * called by BlockSvg.updateColour().
 * @package
 */
Blockly.Field.prototype.updateColour = function() {
  // Non-abstract sub-classes may wish to implement this. See FieldDropdown.
};

/**
 * Used by getSize() to move/resize any DOM elements, and get the new size.
 *
 * All rendering that has an effect on the size/shape of the block should be
 * done here, and should be triggered by getSize().
 * @protected
 */
Blockly.Field.prototype.render_ = function() {
  this.textContent_.nodeValue = this.getDisplayText_();
  this.updateSize_();
};

/**
 * Updates the width of the field. Redirects to updateSize_().
 * @deprecated May 2019  Use Blockly.Field.updateSize_() to force an update
 * to the size of the field, or Blockly.utils.dom.getTextWidth() to
 * check the size of the field.
 */
Blockly.Field.prototype.updateWidth = function() {
  console.warn('Deprecated call to updateWidth, call' +
    ' Blockly.Field.updateSize_ to force an update to the size of the' +
    ' field, or Blockly.utils.dom.getTextWidth() to check the size' +
    ' of the field.');
  this.updateSize_();
};

/**
 * Updates the size of the field based on the text.
 * @protected
 */
Blockly.Field.prototype.updateSize_ = function() {
  var textWidth = Blockly.utils.dom.getTextWidth(this.textElement_);
  var totalWidth = textWidth;
  if (this.borderRect_) {
    totalWidth += Blockly.Field.X_PADDING;
    this.borderRect_.setAttribute('width', totalWidth);
  }
  this.size_.width = totalWidth;
};

/**
 * Returns the height and width of the field.
 *
 * This should *in general* be the only place render_ gets called from.
 * @return {!Blockly.utils.Size} Height and width.
 */
Blockly.Field.prototype.getSize = function() {
  if (!this.isVisible()) {
    return new Blockly.utils.Size(0, 0);
  }

  if (this.isDirty_) {
    this.render_();
    this.isDirty_ = false;
  } else if (this.visible_ && this.size_.width == 0) {
    // If the field is not visible the width will be 0 as well, one of the
    // problems with the old system.
    console.warn('Deprecated use of setting size_.width to 0 to rerender a' +
      ' field. Set field.isDirty_ to true instead.');
    this.render_();
  }
  return this.size_;
};

/**
 * Returns the bounding box of the rendered field, accounting for workspace
 * scaling.
 * @return {!Object} An object with top, bottom, left, and right in pixels
 *     relative to the top left corner of the page (window coordinates).
 * @protected
 */
Blockly.Field.prototype.getScaledBBox_ = function() {
  var bBox = this.borderRect_.getBBox();
  var scaledHeight = bBox.height * this.sourceBlock_.workspace.scale;
  var scaledWidth = bBox.width * this.sourceBlock_.workspace.scale;
  var xy = this.getAbsoluteXY_();
  return {
    top: xy.y,
    bottom: xy.y + scaledHeight,
    left: xy.x,
    right: xy.x + scaledWidth
  };
};

/**
 * Get the text from this field to display on the block. May differ from
 * ``getText`` due to ellipsis, and other formatting.
 * @return {string} Text to display.
 * @protected
 */
Blockly.Field.prototype.getDisplayText_ = function() {
  var text = this.getText();
  if (!text) {
    // Prevent the field from disappearing if empty.
    return Blockly.Field.NBSP;
  }
  if (text.length > this.maxDisplayLength) {
    // Truncate displayed string and add an ellipsis ('...').
    text = text.substring(0, this.maxDisplayLength - 2) + '\u2026';
  }
  // Replace whitespace with non-breaking spaces so the text doesn't collapse.
  text = text.replace(/\s/g, Blockly.Field.NBSP);
  if (this.sourceBlock_ && this.sourceBlock_.RTL) {
    // The SVG is LTR, force text to be RTL.
    text += '\u200F';
  }
  return text;
};

/**
 * Get the text from this field.
 * @return {string} Current text.
 */
Blockly.Field.prototype.getText = function() {
  if (this.getText_) {
    var text = this.getText_.call(this);
    if (text !== null) {
      return String(text);
    }
  }
  return String(this.getValue());
};

/**
 * Set the text in this field.  Trigger a rerender of the source block.
 * @param {*} _newText New text.
 * @deprecated 2019 setText should not be used directly. Use setValue instead.
 */
Blockly.Field.prototype.setText = function(_newText) {
  throw Error('setText method is deprecated');
};

/**
 * Force a rerender of the block that this field is installed on, which will
 * rerender this field and adjust for any sizing changes.
 * Other fields on the same block will not rerender, because their sizes have
 * already been recorded.
 * @package
 */
Blockly.Field.prototype.forceRerender = function() {
  this.isDirty_ = true;
  if (this.sourceBlock_ && this.sourceBlock_.rendered) {
    this.sourceBlock_.render();
    this.sourceBlock_.bumpNeighbours_();
  }
};

/**
 * Used to change the value of the field. Handles validation and events.
 * Subclasses should override doClassValidation_ and doValueUpdate_ rather
 * than this method.
 * @param {*} newValue New value.
 */
Blockly.Field.prototype.setValue = function(newValue) {
  var doLogging = false;
  if (newValue === null) {
    doLogging && console.log('null, return');
    // Not a valid value to check.
    return;
  }

  var validatedValue = this.doClassValidation_(newValue);
  // Class validators might accidentally forget to return, we'll ignore that.
  newValue = this.processValidation_(newValue, validatedValue);
  if (newValue instanceof Error) {
    doLogging && console.log('invalid class validation, return');
    return;
  }

  var localValidator = this.getValidator();
  if (localValidator) {
    validatedValue = localValidator.call(this, newValue);
    // Local validators might accidentally forget to return, we'll ignore that.
    newValue = this.processValidation_(newValue, validatedValue);
    if (newValue instanceof Error) {
      doLogging && console.log('invalid local validation, return');
      return;
    }
  }
  var oldValue = this.getValue();
  if (oldValue === newValue) {
    doLogging && console.log('same, return');
    // No change.
    return;
  }

  if (this.sourceBlock_ && Blockly.Events.isEnabled()) {
    Blockly.Events.fire(new Blockly.Events.BlockChange(
        this.sourceBlock_, 'field', this.name, oldValue, newValue));
  }
  this.doValueUpdate_(newValue);
  if (this.isDirty_) {
    this.forceRerender();
  }
  doLogging && console.log(this.value_);
};

/**
 * Process the result of validation.
 * @param {*} newValue New value.
 * @param {*} validatedValue Validated value.
 * @return {*} New value, or an Error object.
 * @private
 */
Blockly.Field.prototype.processValidation_ = function(newValue,
    validatedValue) {
  if (validatedValue === null) {
    this.doValueInvalid_(newValue);
    if (this.isDirty_) {
      this.forceRerender();
    }
    return Error();
  }
  if (validatedValue !== undefined) {
    newValue = validatedValue;
  }
  return newValue;
};

/**
 * Get the current value of the field.
 * @return {*} Current value.
 */
Blockly.Field.prototype.getValue = function() {
  return this.value_;
};

/**
 * Used to validate a value. Returns input by default. Can be overridden by
 * subclasses, see FieldDropdown.
 * @param {*=} opt_newValue The value to be validated.
 * @return {*} The validated value, same as input by default.
 * @protected
 * @suppress {deprecated}
 */
Blockly.Field.prototype.doClassValidation_ = function(opt_newValue) {
  if (opt_newValue === null || opt_newValue === undefined) {
    return null;
  }
  // For backwards compatibility.
  opt_newValue = this.classValidator(/** @type {string} */ (opt_newValue));
  return opt_newValue;
};

/**
 * Used to update the value of a field. Can be overridden by subclasses to do
 * custom storage of values/updating of external things.
 * @param {*} newValue The value to be saved.
 * @protected
 */
Blockly.Field.prototype.doValueUpdate_ = function(newValue) {
  this.value_ = newValue;
  this.isDirty_ = true;
};

/**
 * Used to notify the field an invalid value was input. Can be overidden by
 * subclasses, see FieldTextInput.
 * No-op by default.
 * @param {*} _invalidValue The input value that was determined to be invalid.
 * @protected
 */
Blockly.Field.prototype.doValueInvalid_ = function(_invalidValue) {
  // NOP
};

/**
 * Handle a mouse down event on a field.
 * @param {!Event} e Mouse down event.
 * @protected
 */
Blockly.Field.prototype.onMouseDown_ = function(e) {
  if (!this.sourceBlock_ || !this.sourceBlock_.workspace) {
    return;
  }
  var gesture = this.sourceBlock_.workspace.getGesture(e);
  if (gesture) {
    gesture.setStartField(this);
  }
};

/**
 * Change the tooltip text for this field.
 * @param {string|Function|!Element} newTip Text for tooltip or a parent
 *    element to link to for its tooltip.
 */
Blockly.Field.prototype.setTooltip = function(newTip) {
  var clickTarget = this.getClickTarget_();
  if (!clickTarget) {
    // Field has not been initialized yet.
    this.tooltip_ = newTip;
    return;
  }

  if (!newTip && newTip !== '') {  // If null or undefined.
    clickTarget.tooltip = this.sourceBlock_;
  } else {
    clickTarget.tooltip = newTip;
  }
};

/**
 * The element to bind the click handler to. If not set explicitly, defaults
 * to the SVG root of the field. When this element is
 * clicked on an editable field, the editor will open.
 * @return {!Element} Element to bind click handler to.
 * @private
 */
Blockly.Field.prototype.getClickTarget_ = function() {
  return this.clickTarget_ || this.getSvgRoot();
};

/**
 * Return the absolute coordinates of the top-left corner of this field.
 * The origin (0,0) is the top-left corner of the page body.
 * @return {!Blockly.utils.Coordinate} Object with .x and .y properties.
 * @private
 */
Blockly.Field.prototype.getAbsoluteXY_ = function() {
  return Blockly.utils.style.getPageOffset(this.borderRect_);
};

/**
 * Whether this field references any Blockly variables.  If true it may need to
 * be handled differently during serialization and deserialization.  Subclasses
 * may override this.
 * @return {boolean} True if this field has any variable references.
 * @package
 */
Blockly.Field.prototype.referencesVariables = function() {
  return false;
};

/**
 * Search through the list of inputs and their fields in order to find the
 * parent input of a field.
 * @return {Blockly.Input} The input that the field belongs to.
 * @package
 */
Blockly.Field.prototype.getParentInput = function() {
  var parentInput = null;
  var block = this.sourceBlock_;
  var inputs = block.inputList;

  for (var idx = 0; idx < block.inputList.length; idx++) {
    var input = inputs[idx];
    var fieldRows = input.fieldRow;
    for (var j = 0; j < fieldRows.length; j++) {
      if (fieldRows[j] === this) {
        parentInput = input;
        break;
      }
    }
  }
  return parentInput;
};

/**
 * Handles the given action.
 * This is only triggered when keyboard accessibility mode is enabled.
 * @param {!Blockly.Action} _action The action to be handled.
 * @return {boolean} True if the field handled the action, false otherwise.
 * @package
 */
Blockly.Field.prototype.onBlocklyAction = function(_action) {
  return false;
};

/**
 * Add the cursor svg to this fields svg group.
 * @param {SVGElement} cursorSvg The svg root of the cursor to be added to the
 *     field group.
 * @package
 */
Blockly.Field.prototype.setCursorSvg = function(cursorSvg) {
  if (!cursorSvg) {
    this.cursorSvg_ = null;
    return;
  }

  if (this.fieldGroup_) {
    this.fieldGroup_.appendChild(cursorSvg);
    this.cursorSvg_ = cursorSvg;
  }
};

/**
 * Add the marker svg to this fields svg group.
 * @param {SVGElement} markerSvg The svg root of the marker to be added to the
 *     field group.
 * @package
 */
Blockly.Field.prototype.setMarkerSvg = function(markerSvg) {
  if (!markerSvg) {
    this.markerSvg_ = null;
    return;
  }

  if (this.fieldGroup_) {
    this.fieldGroup_.appendChild(markerSvg);
    this.markerSvg_ = markerSvg;
  }
};<|MERGE_RESOLUTION|>--- conflicted
+++ resolved
@@ -80,7 +80,6 @@
    * @protected
    */
   this.size_ = new Blockly.utils.Size(0, 0);
-<<<<<<< HEAD
 
   /**
    * Holds the cursors svg element when the cursor is attached to the field.
@@ -98,9 +97,7 @@
    */
   this.markerSvg_ = null;
 
-=======
   opt_config && this.configure_(opt_config);
->>>>>>> b517f3d7
   this.setValue(value);
   opt_validator && this.setValidator(opt_validator);
 };
