--- conflicted
+++ resolved
@@ -37,11 +37,8 @@
   pathToMedia: string;
   hasCategories: boolean;
   moveOptions: MoveOptions;
-<<<<<<< HEAD
   showModuleBar: boolean;
-=======
   /** @deprecated  January 2019 */
->>>>>>> 7a154ea8
   hasScrollbars: boolean;
   hasTrashcan: boolean;
   maxTrashcanContents: number;
@@ -175,11 +172,8 @@
     this.pathToMedia = pathToMedia;
     this.hasCategories = hasCategories;
     this.moveOptions = Options.parseMoveOptions_(options, hasCategories);
-<<<<<<< HEAD
     this.showModuleBar = showModuleBar;
     /** @deprecated  January 2019 */
-=======
->>>>>>> 7a154ea8
     this.hasScrollbars = !!this.moveOptions.scrollbars;
     this.hasTrashcan = hasTrashcan;
     this.maxTrashcanContents = maxTrashcanContents;
