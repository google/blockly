/**
 * @license
 * Copyright 2020 Google LLC
 * SPDX-License-Identifier: Apache-2.0
 */

/**
 * @fileoverview Events fired as a result of a marker move.
 */
'use strict';

/**
 * Events fired as a result of a marker move.
 * @class
 */
goog.module('Blockly.Events.MarkerMove');

const eventUtils = goog.require('Blockly.Events.utils');
<<<<<<< HEAD
const object = goog.require('Blockly.utils.object');
=======
>>>>>>> 61322294
const registry = goog.require('Blockly.registry');
const {ASTNode} = goog.require('Blockly.ASTNode');
/* eslint-disable-next-line no-unused-vars */
const {Block} = goog.requireType('Blockly.Block');
const {UiBase} = goog.require('Blockly.Events.UiBase');
/* eslint-disable-next-line no-unused-vars */
const {Workspace} = goog.requireType('Blockly.Workspace');


/**
 * Class for a marker move event.
<<<<<<< HEAD
 * @param {?Block=} opt_block The affected block. Null if current node
 *    is of type workspace. Undefined for a blank event.
 * @param {boolean=} isCursor Whether this is a cursor event. Undefined for a
 *    blank event.
 * @param {?ASTNode=} opt_oldNode The old node the marker used to be on.
 *    Undefined for a blank event.
 * @param {!ASTNode=} opt_newNode The new node the marker is now on.
 *    Undefined for a blank event.
 * @extends {UiBase}
 * @constructor
 * @alias Blockly.Events.MarkerMove
 */
const MarkerMove = function(opt_block, isCursor, opt_oldNode, opt_newNode) {
  let workspaceId = opt_block ? opt_block.workspace.id : undefined;
  if (opt_newNode && opt_newNode.getType() === ASTNode.types.WORKSPACE) {
    workspaceId = (/** @type {!Workspace} */ (opt_newNode.getLocation())).id;
  }
  MarkerMove.superClass_.constructor.call(this, workspaceId);

=======
 * @extends {UiBase}
 * @alias Blockly.Events.MarkerMove
 */
class MarkerMove extends UiBase {
>>>>>>> 61322294
  /**
   * @param {?Block=} opt_block The affected block. Null if current node
   *    is of type workspace. Undefined for a blank event.
   * @param {boolean=} isCursor Whether this is a cursor event. Undefined for a
   *    blank event.
   * @param {?ASTNode=} opt_oldNode The old node the marker used to be on.
   *    Undefined for a blank event.
   * @param {!ASTNode=} opt_newNode The new node the marker is now on.
   *    Undefined for a blank event.
   */
  constructor(opt_block, isCursor, opt_oldNode, opt_newNode) {
    let workspaceId = opt_block ? opt_block.workspace.id : undefined;
    if (opt_newNode && opt_newNode.getType() === ASTNode.types.WORKSPACE) {
      workspaceId = (/** @type {!Workspace} */ (opt_newNode.getLocation())).id;
    }
    super(workspaceId);

<<<<<<< HEAD
  /**
   * The old node the marker used to be on.
   * @type {?ASTNode|undefined}
   */
  this.oldNode = opt_oldNode;

  /**
   * The new node the  marker is now on.
   * @type {ASTNode|undefined}
=======
    /**
     * The workspace identifier for this event.
     * @type {?string}
     */
    this.blockId = opt_block ? opt_block.id : null;

    /**
     * The old node the marker used to be on.
     * @type {?ASTNode|undefined}
     */
    this.oldNode = opt_oldNode;

    /**
     * The new node the  marker is now on.
     * @type {ASTNode|undefined}
     */
    this.newNode = opt_newNode;

    /**
     * Whether this is a cursor event.
     * @type {boolean|undefined}
     */
    this.isCursor = isCursor;

    /**
     * Type of this event.
     * @type {string}
     */
    this.type = eventUtils.MARKER_MOVE;
  }

  /**
   * Encode the event as JSON.
   * @return {!Object} JSON representation.
>>>>>>> 61322294
   */
  toJson() {
    const json = super.toJson();
    json['isCursor'] = this.isCursor;
    json['blockId'] = this.blockId;
    json['oldNode'] = this.oldNode;
    json['newNode'] = this.newNode;
    return json;
  }

  /**
   * Decode the JSON event.
   * @param {!Object} json JSON representation.
   */
<<<<<<< HEAD
  this.isCursor = isCursor;
};
object.inherits(MarkerMove, UiBase);

/**
 * Type of this event.
 * @type {string}
 */
MarkerMove.prototype.type = eventUtils.MARKER_MOVE;

/**
 * Encode the event as JSON.
 * @return {!Object} JSON representation.
 */
MarkerMove.prototype.toJson = function() {
  const json = MarkerMove.superClass_.toJson.call(this);
  json['isCursor'] = this.isCursor;
  json['blockId'] = this.blockId;
  json['oldNode'] = this.oldNode;
  json['newNode'] = this.newNode;
  return json;
};

/**
 * Decode the JSON event.
 * @param {!Object} json JSON representation.
 */
MarkerMove.prototype.fromJson = function(json) {
  MarkerMove.superClass_.fromJson.call(this, json);
  this.isCursor = json['isCursor'];
  this.blockId = json['blockId'];
  this.oldNode = json['oldNode'];
  this.newNode = json['newNode'];
};

registry.register(registry.Type.EVENT, eventUtils.MARKER_MOVE, MarkerMove);

=======
  fromJson(json) {
    super.fromJson(json);
    this.isCursor = json['isCursor'];
    this.blockId = json['blockId'];
    this.oldNode = json['oldNode'];
    this.newNode = json['newNode'];
  }
}

registry.register(registry.Type.EVENT, eventUtils.MARKER_MOVE, MarkerMove);

>>>>>>> 61322294
exports.MarkerMove = MarkerMove;<|MERGE_RESOLUTION|>--- conflicted
+++ resolved
@@ -16,10 +16,6 @@
 goog.module('Blockly.Events.MarkerMove');
 
 const eventUtils = goog.require('Blockly.Events.utils');
-<<<<<<< HEAD
-const object = goog.require('Blockly.utils.object');
-=======
->>>>>>> 61322294
 const registry = goog.require('Blockly.registry');
 const {ASTNode} = goog.require('Blockly.ASTNode');
 /* eslint-disable-next-line no-unused-vars */
@@ -31,32 +27,10 @@
 
 /**
  * Class for a marker move event.
-<<<<<<< HEAD
- * @param {?Block=} opt_block The affected block. Null if current node
- *    is of type workspace. Undefined for a blank event.
- * @param {boolean=} isCursor Whether this is a cursor event. Undefined for a
- *    blank event.
- * @param {?ASTNode=} opt_oldNode The old node the marker used to be on.
- *    Undefined for a blank event.
- * @param {!ASTNode=} opt_newNode The new node the marker is now on.
- *    Undefined for a blank event.
- * @extends {UiBase}
- * @constructor
- * @alias Blockly.Events.MarkerMove
- */
-const MarkerMove = function(opt_block, isCursor, opt_oldNode, opt_newNode) {
-  let workspaceId = opt_block ? opt_block.workspace.id : undefined;
-  if (opt_newNode && opt_newNode.getType() === ASTNode.types.WORKSPACE) {
-    workspaceId = (/** @type {!Workspace} */ (opt_newNode.getLocation())).id;
-  }
-  MarkerMove.superClass_.constructor.call(this, workspaceId);
-
-=======
  * @extends {UiBase}
  * @alias Blockly.Events.MarkerMove
  */
 class MarkerMove extends UiBase {
->>>>>>> 61322294
   /**
    * @param {?Block=} opt_block The affected block. Null if current node
    *    is of type workspace. Undefined for a blank event.
@@ -74,17 +48,6 @@
     }
     super(workspaceId);
 
-<<<<<<< HEAD
-  /**
-   * The old node the marker used to be on.
-   * @type {?ASTNode|undefined}
-   */
-  this.oldNode = opt_oldNode;
-
-  /**
-   * The new node the  marker is now on.
-   * @type {ASTNode|undefined}
-=======
     /**
      * The workspace identifier for this event.
      * @type {?string}
@@ -119,7 +82,6 @@
   /**
    * Encode the event as JSON.
    * @return {!Object} JSON representation.
->>>>>>> 61322294
    */
   toJson() {
     const json = super.toJson();
@@ -134,45 +96,6 @@
    * Decode the JSON event.
    * @param {!Object} json JSON representation.
    */
-<<<<<<< HEAD
-  this.isCursor = isCursor;
-};
-object.inherits(MarkerMove, UiBase);
-
-/**
- * Type of this event.
- * @type {string}
- */
-MarkerMove.prototype.type = eventUtils.MARKER_MOVE;
-
-/**
- * Encode the event as JSON.
- * @return {!Object} JSON representation.
- */
-MarkerMove.prototype.toJson = function() {
-  const json = MarkerMove.superClass_.toJson.call(this);
-  json['isCursor'] = this.isCursor;
-  json['blockId'] = this.blockId;
-  json['oldNode'] = this.oldNode;
-  json['newNode'] = this.newNode;
-  return json;
-};
-
-/**
- * Decode the JSON event.
- * @param {!Object} json JSON representation.
- */
-MarkerMove.prototype.fromJson = function(json) {
-  MarkerMove.superClass_.fromJson.call(this, json);
-  this.isCursor = json['isCursor'];
-  this.blockId = json['blockId'];
-  this.oldNode = json['oldNode'];
-  this.newNode = json['newNode'];
-};
-
-registry.register(registry.Type.EVENT, eventUtils.MARKER_MOVE, MarkerMove);
-
-=======
   fromJson(json) {
     super.fromJson(json);
     this.isCursor = json['isCursor'];
@@ -184,5 +107,4 @@
 
 registry.register(registry.Type.EVENT, eventUtils.MARKER_MOVE, MarkerMove);
 
->>>>>>> 61322294
 exports.MarkerMove = MarkerMove;