--- conflicted
+++ resolved
@@ -75,16 +75,8 @@
 
   /** Dispose of this icon. */
   dispose() {
-<<<<<<< HEAD
-    // Dispose of and unlink the icon.
-    dom.removeNode(this.iconGroup_);
-    this.iconGroup_ = null;
-    // Dispose of and unlink the bubble.
-    this.setVisible(false);
-=======
     dom.removeNode(this.iconGroup_);  // Dispose of and unlink the icon.
     this.setVisible(false);           // Dispose of and unlink the bubble.
->>>>>>> 037eb59b
   }
 
   /** Add or remove the UI indicating if this icon may be clicked or not. */
