{
	"@metadata": {
		"authors": [
			"Azountas",
			"Ch.zarafidis",
			"Espertus",
			"Evropi",
			"GR",
			"Gchr",
			"Geraki",
			"Giannaras99",
			"Glavkos",
			"KATRINE1992",
			"McDutchie",
			"Namatreasure",
			"NikosLikomitros",
			"Nikosgranturismogt",
			"Norhorn",
			"Sarri.greek",
			"Sfyrakis",
			"Stam.nikos",
			"Themelis",
			"Vicng",
			"Ανώνυμος Βικιπαιδιστής",
			"아라"
		]
	},
	"VARIABLES_DEFAULT_NAME": "αντικείμενο",
	"UNNAMED_KEY": "χωρίς όνομα",
	"TODAY": "Σήμερα",
	"DUPLICATE_BLOCK": "Διπλότυπο",
	"ADD_COMMENT": "Προσθήκη σχολίου",
	"REMOVE_COMMENT": "Αφαίρεση σχολίου",
	"DUPLICATE_COMMENT": "Αντιγραφή σχόλιου",
	"EXTERNAL_INPUTS": "Εξωτερικές προσθήκες",
	"INLINE_INPUTS": "Εσωτερικές προσθήκες",
	"DELETE_BLOCK": "Διαγραφή μπλοκ",
	"DELETE_X_BLOCKS": "Διαγραφή %1 μπλοκ",
	"DELETE_ALL_BLOCKS": "Να διαγραφούν όλα τα %1 μπλοκ;",
	"CLEAN_UP": "Ταξινομείστε τα Μπλοκ",
	"COLLAPSE_BLOCK": "Σύμπτυξε Το Μπλοκ",
	"COLLAPSE_ALL": "Σύμπτυξε Όλα Τα Μπλοκ",
	"EXPAND_BLOCK": "Επέκτεινε Το Μπλοκ",
	"EXPAND_ALL": "Επέκτεινε Όλα Τα Μπλοκ",
	"DISABLE_BLOCK": "Απενεργοποίησε Το Μπλοκ",
	"ENABLE_BLOCK": "Ενεργοποίησε Το Μπλοκ",
	"HELP": "Βοήθεια",
	"UNDO": "Αναίρεση",
	"REDO": "Ακύρωση αναίρεσης",
	"CHANGE_VALUE_TITLE": "Άλλαξε την τιμή:",
	"RENAME_VARIABLE": "Μετονόμασε τη μεταβλητή...",
	"RENAME_VARIABLE_TITLE": "Μετονόμασε όλες τις μεταβλητές «%1» σε:",
	"NEW_VARIABLE": "Δημιουργήστε μεταβλητή...",
	"NEW_STRING_VARIABLE": "Δημιουργία μεταβλητή συμβολοσειράς...",
	"NEW_NUMBER_VARIABLE": "Δημιουργία μεταβλητής αριθμού...",
	"NEW_COLOUR_VARIABLE": "Δημιουργία μεταβλητής χρώματος...",
	"NEW_VARIABLE_TYPE_TITLE": "Νέος τύπος μεταβλητής:",
	"NEW_VARIABLE_TITLE": "Νέο όνομα μεταβλητής:",
	"VARIABLE_ALREADY_EXISTS": "Η μεταβλητή με το όνομα '%1' υπάρχει ήδη.",
	"VARIABLE_ALREADY_EXISTS_FOR_ANOTHER_TYPE": "Μια μεταβλητή με όνομα '%1' υπάρχει πάντα για έναν άλλο τύπο: '%2'.",
	"VARIABLE_ALREADY_EXISTS_FOR_A_PARAMETER": "Μια μεταβλητή με το όνομα «%1» υπάρχει ήδη ως παράμετρος στη διαδικασία «%2».",
	"DELETE_VARIABLE_CONFIRMATION": "Θέλετε να διαγράψετε το %1 που χρησιμοποιείτε από την μεταβλητή '%2'?",
	"CANNOT_DELETE_VARIABLE_PROCEDURE": "Δεν μπορώ να διαγράψω την μεταβλητή '%1' διότι είναι μέρος του ορισμού της λειτουργίας '%2'",
	"DELETE_VARIABLE": "Διαγράψτε την μεταβλητή '%1'",
	"COLOUR_PICKER_TOOLTIP": "Επιτρέπει επιλογή χρώματος από την παλέτα.",
	"COLOUR_RANDOM_TITLE": "τυχαίο χρώμα",
	"COLOUR_RANDOM_TOOLTIP": "Επιλέγει χρώμα τυχαία.",
	"COLOUR_RGB_TITLE": "χρώμα με",
	"COLOUR_RGB_RED": "κόκκινο",
	"COLOUR_RGB_GREEN": "πράσινο",
	"COLOUR_RGB_BLUE": "μπλε",
	"COLOUR_RGB_TOOLTIP": "Δημιουργήστε ένα χρώμα με την καθορισμένη ποσότητα κόκκινου, πράσινου και μπλε. Όλες οι τιμές πρέπει να είναι μεταξύ 0 και 100.",
	"COLOUR_BLEND_TITLE": "μείγμα",
	"COLOUR_BLEND_COLOUR1": "χρώμα 1",
	"COLOUR_BLEND_COLOUR2": "χρώμα 2",
	"COLOUR_BLEND_RATIO": "αναλογία",
	"COLOUR_BLEND_TOOLTIP": "Συνδυάζει δύο χρώματα μαζί με μια δεδομένη αναλογία (0.0 - 1,0).",
	"CONTROLS_REPEAT_TITLE": "επανάλαβε %1 φορές",
	"CONTROLS_REPEAT_INPUT_DO": "κάνε",
	"CONTROLS_REPEAT_TOOLTIP": "Εκτελεί κάποιες εντολές αρκετές φορές.",
	"CONTROLS_WHILEUNTIL_OPERATOR_WHILE": "επανάλαβε ενώ",
	"CONTROLS_WHILEUNTIL_OPERATOR_UNTIL": "επανάλαβε μέχρι",
	"CONTROLS_WHILEUNTIL_TOOLTIP_WHILE": "Εφόσον μια τιμή είναι αληθής, τότε εκτελεί κάποιες εντολές.",
	"CONTROLS_WHILEUNTIL_TOOLTIP_UNTIL": "Εφόσον μια τιμή είναι ψευδής, τότε εκτελεί κάποιες εντολές.",
	"CONTROLS_FOR_TOOLTIP": "Η μεταβλητή «%1» παίρνει τιμές ξεκινώντας από τον αριθμό έναρξης μέχρι τον αριθμό τέλους αυξάνοντας κάθε φορά με το καθορισμένο βήμα και εκτελώντας το καθορισμένο μπλοκ.",
	"CONTROLS_FOR_TITLE": "μέτρησε με %1 από το %2 έως το %3 ανά %4",
	"CONTROLS_FOREACH_TITLE": "για κάθε στοιχείο %1 στη λίστα %2",
	"CONTROLS_FOREACH_TOOLTIP": "Για κάθε στοιχείο σε μια λίστα, ορίζει τη μεταβλητή «%1» στο στοιχείο και, στη συνέχεια, εκτελεί κάποιες εντολές.",
	"CONTROLS_FLOW_STATEMENTS_OPERATOR_BREAK": "φεύγει από το μπλοκ επαναλήψεως",
	"CONTROLS_FLOW_STATEMENTS_OPERATOR_CONTINUE": "συνέχισε με την επόμενη επανάληψη του μπλοκ επαναλήψεως",
	"CONTROLS_FLOW_STATEMENTS_TOOLTIP_BREAK": "Ξεφεύγει (βγαίνει έξω) από την επανάληψη.",
	"CONTROLS_FLOW_STATEMENTS_TOOLTIP_CONTINUE": "Παραλείπει το υπόλοιπο τμήμα αυτού του μπλοκ επαναλήψεως, και συνεχίζει με την επόμενη επανάληψη.",
	"CONTROLS_FLOW_STATEMENTS_WARNING": "Προειδοποίηση: Αυτό το μπλοκ μπορεί να χρησιμοποιηθεί μόνο μέσα σε μια επανάληψη.",
	"CONTROLS_IF_TOOLTIP_1": "Αν μια τιμή είναι αληθής, τότε εκτελεί κάποιες εντολές.",
	"CONTROLS_IF_TOOLTIP_2": "Αν μια τιμή είναι αληθής, τότε εκτελεί το πρώτο τμήμα εντολών. Διαφορετικά, εκτελεί το δεύτερο τμήμα εντολών.",
	"CONTROLS_IF_TOOLTIP_3": "Αν η πρώτη τιμή είναι αληθής, τότε εκτελεί το πρώτο τμήμα εντολών. Διαφορετικά, αν η δεύτερη τιμή είναι αληθής, εκτελεί το δεύτερο μπλοκ εντολών.",
	"CONTROLS_IF_TOOLTIP_4": "Αν η πρώτη τιμή είναι αληθής, τότε εκτελεί το πρώτο τμήμα εντολών.  Διαφορετικά, αν η δεύτερη τιμή είναι αληθής, εκτελεί το δεύτερο τμήμα εντολών. Αν καμία από τις τιμές δεν είναι αληθής, εκτελεί το τελευταίο τμήμα εντολών.",
	"CONTROLS_IF_MSG_IF": "εάν",
	"CONTROLS_IF_MSG_ELSEIF": "εναλλακτικά εάν",
	"CONTROLS_IF_MSG_ELSE": "αλλιώς",
	"CONTROLS_IF_IF_TOOLTIP": "Προσθέτει, αφαιρεί ή αναδιατάσσει τα τμήματα για να αναδιαμορφώσει αυτό το μπλοκ «εάν».",
	"CONTROLS_IF_ELSEIF_TOOLTIP": "Πρόσθετει μια κατάσταση/συνθήκη στο μπλοκ «εάν».",
	"CONTROLS_IF_ELSE_TOOLTIP": "Προσθέτει μια τελική κατάσταση/συνθήκη, που πιάνει όλες τις άλλες περιπτώσεις, στο μπλοκ «εάν».",
<<<<<<< HEAD
	"LOGIC_COMPARE_HELPURL": "https://en.wikipedia.org/wiki/Inequality_(mathematics)",
=======
>>>>>>> 0e22a798
	"LOGIC_COMPARE_TOOLTIP_EQ": "Επιστρέφει αληθής αν και οι δύο είσοδοι είναι ίσες μεταξύ τους.",
	"LOGIC_COMPARE_TOOLTIP_NEQ": "Επιστρέφει αληθής αν και οι δύο είσοδοι δεν είναι ίσες μεταξύ τους.",
	"LOGIC_COMPARE_TOOLTIP_LT": "Επιστρέφει αληθής αν η πρώτη είσοδος είναι μικρότερη από τη δεύτερη είσοδο.",
	"LOGIC_COMPARE_TOOLTIP_LTE": "Επιστρέφει αληθής αν η πρώτη είσοδος είναι μικρότερη από ή ίση με τη δεύτερη είσοδο.",
	"LOGIC_COMPARE_TOOLTIP_GT": "Επιστρέφει αληθής αν η πρώτη είσοδος είναι μεγαλύτερη από τη δεύτερη είσοδο.",
	"LOGIC_COMPARE_TOOLTIP_GTE": "Επιστρέφει αληθής αν η πρώτη είσοδος είναι μικρότερη ή ίση με τη δεύτερη είσοδο.",
	"LOGIC_OPERATION_TOOLTIP_AND": "Επιστρέφει αληθής αν και οι δύο είσοδοι είναι αληθής.",
	"LOGIC_OPERATION_AND": "και",
	"LOGIC_OPERATION_TOOLTIP_OR": "Επιστρέφει αληθής αν τουλάχιστον μια από τις εισόδους είναι αληθής.",
	"LOGIC_OPERATION_OR": "ή",
	"LOGIC_NEGATE_TITLE": "όχι %1",
	"LOGIC_NEGATE_TOOLTIP": "Επιστρέφει αληθής αν η είσοδος είναι ψευδής. Επιστρέφει ψευδής αν η είσοδος είναι αληθής.",
	"LOGIC_BOOLEAN_TRUE": "αληθής",
	"LOGIC_BOOLEAN_FALSE": "ψευδής",
	"LOGIC_BOOLEAN_TOOLTIP": "Επιστρέφει είτε αληθής είτε ψευδής.",
	"LOGIC_NULL": "κενό",
	"LOGIC_NULL_TOOLTIP": "Επιστρέφει κενό.",
	"LOGIC_TERNARY_CONDITION": "έλεγχος",
	"LOGIC_TERNARY_IF_TRUE": "εάν είναι αληθής",
	"LOGIC_TERNARY_IF_FALSE": "εάν είναι ψευδής",
	"LOGIC_TERNARY_TOOLTIP": "Ελέγχει την κατάσταση/συνθήκη στον «έλεγχο». Αν η κατάσταση/συνθήκη είναι αληθής, επιστρέφει την τιμή «εάν αληθής», διαφορετικά επιστρέφει την τιμή «εάν ψευδής».",
	"MATH_NUMBER_HELPURL": "https://el.wikipedia.org/wiki/%CE%91%CF%81%CE%B9%CE%B8%CE%BC%CF%8C%CF%82",
	"MATH_NUMBER_TOOLTIP": "Ένας αριθμός.",
	"MATH_POWER_SYMBOL": "^ ύψωση σε δύναμη",
	"MATH_TRIG_SIN": "ημ",
	"MATH_TRIG_COS": "συν",
	"MATH_TRIG_TAN": "εφ",
	"MATH_TRIG_ASIN": "asin",
	"MATH_TRIG_ACOS": "acos",
	"MATH_TRIG_ATAN": "atan",
	"MATH_ARITHMETIC_HELPURL": "https://el.wikipedia.org/wiki/%CE%91%CF%81%CE%B9%CE%B8%CE%BC%CE%B7%CF%84%CE%B9%CE%BA%CE%AE",
	"MATH_ARITHMETIC_TOOLTIP_ADD": "Επιστρέφει το άθροισμα των δύο αριθμών.",
	"MATH_ARITHMETIC_TOOLTIP_MINUS": "Επιστρέφει τη διαφορά των δύο αριθμών.",
	"MATH_ARITHMETIC_TOOLTIP_MULTIPLY": "Επιστρέφει το γινόμενο των δύο αριθμών.",
	"MATH_ARITHMETIC_TOOLTIP_DIVIDE": "Επιστρέφει το πηλίκο των δύο αριθμών.",
	"MATH_ARITHMETIC_TOOLTIP_POWER": "Επιστρέφει τον πρώτο αριθμό υψωμένο στη δύναμη του δεύτερου αριθμού.",
	"MATH_SINGLE_HELPURL": "https://el.wikipedia.org/wiki/%CE%A4%CE%B5%CF%84%CF%81%CE%B1%CE%B3%CF%89%CE%BD%CE%B9%CE%BA%CE%AE_%CF%81%CE%AF%CE%B6%CE%B1",
	"MATH_SINGLE_OP_ROOT": "τετραγωνική ρίζα",
	"MATH_SINGLE_TOOLTIP_ROOT": "Επιστρέφει την τετραγωνική ρίζα ενός αριθμού.",
	"MATH_SINGLE_OP_ABSOLUTE": "απόλυτη",
	"MATH_SINGLE_TOOLTIP_ABS": "Επιστρέφει την απόλυτη τιμή ενός αριθμού.",
	"MATH_SINGLE_TOOLTIP_NEG": "Επιστρέφει την αρνητική ενός αριθμού.",
	"MATH_SINGLE_TOOLTIP_LN": "Επιστρέφει τον νεπέρειο λογάριθμο ενός αριθμού.",
	"MATH_SINGLE_TOOLTIP_LOG10": "Επιστρέφει τον λογάριθμο με βάση το 10 ενός αριθμού.",
	"MATH_SINGLE_TOOLTIP_EXP": "Επιστρέφει το e υψωμένο στη δύναμη ενός αριθμού.",
	"MATH_SINGLE_TOOLTIP_POW10": "Επιστρέφει το 10 υψωμένο στη δύναμη ενός αριθμού.",
	"MATH_TRIG_HELPURL": "https://el.wikipedia.org/wiki/%CE%A4%CF%81%CE%B9%CE%B3%CF%89%CE%BD%CE%BF%CE%BC%CE%B5%CF%84%CF%81%CE%B9%CE%BA%CE%AE_%CF%83%CF%85%CE%BD%CE%AC%CF%81%CF%84%CE%B7%CF%83%CE%B7",
	"MATH_TRIG_TOOLTIP_SIN": "Επιστρέφει το ημίτονο ενός βαθμού (όχι ακτινίου).",
	"MATH_TRIG_TOOLTIP_COS": "Επιστρέφει το συνημίτονο ενός βαθμού (όχι ακτινίου).",
	"MATH_TRIG_TOOLTIP_TAN": "Επιστρέφει την εφαπτομένη ενός βαθμού (όχι ακτινίου).",
	"MATH_TRIG_TOOLTIP_ASIN": "Επιστρέφει το τόξο ημίτονου ενός αριθμού.",
	"MATH_TRIG_TOOLTIP_ACOS": "Επιστρέφει το τόξο συνημίτονου ενός αριθμού.",
	"MATH_TRIG_TOOLTIP_ATAN": "Επιστρέφει το τόξο εφαπτομένης ενός αριθμού.",
	"MATH_CONSTANT_TOOLTIP": "Επιστρέφει μία από τις κοινές σταθερές: π (3.141...), e (2.718...), φ (1.618...), sqrt(2) (1.414...), sqrt(½) (0.707...), ή ∞ (άπειρο).",
	"MATH_IS_EVEN": "είναι άρτιος",
	"MATH_IS_ODD": "είναι περιττός",
	"MATH_IS_PRIME": "είναι πρώτος",
	"MATH_IS_WHOLE": "είναι ακέραιος",
	"MATH_IS_POSITIVE": "είναι θετικός",
	"MATH_IS_NEGATIVE": "είναι αρνητικός",
	"MATH_IS_DIVISIBLE_BY": "είναι διαιρετός από το",
	"MATH_IS_TOOLTIP": "Ελέγχει αν ένας αριθμός είναι άρτιος, περιττός, πρώτος, ακέραιος, θετικός, αρνητικός, ή αν είναι διαιρετός από έναν ορισμένο αριθμό. Επιστρέφει αληθής ή ψευδής.",
	"MATH_CHANGE_HELPURL": "https://el.wikipedia.org/wiki/%CE%A0%CF%81%CF%8C%CF%83%CE%B8%CE%B5%CF%83%CE%B7",
	"MATH_CHANGE_TITLE": "άλλαξε %1 αυξάνοντας κατά %2",
	"MATH_CHANGE_TOOLTIP": "Προσθέτει έναν αριθμό στη μεταβλητή «%1».",
	"MATH_ROUND_TOOLTIP": "Στρογγυλοποιεί έναν αριθμό προς τα πάνω ή προς τα κάτω.",
	"MATH_ROUND_OPERATOR_ROUND": "στρογγυλοποίησε",
	"MATH_ROUND_OPERATOR_ROUNDUP": "στρογγυλοποίησε προς τα πάνω",
	"MATH_ROUND_OPERATOR_ROUNDDOWN": "στρογγυλοποίησε προς τα κάτω",
	"MATH_ONLIST_OPERATOR_SUM": "άθροισμα λίστας",
	"MATH_ONLIST_TOOLTIP_SUM": "Επιστρέφει το άθροισμα όλων των αριθμών στη λίστα.",
	"MATH_ONLIST_OPERATOR_MIN": "μικρότερος λίστας",
	"MATH_ONLIST_TOOLTIP_MIN": "Επιστρέφει τον μικρότερο αριθμό στη λίστα.",
	"MATH_ONLIST_OPERATOR_MAX": "μεγαλύτερος λίστας",
	"MATH_ONLIST_TOOLTIP_MAX": "Επιστρέφει τον μεγαλύτερο αριθμό στη λίστα.",
	"MATH_ONLIST_OPERATOR_AVERAGE": "μέσος όρος λίστας",
	"MATH_ONLIST_TOOLTIP_AVERAGE": "Επιστρέφει τον αριθμητικό μέσο όρο από τις αριθμητικές τιμές στη λίστα.",
	"MATH_ONLIST_OPERATOR_MEDIAN": "διάμεσος λίστας",
	"MATH_ONLIST_TOOLTIP_MEDIAN": "Επιστρέφει τον διάμεσο της λίστας.",
	"MATH_ONLIST_OPERATOR_MODE": "μορφές λίστας",
	"MATH_ONLIST_TOOLTIP_MODE": "Επιστρέφει μια λίστα με τα πιο κοινά στοιχεία στη λίστα.",
	"MATH_ONLIST_OPERATOR_STD_DEV": "τυπική απόκλιση λίστας",
	"MATH_ONLIST_TOOLTIP_STD_DEV": "Επιστρέφει την τυπική απόκλιση της λίστας.",
	"MATH_ONLIST_OPERATOR_RANDOM": "τυχαίο στοιχείο λίστας",
	"MATH_ONLIST_TOOLTIP_RANDOM": "Επιστρέφει ένα τυχαίο στοιχείο από τη λίστα.",
	"MATH_MODULO_TITLE": "υπόλοιπο της %1 ÷ %2",
	"MATH_MODULO_TOOLTIP": "Επιστρέφει το υπόλοιπο της διαίρεσης των δύο αριθμών.",
	"MATH_CONSTRAIN_TITLE": "περιόρισε %1 χαμηλή %2 υψηλή %3",
	"MATH_CONSTRAIN_TOOLTIP": "Περιορίζει έναν αριθμό μεταξύ των προβλεπόμενων ορίων (χωρίς αποκλεισμούς).",
	"MATH_RANDOM_INT_TITLE": "τυχαίος ακέραιος από το %1 έως το %2",
	"MATH_RANDOM_INT_TOOLTIP": "Επιστρέφει έναν τυχαίο ακέραιο αριθμό μεταξύ δύο συγκεκριμένων ορίων (εντός - συμπεριλαμβανομένων και των ακραίων τιμών).",
	"MATH_RANDOM_FLOAT_HELPURL": "https://el.wikipedia.org/wiki/%CE%93%CE%B5%CE%BD%CE%BD%CE%AE%CF%84%CF%81%CE%B9%CE%B1_%CE%A4%CF%85%CF%87%CE%B1%CE%AF%CF%89%CE%BD_%CE%91%CF%81%CE%B9%CE%B8%CE%BC%CF%8E%CE%BD",
	"MATH_RANDOM_FLOAT_TITLE_RANDOM": "τυχαίο κλάσμα",
	"MATH_RANDOM_FLOAT_TOOLTIP": "Επιστρέψει ένα τυχαία κλάσμα μεταξύ 0,0 (κλειστό) και 1,0 (ανοικτό).",
	"MATH_ATAN2_TITLE": "atan2 από X:%1 Y:%2",
	"MATH_ATAN2_TOOLTIP": "Επιστρέφει την διαφορά τόξου των σημείων (X, Y) σε μοίρες από -180 σε 180.",
	"TEXT_TEXT_HELPURL": "https://el.wikipedia.org/wiki/%CE%A3%CF%85%CE%BC%CE%B2%CE%BF%CE%BB%CE%BF%CF%83%CE%B5%CE%B9%CF%81%CE%AC",
	"TEXT_TEXT_TOOLTIP": "Ένα γράμμα, μια λέξη ή μια γραμμή κειμένου.",
	"TEXT_JOIN_TITLE_CREATEWITH": "δημιούργησε κείμενο με",
	"TEXT_JOIN_TOOLTIP": "Δημιουργεί ένα κομμάτι κειμένου ενώνοντας έναν  απεριόριστο αριθμό αντικειμένων.",
	"TEXT_CREATE_JOIN_TITLE_JOIN": "ένωσε",
	"TEXT_CREATE_JOIN_TOOLTIP": "Προσθέτει, αφαιρεί ή αναδιατάσσει τους τομείς για να αναδιαμορφώσει αυτό το μπλοκ κειμένου.",
	"TEXT_CREATE_JOIN_ITEM_TOOLTIP": "Προσθέτει ένα στοιχείο στο κείμενο.",
	"TEXT_APPEND_TITLE": "έως %1 ανάθεσε κείμενο %2",
	"TEXT_APPEND_TOOLTIP": "Αναθέτει κείμενο στη μεταβλητή «%1».",
	"TEXT_LENGTH_TITLE": "το μήκος του %1",
	"TEXT_LENGTH_TOOLTIP": "Επιστρέφει το πλήθος των γραμμάτων (συμπεριλαμβανομένων και των κενών διαστημάτων) στο παρεχόμενο κείμενο.",
	"TEXT_ISEMPTY_TITLE": "το %1 είναι κενό",
	"TEXT_ISEMPTY_TOOLTIP": "Επιστρέφει αληθής αν το παρεχόμενο κείμενο είναι κενό.",
	"TEXT_INDEXOF_TOOLTIP": "Επιστρέφει τον δείκτη της πρώτης/τελευταίας εμφάνισης του πρώτου κειμένου στο δεύτερο κείμενο.  Επιστρέφει τιμή %1, αν δε βρει το κείμενο.",
	"TEXT_INDEXOF_TITLE": "στο κείμενο %1 %2 %3",
	"TEXT_INDEXOF_OPERATOR_FIRST": "βρες την πρώτη εμφάνιση του κειμένου",
	"TEXT_INDEXOF_OPERATOR_LAST": "βρες την τελευταία εμφάνιση του κειμένου",
	"TEXT_CHARAT_TITLE": "στο κείμενο %1 %2",
	"TEXT_CHARAT_FROM_START": "πάρε το γράμμα #",
	"TEXT_CHARAT_FROM_END": "πάρε το γράμμα # από το τέλος",
	"TEXT_CHARAT_FIRST": "πάρε το πρώτο γράμμα",
	"TEXT_CHARAT_LAST": "πάρε το τελευταίο γράμμα",
	"TEXT_CHARAT_RANDOM": "πάρε τυχαίο γράμμα",
	"TEXT_CHARAT_TOOLTIP": "Επιστρέφει το γράμμα στην καθορισμένη θέση.",
	"TEXT_GET_SUBSTRING_TOOLTIP": "Επιστρέφει ένα συγκεκριμένο τμήμα του κειμένου.",
	"TEXT_GET_SUBSTRING_INPUT_IN_TEXT": "στο κείμενο",
	"TEXT_GET_SUBSTRING_START_FROM_START": "πάρε τη δευτερεύουσα συμβολοσειρά από το # γράμμα",
	"TEXT_GET_SUBSTRING_START_FROM_END": "πάρε τη δευτερεύουσα συμβολοσειρά από το # γράμμα από το τέλος",
	"TEXT_GET_SUBSTRING_START_FIRST": "πάρε τη δευτερεύουσα συμβολοσειρά από το πρώτο γράμμα",
	"TEXT_GET_SUBSTRING_END_FROM_START": "μέχρι το # γράμμα",
	"TEXT_GET_SUBSTRING_END_FROM_END": "μέχρι το # γράμμα από το τέλος",
	"TEXT_GET_SUBSTRING_END_LAST": "μέχρι το τελευταίο γράμμα",
	"TEXT_CHANGECASE_TOOLTIP": "Επιστρέφει ένα αντίγραφο του κειμένου σε διαφορετική μορφή γραμμάτων.",
	"TEXT_CHANGECASE_OPERATOR_UPPERCASE": "σε ΚΕΦΑΛΑΙΑ",
	"TEXT_CHANGECASE_OPERATOR_LOWERCASE": "σε πεζά",
	"TEXT_CHANGECASE_OPERATOR_TITLECASE": "σε Λέξεις Με Πρώτα Κεφαλαία",
	"TEXT_TRIM_TOOLTIP": "Επιστρέφει ένα αντίγραφο του κειμένου με αφαιρεμένα τα κενά από το ένα ή και τα δύο άκρα.",
	"TEXT_TRIM_OPERATOR_BOTH": "περίκοψε τα κενά και από τις δυο πλευρές του",
	"TEXT_TRIM_OPERATOR_LEFT": "περίκοψε τα κενά από την αριστερή πλευρά του",
	"TEXT_TRIM_OPERATOR_RIGHT": "περίκοψε τα κενά από την δεξιά πλευρά του",
	"TEXT_PRINT_TITLE": "εκτύπωσε %1",
	"TEXT_PRINT_TOOLTIP": "Εκτυπώνει το καθορισμένο κείμενο, αριθμό ή άλλη τιμή.",
	"TEXT_PROMPT_TYPE_TEXT": "πρότρεψε με μήνυμα για να δοθεί κείμενο",
	"TEXT_PROMPT_TYPE_NUMBER": "πρότρεψε με μήνυμα για να δοθεί αριθμός",
	"TEXT_PROMPT_TOOLTIP_NUMBER": "Δημιουργεί προτροπή για τον χρήστη για να δώσει ένα αριθμό.",
	"TEXT_PROMPT_TOOLTIP_TEXT": "Δημιουργεί προτροπή για το χρήστη για να δώσει κάποιο κείμενο.",
	"TEXT_COUNT_MESSAGE0": "αριθμός %1 σε %2",
	"TEXT_COUNT_TOOLTIP": "Μετρά πόσες φορές κάποιο κείμενο εμφανίζεται μέσα σε ένα άλλο κείμενο.",
	"TEXT_REPLACE_MESSAGE0": "αντικαταστήσετε το %1 με %2 σε %3",
	"TEXT_REPLACE_TOOLTIP": "Αντικαταστήστε όλα τα ήδη υπάρχοντα στοιχεία μέρους του κειμένου με κάποιο άλλο κείμενο",
	"TEXT_REVERSE_MESSAGE0": "ανάκληση %1",
	"TEXT_REVERSE_TOOLTIP": "Αναγραμματισμός των χαρακτήρων του κειμένου",
	"LISTS_CREATE_EMPTY_TITLE": "δημιούργησε κενή λίστα",
	"LISTS_CREATE_EMPTY_TOOLTIP": "Επιστρέφει μια λίστα, με μήκος 0, η οποία δεν περιέχει εγγραφές δεδομένων",
	"LISTS_CREATE_WITH_TOOLTIP": "Δημιουργεί λίστα με οποιονδήποτε αριθμό αντικειμένων.",
	"LISTS_CREATE_WITH_INPUT_WITH": "δημιούργησε λίστα με",
	"LISTS_CREATE_WITH_CONTAINER_TITLE_ADD": "λίστα",
	"LISTS_CREATE_WITH_CONTAINER_TOOLTIP": "Προσθέτει, αφαιρεί ή αναδιατάσσει τα τμήματα για να αναδιαμορφώσει αυτό το μπλοκ λίστας.",
	"LISTS_CREATE_WITH_ITEM_TOOLTIP": "Προσθέτει αντικείμενο στη λίστα.",
	"LISTS_REPEAT_TOOLTIP": "Δημιουργεί μια λίστα που αποτελείται από την δεδομένη τιμή που επαναλαμβάνεται για συγκεκριμένο αριθμό επαναλήψεων.",
	"LISTS_REPEAT_TITLE": "δημιούργησε λίστα με το στοιχείο %1 να επαναλαμβάνεται %2 φορές",
	"LISTS_LENGTH_TITLE": "το μήκος του %1",
	"LISTS_LENGTH_TOOLTIP": "Επιστρέφει το μήκος μιας λίστας.",
	"LISTS_ISEMPTY_TITLE": "το %1 είναι κενό",
	"LISTS_ISEMPTY_TOOLTIP": "Επιστρέφει αληθής αν η λίστα είναι κενή.",
	"LISTS_INLIST": "στη λίστα",
	"LISTS_INDEX_OF_FIRST": "βρες την πρώτη εμφάνιση του στοιχείου",
	"LISTS_INDEX_OF_LAST": "βρες την τελευταία εμφάνιση του στοιχείου",
	"LISTS_INDEX_OF_TOOLTIP": "Επιστρέφει τον δείκτη της πρώτης/τελευταίας εμφάνισης του στοιχείου στη λίστα.  Επιστρέφει τιμή %1, αν το στοιχείο δεν βρεθεί.",
	"LISTS_GET_INDEX_GET": "πάρε",
	"LISTS_GET_INDEX_GET_REMOVE": "πάρε και αφαίρεσε",
	"LISTS_GET_INDEX_REMOVE": "αφαίρεσε",
	"LISTS_GET_INDEX_FROM_START": "#",
	"LISTS_GET_INDEX_FROM_END": "# από το τέλος",
	"LISTS_GET_INDEX_FIRST": "πρώτο",
	"LISTS_GET_INDEX_LAST": "τελευταίο",
	"LISTS_GET_INDEX_RANDOM": "τυχαίο",
	"LISTS_INDEX_FROM_START_TOOLTIP": "Το %1 είναι το πρώτο στοιχείο.",
	"LISTS_INDEX_FROM_END_TOOLTIP": "Το %1 είναι το τελευταίο στοιχείο.",
	"LISTS_GET_INDEX_TOOLTIP_GET_FROM": "Επιστρέφει το στοιχείο στην καθορισμένη θέση σε μια λίστα.",
	"LISTS_GET_INDEX_TOOLTIP_GET_FIRST": "Επιστρέφει το πρώτο στοιχείο σε μια λίστα.",
	"LISTS_GET_INDEX_TOOLTIP_GET_LAST": "Επιστρέφει το τελευταίο στοιχείο σε μια λίστα.",
	"LISTS_GET_INDEX_TOOLTIP_GET_RANDOM": "Επιστρέφει ένα τυχαίο στοιχείο σε μια λίστα.",
	"LISTS_GET_INDEX_TOOLTIP_GET_REMOVE_FROM": "Καταργεί και επιστρέφει το στοιχείο στην καθορισμένη θέση σε μια λίστα.",
	"LISTS_GET_INDEX_TOOLTIP_GET_REMOVE_FIRST": "Καταργεί και επιστρέφει το πρώτο στοιχείο σε μια λίστα.",
	"LISTS_GET_INDEX_TOOLTIP_GET_REMOVE_LAST": "Καταργεί και επιστρέφει το τελευταίο στοιχείο σε μια λίστα.",
	"LISTS_GET_INDEX_TOOLTIP_GET_REMOVE_RANDOM": "Καταργεί και επιστρέφει ένα τυχαίο στοιχείο σε μια λίστα.",
	"LISTS_GET_INDEX_TOOLTIP_REMOVE_FROM": "Καταργεί το στοιχείο στην καθορισμένη θέση σε μια λίστα.",
	"LISTS_GET_INDEX_TOOLTIP_REMOVE_FIRST": "Καταργεί το πρώτο στοιχείο σε μια λίστα.",
	"LISTS_GET_INDEX_TOOLTIP_REMOVE_LAST": "Καταργεί το τελευταίο στοιχείο σε μια λίστα.",
	"LISTS_GET_INDEX_TOOLTIP_REMOVE_RANDOM": "Καταργεί ένα τυχαίο στοιχείο σε μια λίστα.",
	"LISTS_SET_INDEX_SET": "όρισε",
	"LISTS_SET_INDEX_INSERT": "είσαγε στο",
	"LISTS_SET_INDEX_INPUT_TO": "σε",
	"LISTS_SET_INDEX_TOOLTIP_SET_FROM": "Ορίζει το στοιχείο στην καθορισμένη θέση σε μια λίστα.",
	"LISTS_SET_INDEX_TOOLTIP_SET_FIRST": "Ορίζει το πρώτο στοιχείο σε μια λίστα.",
	"LISTS_SET_INDEX_TOOLTIP_SET_LAST": "Ορίζει το τελευταίο στοιχείο σε μια λίστα.",
	"LISTS_SET_INDEX_TOOLTIP_SET_RANDOM": "Ορίζει ένα τυχαίο στοιχείο σε μια λίστα.",
	"LISTS_SET_INDEX_TOOLTIP_INSERT_FROM": "Εισάγει το στοιχείο στην καθορισμένη θέση σε μια λίστα.",
	"LISTS_SET_INDEX_TOOLTIP_INSERT_FIRST": "Εισάγει το στοιχείο στην αρχή μιας λίστας.",
	"LISTS_SET_INDEX_TOOLTIP_INSERT_LAST": "Αναθέτει το στοιχείο στο τέλος μιας λίστας.",
	"LISTS_SET_INDEX_TOOLTIP_INSERT_RANDOM": "Εισάγει το στοιχείο τυχαία σε μια λίστα.",
	"LISTS_GET_SUBLIST_START_FROM_START": "πάρε υπολίστα από #",
	"LISTS_GET_SUBLIST_START_FROM_END": "πάρε υπολίστα από # από το τέλος",
	"LISTS_GET_SUBLIST_START_FIRST": "πάρε υπολίστα από την αρχή",
	"LISTS_GET_SUBLIST_END_FROM_START": "έως #",
	"LISTS_GET_SUBLIST_END_FROM_END": "έως # από το τέλος",
	"LISTS_GET_SUBLIST_END_LAST": "έως το τελευταίο",
	"LISTS_GET_SUBLIST_TOOLTIP": "Δημιουργεί ένα αντίγραφο του καθορισμένου τμήματος μιας λίστας.",
	"LISTS_SORT_TITLE": "επιλογή %1 %2 %3",
	"LISTS_SORT_TOOLTIP": "Επιλέξετε ένα αντίγραφο της λίστας.",
	"LISTS_SORT_ORDER_ASCENDING": "Αύξουσα",
	"LISTS_SORT_ORDER_DESCENDING": "Φθίνουσα",
	"LISTS_SORT_TYPE_NUMERIC": "αριθμητικό",
	"LISTS_SORT_TYPE_TEXT": "Αλφαβητικά",
	"LISTS_SORT_TYPE_IGNORECASE": "αλφαβητικά, αγνοήστε το στοιχείο",
	"LISTS_SPLIT_LIST_FROM_TEXT": "κάνετε λίστα από το κείμενο",
	"LISTS_SPLIT_TEXT_FROM_LIST": "κάνετε κείμενο από τη λίστα",
	"LISTS_SPLIT_WITH_DELIMITER": "με διαχωριστικό",
	"LISTS_SPLIT_TOOLTIP_SPLIT": "Διαίρεση του κειμένου σε μια λίστα κειμένων, με σπάσιμο σε κάθε διαχωριστικό.",
	"LISTS_SPLIT_TOOLTIP_JOIN": "Ενώστε μια λίστα κειμένων σε ένα κείμενο, που χωρίζονται από ένα διαχωριστικό.",
	"LISTS_REVERSE_MESSAGE0": "ανάκληση %1",
	"LISTS_REVERSE_TOOLTIP": "Α",
	"VARIABLES_GET_TOOLTIP": "Επιστρέφει την τιμή αυτής της μεταβλητής.",
	"VARIABLES_GET_CREATE_SET": "Δημιούργησε «όρισε %1»",
	"VARIABLES_SET": "ανάθεσε στην %1 το %2",
	"VARIABLES_SET_TOOLTIP": "Ορίζει αυτή τη μεταβλητή να είναι ίση με την είσοδο.",
	"VARIABLES_SET_CREATE_GET": "Δημιούργησε «πάρε %1»",
	"PROCEDURES_DEFNORETURN_TITLE": "στο",
	"PROCEDURES_DEFNORETURN_PROCEDURE": "κάνε κάτι",
	"PROCEDURES_BEFORE_PARAMS": "με:",
	"PROCEDURES_CALL_BEFORE_PARAMS": "με:",
	"PROCEDURES_DEFNORETURN_TOOLTIP": "Δημιουργεί μια συνάρτηση χωρίς έξοδο.",
	"PROCEDURES_DEFNORETURN_COMMENT": "Περιγράψετε αυτήν την ιδιότητα..",
	"PROCEDURES_DEFRETURN_RETURN": "επέστρεψε",
	"PROCEDURES_DEFRETURN_TOOLTIP": "Δημιουργεί μια συνάρτηση με μια έξοδο.",
	"PROCEDURES_ALLOW_STATEMENTS": "να επιτρέπονται οι δηλώσεις",
	"PROCEDURES_DEF_DUPLICATE_WARNING": "Προειδοποίηση: Αυτή η συνάρτηση έχει διπλότυπες παραμέτρους.",
	"PROCEDURES_CALLNORETURN_HELPURL": "https://el.wikipedia.org/wiki/%CE%94%CE%B9%CE%B1%CE%B4%CE%B9%CE%BA%CE%B1%CF%83%CE%AF%CE%B1_%28%CF%85%CF%80%CE%BF%CE%BB%CE%BF%CE%B3%CE%B9%CF%83%CF%84%CE%AD%CF%82%29",
	"PROCEDURES_CALLNORETURN_TOOLTIP": "Εκτελεί την ορισμένη από τον χρήστη συνάρτηση «%1».",
	"PROCEDURES_CALLRETURN_HELPURL": "https://el.wikipedia.org/wiki/%CE%94%CE%B9%CE%B1%CE%B4%CE%B9%CE%BA%CE%B1%CF%83%CE%AF%CE%B1_%28%CF%85%CF%80%CE%BF%CE%BB%CE%BF%CE%B3%CE%B9%CF%83%CF%84%CE%AD%CF%82%29",
	"PROCEDURES_CALLRETURN_TOOLTIP": "Εκτελεί την ορισμένη από τον χρήστη συνάρτηση «%1» και χρησιμοποίησε την έξοδό της.",
	"PROCEDURES_MUTATORCONTAINER_TITLE": "είσοδοι",
	"PROCEDURES_MUTATORCONTAINER_TOOLTIP": "Προσθέτει, αφαιρεί ή αναδιατάσσει εισόδους σε αυτήν τη λειτουργία",
	"PROCEDURES_MUTATORARG_TITLE": "όνομα εισόδου:",
	"PROCEDURES_MUTATORARG_TOOLTIP": "Πρόσθεσε μια είσοδος στη συνάρτηση",
	"PROCEDURES_HIGHLIGHT_DEF": "Επισημάνετε τον ορισμό συνάρτησης",
	"PROCEDURES_CREATE_DO": "Δημιούργησε «%1»",
	"PROCEDURES_IFRETURN_TOOLTIP": "Αν μια τιμή είναι αληθής, τότε επιστρέφει τη δεύτερη τιμή.",
	"PROCEDURES_IFRETURN_WARNING": "Προειδοποίηση: Αυτό το μπλοκ μπορεί να χρησιμοποιηθεί μόνο στον ορισμό μιας συνάρτησης.",
	"WORKSPACE_COMMENT_DEFAULT_TEXT": "Πείτε κάτι...",
	"WORKSPACE_ARIA_LABEL": "Χώρος εργασίας Blockly",
	"COLLAPSED_WARNINGS_WARNING": "Υπάρχουν προειδοποιήσεις για συμπτυγμένα μπλοκ.",
	"DIALOG_OK": "Εντάξει",
	"DIALOG_CANCEL": "Ακύρωση"
}<|MERGE_RESOLUTION|>--- conflicted
+++ resolved
@@ -101,10 +101,6 @@
 	"CONTROLS_IF_IF_TOOLTIP": "Προσθέτει, αφαιρεί ή αναδιατάσσει τα τμήματα για να αναδιαμορφώσει αυτό το μπλοκ «εάν».",
 	"CONTROLS_IF_ELSEIF_TOOLTIP": "Πρόσθετει μια κατάσταση/συνθήκη στο μπλοκ «εάν».",
 	"CONTROLS_IF_ELSE_TOOLTIP": "Προσθέτει μια τελική κατάσταση/συνθήκη, που πιάνει όλες τις άλλες περιπτώσεις, στο μπλοκ «εάν».",
-<<<<<<< HEAD
-	"LOGIC_COMPARE_HELPURL": "https://en.wikipedia.org/wiki/Inequality_(mathematics)",
-=======
->>>>>>> 0e22a798
 	"LOGIC_COMPARE_TOOLTIP_EQ": "Επιστρέφει αληθής αν και οι δύο είσοδοι είναι ίσες μεταξύ τους.",
 	"LOGIC_COMPARE_TOOLTIP_NEQ": "Επιστρέφει αληθής αν και οι δύο είσοδοι δεν είναι ίσες μεταξύ τους.",
 	"LOGIC_COMPARE_TOOLTIP_LT": "Επιστρέφει αληθής αν η πρώτη είσοδος είναι μικρότερη από τη δεύτερη είσοδο.",
