--- conflicted
+++ resolved
@@ -29,26 +29,6 @@
 
 /**
  * Class for storing and updating a workspace's theme and UI components.
-<<<<<<< HEAD
- * @param {!WorkspaceSvg} workspace The main workspace.
- * @param {!Theme} theme The workspace theme.
- * @constructor
- * @package
- * @alias Blockly.ThemeManager
- */
-const ThemeManager = function(workspace, theme) {
-  /**
-   * The main workspace.
-   * @type {!WorkspaceSvg}
-   * @private
-   */
-  this.workspace_ = workspace;
-
-  /**
-   * The Blockly theme to use.
-   * @type {!Theme}
-   * @private
-=======
  * @alias Blockly.ThemeManager
  */
 class ThemeManager {
@@ -56,7 +36,6 @@
    * @param {!WorkspaceSvg} workspace The main workspace.
    * @param {!Theme} theme The workspace theme.
    * @package
->>>>>>> 61322294
    */
   constructor(workspace, theme) {
     /**
@@ -89,30 +68,18 @@
   }
 
   /**
-<<<<<<< HEAD
-   * A list of workspaces that are subscribed to this theme.
-   * @type {!Array<Workspace>}
-   * @private
-=======
    * Get the workspace theme.
    * @return {!Theme} The workspace theme.
    * @package
->>>>>>> 61322294
    */
   getTheme() {
     return this.theme_;
   }
 
   /**
-<<<<<<< HEAD
-   * A map of subscribed UI components, keyed by component name.
-   * @type {!Object<string, !Array<!ThemeManager.Component>>}
-   * @private
-=======
    * Set the workspace theme, and refresh the workspace and all components.
    * @param {!Theme} theme The workspace theme.
    * @package
->>>>>>> 61322294
    */
   setTheme(theme) {
     const prevTheme = this.theme_;
@@ -127,127 +94,6 @@
       dom.addClass(injectionDiv, this.theme_.getClassName());
     }
 
-<<<<<<< HEAD
-/**
- * A Blockly UI component type.
- * @typedef {{
- *            element:!Element,
- *            propertyName:string
- *          }}
- */
-ThemeManager.Component;
-
-/**
- * Get the workspace theme.
- * @return {!Theme} The workspace theme.
- * @package
- */
-ThemeManager.prototype.getTheme = function() {
-  return this.theme_;
-};
-
-/**
- * Set the workspace theme, and refresh the workspace and all components.
- * @param {!Theme} theme The workspace theme.
- * @package
- */
-ThemeManager.prototype.setTheme = function(theme) {
-  const prevTheme = this.theme_;
-  this.theme_ = theme;
-
-  // Set the theme name onto the injection div.
-  const injectionDiv = this.workspace_.getInjectionDiv();
-  if (injectionDiv) {
-    if (prevTheme) {
-      dom.removeClass(injectionDiv, prevTheme.getClassName());
-    }
-    dom.addClass(injectionDiv, this.theme_.getClassName());
-  }
-
-  // Refresh all subscribed workspaces.
-  for (let i = 0, workspace; (workspace = this.subscribedWorkspaces_[i]); i++) {
-    workspace.refreshTheme();
-  }
-
-  // Refresh all registered Blockly UI components.
-  for (let i = 0, keys = Object.keys(this.componentDB_), key; (key = keys[i]);
-       i++) {
-    for (let j = 0, component; (component = this.componentDB_[key][j]); j++) {
-      const element = component.element;
-      const propertyName = component.propertyName;
-      const style = this.theme_ && this.theme_.getComponentStyle(key);
-      element.style[propertyName] = style || '';
-    }
-  }
-
-  for (const workspace of this.subscribedWorkspaces_) {
-    workspace.hideChaff();
-  }
-};
-
-/**
- * Subscribe a workspace to changes to the selected theme.  If a new theme is
- * set, the workspace is called to refresh its blocks.
- * @param {!Workspace} workspace The workspace to subscribe.
- * @package
- */
-ThemeManager.prototype.subscribeWorkspace = function(workspace) {
-  this.subscribedWorkspaces_.push(workspace);
-};
-
-/**
- * Unsubscribe a workspace to changes to the selected theme.
- * @param {!Workspace} workspace The workspace to unsubscribe.
- * @package
- */
-ThemeManager.prototype.unsubscribeWorkspace = function(workspace) {
-  if (!arrayUtils.removeElem(this.subscribedWorkspaces_, workspace)) {
-    throw Error('Cannot unsubscribe a workspace that hasn\'t been subscribed.');
-  }
-};
-
-/**
- * Subscribe an element to changes to the selected theme.  If a new theme is
- * selected, the element's style is refreshed with the new theme's style.
- * @param {!Element} element The element to subscribe.
- * @param {string} componentName The name used to identify the component. This
- *     must be the same name used to configure the style in the Theme object.
- * @param {string} propertyName The inline style property name to update.
- * @package
- */
-ThemeManager.prototype.subscribe = function(
-    element, componentName, propertyName) {
-  if (!this.componentDB_[componentName]) {
-    this.componentDB_[componentName] = [];
-  }
-
-  // Add the element to our component map.
-  this.componentDB_[componentName].push(
-      {element: element, propertyName: propertyName});
-
-  // Initialize the element with its corresponding theme style.
-  const style = this.theme_ && this.theme_.getComponentStyle(componentName);
-  element.style[propertyName] = style || '';
-};
-
-/**
- * Unsubscribe an element to changes to the selected theme.
- * @param {Element} element The element to unsubscribe.
- * @package
- */
-ThemeManager.prototype.unsubscribe = function(element) {
-  if (!element) {
-    return;
-  }
-  // Go through all component, and remove any references to this element.
-  const componentNames = Object.keys(this.componentDB_);
-  for (let c = 0, componentName; (componentName = componentNames[c]); c++) {
-    const elements = this.componentDB_[componentName];
-    for (let i = elements.length - 1; i >= 0; i--) {
-      if (elements[i].element === element) {
-        elements.splice(i, 1);
-      }
-=======
     // Refresh all subscribed workspaces.
     for (let i = 0, workspace; (workspace = this.subscribedWorkspaces_[i]);
          i++) {
@@ -323,7 +169,6 @@
   unsubscribe(element) {
     if (!element) {
       return;
->>>>>>> 61322294
     }
     // Go through all component, and remove any references to this element.
     const componentNames = Object.keys(this.componentDB_);
@@ -361,15 +206,6 @@
  *            propertyName:string
  *          }}
  */
-<<<<<<< HEAD
-ThemeManager.prototype.dispose = function() {
-  this.owner_ = null;
-  this.theme_ = null;
-  this.subscribedWorkspaces_ = null;
-  this.componentDB_ = null;
-};
-=======
 ThemeManager.Component;
->>>>>>> 61322294
 
 exports.ThemeManager = ThemeManager;