/**
 * @license
 * Copyright 2013 Google LLC
 * SPDX-License-Identifier: Apache-2.0
 */

// Former goog.module ID: Blockly.WidgetDiv

import * as common from './common.js';
import {Field} from './field.js';
import {ReturnEphemeralFocus, getFocusManager} from './focus_manager.js';
import * as dom from './utils/dom.js';
import type {Rect} from './utils/rect.js';
import type {Size} from './utils/size.js';
import type {WorkspaceSvg} from './workspace_svg.js';

/** The object currently using this container. */
let owner: unknown = null;

/** The workspace associated with the owner currently using this container. */
let ownerWorkspace: WorkspaceSvg | null = null;

/** Optional cleanup function set by whichever object uses the widget. */
let dispose: (() => void) | null = null;

/** A class name representing the current owner's workspace container. */
const containerClassName = 'blocklyWidgetDiv';

/** A class name representing the current owner's workspace renderer. */
let rendererClassName = '';

/** A class name representing the current owner's workspace theme. */
let themeClassName = '';

/** The HTML container for popup overlays (e.g. editor widgets). */
let containerDiv: HTMLDivElement | null;

/** Callback to FocusManager to return ephemeral focus when the div closes. */
let returnEphemeralFocus: ReturnEphemeralFocus | null = null;

/**
 * Returns the HTML container for editor widgets.
 *
 * @returns The editor widget container.
 */
export function getDiv(): HTMLDivElement | null {
  return containerDiv;
}

/**
 * Allows unit tests to reset the div. Do not use outside of tests.
 *
 * @param newDiv The new value for the DIV field.
 * @internal
 */
export function testOnly_setDiv(newDiv: HTMLDivElement | null) {
  containerDiv = newDiv;
  if (newDiv === null) {
    document.querySelector('.' + containerClassName)?.remove();
  }
}

/**
 * Create the widget div and inject it onto the page.
 */
export function createDom() {
  const container = common.getParentContainer() || document.body;

  if (document.querySelector('.' + containerClassName)) {
    containerDiv = document.querySelector('.' + containerClassName);
  } else {
    containerDiv = document.createElement('div') as HTMLDivElement;
    containerDiv.className = containerClassName;
  }

  container.appendChild(containerDiv!);
}

/**
 * Initialize and display the widget div.  Close the old one if needed.
 *
 * @param newOwner The object that will be using this container.
 * @param rtl Right-to-left (true) or left-to-right (false).
 * @param newDispose Optional cleanup function to be run when the widget is
 *     closed.
 * @param workspace The workspace associated with the widget owner.
 * @param manageEphemeralFocus Whether ephemeral focus should be managed
 *     according to the widget div's lifetime. Note that if a false value is
 *     passed in here then callers should manage ephemeral focus directly
 *     otherwise focus may not properly restore when the widget closes. Defaults
 *     to true.
 */
export function show(
  newOwner: unknown,
  rtl: boolean,
  newDispose: () => void,
  workspace?: WorkspaceSvg | null,
  manageEphemeralFocus: boolean = true,
) {
  hide();
  owner = newOwner;
  dispose = newDispose;
  const div = containerDiv;
  if (!div) return;
  div.style.direction = rtl ? 'rtl' : 'ltr';
  div.style.display = 'block';
  if (!workspace && newOwner instanceof Field) {
    // For backward compatibility with plugin fields that do not provide a
    // workspace to this function, attempt to derive it from the field.
    workspace = (newOwner as Field).getSourceBlock()?.workspace as WorkspaceSvg;
  }
  ownerWorkspace = workspace ?? null;
  const rendererWorkspace =
    workspace ?? (common.getMainWorkspace() as WorkspaceSvg);
  rendererClassName = rendererWorkspace.getRenderer().getClassName();
  themeClassName = rendererWorkspace.getTheme().getClassName();
  if (rendererClassName) {
    dom.addClass(div, rendererClassName);
  }
  if (themeClassName) {
    dom.addClass(div, themeClassName);
  }
<<<<<<< HEAD
  returnEphemeralFocus = getFocusManager().takeEphemeralFocus(div);
=======
  if (manageEphemeralFocus) {
    returnEphemeralFocus = getFocusManager().takeEphemeralFocus(div);
  }
>>>>>>> e5de9701
}

/**
 * Destroy the widget and hide the div.
 */
export function hide() {
  if (!isVisible()) {
    return;
  }
  owner = null;

  const div = containerDiv;
  if (!div) return;
  div.style.display = 'none';
  div.style.left = '';
  div.style.top = '';
<<<<<<< HEAD
  if (returnEphemeralFocus) {
    returnEphemeralFocus();
    returnEphemeralFocus = null;
  }
=======
>>>>>>> e5de9701
  if (dispose) {
    dispose();
    dispose = null;
  }
  div.textContent = '';

  if (rendererClassName) {
    dom.removeClass(div, rendererClassName);
    rendererClassName = '';
  }
  if (themeClassName) {
    dom.removeClass(div, themeClassName);
    themeClassName = '';
  }
  (common.getMainWorkspace() as WorkspaceSvg).markFocused();

  if (returnEphemeralFocus) {
    returnEphemeralFocus();
    returnEphemeralFocus = null;
  }
}

/**
 * Is the container visible?
 *
 * @returns True if visible.
 */
export function isVisible(): boolean {
  return !!owner;
}

/**
 * Destroy the widget and hide the div if it is being used by the specified
 * object.
 *
 * @param oldOwner The object that was using this container.
 */
export function hideIfOwner(oldOwner: unknown) {
  if (owner === oldOwner) {
    hide();
  }
}

/**
 * Destroy the widget and hide the div if it is being used by an object in the
 * specified workspace, or if it is used by an unknown workspace.
 *
 * @param workspace The workspace that was using this container.
 */
export function hideIfOwnerIsInWorkspace(workspace: WorkspaceSvg) {
  let ownerIsInWorkspace = ownerWorkspace === null;
  // Check if the given workspace is a parent workspace of the one containing
  // our owner.
  let currentWorkspace: WorkspaceSvg | null = workspace;
  while (!ownerIsInWorkspace && currentWorkspace) {
    if (currentWorkspace === workspace) {
      ownerIsInWorkspace = true;
      break;
    }
    currentWorkspace = workspace.options.parentWorkspace;
  }

  if (ownerIsInWorkspace) {
    hide();
  }
}

/**
 * Set the widget div's position and height.  This function does nothing clever:
 * it will not ensure that your widget div ends up in the visible window.
 *
 * @param x Horizontal location (window coordinates, not body).
 * @param y Vertical location (window coordinates, not body).
 * @param height The height of the widget div (pixels).
 */
function positionInternal(x: number, y: number, height: number) {
  containerDiv!.style.left = x + 'px';
  containerDiv!.style.top = y + 'px';
  containerDiv!.style.height = height + 'px';
}

/**
 * Position the widget div based on an anchor rectangle.
 * The widget should be placed adjacent to but not overlapping the anchor
 * rectangle.  The preferred position is directly below and aligned to the left
 * (LTR) or right (RTL) side of the anchor.
 *
 * @param viewportBBox The bounding rectangle of the current viewport, in window
 *     coordinates.
 * @param anchorBBox The bounding rectangle of the anchor, in window
 *     coordinates.
 * @param widgetSize The size of the widget that is inside the widget div, in
 *     window coordinates.
 * @param rtl Whether the workspace is in RTL mode.  This determines horizontal
 *     alignment.
 * @internal
 */
export function positionWithAnchor(
  viewportBBox: Rect,
  anchorBBox: Rect,
  widgetSize: Size,
  rtl: boolean,
) {
  const y = calculateY(viewportBBox, anchorBBox, widgetSize);
  const x = calculateX(viewportBBox, anchorBBox, widgetSize, rtl);

  if (y < 0) {
    positionInternal(x, 0, widgetSize.height + y);
  } else {
    positionInternal(x, y, widgetSize.height);
  }
}

/**
 * Calculate an x position (in window coordinates) such that the widget will not
 * be offscreen on the right or left.
 *
 * @param viewportBBox The bounding rectangle of the current viewport, in window
 *     coordinates.
 * @param anchorBBox The bounding rectangle of the anchor, in window
 *     coordinates.
 * @param widgetSize The dimensions of the widget inside the widget div.
 * @param rtl Whether the Blockly workspace is in RTL mode.
 * @returns A valid x-coordinate for the top left corner of the widget div, in
 *     window coordinates.
 */
function calculateX(
  viewportBBox: Rect,
  anchorBBox: Rect,
  widgetSize: Size,
  rtl: boolean,
): number {
  if (rtl) {
    // Try to align the right side of the field and the right side of widget.
    const widgetLeft = anchorBBox.right - widgetSize.width;
    // Don't go offscreen left.
    const x = Math.max(widgetLeft, viewportBBox.left);
    // But really don't go offscreen right:
    return Math.min(x, viewportBBox.right - widgetSize.width);
  } else {
    // Try to align the left side of the field and the left side of widget.
    // Don't go offscreen right.
    const x = Math.min(anchorBBox.left, viewportBBox.right - widgetSize.width);
    // But left is more important, because that's where the text is.
    return Math.max(x, viewportBBox.left);
  }
}

/**
 * Calculate a y position (in window coordinates) such that the widget will not
 * be offscreen on the top or bottom.
 *
 * @param viewportBBox The bounding rectangle of the current viewport, in window
 *     coordinates.
 * @param anchorBBox The bounding rectangle of the anchor, in window
 *     coordinates.
 * @param widgetSize The dimensions of the widget inside the widget div.
 * @returns A valid y-coordinate for the top left corner of the widget div, in
 *     window coordinates.
 */
function calculateY(
  viewportBBox: Rect,
  anchorBBox: Rect,
  widgetSize: Size,
): number {
  // Flip the widget vertically if off the bottom.
  // The widget could go off the top of the window, but it would also go off
  // the bottom.  The window is just too small.
  if (anchorBBox.bottom + widgetSize.height >= viewportBBox.bottom) {
    // The bottom of the widget is at the top of the field.
    return anchorBBox.top - widgetSize.height;
  } else {
    // The top of the widget is at the bottom of the field.
    return anchorBBox.bottom;
  }
}

/**
 * Determine if the owner is a field for purposes of repositioning.
 * We can't simply check `instanceof Field` as that would introduce a circular
 * dependency.
 */
function isRepositionable(item: any): item is Field {
  return !!item?.repositionForWindowResize;
}

/**
 * Reposition the widget div if the owner of it says to.
 * If the owner isn't a field, just give up and hide it.
 */
export function repositionForWindowResize(): void {
  if (!isRepositionable(owner) || !owner.repositionForWindowResize()) {
    // If the owner is not a Field, or if the owner returns false from the
    // reposition method, we should hide the widget div. Otherwise, we'll assume
    // the owner handled any needed resize.
    hide();
  }
}<|MERGE_RESOLUTION|>--- conflicted
+++ resolved
@@ -120,13 +120,9 @@
   if (themeClassName) {
     dom.addClass(div, themeClassName);
   }
-<<<<<<< HEAD
-  returnEphemeralFocus = getFocusManager().takeEphemeralFocus(div);
-=======
   if (manageEphemeralFocus) {
     returnEphemeralFocus = getFocusManager().takeEphemeralFocus(div);
   }
->>>>>>> e5de9701
 }
 
 /**
@@ -143,13 +139,6 @@
   div.style.display = 'none';
   div.style.left = '';
   div.style.top = '';
-<<<<<<< HEAD
-  if (returnEphemeralFocus) {
-    returnEphemeralFocus();
-    returnEphemeralFocus = null;
-  }
-=======
->>>>>>> e5de9701
   if (dispose) {
     dispose();
     dispose = null;
