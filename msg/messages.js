/**
 * @license
 * Visual Blocks Language
 *
 * Copyright 2012 Google Inc.
 * https://developers.google.com/blockly/
 *
 * Licensed under the Apache License, Version 2.0 (the "License");
 * you may not use this file except in compliance with the License.
 * You may obtain a copy of the License at
 *
 *   http://www.apache.org/licenses/LICENSE-2.0
 *
 * Unless required by applicable law or agreed to in writing, software
 * distributed under the License is distributed on an "AS IS" BASIS,
 * WITHOUT WARRANTIES OR CONDITIONS OF ANY KIND, either express or implied.
 * See the License for the specific language governing permissions and
 * limitations under the License.
 */

/**
 * @fileoverview English strings.
 * @author fraser@google.com (Neil Fraser)
 *
 * After modifying this file, either run "build.py" from the parent directory,
 * or run (from this directory):
 * ../i18n/js_to_json.py
 * to regenerate json/{en,qqq,synonyms}.json.
 *
 * To convert all of the json files to .js files, run:
 * ../i18n/create_messages.py json/*.json
 */
'use strict';

goog.provide('Blockly.Msg.en');

goog.require('Blockly.Msg');


/**
 * Due to the frequency of long strings, the 80-column wrap rule need not apply
 * to message files.
 */

/**
 * Each message is preceded with a tripple-slash comment that becomes the
 * message descriptor.  The build process extracts these descriptors, adds
 * them to msg/json/qqq.json, and they show up in the translation console.
 */

/// {{Notranslate}} Hue value for all logic blocks.
Blockly.Msg.LOGIC_HUE = '210';
/// {{Notranslate}} Hue value for all loop blocks.
Blockly.Msg.LOOPS_HUE = '120';
/// {{Notranslate}} Hue value for all math blocks.
Blockly.Msg.MATH_HUE = '230';
/// {{Notranslate}} Hue value for all text blocks.
Blockly.Msg.TEXTS_HUE = '160';
/// {{Notranslate}} Hue value for all list blocks.
Blockly.Msg.LISTS_HUE = '260';
/// {{Notranslate}} Hue value for all colour blocks.
Blockly.Msg.COLOUR_HUE = '20';
/// {{Notranslate}} Hue value for all variable blocks.
Blockly.Msg.VARIABLES_HUE = '330';
/// {{Notranslate}} Hue value for all procedure blocks.
Blockly.Msg.PROCEDURES_HUE = '290';

/// default name - A simple, general default name for a variable, preferably short.
/// For more context, see
/// [[Translating:Blockly#infrequent_message_types]].\n{{Identical|Item}}
Blockly.Msg.VARIABLES_DEFAULT_NAME = 'item';
/// button text - Button that sets a calendar to today's date.\n{{Identical|Today}}
Blockly.Msg.TODAY = 'Today';

// Context menus.
/// context menu - Make a copy of the selected block (and any blocks it contains).\n{{Identical|Duplicate}}
Blockly.Msg.DUPLICATE_BLOCK = 'Duplicate';
/// context menu - Add a descriptive comment to the selected block.
Blockly.Msg.ADD_COMMENT = 'Add Comment';
/// context menu - Remove the descriptive comment from the selected block.
Blockly.Msg.REMOVE_COMMENT = 'Remove Comment';
/// context menu - Change from 'external' to 'inline' mode for displaying blocks used as inputs to the selected block.  See [[Translating:Blockly#context_menus]].
Blockly.Msg.EXTERNAL_INPUTS = 'External Inputs';
/// context menu - Change from 'internal' to 'external' mode for displaying blocks used as inputs to the selected block.  See [[Translating:Blockly#context_menus]].
Blockly.Msg.INLINE_INPUTS = 'Inline Inputs';
/// context menu - Permanently delete the selected block.
Blockly.Msg.DELETE_BLOCK = 'Delete Block';
/// context menu - Permanently delete the %1 selected blocks.\n\nParameters:\n* %1 - an integer greater than 1.
Blockly.Msg.DELETE_X_BLOCKS = 'Delete %1 Blocks';
/// confirmation prompt - Question the user if they really wanted to permanently delete all %1 blocks.\n\nParameters:\n* %1 - an integer greater than 1.
Blockly.Msg.DELETE_ALL_BLOCKS = 'Delete all %1 blocks?';
/// context menu - Reposition all the blocks so that they form a neat line.
Blockly.Msg.CLEAN_UP = 'Clean up Blocks';
/// context menu - Make the appearance of the selected block smaller by hiding some information about it.
Blockly.Msg.COLLAPSE_BLOCK = 'Collapse Block';
/// context menu - Make the appearance of all blocks smaller by hiding some information about it.  Use the same terminology as in the previous message.
Blockly.Msg.COLLAPSE_ALL = 'Collapse Blocks';
/// context menu - Restore the appearance of the selected block by showing information about it that was hidden (collapsed) earlier.
Blockly.Msg.EXPAND_BLOCK = 'Expand Block';
/// context menu - Restore the appearance of all blocks by showing information about it that was hidden (collapsed) earlier.  Use the same terminology as in the previous message.
Blockly.Msg.EXPAND_ALL = 'Expand Blocks';
/// context menu - Make the selected block have no effect (unless reenabled).
Blockly.Msg.DISABLE_BLOCK = 'Disable Block';
/// context menu - Make the selected block have effect (after having been disabled earlier).
Blockly.Msg.ENABLE_BLOCK = 'Enable Block';
/// context menu - Provide helpful information about the selected block.\n{{Identical|Help}}
Blockly.Msg.HELP = 'Help';
/// context menu - Undo the previous action.\n{{Identical|Undo}}
Blockly.Msg.UNDO = 'Undo';
/// context menu - Undo the previous undo action.\n{{Identical|Redo}}
Blockly.Msg.REDO = 'Redo';

// Variable renaming.
/// prompt - This message is only seen in the Opera browser.  With most browsers, users can edit numeric values in blocks by just clicking and typing.  Opera does not allows this, so we have to open a new window and prompt users with this message to chanage a value.
Blockly.Msg.CHANGE_VALUE_TITLE = 'Change value:';
/// dropdown choice - When the user clicks on a variable block, this is one of the dropdown menu choices.  It is used to rename the current variable.  See [https://github.com/google/blockly/wiki/Variables#dropdown-menu https://github.com/google/blockly/wiki/Variables#dropdown-menu].
Blockly.Msg.RENAME_VARIABLE = 'Rename variable...';
/// prompt - Prompts the user to enter the new name for the selected variable.  See [https://github.com/google/blockly/wiki/Variables#dropdown-menu https://github.com/google/blockly/wiki/Variables#dropdown-menu].\n\nParameters:\n* %1 - the name of the variable to be renamed.
Blockly.Msg.RENAME_VARIABLE_TITLE = 'Rename all "%1" variables to:';

// Variable creation
/// button text - Text on the button used to launch the variable creation dialogue.
Blockly.Msg.NEW_VARIABLE = 'Create variable...';
/// prompt - Prompts the user to enter the name for a new variable.  See [https://github.com/google/blockly/wiki/Variables#dropdown-menu https://github.com/google/blockly/wiki/Variables#dropdown-menu].
Blockly.Msg.NEW_VARIABLE_TITLE = 'New variable name:';
/// alert - Tells the user that the name they entered is already in use.
Blockly.Msg.VARIABLE_ALREADY_EXISTS = 'A variable named "%1" already exists.'
/// alert - Tells the user that the name they entered is already in use for a procedure.
Blockly.Msg.PROCEDURE_ALREADY_EXISTS = 'A procedure named "%1" already exists.'

// Variable deletion.
/// confirm -  Ask the user to confirm their deletion of multiple uses of a variable.
Blockly.Msg.DELETE_VARIABLE_CONFIRMATION = 'Delete %1 uses of the "%2" variable?';
/// alert - Tell the user that they can't delete a variable because it's part of the definition of a function.
Blockly.Msg.CANNOT_DELETE_VARIABLE_PROCEDURE = 'Can\'t delete the variable "%1" because it\'s part of the definition of the function "%2"';
/// dropdown choice - Delete the currently selected variable.
Blockly.Msg.DELETE_VARIABLE = 'Delete the "%1" variable';

// Colour Blocks.
/// url - Information about colour.
Blockly.Msg.COLOUR_PICKER_HELPURL = 'https://en.wikipedia.org/wiki/Color';
/// tooltip - See [https://github.com/google/blockly/wiki/Colour#picking-a-colour-from-a-palette https://github.com/google/blockly/wiki/Colour#picking-a-colour-from-a-palette].
Blockly.Msg.COLOUR_PICKER_TOOLTIP = 'Choose a colour from the palette.';
/// url - A link that displays a random colour each time you visit it.
Blockly.Msg.COLOUR_RANDOM_HELPURL = 'http://randomcolour.com';
/// block text - Title of block that generates a colour at random.
Blockly.Msg.COLOUR_RANDOM_TITLE = 'random colour';
/// tooltip - See [https://github.com/google/blockly/wiki/Colour#generating-a-random-colour https://github.com/google/blockly/wiki/Colour#generating-a-random-colour].
Blockly.Msg.COLOUR_RANDOM_TOOLTIP = 'Choose a colour at random.';
/// url - A link for color codes with percentages (0-100%) for each component, instead of the more common 0-255, which may be more difficult for beginners.
Blockly.Msg.COLOUR_RGB_HELPURL = 'http://www.december.com/html/spec/colorper.html';
/// block text - Title of block for [https://github.com/google/blockly/wiki/Colour#creating-a-colour-from-red-green-and-blue-components https://github.com/google/blockly/wiki/Colour#creating-a-colour-from-red-green-and-blue-components].
Blockly.Msg.COLOUR_RGB_TITLE = 'colour with';
/// block input text - The amount of red (from 0 to 100) to use when [https://github.com/google/blockly/wiki/Colour#creating-a-colour-from-red-green-and-blue-components https://github.com/google/blockly/wiki/Colour#creating-a-colour-from-red-green-and-blue-components].\n{{Identical|Red}}
Blockly.Msg.COLOUR_RGB_RED = 'red';
/// block input text - The amount of green (from 0 to 100) to use when [https://github.com/google/blockly/wiki/Colour#creating-a-colour-from-red-green-and-blue-components https://github.com/google/blockly/wiki/Colour#creating-a-colour-from-red-green-and-blue-components].
Blockly.Msg.COLOUR_RGB_GREEN = 'green';
/// block input text - The amount of blue (from 0 to 100) to use when [https://github.com/google/blockly/wiki/Colour#creating-a-colour-from-red-green-and-blue-components https://github.com/google/blockly/wiki/Colour#creating-a-colour-from-red-green-and-blue-components].\n{{Identical|Blue}}
Blockly.Msg.COLOUR_RGB_BLUE = 'blue';
/// tooltip - See [https://github.com/google/blockly/wiki/Colour#creating-a-colour-from-red-green-and-blue-components https://github.com/google/blockly/wiki/Colour#creating-a-colour-from-red-green-and-blue-components].
Blockly.Msg.COLOUR_RGB_TOOLTIP = 'Create a colour with the specified amount of red, green, and blue. All values must be between 0 and 100.';
/// url - A useful link that displays blending of two colors.
Blockly.Msg.COLOUR_BLEND_HELPURL = 'http://meyerweb.com/eric/tools/color-blend/';
/// block text - A verb for blending two shades of paint.
Blockly.Msg.COLOUR_BLEND_TITLE = 'blend';
/// block input text - The first of two colours to [https://github.com/google/blockly/wiki/Colour#blending-colours blend].
Blockly.Msg.COLOUR_BLEND_COLOUR1 = 'colour 1';
/// block input text - The second of two colours to [https://github.com/google/blockly/wiki/Colour#blending-colours blend].
Blockly.Msg.COLOUR_BLEND_COLOUR2 = 'colour 2';
/// block input text - The proportion of the [https://github.com/google/blockly/wiki/Colour#blending-colours blend] containing the first color; the remaining proportion is of the second colour.  For example, if the first colour is red and the second color blue, a ratio of 1 would yield pure red, a ratio of .5 would yield purple (equal amounts of red and blue), and a ratio of 0 would yield pure blue.\n{{Identical|Ratio}}
Blockly.Msg.COLOUR_BLEND_RATIO = 'ratio';
/// tooltip - See [https://github.com/google/blockly/wiki/Colour#blending-colours https://github.com/google/blockly/wiki/Colour#blending-colours].
Blockly.Msg.COLOUR_BLEND_TOOLTIP = 'Blends two colours together with a given ratio (0.0 - 1.0).';

// Loop Blocks.
/// url - Describes 'repeat loops' in computer programs; consider using the translation of the page [https://en.wikipedia.org/wiki/Control_flow http://en.wikipedia.org/wiki/Control_flow].
Blockly.Msg.CONTROLS_REPEAT_HELPURL = 'https://en.wikipedia.org/wiki/For_loop';
/// block input text - Title of [https://github.com/google/blockly/wiki/Loops#repeat repeat block].\n\nParameters:\n* %1 - the number of times the body of the loop should be repeated.
Blockly.Msg.CONTROLS_REPEAT_TITLE = 'repeat %1 times';
/// block text - Preceding the blocks in the body of the loop.  See [https://github.com/google/blockly/wiki/Loops https://github.com/google/blockly/wiki/Loops].\n{{Identical|Do}}
Blockly.Msg.CONTROLS_REPEAT_INPUT_DO = 'do';
/// tooltip - See [https://github.com/google/blockly/wiki/Loops#repeat https://github.com/google/blockly/wiki/Loops#repeat].
Blockly.Msg.CONTROLS_REPEAT_TOOLTIP = 'Do some statements several times.';
/// url - Describes 'while loops' in computer programs; consider using the translation of [https://en.wikipedia.org/wiki/While_loop https://en.wikipedia.org/wiki/While_loop], if present, or [https://en.wikipedia.org/wiki/Control_flow https://en.wikipedia.org/wiki/Control_flow].
Blockly.Msg.CONTROLS_WHILEUNTIL_HELPURL = 'https://github.com/google/blockly/wiki/Loops#repeat';
Blockly.Msg.CONTROLS_WHILEUNTIL_INPUT_DO = Blockly.Msg.CONTROLS_REPEAT_INPUT_DO;
/// dropdown - Specifies that a loop should [https://github.com/google/blockly/wiki/Loops#repeat-while repeat while] the following condition is true.
Blockly.Msg.CONTROLS_WHILEUNTIL_OPERATOR_WHILE = 'repeat while';
/// dropdown - Specifies that a loop should [https://github.com/google/blockly/wiki/Loops#repeat-until repeat until] the following condition becomes true.
Blockly.Msg.CONTROLS_WHILEUNTIL_OPERATOR_UNTIL = 'repeat until';
/// tooltip - See [https://github.com/google/blockly/wiki/Loops#repeat-while Loops#repeat-while https://github.com/google/blockly/wiki/Loops#repeat-while Loops#repeat-while].
Blockly.Msg.CONTROLS_WHILEUNTIL_TOOLTIP_WHILE = 'While a value is true, then do some statements.';
/// tooltip - See [https://github.com/google/blockly/wiki/Loops#repeat-until https://github.com/google/blockly/wiki/Loops#repeat-until].
Blockly.Msg.CONTROLS_WHILEUNTIL_TOOLTIP_UNTIL = 'While a value is false, then do some statements.';

/// url - Describes 'for loops' in computer programs.  Consider using your language's translation of [https://en.wikipedia.org/wiki/For_loop https://en.wikipedia.org/wiki/For_loop], if present.
Blockly.Msg.CONTROLS_FOR_HELPURL = 'https://github.com/google/blockly/wiki/Loops#count-with';
/// tooltip - See [https://github.com/google/blockly/wiki/Loops#count-with https://github.com/google/blockly/wiki/Loops#count-with].\n\nParameters:\n* %1 - the name of the loop variable.
Blockly.Msg.CONTROLS_FOR_TOOLTIP = 'Have the variable "%1" take on the values from the start number to the end number, counting by the specified interval, and do the specified blocks.';
/// block text - Repeatedly counts a variable (%1)
/// starting with a (usually lower) number in a range (%2),
/// ending with a (usually higher) number in a range (%3), and counting the
/// iterations by a number of steps (%4).  As in
/// [https://github.com/google/blockly/wiki/Loops#count-with
/// https://github.com/google/blockly/wiki/Loops#count-with].
/// [[File:Blockly-count-with.png]]
Blockly.Msg.CONTROLS_FOR_TITLE = 'count with %1 from %2 to %3 by %4';
Blockly.Msg.CONTROLS_FOR_INPUT_DO = Blockly.Msg.CONTROLS_REPEAT_INPUT_DO;

/// url - Describes 'for-each loops' in computer programs.  Consider using your language's translation of [https://en.wikipedia.org/wiki/Foreach https://en.wikipedia.org/wiki/Foreach] if present.
Blockly.Msg.CONTROLS_FOREACH_HELPURL = 'https://github.com/google/blockly/wiki/Loops#for-each';
/// block text - Title of [https://github.com/google/blockly/wiki/Loops#for-each for each block].
/// Sequentially assigns every item in array %2 to the valiable %1.
Blockly.Msg.CONTROLS_FOREACH_TITLE = 'for each item %1 in list %2';
Blockly.Msg.CONTROLS_FOREACH_INPUT_DO = Blockly.Msg.CONTROLS_REPEAT_INPUT_DO;
/// block text - Description of [https://github.com/google/blockly/wiki/Loops#for-each for each blocks].\n\nParameters:\n* %1 - the name of the loop variable.
Blockly.Msg.CONTROLS_FOREACH_TOOLTIP = 'For each item in a list, set the variable "%1" to the item, and then do some statements.';

/// url - Describes control flow in computer programs.  Consider using your language's translation of [https://en.wikipedia.org/wiki/Control_flow https://en.wikipedia.org/wiki/Control_flow], if it exists.
Blockly.Msg.CONTROLS_FLOW_STATEMENTS_HELPURL = 'https://github.com/google/blockly/wiki/Loops#loop-termination-blocks';
/// dropdown - The current loop should be exited.  See [https://github.com/google/blockly/wiki/Loops#break https://github.com/google/blockly/wiki/Loops#break].
Blockly.Msg.CONTROLS_FLOW_STATEMENTS_OPERATOR_BREAK = 'break out of loop';
/// dropdown - The current iteration of the loop should be ended and the next should begin.  See [https://github.com/google/blockly/wiki/Loops#continue-with-next-iteration https://github.com/google/blockly/wiki/Loops#continue-with-next-iteration].
Blockly.Msg.CONTROLS_FLOW_STATEMENTS_OPERATOR_CONTINUE = 'continue with next iteration of loop';
/// tooltip - See [https://github.com/google/blockly/wiki/Loops#break-out-of-loop https://github.com/google/blockly/wiki/Loops#break-out-of-loop].
Blockly.Msg.CONTROLS_FLOW_STATEMENTS_TOOLTIP_BREAK = 'Break out of the containing loop.';
/// tooltip - See [https://github.com/google/blockly/wiki/Loops#continue-with-next-iteration https://github.com/google/blockly/wiki/Loops#continue-with-next-iteration].
Blockly.Msg.CONTROLS_FLOW_STATEMENTS_TOOLTIP_CONTINUE = 'Skip the rest of this loop, and continue with the next iteration.';
/// warning - The user has tried placing a block outside of a loop (for each, while, repeat, etc.), but this type of block may only be used within a loop.  See [https://github.com/google/blockly/wiki/Loops#loop-termination-blocks https://github.com/google/blockly/wiki/Loops#loop-termination-blocks].
Blockly.Msg.CONTROLS_FLOW_STATEMENTS_WARNING = 'Warning: This block may only be used within a loop.';

// Logic Blocks.
/// url - Describes conditional statements (if-then-else) in computer programs.  Consider using your language's translation of [https://en.wikipedia.org/wiki/If_else https://en.wikipedia.org/wiki/If_else], if present.
Blockly.Msg.CONTROLS_IF_HELPURL = 'https://github.com/google/blockly/wiki/IfElse';
/// tooltip - Describes [https://github.com/google/blockly/wiki/IfElse#if-blocks 'if' blocks].  Consider using your language's translation of [https://en.wikipedia.org/wiki/If_statement https://en.wikipedia.org/wiki/If_statement], if present.
Blockly.Msg.CONTROLS_IF_TOOLTIP_1 = 'If a value is true, then do some statements.';
/// tooltip - Describes [https://github.com/google/blockly/wiki/IfElse#if-else-blocks if-else blocks].  Consider using your language's translation of [https://en.wikipedia.org/wiki/If_statement https://en.wikipedia.org/wiki/If_statement], if present.
Blockly.Msg.CONTROLS_IF_TOOLTIP_2 = 'If a value is true, then do the first block of statements. Otherwise, do the second block of statements.';
/// tooltip - Describes [https://github.com/google/blockly/wiki/IfElse#if-else-if-blocks if-else-if blocks].  Consider using your language's translation of [https://en.wikipedia.org/wiki/If_statement https://en.wikipedia.org/wiki/If_statement], if present.
Blockly.Msg.CONTROLS_IF_TOOLTIP_3 = 'If the first value is true, then do the first block of statements. Otherwise, if the second value is true, do the second block of statements.';
/// tooltip - Describes [https://github.com/google/blockly/wiki/IfElse#if-else-if-else-blocks if-else-if-else blocks].  Consider using your language's translation of [https://en.wikipedia.org/wiki/If_statement https://en.wikipedia.org/wiki/If_statement], if present.
Blockly.Msg.CONTROLS_IF_TOOLTIP_4 = 'If the first value is true, then do the first block of statements. Otherwise, if the second value is true, do the second block of statements. If none of the values are true, do the last block of statements.';
/// block text - See [https://github.com/google/blockly/wiki/IfElse https://github.com/google/blockly/wiki/IfElse].
/// It is recommended, but not essential, that this have text in common with the translation of 'else if'\n{{Identical|If}}
Blockly.Msg.CONTROLS_IF_MSG_IF = 'if';
/// block text - See [https://github.com/google/blockly/wiki/IfElse https://github.com/google/blockly/wiki/IfElse].  The English words "otherwise if" would probably be clearer than "else if", but the latter is used because it is traditional and shorter.
Blockly.Msg.CONTROLS_IF_MSG_ELSEIF = 'else if';
/// block text - See [https://github.com/google/blockly/wiki/IfElse https://github.com/google/blockly/wiki/IfElse].  The English word "otherwise" would probably be superior to "else", but the latter is used because it is traditional and shorter.
Blockly.Msg.CONTROLS_IF_MSG_ELSE = 'else';
Blockly.Msg.CONTROLS_IF_MSG_THEN = Blockly.Msg.CONTROLS_REPEAT_INPUT_DO;
Blockly.Msg.CONTROLS_IF_IF_TITLE_IF = Blockly.Msg.CONTROLS_IF_MSG_IF;
/// tooltip - Describes [https://github.com/google/blockly/wiki/IfElse#block-modification if block modification].
Blockly.Msg.CONTROLS_IF_IF_TOOLTIP = 'Add, remove, or reorder sections to reconfigure this if block.';
Blockly.Msg.CONTROLS_IF_ELSEIF_TITLE_ELSEIF = Blockly.Msg.CONTROLS_IF_MSG_ELSEIF;
/// tooltip - Describes the 'else if' subblock during [https://github.com/google/blockly/wiki/IfElse#block-modification if block modification].
Blockly.Msg.CONTROLS_IF_ELSEIF_TOOLTIP = 'Add a condition to the if block.';
Blockly.Msg.CONTROLS_IF_ELSE_TITLE_ELSE = Blockly.Msg.CONTROLS_IF_MSG_ELSE;
/// tooltip - Describes the 'else' subblock during [https://github.com/google/blockly/wiki/IfElse#block-modification if block modification].
Blockly.Msg.CONTROLS_IF_ELSE_TOOLTIP = 'Add a final, catch-all condition to the if block.';

<<<<<<< HEAD
/// button text - Text on a button inside a dialogue window, which will accept or acknowledge the contents of the dialogue when pressed.
Blockly.Msg.IOS_OK = 'OK';
/// button text - Text on a button inside a dialogue window, which will close or cancel the dialogue when pressed.
Blockly.Msg.IOS_CANCEL = 'Cancel';
/// alert - Title text for an error dialogue.
Blockly.Msg.IOS_ERROR = 'Error';
/// header text - Title of a section that displays a list of parameters (aka. "inputs") that have been defined for a procedure. This is used inside a dialogue window to configure a procedure.
=======
/// button text - Text on a button inside a dialogue window, which will accept or acknowledge the contents of the dialogue when pressed.\n{{Identical|OK}}
Blockly.Msg.IOS_OK = 'OK';
/// button text - Text on a button inside a dialogue window, which will close or cancel the dialogue when pressed.\n{{Identical|Cancel}}
Blockly.Msg.IOS_CANCEL = 'Cancel';
/// alert - Title text for an error dialogue.\n{{Identical|Error}}
Blockly.Msg.IOS_ERROR = 'Error';
/// header text - Title of a section that displays a list of parameters (aka. "inputs") that have been defined for a procedure. This is used inside a dialogue window to configure a procedure.\n{{Identical|Input}}
>>>>>>> 15399414
Blockly.Msg.IOS_PROCEDURES_INPUTS = 'INPUTS';
/// button text - Text on a button which will add a parameter (aka. "input") to a procedure. This is used inside a dialogue window to configure a procedure. NOTE: The "+" should be preserved at the beginning of the text.
Blockly.Msg.IOS_PROCEDURES_ADD_INPUT = '+ Add Input';
/// option text - Text describing an option to allow statements to be added within a procedure. This is used inside a dialogue window to configure a procedure.
Blockly.Msg.IOS_PROCEDURES_ALLOW_STATEMENTS = 'Allow statements';
/// alert - Error message when duplicate parameters (aka. "inputs") have been defined on a procedure. This is used inside a dialogue window to configure procedure parameters.
Blockly.Msg.IOS_PROCEDURES_DUPLICATE_INPUTS_ERROR = 'This function has duplicate inputs.';
/// button text - Text on a button which will open a variable creation dialogue when pressed. NOTE: The "+" should be preserved at the beginning of the text.
Blockly.Msg.IOS_VARIABLES_ADD_VARIABLE = '+ Add Variable';
<<<<<<< HEAD
/// button text - Text on a button inside a variable creation dialogue, which will add a variable when pressed.
Blockly.Msg.IOS_VARIABLES_ADD_BUTTON = 'Add';
/// button text - Text on a button inside a variable rename dialogue, which will rename a variable when pressed.
Blockly.Msg.IOS_VARIABLES_RENAME_BUTTON = 'Rename';
/// button text - Text on a button inside a variable deletion dialogue, which will delete a variable when pressed.
=======
/// button text - Text on a button inside a variable creation dialogue, which will add a variable when pressed.\n{{Identical|Add}}
Blockly.Msg.IOS_VARIABLES_ADD_BUTTON = 'Add';
/// button text - Text on a button inside a variable rename dialogue, which will rename a variable when pressed.\n{{Identical|Rename}}
Blockly.Msg.IOS_VARIABLES_RENAME_BUTTON = 'Rename';
/// button text - Text on a button inside a variable deletion dialogue, which will delete a variable when pressed.\n{{Identical|Delete}}
>>>>>>> 15399414
Blockly.Msg.IOS_VARIABLES_DELETE_BUTTON = 'Delete';
/// placeholder text - Placeholder text used inside a text input, where a variable name should be entered.
Blockly.Msg.IOS_VARIABLES_VARIABLE_NAME = 'Variable name';
/// alert - Error message that is displayed when the user attempts to create a variable without a name.
Blockly.Msg.IOS_VARIABLES_EMPTY_NAME_ERROR = 'You can\'t use an empty variable name.';

/// url - Information about comparisons.
Blockly.Msg.LOGIC_COMPARE_HELPURL = 'https://en.wikipedia.org/wiki/Inequality_(mathematics)';
/// tooltip - Describes the equals (=) block.
Blockly.Msg.LOGIC_COMPARE_TOOLTIP_EQ = 'Return true if both inputs equal each other.';
/// tooltip - Describes the not equals (≠) block.
Blockly.Msg.LOGIC_COMPARE_TOOLTIP_NEQ = 'Return true if both inputs are not equal to each other.';
/// tooltip - Describes the less than (<) block.
Blockly.Msg.LOGIC_COMPARE_TOOLTIP_LT = 'Return true if the first input is smaller than the second input.';
/// tooltip - Describes the less than or equals (≤) block.
Blockly.Msg.LOGIC_COMPARE_TOOLTIP_LTE = 'Return true if the first input is smaller than or equal to the second input.';
/// tooltip - Describes the greater than (>) block.
Blockly.Msg.LOGIC_COMPARE_TOOLTIP_GT = 'Return true if the first input is greater than the second input.';
/// tooltip - Describes the greater than or equals (≥) block.
Blockly.Msg.LOGIC_COMPARE_TOOLTIP_GTE = 'Return true if the first input is greater than or equal to the second input.';

/// url - Information about the Boolean conjunction ("and") and disjunction ("or") operators.  Consider using the translation of [https://en.wikipedia.org/wiki/Boolean_logic https://en.wikipedia.org/wiki/Boolean_logic], if it exists in your language.
Blockly.Msg.LOGIC_OPERATION_HELPURL = 'https://github.com/google/blockly/wiki/Logic#logical-operations';
/// tooltip - See [https://en.wikipedia.org/wiki/Logical_conjunction https://en.wikipedia.org/wiki/Logical_conjunction].
Blockly.Msg.LOGIC_OPERATION_TOOLTIP_AND = 'Return true if both inputs are true.';
/// block text - See [https://en.wikipedia.org/wiki/Logical_conjunction https://en.wikipedia.org/wiki/Logical_conjunction].\n{{Identical|And}}
Blockly.Msg.LOGIC_OPERATION_AND = 'and';
/// block text - See [https://en.wikipedia.org/wiki/Disjunction https://en.wikipedia.org/wiki/Disjunction].
Blockly.Msg.LOGIC_OPERATION_TOOLTIP_OR = 'Return true if at least one of the inputs is true.';
/// block text - See [https://en.wikipedia.org/wiki/Disjunction https://en.wikipedia.org/wiki/Disjunction].\n{{Identical|Or}}
Blockly.Msg.LOGIC_OPERATION_OR = 'or';

/// url - Information about logical negation.  The translation of [https://en.wikipedia.org/wiki/Logical_negation https://en.wikipedia.org/wiki/Logical_negation] is recommended if it exists in the target language.
Blockly.Msg.LOGIC_NEGATE_HELPURL = 'https://github.com/google/blockly/wiki/Logic#not';
/// block text - This is a unary operator that returns ''false'' when the input is ''true'', and ''true'' when the input is ''false''.
/// \n\nParameters:\n* %1 - the input (which should be either the value "true" or "false")
Blockly.Msg.LOGIC_NEGATE_TITLE = 'not %1';
/// tooltip - See [https://en.wikipedia.org/wiki/Logical_negation https://en.wikipedia.org/wiki/Logical_negation].
Blockly.Msg.LOGIC_NEGATE_TOOLTIP = 'Returns true if the input is false. Returns false if the input is true.';

/// url - Information about the logic values ''true'' and ''false''.  Consider using the translation of [https://en.wikipedia.org/wiki/Truth_value https://en.wikipedia.org/wiki/Truth_value] if it exists in your language.
Blockly.Msg.LOGIC_BOOLEAN_HELPURL = 'https://github.com/google/blockly/wiki/Logic#values';
/// block text - The word for the [https://en.wikipedia.org/wiki/Truth_value logical value] ''true''.\n{{Identical|True}}
Blockly.Msg.LOGIC_BOOLEAN_TRUE = 'true';
/// block text - The word for the [https://en.wikipedia.org/wiki/Truth_value logical value] ''false''.\n{{Identical|False}}
Blockly.Msg.LOGIC_BOOLEAN_FALSE = 'false';
/// tooltip - Indicates that the block returns either of the two possible [https://en.wikipedia.org/wiki/Truth_value logical values].
Blockly.Msg.LOGIC_BOOLEAN_TOOLTIP = 'Returns either true or false.';

/// url - Provide a link to the translation of [https://en.wikipedia.org/wiki/Nullable_type https://en.wikipedia.org/wiki/Nullable_type], if it exists in your language; otherwise, do not worry about translating this advanced concept.
Blockly.Msg.LOGIC_NULL_HELPURL = 'https://en.wikipedia.org/wiki/Nullable_type';
/// block text - In computer languages, ''null'' is a special value that indicates that no value has been set.  You may use your language's word for "nothing" or "invalid".\n{{Identical|Null}}
Blockly.Msg.LOGIC_NULL = 'null';
/// tooltip - This should use the word from the previous message.
Blockly.Msg.LOGIC_NULL_TOOLTIP = 'Returns null.';

/// url - Describes the programming language operator known as the ''ternary'' or ''conditional'' operator.  It is recommended that you use the translation of [https://en.wikipedia.org/wiki/%3F: https://en.wikipedia.org/wiki/%3F:] if it exists.
Blockly.Msg.LOGIC_TERNARY_HELPURL = 'https://en.wikipedia.org/wiki/%3F:';
/// block input text - Label for the input whose value determines which of the other two inputs is returned.  In some programming languages, this is called a ''''predicate''''.
Blockly.Msg.LOGIC_TERNARY_CONDITION = 'test';
/// block input text - Indicates that the following input should be returned (used as output) if the test input is true.  Remember to try to keep block text terse (short).
Blockly.Msg.LOGIC_TERNARY_IF_TRUE = 'if true';
/// block input text - Indicates that the following input should be returned (used as output) if the test input is false.
Blockly.Msg.LOGIC_TERNARY_IF_FALSE = 'if false';
/// tooltip - See [https://en.wikipedia.org/wiki/%3F: https://en.wikipedia.org/wiki/%3F:].
Blockly.Msg.LOGIC_TERNARY_TOOLTIP = 'Check the condition in "test". If the condition is true, returns the "if true" value; otherwise returns the "if false" value.';

// Math Blocks.
/// url - Information about (real) numbers.
Blockly.Msg.MATH_NUMBER_HELPURL = 'https://en.wikipedia.org/wiki/Number';
/// tooltip - Any positive or negative number, not necessarily an integer.
Blockly.Msg.MATH_NUMBER_TOOLTIP = 'A number.';

/// {{optional}}\nmath - The symbol for the binary operation addition.
Blockly.Msg.MATH_ADDITION_SYMBOL = '+';
/// {{optional}}\nmath - The symbol for the binary operation indicating that the right operand should be
/// subtracted from the left operand.
Blockly.Msg.MATH_SUBTRACTION_SYMBOL = '-';
/// {{optional}}\nmath - The binary operation indicating that the left operand should be divided by
/// the right operand.
Blockly.Msg.MATH_DIVISION_SYMBOL = '÷';
/// {{optional}}\nmath - The symbol for the binary operation multiplication.
Blockly.Msg.MATH_MULTIPLICATION_SYMBOL = '×';
/// {{optional}}\nmath - The symbol for the binary operation exponentiation.  Specifically, if the
/// value of the left operand is L and the value of the right operand (the exponent) is
/// R, multiply L by itself R times.  (Fractional and negative exponents are also legal.)
Blockly.Msg.MATH_POWER_SYMBOL = '^';

/// math - The short name of the trigonometric function
/// [https://en.wikipedia.org/wiki/Trigonometric_functions#Sine.2C_cosine_and_tangent sine].
Blockly.Msg.MATH_TRIG_SIN = 'sin';
/// math - The short name of the trigonometric function
/// [https://en.wikipedia.org/wiki/Trigonometric_functions#Sine.2C_cosine_and_tangent cosine].
Blockly.Msg.MATH_TRIG_COS = 'cos';
/// math - The short name of the trigonometric function
/// [https://en.wikipedia.org/wiki/Trigonometric_functions#Sine.2C_cosine_and_tangent tangent].
Blockly.Msg.MATH_TRIG_TAN = 'tan';
/// math - The short name of the ''inverse of'' the trigonometric function
/// [https://en.wikipedia.org/wiki/Trigonometric_functions#Sine.2C_cosine_and_tangent sine].
Blockly.Msg.MATH_TRIG_ASIN = 'asin';
/// math - The short name of the ''inverse of'' the trigonometric function
/// [https://en.wikipedia.org/wiki/Trigonometric_functions#Sine.2C_cosine_and_tangent cosine].
Blockly.Msg.MATH_TRIG_ACOS = 'acos';
/// math - The short name of the ''inverse of'' the trigonometric function
/// [https://en.wikipedia.org/wiki/Trigonometric_functions#Sine.2C_cosine_and_tangent tangent].
Blockly.Msg.MATH_TRIG_ATAN = 'atan';

/// url - Information about addition, subtraction, multiplication, division, and exponentiation.
Blockly.Msg.MATH_ARITHMETIC_HELPURL = 'https://en.wikipedia.org/wiki/Arithmetic';
/// tooltip - See [https://en.wikipedia.org/wiki/Addition https://en.wikipedia.org/wiki/Addition].
Blockly.Msg.MATH_ARITHMETIC_TOOLTIP_ADD = 'Return the sum of the two numbers.';
/// tooltip - See [https://en.wikipedia.org/wiki/Subtraction https://en.wikipedia.org/wiki/Subtraction].
Blockly.Msg.MATH_ARITHMETIC_TOOLTIP_MINUS = 'Return the difference of the two numbers.';
/// tooltip - See [https://en.wikipedia.org/wiki/Multiplication https://en.wikipedia.org/wiki/Multiplication].
Blockly.Msg.MATH_ARITHMETIC_TOOLTIP_MULTIPLY = 'Return the product of the two numbers.';
/// tooltip - See [https://en.wikipedia.org/wiki/Division_(mathematics) https://en.wikipedia.org/wiki/Division_(mathematics)].
Blockly.Msg.MATH_ARITHMETIC_TOOLTIP_DIVIDE = 'Return the quotient of the two numbers.';
/// tooltip - See [https://en.wikipedia.org/wiki/Exponentiation https://en.wikipedia.org/wiki/Exponentiation].
Blockly.Msg.MATH_ARITHMETIC_TOOLTIP_POWER = 'Return the first number raised to the power of the second number.';

/// url - Information about the square root operation.
Blockly.Msg.MATH_SINGLE_HELPURL = 'https://en.wikipedia.org/wiki/Square_root';
/// dropdown - This computes the positive [https://en.wikipedia.org/wiki/Square_root square root] of its input.  For example, the square root of 16 is 4.
Blockly.Msg.MATH_SINGLE_OP_ROOT = 'square root';
/// tooltip - Please use the same term as in the previous message.
Blockly.Msg.MATH_SINGLE_TOOLTIP_ROOT = 'Return the square root of a number.';
/// dropdown - This leaves positive numeric inputs changed and inverts negative inputs.  For example, the absolute value of 5 is 5; the absolute value of -5 is also 5.  For more information, see [https://en.wikipedia.org/wiki/Absolute_value https://en.wikipedia.org/wiki/Absolute_value].
Blockly.Msg.MATH_SINGLE_OP_ABSOLUTE = 'absolute';
/// tooltip - Please use the same term as in the previous message.
Blockly.Msg.MATH_SINGLE_TOOLTIP_ABS = 'Return the absolute value of a number.';

/// tooltip - Calculates '''0-n''', where '''n''' is the single numeric input.
Blockly.Msg.MATH_SINGLE_TOOLTIP_NEG = 'Return the negation of a number.';
/// tooltip - Calculates the [https://en.wikipedia.org/wiki/Natural_logarithm|natural logarithm] of its single numeric input.
Blockly.Msg.MATH_SINGLE_TOOLTIP_LN = 'Return the natural logarithm of a number.';
/// tooltip - Calculates the [https://en.wikipedia.org/wiki/Common_logarithm common logarithm] of its single numeric input.
Blockly.Msg.MATH_SINGLE_TOOLTIP_LOG10 = 'Return the base 10 logarithm of a number.';
/// tooltip - Multiplies [https://en.wikipedia.org/wiki/E_(mathematical_constant) e] by itself n times, where n is the single numeric input.
Blockly.Msg.MATH_SINGLE_TOOLTIP_EXP = 'Return e to the power of a number.';
/// tooltip - Multiplies 10 by itself n times, where n is the single numeric input.
Blockly.Msg.MATH_SINGLE_TOOLTIP_POW10 = 'Return 10 to the power of a number.';

/// url - Information about the trigonometric functions sine, cosine, tangent, and their inverses (ideally using degrees, not radians).
Blockly.Msg.MATH_TRIG_HELPURL = 'https://en.wikipedia.org/wiki/Trigonometric_functions';
/// tooltip - Return the [https://en.wikipedia.org/wiki/Trigonometric_functions#Sine.2C_cosine_and_tangent sine] of an [https://en.wikipedia.org/wiki/Degree_(angle) angle in degrees], not radians.
Blockly.Msg.MATH_TRIG_TOOLTIP_SIN = 'Return the sine of a degree (not radian).';
/// tooltip - Return the [https://en.wikipedia.org/wiki/Trigonometric_functions#Sine.2C_cosine_and_tangent cosine] of an [https://en.wikipedia.org/wiki/Degree_(angle) angle in degrees], not radians.
Blockly.Msg.MATH_TRIG_TOOLTIP_COS = 'Return the cosine of a degree (not radian).';
/// tooltip - Return the [https://en.wikipedia.org/wiki/Trigonometric_functions#Sine.2C_cosine_and_tangent tangent] of an [https://en.wikipedia.org/wiki/Degree_(angle) angle in degrees], not radians.
Blockly.Msg.MATH_TRIG_TOOLTIP_TAN = 'Return the tangent of a degree (not radian).';
/// tooltip - The [https://en.wikipedia.org/wiki/Inverse_trigonometric_functions inverse] of the [https://en.wikipedia.org/wiki/Cosine#Sine.2C_cosine_and_tangent sine function], using [https://en.wikipedia.org/wiki/Degree_(angle) degrees], not radians.
Blockly.Msg.MATH_TRIG_TOOLTIP_ASIN = 'Return the arcsine of a number.';
/// tooltip - The [https://en.wikipedia.org/wiki/Inverse_trigonometric_functions inverse] of the [https://en.wikipedia.org/wiki/Cosine#Sine.2C_cosine_and_tangent cosine] function, using [https://en.wikipedia.org/wiki/Degree_(angle) degrees], not radians.
Blockly.Msg.MATH_TRIG_TOOLTIP_ACOS = 'Return the arccosine of a number.';
/// tooltip - The [https://en.wikipedia.org/wiki/Inverse_trigonometric_functions inverse] of the [https://en.wikipedia.org/wiki/Cosine#Sine.2C_cosine_and_tangent tangent] function, using [https://en.wikipedia.org/wiki/Degree_(angle) degrees], not radians.
Blockly.Msg.MATH_TRIG_TOOLTIP_ATAN = 'Return the arctangent of a number.';

/// url - Information about the mathematical constants Pi (π), e, the golden ratio (φ), √ 2, √ 1/2, and infinity (∞).
Blockly.Msg.MATH_CONSTANT_HELPURL = 'https://en.wikipedia.org/wiki/Mathematical_constant';
/// tooltip - Provides the specified [https://en.wikipedia.org/wiki/Mathematical_constant mathematical constant].
Blockly.Msg.MATH_CONSTANT_TOOLTIP = 'Return one of the common constants: π (3.141…), e (2.718…), φ (1.618…), sqrt(2) (1.414…), sqrt(½) (0.707…), or ∞ (infinity).';
/// dropdown - A number is '''even''' if it is a multiple of 2.  For example, 4 is even (yielding true), but 3 is not (false).
Blockly.Msg.MATH_IS_EVEN = 'is even';
/// dropdown - A number is '''odd''' if it is not a multiple of 2.  For example, 3 is odd (yielding true), but 4 is not (false).  The opposite of "odd" is "even".
Blockly.Msg.MATH_IS_ODD = 'is odd';
/// dropdown - A number is [https://en.wikipedia.org/wiki/Prime prime] if it cannot be evenly divided by any positive integers except for 1 and itself.  For example, 5 is prime, but 6 is not because 2 × 3 = 6.
Blockly.Msg.MATH_IS_PRIME = 'is prime';
/// dropdown - A number is '''whole''' if it is an [https://en.wikipedia.org/wiki/Integer integer].  For example, 5 is whole, but 5.1 is not.
Blockly.Msg.MATH_IS_WHOLE = 'is whole';
/// dropdown - A number is '''positive''' if it is greater than 0.  (0 is neither negative nor positive.)
Blockly.Msg.MATH_IS_POSITIVE = 'is positive';
/// dropdown - A number is '''negative''' if it is less than 0.  (0 is neither negative nor positive.)
Blockly.Msg.MATH_IS_NEGATIVE = 'is negative';
/// dropdown - A number x is divisible by y if y goes into x evenly.  For example, 10 is divisible by 5, but 10 is not divisible by 3.
Blockly.Msg.MATH_IS_DIVISIBLE_BY = 'is divisible by';
/// tooltip - This block lets the user specify via a dropdown menu whether to check if the numeric input is even, odd, prime, whole, positive, negative, or divisible by a given value.
Blockly.Msg.MATH_IS_TOOLTIP = 'Check if a number is an even, odd, prime, whole, positive, negative, or if it is divisible by certain number. Returns true or false.';

/// url - Information about incrementing (increasing the value of) a variable.
/// For other languages, just use the translation of the Wikipedia page about
/// addition ([https://en.wikipedia.org/wiki/Addition https://en.wikipedia.org/wiki/Addition]).
Blockly.Msg.MATH_CHANGE_HELPURL = 'https://en.wikipedia.org/wiki/Programming_idiom#Incrementing_a_counter';
/// - As in: ''change'' [the value of variable] ''item'' ''by'' 1 (e.g., if the variable named 'item' had the value 5, change it to 6).
/// %1 is a variable name.
/// %2 is the amount of change.
Blockly.Msg.MATH_CHANGE_TITLE = 'change %1 by %2';
Blockly.Msg.MATH_CHANGE_TITLE_ITEM = Blockly.Msg.VARIABLES_DEFAULT_NAME;
/// tooltip - This updates the value of the variable by adding to it the following numeric input.\n\nParameters:\n* %1 - the name of the variable whose value should be increased.
Blockly.Msg.MATH_CHANGE_TOOLTIP = 'Add a number to variable "%1".';

/// url - Information about how numbers are rounded to the nearest integer
Blockly.Msg.MATH_ROUND_HELPURL = 'https://en.wikipedia.org/wiki/Rounding';
/// tooltip - See [https://en.wikipedia.org/wiki/Rounding https://en.wikipedia.org/wiki/Rounding].
Blockly.Msg.MATH_ROUND_TOOLTIP = 'Round a number up or down.';
/// dropdown - This rounds its input to the nearest whole number.  For example, 3.4 is rounded to 3.
Blockly.Msg.MATH_ROUND_OPERATOR_ROUND = 'round';
/// dropdown - This rounds its input up to the nearest whole number.  For example, if the input was 2.2, the result would be 3.
Blockly.Msg.MATH_ROUND_OPERATOR_ROUNDUP = 'round up';
/// dropdown - This rounds its input down to the nearest whole number.  For example, if the input was 3.8, the result would be 3.
Blockly.Msg.MATH_ROUND_OPERATOR_ROUNDDOWN = 'round down';

/// url - Information about applying a function to a list of numbers.  (We were unable to find such information in English.  Feel free to skip this and any other URLs that are difficult.)
Blockly.Msg.MATH_ONLIST_HELPURL = '';
/// dropdown - This computes the sum of the numeric elements in the list.  For example, the sum of the list {1, 4} is 5.
Blockly.Msg.MATH_ONLIST_OPERATOR_SUM = 'sum of list';
/// tooltip - Please use the same term for "sum" as in the previous message.
Blockly.Msg.MATH_ONLIST_TOOLTIP_SUM = 'Return the sum of all the numbers in the list.';
/// dropdown - This finds the smallest (minimum) number in a list.  For example, the smallest number in the list [-5, 0, 3] is -5.
Blockly.Msg.MATH_ONLIST_OPERATOR_MIN = 'min of list';
/// tooltip - Please use the same term for "min" or "minimum" as in the previous message.
Blockly.Msg.MATH_ONLIST_TOOLTIP_MIN = 'Return the smallest number in the list.';
/// dropdown - This finds the largest (maximum) number in a list.  For example, the largest number in the list [-5, 0, 3] is 3.
Blockly.Msg.MATH_ONLIST_OPERATOR_MAX = 'max of list';
/// tooltip
Blockly.Msg.MATH_ONLIST_TOOLTIP_MAX = 'Return the largest number in the list.';
/// dropdown - This adds up all of the numbers in a list and divides the sum by the number of elements in the list.  For example, the [https://en.wikipedia.org/wiki/Arithmetic_mean average] of the list [1, 2, 3, 4] is 2.5 (10/4).
Blockly.Msg.MATH_ONLIST_OPERATOR_AVERAGE = 'average of list';
/// tooltip - See [https://en.wikipedia.org/wiki/Arithmetic_mean https://en.wikipedia.org/wiki/Arithmetic_mean] for more informatin.
Blockly.Msg.MATH_ONLIST_TOOLTIP_AVERAGE = 'Return the average (arithmetic mean) of the numeric values in the list.';
/// dropdown - This finds the [https://en.wikipedia.org/wiki/Median median] of the numeric values in a list.  For example, the median of the list {1, 2, 7, 12, 13} is 7.
Blockly.Msg.MATH_ONLIST_OPERATOR_MEDIAN = 'median of list';
/// tooltip - See [https://en.wikipedia.org/wiki/Median median https://en.wikipedia.org/wiki/Median median] for more information.
Blockly.Msg.MATH_ONLIST_TOOLTIP_MEDIAN = 'Return the median number in the list.';
/// dropdown - This finds the most common numbers ([https://en.wikipedia.org/wiki/Mode_(statistics) modes]) in a list.  For example, the modes of the list {1, 3, 9, 3, 9}  are {3, 9}.
Blockly.Msg.MATH_ONLIST_OPERATOR_MODE = 'modes of list';
/// tooltip - See [https://en.wikipedia.org/wiki/Mode_(statistics) https://en.wikipedia.org/wiki/Mode_(statistics)] for more information.
Blockly.Msg.MATH_ONLIST_TOOLTIP_MODE = 'Return a list of the most common item(s) in the list.';
/// dropdown - This finds the [https://en.wikipedia.org/wiki/Standard_deviation standard deviation] of the numeric values in a list.
Blockly.Msg.MATH_ONLIST_OPERATOR_STD_DEV = 'standard deviation of list';
/// tooltip - See [https://en.wikipedia.org/wiki/Standard_deviation https://en.wikipedia.org/wiki/Standard_deviation] for more information.
Blockly.Msg.MATH_ONLIST_TOOLTIP_STD_DEV = 'Return the standard deviation of the list.';
/// dropdown - This choose an element at random from a list.  Each element is chosen with equal probability.
Blockly.Msg.MATH_ONLIST_OPERATOR_RANDOM = 'random item of list';
/// tooltip - Please use same term for 'random' as in previous entry.
Blockly.Msg.MATH_ONLIST_TOOLTIP_RANDOM = 'Return a random element from the list.';

/// url - information about the modulo (remainder) operation.
Blockly.Msg.MATH_MODULO_HELPURL = 'https://en.wikipedia.org/wiki/Modulo_operation';
/// block text - Title of block providing the remainder when dividing the first numerical input by the second.  For example, the remainder of 10 divided by 3 is 1.\n\nParameters:\n* %1 - the dividend (10, in our example)\n* %2 - the divisor (3 in our example).
Blockly.Msg.MATH_MODULO_TITLE = 'remainder of %1 ÷ %2';
/// tooltip - For example, the remainder of 10 divided by 3 is 1.
Blockly.Msg.MATH_MODULO_TOOLTIP = 'Return the remainder from dividing the two numbers.';

/// url - Information about constraining a numeric value to be in a specific range.  (The English URL is not ideal.  Recall that translating URLs is the lowest priority.)
Blockly.Msg.MATH_CONSTRAIN_HELPURL = 'https://en.wikipedia.org/wiki/Clamping_(graphics)';
/// block text - The title of the block that '''constrain'''s (forces) a number to be in a given range.
///For example, if the number 150 is constrained to be between 5 and 100, the result will be 100.
///\n\nParameters:\n* %1 - the value to constrain (e.g., 150)\n* %2 - the minimum value (e.g., 5)\n* %3 - the maximum value (e.g., 100).
Blockly.Msg.MATH_CONSTRAIN_TITLE = 'constrain %1 low %2 high %3';
/// tooltip - This compares a number ''x'' to a low value ''L'' and a high value ''H''.  If ''x'' is less then ''L'', the result is ''L''.  If ''x'' is greater than ''H'', the result is ''H''.  Otherwise, the result is ''x''.
Blockly.Msg.MATH_CONSTRAIN_TOOLTIP = 'Constrain a number to be between the specified limits (inclusive).';

/// url - Information about how computers generate random numbers.
Blockly.Msg.MATH_RANDOM_INT_HELPURL = 'https://en.wikipedia.org/wiki/Random_number_generation';
/// block text - The title of the block that generates a random integer (whole number) in the specified range.  For example, if the range is from 5 to 7, this returns 5, 6, or 7 with equal likelihood. %1 is a placeholder for the lower number, %2 is the placeholder for the larger number.
Blockly.Msg.MATH_RANDOM_INT_TITLE = 'random integer from %1 to %2';
/// tooltip - Return a random integer between two values specified as inputs.  For example, if one input was 7 and another 9, any of the numbers 7, 8, or 9 could be produced.
Blockly.Msg.MATH_RANDOM_INT_TOOLTIP = 'Return a random integer between the two specified limits, inclusive.';

/// url - Information about how computers generate random numbers (specifically, numbers in the range from 0 to just below 1).
Blockly.Msg.MATH_RANDOM_FLOAT_HELPURL = 'https://en.wikipedia.org/wiki/Random_number_generation';
/// block text - The title of the block that generates a random number greater than or equal to 0 and less than 1.
Blockly.Msg.MATH_RANDOM_FLOAT_TITLE_RANDOM = 'random fraction';
/// tooltip - Return a random fraction between 0 and 1.  The value may be equal to 0 but must be less than 1.
Blockly.Msg.MATH_RANDOM_FLOAT_TOOLTIP = 'Return a random fraction between 0.0 (inclusive) and 1.0 (exclusive).';

// Text Blocks.
/// url - Information about how computers represent text (sometimes referred to as ''string''s).
Blockly.Msg.TEXT_TEXT_HELPURL = 'https://en.wikipedia.org/wiki/String_(computer_science)';
/// tooltip - See [https://github.com/google/blockly/wiki/Text https://github.com/google/blockly/wiki/Text].
Blockly.Msg.TEXT_TEXT_TOOLTIP = 'A letter, word, or line of text.';

/// url - Information on concatenating/appending pieces of text.
Blockly.Msg.TEXT_JOIN_HELPURL = 'https://github.com/google/blockly/wiki/Text#text-creation';
/// block text - See [https://github.com/google/blockly/wiki/Text#text-creation https://github.com/google/blockly/wiki/Text#text-creation].
Blockly.Msg.TEXT_JOIN_TITLE_CREATEWITH = 'create text with';
/// tooltip - See [https://github.com/google/blockly/wiki/Text#text-creation create text with] for more information.
Blockly.Msg.TEXT_JOIN_TOOLTIP = 'Create a piece of text by joining together any number of items.';

/// block text - This is shown when the programmer wants to change the number of pieces of text being joined together.  See [https://github.com/google/blockly/wiki/Text#text-creation https://github.com/google/blockly/wiki/Text#text-creation], specifically the last picture in the 'Text creation' section.\n{{Identical|Join}}
Blockly.Msg.TEXT_CREATE_JOIN_TITLE_JOIN = 'join';
/// tooltip - See [https://github.com/google/blockly/wiki/Text#text-creation https://github.com/google/blockly/wiki/Text#text-creation], specifically the last picture in the 'Text creation' section.
Blockly.Msg.TEXT_CREATE_JOIN_TOOLTIP = 'Add, remove, or reorder sections to reconfigure this text block.';
Blockly.Msg.TEXT_CREATE_JOIN_ITEM_TITLE_ITEM = Blockly.Msg.VARIABLES_DEFAULT_NAME;
/// block text - See [https://github.com/google/blockly/wiki/Text#text-creation https://github.com/google/blockly/wiki/Text#text-creation], specifically the last picture in the 'Text creation' section.
Blockly.Msg.TEXT_CREATE_JOIN_ITEM_TOOLTIP = 'Add an item to the text.';

/// url - This and the other text-related URLs are going to be hard to translate.  As always, it is okay to leave untranslated or paste in the English-language URL.  For these URLs, you might also consider a general URL about how computers represent text (such as the translation of [https://en.wikipedia.org/wiki/String_(computer_science) this Wikipedia page]).
Blockly.Msg.TEXT_APPEND_HELPURL = 'https://github.com/google/blockly/wiki/Text#text-modification';
/// block input text - Message that the variable name at %1 will have the item at %2 appended to it.
/// [[File:blockly-append-text.png]]
Blockly.Msg.TEXT_APPEND_TITLE = 'to %1 append text %2';
Blockly.Msg.TEXT_APPEND_VARIABLE = Blockly.Msg.VARIABLES_DEFAULT_NAME;
/// tooltip - See [https://github.com/google/blockly/wiki/Text#text-modification https://github.com/google/blockly/wiki/Text#text-modification] for more information.\n\nParameters:\n* %1 - the name of the variable to which text should be appended
Blockly.Msg.TEXT_APPEND_TOOLTIP = 'Append some text to variable "%1".';

/// url - Information about text on computers (usually referred to as 'strings').
Blockly.Msg.TEXT_LENGTH_HELPURL = 'https://github.com/google/blockly/wiki/Text#text-modification';
/// block text - See [https://github.com/google/blockly/wiki/Text#text-length https://github.com/google/blockly/wiki/Text#text-length].
/// \n\nParameters:\n* %1 - the piece of text to take the length of
Blockly.Msg.TEXT_LENGTH_TITLE = 'length of %1';
/// tooltip - See [https://github.com/google/blockly/wiki/Text#text-length https://github.com/google/blockly/wiki/Text#text-length].
Blockly.Msg.TEXT_LENGTH_TOOLTIP = 'Returns the number of letters (including spaces) in the provided text.';

/// url - Information about empty pieces of text on computers (usually referred to as 'empty strings').
Blockly.Msg.TEXT_ISEMPTY_HELPURL = 'https://github.com/google/blockly/wiki/Text#checking-for-empty-text';
/// block text - See [https://github.com/google/blockly/wiki/Text#checking-for-empty-text https://github.com/google/blockly/wiki/Text#checking-for-empty-text].
/// \n\nParameters:\n* %1 - the piece of text to test for emptiness
Blockly.Msg.TEXT_ISEMPTY_TITLE = '%1 is empty';
/// tooltip - See [https://github.com/google/blockly/wiki/Text#checking-for-empty-text https://github.com/google/blockly/wiki/Text#checking-for-empty-text].
Blockly.Msg.TEXT_ISEMPTY_TOOLTIP = 'Returns true if the provided text is empty.';

/// url - Information about finding a character in a piece of text.
Blockly.Msg.TEXT_INDEXOF_HELPURL = 'https://github.com/google/blockly/wiki/Text#finding-text';
/// tooltip - %1 will be replaced by either the number 0 or -1 depending on the indexing mode. See [https://github.com/google/blockly/wiki/Text#finding-text https://github.com/google/blockly/wiki/Text#finding-text].
Blockly.Msg.TEXT_INDEXOF_TOOLTIP = 'Returns the index of the first/last occurrence of the first text in the second text. Returns %1 if text is not found.';
/// block text - Title of blocks allowing users to find text.  See
/// [https://github.com/google/blockly/wiki/Text#finding-text
/// https://github.com/google/blockly/wiki/Text#finding-text].
/// [[File:Blockly-find-text.png]].
/// In English the expanded message is "in text %1 find (first|last) occurance of text %3"
/// where %1 and %3 are added by the user. See TEXT_INDEXOF_OPERATOR_FIRST and
/// TEXT_INDEXOF_OPERATOR_LAST for the dropdown text that replaces %2.
Blockly.Msg.TEXT_INDEXOF_TITLE = 'in text %1 %2 %3';
/// dropdown - See [https://github.com/google/blockly/wiki/Text#finding-text
/// https://github.com/google/blockly/wiki/Text#finding-text].
/// [[File:Blockly-find-text.png]].
Blockly.Msg.TEXT_INDEXOF_OPERATOR_FIRST = 'find first occurrence of text';
/// dropdown - See [https://github.com/google/blockly/wiki/Text#finding-text
/// https://github.com/google/blockly/wiki/Text#finding-text].  This would
/// replace "find first occurrence of text" below.  (For more information on
/// how common text is factored out of dropdown menus, see
/// [https://translatewiki.net/wiki/Translating:Blockly#Drop-Down_Menus
/// https://translatewiki.net/wiki/Translating:Blockly#Drop-Down_Menus)].)
/// [[File:Blockly-find-text.png]].
Blockly.Msg.TEXT_INDEXOF_OPERATOR_LAST = 'find last occurrence of text';

/// url - Information about extracting characters (letters, number, symbols, etc.) from text.
Blockly.Msg.TEXT_CHARAT_HELPURL = 'https://github.com/google/blockly/wiki/Text#extracting-text';
/// block text - Text for a block to extract a letter (or number,
/// punctuation character, etc.) from a string, as shown below. %1 is added by
/// the user and %2 is replaced by a dropdown of options, possibly followed by
/// another user supplied string. TEXT_CHARAT_TAIL is then added to the end.  See
/// [https://github.com/google/blockly/wiki/Text#extracting-a-single-character
/// https://github.com/google/blockly/wiki/Text#extracting-a-single-character].
/// [[File:Blockly-text-get.png]]
Blockly.Msg.TEXT_CHARAT_TITLE = 'in text %1 %2'
/// dropdown - Indicates that the letter (or number, punctuation character, etc.) with the
/// specified index should be obtained from the preceding piece of text.  See
/// [https://github.com/google/blockly/wiki/Text#extracting-a-single-character
/// https://github.com/google/blockly/wiki/Text#extracting-a-single-character].
/// [[File:Blockly-text-get.png]]
Blockly.Msg.TEXT_CHARAT_FROM_START = 'get letter #';
/// block text - Indicates that the letter (or number, punctuation character, etc.) with the
/// specified index from the end of a given piece of text should be obtained. See
/// [https://github.com/google/blockly/wiki/Text#extracting-a-single-character
/// https://github.com/google/blockly/wiki/Text#extracting-a-single-character].
/// [[File:Blockly-text-get.png]]
Blockly.Msg.TEXT_CHARAT_FROM_END = 'get letter # from end';
/// block text - Indicates that the first letter of the following piece of text should be
/// retrieved.  See [https://github.com/google/blockly/wiki/Text#extracting-a-single-character
/// https://github.com/google/blockly/wiki/Text#extracting-a-single-character].
/// [[File:Blockly-text-get.png]]
Blockly.Msg.TEXT_CHARAT_FIRST = 'get first letter';
/// block text - Indicates that the last letter (or number, punctuation mark, etc.) of the
/// following piece of text should be retrieved.  See
/// [https://github.com/google/blockly/wiki/Text#extracting-a-single-character
/// https://github.com/google/blockly/wiki/Text#extracting-a-single-character].
/// [[File:Blockly-text-get.png]]
Blockly.Msg.TEXT_CHARAT_LAST = 'get last letter';
/// block text - Indicates that any letter (or number, punctuation mark, etc.) in the
/// following piece of text should be randomly selected.  See
/// [https://github.com/google/blockly/wiki/Text#extracting-a-single-character
/// https://github.com/google/blockly/wiki/Text#extracting-a-single-character].
/// [[File:Blockly-text-get.png]]
Blockly.Msg.TEXT_CHARAT_RANDOM = 'get random letter';
/// block text - Text that goes after the rightmost block/dropdown when getting a single letter from
/// a piece of text, as in [https://blockly-demo.appspot.com/static/apps/code/index.html#3m23km these
/// blocks] or shown below.  For most languages, this will be blank.
/// [[File:Blockly-text-get.png]]
Blockly.Msg.TEXT_CHARAT_TAIL = '';
/// tooltip - See [https://github.com/google/blockly/wiki/Text#extracting-a-single-character
/// https://github.com/google/blockly/wiki/Text#extracting-a-single-character].
/// [[File:Blockly-text-get.png]]
Blockly.Msg.TEXT_CHARAT_TOOLTIP = 'Returns the letter at the specified position.';

/// See [https://github.com/google/blockly/wiki/Text#extracting-a-region-of-text
/// https://github.com/google/blockly/wiki/Text#extracting-a-region-of-text].
Blockly.Msg.TEXT_GET_SUBSTRING_TOOLTIP = 'Returns a specified portion of the text.';
/// url - Information about extracting characters from text.  Reminder: urls are the
/// lowest priority translations.  Feel free to skip.
Blockly.Msg.TEXT_GET_SUBSTRING_HELPURL = 'https://github.com/google/blockly/wiki/Text#extracting-a-region-of-text';
/// block text - Precedes a piece of text from which a portion should be extracted.
/// [[File:Blockly-get-substring.png]]
Blockly.Msg.TEXT_GET_SUBSTRING_INPUT_IN_TEXT = 'in text';
/// dropdown - Indicates that the following number specifies the position (relative to the start
/// position) of the beginning of the region of text that should be obtained from the preceding
/// piece of text.  See [https://github.com/google/blockly/wiki/Text#extracting-a-region-of-text
/// https://github.com/google/blockly/wiki/Text#extracting-a-region-of-text].
/// [[File:Blockly-get-substring.png]]
Blockly.Msg.TEXT_GET_SUBSTRING_START_FROM_START = 'get substring from letter #';
/// dropdown - Indicates that the following number specifies the position (relative to the end
/// position) of the beginning of the region of text that should be obtained from the preceding
/// piece of text.  See [https://github.com/google/blockly/wiki/Text#extracting-a-region-of-text
/// https://github.com/google/blockly/wiki/Text#extracting-a-region-of-text].
/// Note: If {{msg-Blockly|ORDINAL_NUMBER_SUFFIX}} is defined, it will
/// automatically appear ''after'' this and any other
/// [https://translatewiki.net/wiki/Translating:Blockly#Ordinal_numbers ordinal numbers]
/// on this block.
/// [[File:Blockly-get-substring.png]]
Blockly.Msg.TEXT_GET_SUBSTRING_START_FROM_END = 'get substring from letter # from end';
/// block text - Indicates that a region starting with the first letter of the preceding piece
/// of text should be extracted.  See
/// [https://github.com/google/blockly/wiki/Text#extracting-a-region-of-text
/// https://github.com/google/blockly/wiki/Text#extracting-a-region-of-text].
/// [[File:Blockly-get-substring.png]]
Blockly.Msg.TEXT_GET_SUBSTRING_START_FIRST = 'get substring from first letter';
/// dropdown - Indicates that the following number specifies the position (relative to
/// the start position) of the end of the region of text that should be obtained from the
/// preceding piece of text.  See
/// [https://github.com/google/blockly/wiki/Text#extracting-a-region-of-text
/// https://github.com/google/blockly/wiki/Text#extracting-a-region-of-text].
/// [[File:Blockly-get-substring.png]]
Blockly.Msg.TEXT_GET_SUBSTRING_END_FROM_START = 'to letter #';
/// dropdown - Indicates that the following number specifies the position (relative to the
/// end position) of the end of the region of text that should be obtained from the preceding
/// piece of text.  See
/// [https://github.com/google/blockly/wiki/Text#extracting-a-region-of-text
/// https://github.com/google/blockly/wiki/Text#extracting-a-region-of-text].
/// [[File:Blockly-get-substring.png]]
Blockly.Msg.TEXT_GET_SUBSTRING_END_FROM_END = 'to letter # from end';
/// block text - Indicates that a region ending with the last letter of the preceding piece
/// of text should be extracted.  See
/// [https://github.com/google/blockly/wiki/Text#extracting-a-region-of-text
/// https://github.com/google/blockly/wiki/Text#extracting-a-region-of-text].
/// [[File:Blockly-get-substring.png]]
Blockly.Msg.TEXT_GET_SUBSTRING_END_LAST = 'to last letter';
/// block text - Text that should go after the rightmost block/dropdown when
/// [https://github.com/google/blockly/wiki/Text#extracting-a-region-of-text
/// extracting a region of text].  In most languages, this will be the empty string.
/// [[File:Blockly-get-substring.png]]
Blockly.Msg.TEXT_GET_SUBSTRING_TAIL = '';

/// url - Information about the case of letters (upper-case and lower-case).
Blockly.Msg.TEXT_CHANGECASE_HELPURL = 'https://github.com/google/blockly/wiki/Text#adjusting-text-case';
/// tooltip - Describes a block to adjust the case of letters.  For more information on this block,
/// see [https://github.com/google/blockly/wiki/Text#adjusting-text-case
/// https://github.com/google/blockly/wiki/Text#adjusting-text-case].
Blockly.Msg.TEXT_CHANGECASE_TOOLTIP = 'Return a copy of the text in a different case.';
/// block text - Indicates that all of the letters in the following piece of text should be
/// capitalized.  If your language does not use case, you may indicate that this is not
/// applicable to your language.  For more information on this block, see
/// [https://github.com/google/blockly/wiki/Text#adjusting-text-case
/// https://github.com/google/blockly/wiki/Text#adjusting-text-case].
Blockly.Msg.TEXT_CHANGECASE_OPERATOR_UPPERCASE = 'to UPPER CASE';
/// block text - Indicates that all of the letters in the following piece of text should be converted to lower-case.  If your language does not use case, you may indicate that this is not applicable to your language.  For more information on this block, see [https://github.com/google/blockly/wiki/Text#adjusting-text-case https://github.com/google/blockly/wiki/Text#adjusting-text-case].
Blockly.Msg.TEXT_CHANGECASE_OPERATOR_LOWERCASE = 'to lower case';
/// block text - Indicates that the first letter of each of the following words should be capitalized and the rest converted to lower-case.  If your language does not use case, you may indicate that this is not applicable to your language.  For more information on this block, see [https://github.com/google/blockly/wiki/Text#adjusting-text-case https://github.com/google/blockly/wiki/Text#adjusting-text-case].
Blockly.Msg.TEXT_CHANGECASE_OPERATOR_TITLECASE = 'to Title Case';

/// url - Information about trimming (removing) text off the beginning and ends of pieces of text.
Blockly.Msg.TEXT_TRIM_HELPURL = 'https://github.com/google/blockly/wiki/Text#trimming-removing-spaces';
/// tooltip - See [https://github.com/google/blockly/wiki/Text#trimming-removing-spaces
/// https://github.com/google/blockly/wiki/Text#trimming-removing-spaces].
Blockly.Msg.TEXT_TRIM_TOOLTIP = 'Return a copy of the text with spaces removed from one or both ends.';
/// dropdown - Removes spaces from the beginning and end of a piece of text.  See
/// [https://github.com/google/blockly/wiki/Text#trimming-removing-spaces
/// https://github.com/google/blockly/wiki/Text#trimming-removing-spaces].  Note that neither
/// this nor the other options modify the original piece of text (that follows);
/// the block just returns a version of the text without the specified spaces.
Blockly.Msg.TEXT_TRIM_OPERATOR_BOTH = 'trim spaces from both sides of';
/// dropdown - Removes spaces from the beginning of a piece of text.  See
/// [https://github.com/google/blockly/wiki/Text#trimming-removing-spaces
/// https://github.com/google/blockly/wiki/Text#trimming-removing-spaces].
/// Note that in right-to-left scripts, this will remove spaces from the right side.
Blockly.Msg.TEXT_TRIM_OPERATOR_LEFT = 'trim spaces from left side of';
/// dropdown - Removes spaces from the end of a piece of text.  See
/// [https://github.com/google/blockly/wiki/Text#trimming-removing-spaces
/// https://github.com/google/blockly/wiki/Text#trimming-removing-spaces].
/// Note that in right-to-left scripts, this will remove spaces from the left side.
Blockly.Msg.TEXT_TRIM_OPERATOR_RIGHT = 'trim spaces from right side of';

/// url - Information about displaying text on computers.
Blockly.Msg.TEXT_PRINT_HELPURL = 'https://github.com/google/blockly/wiki/Text#printing-text';
/// block text - Display the input on the screen.  See
/// [https://github.com/google/blockly/wiki/Text#printing-text
/// https://github.com/google/blockly/wiki/Text#printing-text].
/// \n\nParameters:\n* %1 - the value to print
Blockly.Msg.TEXT_PRINT_TITLE = 'print %1';
/// tooltip - See [https://github.com/google/blockly/wiki/Text#printing-text
/// https://github.com/google/blockly/wiki/Text#printing-text].
Blockly.Msg.TEXT_PRINT_TOOLTIP = 'Print the specified text, number or other value.';
/// url - Information about getting text from users.
Blockly.Msg.TEXT_PROMPT_HELPURL = 'https://github.com/google/blockly/wiki/Text#getting-input-from-the-user';
/// dropdown - Specifies that a piece of text should be requested from the user with
/// the following message.  See [https://github.com/google/blockly/wiki/Text#printing-text
/// https://github.com/google/blockly/wiki/Text#printing-text].
Blockly.Msg.TEXT_PROMPT_TYPE_TEXT = 'prompt for text with message';
/// dropdown - Specifies that a number should be requested from the user with the
/// following message.  See [https://github.com/google/blockly/wiki/Text#printing-text
/// https://github.com/google/blockly/wiki/Text#printing-text].
Blockly.Msg.TEXT_PROMPT_TYPE_NUMBER = 'prompt for number with message';
/// dropdown - Precedes the message with which the user should be prompted for
/// a number.  See [https://github.com/google/blockly/wiki/Text#printing-text
/// https://github.com/google/blockly/wiki/Text#printing-text].
Blockly.Msg.TEXT_PROMPT_TOOLTIP_NUMBER = 'Prompt for user for a number.';
/// dropdown - Precedes the message with which the user should be prompted for some text.
/// See [https://github.com/google/blockly/wiki/Text#printing-text
/// https://github.com/google/blockly/wiki/Text#printing-text].
Blockly.Msg.TEXT_PROMPT_TOOLTIP_TEXT = 'Prompt for user for some text.';

/// block text - Title of a block that counts the number of instances of
/// a smaller pattern (%1) inside a longer string (%2).
Blockly.Msg.TEXT_COUNT_MESSAGE0 = 'count %1 in %2';
/// url - Information about counting how many times a string appears in another string.
Blockly.Msg.TEXT_COUNT_HELPURL = 'https://github.com/google/blockly/wiki/Text#counting-substrings';
/// tooltip - Short description of a block that counts how many times some text occurs within some other text.
Blockly.Msg.TEXT_COUNT_TOOLTIP = 'Count how many times some text occurs within some other text.';

/// block text - Title of a block that returns a copy of text (%3) with all
/// instances of some smaller text (%1) replaced with other text (%2).
Blockly.Msg.TEXT_REPLACE_MESSAGE0 = 'replace %1 with %2 in %3';
/// url - Information about replacing each copy text (or string, in computer lingo) with other text.
Blockly.Msg.TEXT_REPLACE_HELPURL = 'https://github.com/google/blockly/wiki/Text#replacing-substrings';
/// tooltip - Short description of a block that replaces copies of text in a large text with other text.
Blockly.Msg.TEXT_REPLACE_TOOLTIP = 'Replace all occurances of some text within some other text.';

/// block text - Title of block that returns a copy of text (%1) with the order
/// of letters and characters reversed.
Blockly.Msg.TEXT_REVERSE_MESSAGE0 = 'reverse %1';
/// url - Information about reversing a letters/characters in text.
Blockly.Msg.TEXT_REVERSE_HELPURL = 'https://github.com/google/blockly/wiki/Text#reversing-text';
/// tooltip - See [https://github.com/google/blockly/wiki/Text].
Blockly.Msg.TEXT_REVERSE_TOOLTIP = 'Reverses the order of the characters in the text.';

// Lists Blocks.
/// url - Information on empty lists.
Blockly.Msg.LISTS_CREATE_EMPTY_HELPURL = 'https://github.com/google/blockly/wiki/Lists#create-empty-list';
/// block text - See [https://github.com/google/blockly/wiki/Lists#create-empty-list https://github.com/google/blockly/wiki/Lists#create-empty-list].
Blockly.Msg.LISTS_CREATE_EMPTY_TITLE = 'create empty list';
/// block text - See [https://github.com/google/blockly/wiki/Lists#create-empty-list https://github.com/google/blockly/wiki/Lists#create-empty-list].
Blockly.Msg.LISTS_CREATE_EMPTY_TOOLTIP = 'Returns a list, of length 0, containing no data records';

/// url - Information on building lists.
Blockly.Msg.LISTS_CREATE_WITH_HELPURL = 'https://github.com/google/blockly/wiki/Lists#create-list-with';
/// tooltip - See [https://github.com/google/blockly/wiki/Lists#create-list-with https://github.com/google/blockly/wiki/Lists#create-list-with].
Blockly.Msg.LISTS_CREATE_WITH_TOOLTIP = 'Create a list with any number of items.';
/// block text - See [https://github.com/google/blockly/wiki/Lists#create-list-with https://github.com/google/blockly/wiki/Lists#create-list-with].
Blockly.Msg.LISTS_CREATE_WITH_INPUT_WITH = 'create list with';
/// block text - This appears in a sub-block when [https://github.com/google/blockly/wiki/Lists#changing-number-of-inputs changing the number of inputs in a ''''create list with'''' block].\n{{Identical|List}}
Blockly.Msg.LISTS_CREATE_WITH_CONTAINER_TITLE_ADD = 'list';
/// tooltip - See [https://github.com/google/blockly/wiki/Lists#changing-number-of-inputs https://github.com/google/blockly/wiki/Lists#changing-number-of-inputs].
Blockly.Msg.LISTS_CREATE_WITH_CONTAINER_TOOLTIP = 'Add, remove, or reorder sections to reconfigure this list block.';
Blockly.Msg.LISTS_CREATE_WITH_ITEM_TITLE = Blockly.Msg.VARIABLES_DEFAULT_NAME;
/// tooltip - See [https://github.com/google/blockly/wiki/Lists#changing-number-of-inputs https://github.com/google/blockly/wiki/Lists#changing-number-of-inputs].
Blockly.Msg.LISTS_CREATE_WITH_ITEM_TOOLTIP = 'Add an item to the list.';

/// url - Information about [https://github.com/google/blockly/wiki/Lists#create-list-with creating a list with multiple copies of a single item].
Blockly.Msg.LISTS_REPEAT_HELPURL = 'https://github.com/google/blockly/wiki/Lists#create-list-with';
/// url - See [https://github.com/google/blockly/wiki/Lists#create-list-with creating a list with multiple copies of a single item].
Blockly.Msg.LISTS_REPEAT_TOOLTIP = 'Creates a list consisting of the given value repeated the specified number of times.';
/// block text - See [https://github.com/google/blockly/wiki/Lists#create-list-with
/// https://github.com/google/blockly/wiki/Lists#create-list-with].
///\n\nParameters:\n* %1 - the item (text) to be repeated\n* %2 - the number of times to repeat it
Blockly.Msg.LISTS_REPEAT_TITLE = 'create list with item %1 repeated %2 times';

/// url - Information about how the length of a list is computed (i.e., by the total number of elements, not the number of different elements).
Blockly.Msg.LISTS_LENGTH_HELPURL = 'https://github.com/google/blockly/wiki/Lists#length-of';
/// block text - See [https://github.com/google/blockly/wiki/Lists#length-of https://github.com/google/blockly/wiki/Lists#length-of].
/// \n\nParameters:\n* %1 - the list whose length is desired
Blockly.Msg.LISTS_LENGTH_TITLE = 'length of %1';
/// tooltip - See [https://github.com/google/blockly/wiki/Lists#length-of https://github.com/google/blockly/wiki/Lists#length-of Blockly:Lists:length of].
Blockly.Msg.LISTS_LENGTH_TOOLTIP = 'Returns the length of a list.';

/// url - See [https://github.com/google/blockly/wiki/Lists#is-empty https://github.com/google/blockly/wiki/Lists#is-empty].
Blockly.Msg.LISTS_ISEMPTY_HELPURL = 'https://github.com/google/blockly/wiki/Lists#is-empty';
/// block text - See [https://github.com/google/blockly/wiki/Lists#is-empty
/// https://github.com/google/blockly/wiki/Lists#is-empty].
/// \n\nParameters:\n* %1 - the list to test
Blockly.Msg.LISTS_ISEMPTY_TITLE = '%1 is empty';
/// block tooltip - See [https://github.com/google/blockly/wiki/Lists#is-empty
/// https://github.com/google/blockly/wiki/Lists#is-empty].
Blockly.Msg.LISTS_ISEMPTY_TOOLTIP = 'Returns true if the list is empty.';

/// block text - Title of blocks operating on [https://github.com/google/blockly/wiki/Lists lists].
Blockly.Msg.LISTS_INLIST = 'in list';

/// url - See [https://github.com/google/blockly/wiki/Lists#getting-items-from-a-list
/// https://github.com/google/blockly/wiki/Lists#getting-items-from-a-list].
Blockly.Msg.LISTS_INDEX_OF_HELPURL = 'https://github.com/google/blockly/wiki/Lists#getting-items-from-a-list';
Blockly.Msg.LISTS_INDEX_OF_INPUT_IN_LIST = Blockly.Msg.LISTS_INLIST;
/// dropdown - See [https://github.com/google/blockly/wiki/Lists#finding-items-in-a-list
/// Lists#finding-items-in-a-list].
/// [[File:Blockly-list-find.png]]
Blockly.Msg.LISTS_INDEX_OF_FIRST = 'find first occurrence of item';
/// dropdown - See [https://github.com/google/blockly/wiki/Lists#finding-items-in-a-list
/// https://github.com/google/blockly/wiki/Lists#finding-items-in-a-list].
/// [[File:Blockly-list-find.png]]
Blockly.Msg.LISTS_INDEX_OF_LAST = 'find last occurrence of item';
/// tooltip - %1 will be replaced by either the number 0 or -1 depending on the indexing mode.  See [https://github.com/google/blockly/wiki/Lists#finding-items-in-a-list
/// https://github.com/google/blockly/wiki/Lists#finding-items-in-a-list].
/// [[File:Blockly-list-find.png]]
Blockly.Msg.LISTS_INDEX_OF_TOOLTIP = 'Returns the index of the first/last occurrence of the item in the list. Returns %1 if item is not found.';

Blockly.Msg.LISTS_GET_INDEX_HELPURL = Blockly.Msg.LISTS_INDEX_OF_HELPURL;
/// dropdown - Indicates that the user wishes to
/// [https://github.com/google/blockly/wiki/Lists#getting-a-single-item
/// get an item from a list] without removing it from the list.
Blockly.Msg.LISTS_GET_INDEX_GET = 'get';
/// dropdown - Indicates that the user wishes to
/// [https://github.com/google/blockly/wiki/Lists#getting-a-single-item
/// get and remove an item from a list], as opposed to merely getting
/// it without modifying the list.
Blockly.Msg.LISTS_GET_INDEX_GET_REMOVE = 'get and remove';
/// dropdown - Indicates that the user wishes to
/// [https://github.com/google/blockly/wiki/Lists#removing-an-item
/// remove an item from a list].\n{{Identical|Remove}}
Blockly.Msg.LISTS_GET_INDEX_REMOVE = 'remove';
/// dropdown - Indicates that an index relative to the front of the list should be used to
/// [https://github.com/google/blockly/wiki/Lists#getting-a-single-item get and/or remove
/// an item from a list].  Note: If {{msg-Blockly|ORDINAL_NUMBER_SUFFIX}} is defined, it will
/// automatically appear ''after'' this number (and any other ordinal numbers on this block).
/// See [[Translating:Blockly#Ordinal_numbers]] for more information on ordinal numbers in Blockly.
/// [[File:Blockly-list-get-item.png]]
Blockly.Msg.LISTS_GET_INDEX_FROM_START = '#';
/// dropdown - Indicates that an index relative to the end of the list should be used
/// to [https://github.com/google/blockly/wiki/Lists#getting-a-single-item access an item in a list].
/// [[File:Blockly-list-get-item.png]]
Blockly.Msg.LISTS_GET_INDEX_FROM_END = '# from end';
/// dropdown - Indicates that the '''first''' item should be
/// [https://github.com/google/blockly/wiki/Lists#getting-a-single-item accessed in a list].
/// [[File:Blockly-list-get-item.png]]
Blockly.Msg.LISTS_GET_INDEX_FIRST = 'first';
/// dropdown - Indicates that the '''last''' item should be
/// [https://github.com/google/blockly/wiki/Lists#getting-a-single-item accessed in a list].
/// [[File:Blockly-list-get-item.png]]
Blockly.Msg.LISTS_GET_INDEX_LAST = 'last';
/// dropdown - Indicates that a '''random''' item should be
/// [https://github.com/google/blockly/wiki/Lists#getting-a-single-item accessed in a list].
/// [[File:Blockly-list-get-item.png]]
Blockly.Msg.LISTS_GET_INDEX_RANDOM = 'random';
/// block text - Text that should go after the rightmost block/dropdown when
/// [https://github.com/google/blockly/wiki/Lists#getting-a-single-item
/// accessing an item from a list].  In most languages, this will be the empty string.
/// [[File:Blockly-list-get-item.png]]
Blockly.Msg.LISTS_GET_INDEX_TAIL = '';
Blockly.Msg.LISTS_GET_INDEX_INPUT_IN_LIST = Blockly.Msg.LISTS_INLIST;
/// tooltip - Indicates the ordinal number that the first item in a list is referenced by.  %1 will be replaced by either "#0" or "#1" depending on the indexing mode.
Blockly.Msg.LISTS_INDEX_FROM_START_TOOLTIP = '%1 is the first item.';
/// tooltip - Indicates the ordinal number that the last item in a list is referenced by.  %1 will be replaced by either "#0" or "#1" depending on the indexing mode.
Blockly.Msg.LISTS_INDEX_FROM_END_TOOLTIP = '%1 is the last item.';
/// tooltip - See [https://github.com/google/blockly/wiki/Lists#getting-a-single-item https://github.com/google/blockly/wiki/Lists#getting-a-single-item] for more information.
Blockly.Msg.LISTS_GET_INDEX_TOOLTIP_GET_FROM = 'Returns the item at the specified position in a list.';
/// tooltip - See [https://github.com/google/blockly/wiki/Lists#getting-a-single-item https://github.com/google/blockly/wiki/Lists#getting-a-single-item] for more information.
Blockly.Msg.LISTS_GET_INDEX_TOOLTIP_GET_FIRST = 'Returns the first item in a list.';
/// tooltip - See [https://github.com/google/blockly/wiki/Lists#getting-a-single-item https://github.com/google/blockly/wiki/Lists#getting-a-single-item] for more information.
Blockly.Msg.LISTS_GET_INDEX_TOOLTIP_GET_LAST = 'Returns the last item in a list.';
/// tooltip - See [https://github.com/google/blockly/wiki/Lists#getting-a-single-item https://github.com/google/blockly/wiki/Lists#getting-a-single-item] for more information.
Blockly.Msg.LISTS_GET_INDEX_TOOLTIP_GET_RANDOM = 'Returns a random item in a list.';
/// tooltip - See [https://github.com/google/blockly/wiki/Lists#getting-and-removing-an-item] (for remove and return) and [https://github.com/google/blockly/wiki/Lists#getting-a-single-item] for '#' or '# from end'.
Blockly.Msg.LISTS_GET_INDEX_TOOLTIP_GET_REMOVE_FROM = 'Removes and returns the item at the specified position in a list.';
/// tooltip - See [https://github.com/google/blockly/wiki/Lists#getting-and-removing-an-item] (for remove and return) and [https://github.com/google/blockly/wiki/Lists#getting-a-single-item] for 'first'.
Blockly.Msg.LISTS_GET_INDEX_TOOLTIP_GET_REMOVE_FIRST = 'Removes and returns the first item in a list.';
/// tooltip - See [https://github.com/google/blockly/wiki/Lists#getting-and-removing-an-item] (for remove and return) and [https://github.com/google/blockly/wiki/Lists#getting-a-single-item] for 'last'.
Blockly.Msg.LISTS_GET_INDEX_TOOLTIP_GET_REMOVE_LAST = 'Removes and returns the last item in a list.';
/// tooltip - See [https://github.com/google/blockly/wiki/Lists#getting-and-removing-an-item] (for remove and return) and [https://github.com/google/blockly/wiki/Lists#getting-a-single-item] for 'random'.
Blockly.Msg.LISTS_GET_INDEX_TOOLTIP_GET_REMOVE_RANDOM = 'Removes and returns a random item in a list.';
/// tooltip - See [https://github.com/google/blockly/wiki/Lists#getting-and-removing-an-item] (for remove and return) and [https://github.com/google/blockly/wiki/Lists#getting-a-single-item] for '#' or '# from end'.
Blockly.Msg.LISTS_GET_INDEX_TOOLTIP_REMOVE_FROM = 'Removes the item at the specified position in a list.';
/// tooltip - See [https://github.com/google/blockly/wiki/Lists#getting-and-removing-an-item] (for remove and return) and [https://github.com/google/blockly/wiki/Lists#getting-a-single-item] for 'first'.
Blockly.Msg.LISTS_GET_INDEX_TOOLTIP_REMOVE_FIRST = 'Removes the first item in a list.';
/// tooltip - See [https://github.com/google/blockly/wiki/Lists#getting-and-removing-an-item] (for remove and return) and [https://github.com/google/blockly/wiki/Lists#getting-a-single-item] for 'last'.
Blockly.Msg.LISTS_GET_INDEX_TOOLTIP_REMOVE_LAST = 'Removes the last item in a list.';
/// tooltip - See [https://github.com/google/blockly/wiki/Lists#getting-and-removing-an-item] (for remove and return) and [https://github.com/google/blockly/wiki/Lists#getting-a-single-item] for 'random'.
Blockly.Msg.LISTS_GET_INDEX_TOOLTIP_REMOVE_RANDOM = 'Removes a random item in a list.';
/// url - Information about putting items in lists.
Blockly.Msg.LISTS_SET_INDEX_HELPURL = 'https://github.com/google/blockly/wiki/Lists#in-list--set';
Blockly.Msg.LISTS_SET_INDEX_INPUT_IN_LIST = Blockly.Msg.LISTS_INLIST;
/// block text - [https://github.com/google/blockly/wiki/Lists#in-list--set
/// Replaces an item in a list].
/// [[File:Blockly-in-list-set-insert.png]]
Blockly.Msg.LISTS_SET_INDEX_SET = 'set';
/// block text - [https://github.com/google/blockly/wiki/Lists#in-list--insert-at
/// Inserts an item into a list].
/// [[File:Blockly-in-list-set-insert.png]]
Blockly.Msg.LISTS_SET_INDEX_INSERT = 'insert at';
/// block text - The word(s) after the position in the list and before the item to be set/inserted.
/// [[File:Blockly-in-list-set-insert.png]]
Blockly.Msg.LISTS_SET_INDEX_INPUT_TO = 'as';
/// tooltip - See [https://github.com/google/blockly/wiki/Lists#getting-a-single-item} (even though the page describes the "get" block, the idea is the same for the "set" block).
Blockly.Msg.LISTS_SET_INDEX_TOOLTIP_SET_FROM = 'Sets the item at the specified position in a list.';
/// tooltip - See [https://github.com/google/blockly/wiki/Lists#getting-a-single-item} (even though the page describes the "get" block, the idea is the same for the "set" block).
Blockly.Msg.LISTS_SET_INDEX_TOOLTIP_SET_FIRST = 'Sets the first item in a list.';
/// tooltip - See [https://github.com/google/blockly/wiki/Lists#getting-a-single-item} (even though the page describes the "get" block, the idea is the same for the "set" block).
Blockly.Msg.LISTS_SET_INDEX_TOOLTIP_SET_LAST = 'Sets the last item in a list.';
/// tooltip - See [https://github.com/google/blockly/wiki/Lists#getting-a-single-item} (even though the page describes the "get" block, the idea is the same for the "set" block).
Blockly.Msg.LISTS_SET_INDEX_TOOLTIP_SET_RANDOM = 'Sets a random item in a list.';
/// tooltip - See [https://github.com/google/blockly/wiki/Lists#getting-a-single-item} (even though the page describes the "get" block, the idea is the same for the "insert" block).
Blockly.Msg.LISTS_SET_INDEX_TOOLTIP_INSERT_FROM = 'Inserts the item at the specified position in a list.';
/// tooltip - See [https://github.com/google/blockly/wiki/Lists#getting-a-single-item} (even though the page describes the "get" block, the idea is the same for the "insert" block).
Blockly.Msg.LISTS_SET_INDEX_TOOLTIP_INSERT_FIRST = 'Inserts the item at the start of a list.';
/// tooltip - See [https://github.com/google/blockly/wiki/Lists#getting-a-single-item} (even though the page describes the "get" block, the idea is the same for the "insert" block).
Blockly.Msg.LISTS_SET_INDEX_TOOLTIP_INSERT_LAST = 'Append the item to the end of a list.';
/// tooltip - See [https://github.com/google/blockly/wiki/Lists#getting-a-single-item} (even though the page describes the "get" block, the idea is the same for the "insert" block).
Blockly.Msg.LISTS_SET_INDEX_TOOLTIP_INSERT_RANDOM = 'Inserts the item randomly in a list.';

/// url - Information describing extracting a sublist from an existing list.
Blockly.Msg.LISTS_GET_SUBLIST_HELPURL = 'https://github.com/google/blockly/wiki/Lists#getting-a-sublist';
Blockly.Msg.LISTS_GET_SUBLIST_INPUT_IN_LIST = Blockly.Msg.LISTS_INLIST;
/// dropdown - Indicates that an index relative to the front of the list should be used
/// to specify the beginning of the range from which to
/// [https://github.com/google/blockly/wiki/Lists#getting-a-sublist get a sublist].
/// [[File:Blockly-get-sublist.png]]
/// Note: If {{msg-Blockly|ORDINAL_NUMBER_SUFFIX}} is defined, it will
/// automatically appear ''after'' this number (and any other ordinal numbers on this block).
/// See [[Translating:Blockly#Ordinal_numbers]] for more information on ordinal numbers in Blockly.
Blockly.Msg.LISTS_GET_SUBLIST_START_FROM_START = 'get sub-list from #';
/// dropdown - Indicates that an index relative to the end of the list should be used
/// to specify the beginning of the range from which to
/// [https://github.com/google/blockly/wiki/Lists#getting-a-sublist get a sublist].
Blockly.Msg.LISTS_GET_SUBLIST_START_FROM_END = 'get sub-list from # from end';
/// dropdown - Indicates that the
/// [https://github.com/google/blockly/wiki/Lists#getting-a-sublist sublist to extract]
/// should begin with the list's first item.
Blockly.Msg.LISTS_GET_SUBLIST_START_FIRST = 'get sub-list from first';
/// dropdown - Indicates that an index relative to the front of the list should be
/// used to specify the end of the range from which to
/// [https://github.com/google/blockly/wiki/Lists#getting-a-sublist get a sublist].
/// [[File:Blockly-get-sublist.png]]
Blockly.Msg.LISTS_GET_SUBLIST_END_FROM_START = 'to #';
/// dropdown - Indicates that an index relative to the end of the list should be
/// used to specify the end of the range from which to
/// [https://github.com/google/blockly/wiki/Lists#getting-a-sublist get a sublist].
/// [[File:Blockly-get-sublist.png]]
Blockly.Msg.LISTS_GET_SUBLIST_END_FROM_END = 'to # from end';
/// dropdown - Indicates that the '''last''' item in the given list should be
/// [https://github.com/google/blockly/wiki/Lists#getting-a-sublist the end
/// of the selected sublist].
/// [[File:Blockly-get-sublist.png]]
Blockly.Msg.LISTS_GET_SUBLIST_END_LAST = 'to last';
/// block text - This appears in the rightmost position ("tail") of the
/// sublist block, as described at
/// [https://github.com/google/blockly/wiki/Lists#getting-a-sublist
/// https://github.com/google/blockly/wiki/Lists#getting-a-sublist].
/// In English and most other languages, this is the empty string.
/// [[File:Blockly-get-sublist.png]]
Blockly.Msg.LISTS_GET_SUBLIST_TAIL = '';
/// tooltip - See [https://github.com/google/blockly/wiki/Lists#getting-a-sublist
/// https://github.com/google/blockly/wiki/Lists#getting-a-sublist] for more information.
/// [[File:Blockly-get-sublist.png]]
Blockly.Msg.LISTS_GET_SUBLIST_TOOLTIP = 'Creates a copy of the specified portion of a list.';

/// {{optional}}\nurl - Information describing sorting a list.
Blockly.Msg.LISTS_SORT_HELPURL = 'https://github.com/google/blockly/wiki/Lists#sorting-a-list';
/// Sort as type %1 (numeric or alphabetic) in order %2 (ascending or descending) a list of items %3.\n{{Identical|Sort}}
Blockly.Msg.LISTS_SORT_TITLE = 'sort %1 %2 %3';
/// tooltip - See [https://github.com/google/blockly/wiki/Lists#sorting-a-list].
Blockly.Msg.LISTS_SORT_TOOLTIP = 'Sort a copy of a list.';
/// sorting order or direction from low to high value for numeric, or A-Z for alphabetic.\n{{Identical|Ascending}}
Blockly.Msg.LISTS_SORT_ORDER_ASCENDING = 'ascending';
/// sorting order or direction from high to low value for numeric, or Z-A for alphabetic.\n{{Identical|Descending}}
Blockly.Msg.LISTS_SORT_ORDER_DESCENDING = 'descending';
/// sort by treating each item as a number.
Blockly.Msg.LISTS_SORT_TYPE_NUMERIC = 'numeric';
/// sort by treating each item alphabetically, case-sensitive.
Blockly.Msg.LISTS_SORT_TYPE_TEXT = 'alphabetic';
/// sort by treating each item alphabetically, ignoring differences in case.
Blockly.Msg.LISTS_SORT_TYPE_IGNORECASE = 'alphabetic, ignore case';

/// url - Information describing splitting text into a list, or joining a list into text.
Blockly.Msg.LISTS_SPLIT_HELPURL = 'https://github.com/google/blockly/wiki/Lists#splitting-strings-and-joining-lists';
/// dropdown - Indicates that text will be split up into a list (e.g. "a-b-c" -> ["a", "b", "c"]).
Blockly.Msg.LISTS_SPLIT_LIST_FROM_TEXT = 'make list from text';
/// dropdown - Indicates that a list will be joined together to form text (e.g. ["a", "b", "c"] -> "a-b-c").
Blockly.Msg.LISTS_SPLIT_TEXT_FROM_LIST = 'make text from list';
/// block text - Prompts for a letter to be used as a separator when splitting or joining text.
Blockly.Msg.LISTS_SPLIT_WITH_DELIMITER = 'with delimiter';
/// tooltip - See [https://github.com/google/blockly/wiki/Lists#make-list-from-text
/// https://github.com/google/blockly/wiki/Lists#make-list-from-text] for more information.
Blockly.Msg.LISTS_SPLIT_TOOLTIP_SPLIT = 'Split text into a list of texts, breaking at each delimiter.';
/// tooltip - See [https://github.com/google/blockly/wiki/Lists#make-text-from-list
/// https://github.com/google/blockly/wiki/Lists#make-text-from-list] for more information.
Blockly.Msg.LISTS_SPLIT_TOOLTIP_JOIN = 'Join a list of texts into one text, separated by a delimiter.';

/// url - Information describing reversing a list.
Blockly.Msg.LISTS_REVERSE_HELPURL = 'https://github.com/google/blockly/wiki/Lists#reversing-a-list';
/// block text - Title of block that returns a copy of a list (%1) with the order of items reversed.
Blockly.Msg.LISTS_REVERSE_MESSAGE0 = 'reverse %1';
/// tooltip - Short description for a block that reverses a copy of a list.
Blockly.Msg.LISTS_REVERSE_TOOLTIP = 'Reverse a copy of a list.';

/// grammar - Text that follows an ordinal number (a number that indicates
/// position relative to other numbers).  In most languages, such text appears
/// before the number, so this should be blank.  An exception is Hungarian.
/// See [[Translating:Blockly#Ordinal_numbers]] for more information.
Blockly.Msg.ORDINAL_NUMBER_SUFFIX = '';

// Variables Blocks.
/// url - Information about ''variables'' in computer programming.  Consider using your language's translation of [https://en.wikipedia.org/wiki/Variable_(computer_science) https://en.wikipedia.org/wiki/Variable_(computer_science)], if it exists.
Blockly.Msg.VARIABLES_GET_HELPURL = 'https://github.com/google/blockly/wiki/Variables#get';
/// tooltip - This gets the value of the named variable without modifying it.
Blockly.Msg.VARIABLES_GET_TOOLTIP = 'Returns the value of this variable.';
/// context menu - Selecting this creates a block to set (change) the value of this variable.
/// \n\nParameters:\n* %1 - the name of the variable.
Blockly.Msg.VARIABLES_GET_CREATE_SET = 'Create "set %1"';

/// url - Information about ''variables'' in computer programming.  Consider using your language's translation of [https://en.wikipedia.org/wiki/Variable_(computer_science) https://en.wikipedia.org/wiki/Variable_(computer_science)], if it exists.
Blockly.Msg.VARIABLES_SET_HELPURL = 'https://github.com/google/blockly/wiki/Variables#set';
/// block text - Change the value of a mathematical variable: '''set [the value of] x to 7'''.\n\nParameters:\n* %1 - the name of the variable.\n* %2 - the value to be assigned.
Blockly.Msg.VARIABLES_SET = 'set %1 to %2';
/// tooltip - This initializes or changes the value of the named variable.
Blockly.Msg.VARIABLES_SET_TOOLTIP = 'Sets this variable to be equal to the input.';
/// context menu - Selecting this creates a block to get (change) the value of
/// this variable.\n\nParameters:\n* %1 - the name of the variable.
Blockly.Msg.VARIABLES_SET_CREATE_GET = 'Create "get %1"';

// Procedures Blocks.
/// url - Information about defining [https://en.wikipedia.org/wiki/Subroutine functions] that do not have return values.
Blockly.Msg.PROCEDURES_DEFNORETURN_HELPURL = 'https://en.wikipedia.org/wiki/Subroutine';
/// block text - This precedes the name of the function when defining it.  See
/// [https://blockly-demo.appspot.com/static/apps/code/index.html?lang=en#c84aoc this sample
/// function definition].
Blockly.Msg.PROCEDURES_DEFNORETURN_TITLE = 'to';
/// default name - This acts as a placeholder for the name of a function on a
/// function definition block, as shown on
/// [https://blockly-demo.appspot.com/static/apps/code/index.html?lang=en#w7cfju this block].
/// The user will replace it with the function's name.
Blockly.Msg.PROCEDURES_DEFNORETURN_PROCEDURE = 'do something';
/// block text - This precedes the list of parameters on a function's defiition block.  See
/// [https://blockly-demo.appspot.com/static/apps/code/index.html?lang=en#voztpd this sample
/// function with parameters].
Blockly.Msg.PROCEDURES_BEFORE_PARAMS = 'with:';
/// block text - This precedes the list of parameters on a function's caller block.  See
/// [https://blockly-demo.appspot.com/static/apps/code/index.html?lang=en#voztpd this sample
/// function with parameters].
Blockly.Msg.PROCEDURES_CALL_BEFORE_PARAMS = 'with:';
/// block text - This appears next to the function's "body", the blocks that should be
/// run when the function is called, as shown in
/// [https://blockly-demo.appspot.com/static/apps/code/index.html?lang=en#voztpd this sample
/// function definition].
Blockly.Msg.PROCEDURES_DEFNORETURN_DO = '';
/// tooltip
Blockly.Msg.PROCEDURES_DEFNORETURN_TOOLTIP = 'Creates a function with no output.';
/// Placeholder text that the user is encouraged to replace with a description of what their function does.
Blockly.Msg.PROCEDURES_DEFNORETURN_COMMENT = 'Describe this function...';
/// url - Information about defining [https://en.wikipedia.org/wiki/Subroutine functions] that have return values.
Blockly.Msg.PROCEDURES_DEFRETURN_HELPURL = 'https://en.wikipedia.org/wiki/Subroutine';
Blockly.Msg.PROCEDURES_DEFRETURN_TITLE = Blockly.Msg.PROCEDURES_DEFNORETURN_TITLE;
Blockly.Msg.PROCEDURES_DEFRETURN_PROCEDURE = Blockly.Msg.PROCEDURES_DEFNORETURN_PROCEDURE;
Blockly.Msg.PROCEDURES_DEFRETURN_DO = Blockly.Msg.PROCEDURES_DEFNORETURN_DO;
Blockly.Msg.PROCEDURES_DEFRETURN_COMMENT = Blockly.Msg.PROCEDURES_DEFNORETURN_COMMENT;
/// block text - This imperative or infinite verb precedes the value that is used as the return value
/// (output) of this function.  See
/// [https://blockly-demo.appspot.com/static/apps/code/index.html?lang=en#6ot5y5 this sample
/// function that returns a value].
Blockly.Msg.PROCEDURES_DEFRETURN_RETURN = 'return';
/// tooltip
Blockly.Msg.PROCEDURES_DEFRETURN_TOOLTIP = 'Creates a function with an output.';
/// Label for a checkbox that controls if statements are allowed in a function.
Blockly.Msg.PROCEDURES_ALLOW_STATEMENTS = 'allow statements';

/// alert - The user has created a function with two parameters that have the same name.  Every parameter must have a different name.
Blockly.Msg.PROCEDURES_DEF_DUPLICATE_WARNING = 'Warning: This function has duplicate parameters.';

/// url - Information about calling [https://en.wikipedia.org/wiki/Subroutine functions] that do not return values.
Blockly.Msg.PROCEDURES_CALLNORETURN_HELPURL = 'https://en.wikipedia.org/wiki/Subroutine';
/// tooltip - This block causes the body (blocks inside) of the named function definition to be run.
Blockly.Msg.PROCEDURES_CALLNORETURN_TOOLTIP = 'Run the user-defined function "%1".';

/// url - Information about calling [https://en.wikipedia.org/wiki/Subroutine functions] that return values.
Blockly.Msg.PROCEDURES_CALLRETURN_HELPURL = 'https://en.wikipedia.org/wiki/Subroutine';
/// tooltip - This block causes the body (blocks inside) of the named function definition to be run.\n\nParameters:\n* %1 - the name of the function.
Blockly.Msg.PROCEDURES_CALLRETURN_TOOLTIP = 'Run the user-defined function "%1" and use its output.';

/// block text - This text appears on a block in a window that appears when the user clicks
/// on the plus sign or star on a function definition block.  It refers to the set of parameters
/// (referred to by the simpler term "inputs") to the function.  See
/// [[Translating:Blockly#function_definitions]].\n{{Identical|Input}}
Blockly.Msg.PROCEDURES_MUTATORCONTAINER_TITLE = 'inputs';
/// tooltip
Blockly.Msg.PROCEDURES_MUTATORCONTAINER_TOOLTIP = 'Add, remove, or reorder inputs to this function.';
/// block text - This text appears on a block in a window that appears when the user clicks
/// on the plus sign or star on a function definition block].  It appears on the block for
/// adding an individual parameter (referred to by the simpler term "inputs") to the function.
/// See [[Translating:Blockly#function_definitions]].
Blockly.Msg.PROCEDURES_MUTATORARG_TITLE = 'input name:';
/// tooltip
Blockly.Msg.PROCEDURES_MUTATORARG_TOOLTIP = 'Add an input to the function.';

/// context menu - This appears on the context menu for function calls.  Selecting
/// it causes the corresponding function definition to be highlighted (as shown at
/// [[Translating:Blockly#context_menus]].
Blockly.Msg.PROCEDURES_HIGHLIGHT_DEF = 'Highlight function definition';
/// context menu - This appears on the context menu for function definitions.
/// Selecting it creates a block to call the function.\n\nParameters:\n* %1 - the name of the function.\n{{Identical|Create}}
Blockly.Msg.PROCEDURES_CREATE_DO = 'Create "%1"';

/// tooltip - If the first value is true, this causes the second value to be returned
/// immediately from the enclosing function.
Blockly.Msg.PROCEDURES_IFRETURN_TOOLTIP = 'If a value is true, then return a second value.';
/// {{optional}}\nurl - Information about guard clauses.
Blockly.Msg.PROCEDURES_IFRETURN_HELPURL = 'http://c2.com/cgi/wiki?GuardClause';
/// warning - This appears if the user tries to use this block outside of a function definition.
Blockly.Msg.PROCEDURES_IFRETURN_WARNING = 'Warning: This block may be used only within a function definition.';<|MERGE_RESOLUTION|>--- conflicted
+++ resolved
@@ -258,15 +258,6 @@
 /// tooltip - Describes the 'else' subblock during [https://github.com/google/blockly/wiki/IfElse#block-modification if block modification].
 Blockly.Msg.CONTROLS_IF_ELSE_TOOLTIP = 'Add a final, catch-all condition to the if block.';
 
-<<<<<<< HEAD
-/// button text - Text on a button inside a dialogue window, which will accept or acknowledge the contents of the dialogue when pressed.
-Blockly.Msg.IOS_OK = 'OK';
-/// button text - Text on a button inside a dialogue window, which will close or cancel the dialogue when pressed.
-Blockly.Msg.IOS_CANCEL = 'Cancel';
-/// alert - Title text for an error dialogue.
-Blockly.Msg.IOS_ERROR = 'Error';
-/// header text - Title of a section that displays a list of parameters (aka. "inputs") that have been defined for a procedure. This is used inside a dialogue window to configure a procedure.
-=======
 /// button text - Text on a button inside a dialogue window, which will accept or acknowledge the contents of the dialogue when pressed.\n{{Identical|OK}}
 Blockly.Msg.IOS_OK = 'OK';
 /// button text - Text on a button inside a dialogue window, which will close or cancel the dialogue when pressed.\n{{Identical|Cancel}}
@@ -274,7 +265,6 @@
 /// alert - Title text for an error dialogue.\n{{Identical|Error}}
 Blockly.Msg.IOS_ERROR = 'Error';
 /// header text - Title of a section that displays a list of parameters (aka. "inputs") that have been defined for a procedure. This is used inside a dialogue window to configure a procedure.\n{{Identical|Input}}
->>>>>>> 15399414
 Blockly.Msg.IOS_PROCEDURES_INPUTS = 'INPUTS';
 /// button text - Text on a button which will add a parameter (aka. "input") to a procedure. This is used inside a dialogue window to configure a procedure. NOTE: The "+" should be preserved at the beginning of the text.
 Blockly.Msg.IOS_PROCEDURES_ADD_INPUT = '+ Add Input';
@@ -284,19 +274,11 @@
 Blockly.Msg.IOS_PROCEDURES_DUPLICATE_INPUTS_ERROR = 'This function has duplicate inputs.';
 /// button text - Text on a button which will open a variable creation dialogue when pressed. NOTE: The "+" should be preserved at the beginning of the text.
 Blockly.Msg.IOS_VARIABLES_ADD_VARIABLE = '+ Add Variable';
-<<<<<<< HEAD
-/// button text - Text on a button inside a variable creation dialogue, which will add a variable when pressed.
-Blockly.Msg.IOS_VARIABLES_ADD_BUTTON = 'Add';
-/// button text - Text on a button inside a variable rename dialogue, which will rename a variable when pressed.
-Blockly.Msg.IOS_VARIABLES_RENAME_BUTTON = 'Rename';
-/// button text - Text on a button inside a variable deletion dialogue, which will delete a variable when pressed.
-=======
 /// button text - Text on a button inside a variable creation dialogue, which will add a variable when pressed.\n{{Identical|Add}}
 Blockly.Msg.IOS_VARIABLES_ADD_BUTTON = 'Add';
 /// button text - Text on a button inside a variable rename dialogue, which will rename a variable when pressed.\n{{Identical|Rename}}
 Blockly.Msg.IOS_VARIABLES_RENAME_BUTTON = 'Rename';
 /// button text - Text on a button inside a variable deletion dialogue, which will delete a variable when pressed.\n{{Identical|Delete}}
->>>>>>> 15399414
 Blockly.Msg.IOS_VARIABLES_DELETE_BUTTON = 'Delete';
 /// placeholder text - Placeholder text used inside a text input, where a variable name should be entered.
 Blockly.Msg.IOS_VARIABLES_VARIABLE_NAME = 'Variable name';
