/**
 * @license
 * Copyright 2020 Google LLC
 * SPDX-License-Identifier: Apache-2.0
 */

/**
 * An item in the toolbox.
 *
 * @class
 */
// Former goog.module ID: Blockly.ToolboxItem

import type {ICollapsibleToolboxItem} from '../interfaces/i_collapsible_toolbox_item.js';
import type {IFocusableTree} from '../interfaces/i_focusable_tree.js';
import type {IToolbox} from '../interfaces/i_toolbox.js';
import type {IToolboxItem} from '../interfaces/i_toolbox_item.js';
import * as idGenerator from '../utils/idgenerator.js';
import type * as toolbox from '../utils/toolbox.js';
import type {WorkspaceSvg} from '../workspace_svg.js';

/**
 * Class for an item in the toolbox.
 */
export class ToolboxItem implements IToolboxItem {
  protected id_: string;
  protected parent_: ICollapsibleToolboxItem | null;
  protected level_: number;
  protected toolboxItemDef_: toolbox.ToolboxItemInfo | null;
  protected workspace_: WorkspaceSvg;
  /** The toolbox this category belongs to. */
  protected readonly parentToolbox_: IToolbox;

  /**
   * @param toolboxItemDef The JSON defining the toolbox item.
   * @param parentToolbox The toolbox that holds the toolbox item.
   * @param opt_parent The parent toolbox item or null if the category does not
   *     have a parent.
   */
  constructor(
    toolboxItemDef: toolbox.ToolboxItemInfo,
    parentToolbox: IToolbox,
    opt_parent?: ICollapsibleToolboxItem,
  ) {
    /** The ID for the category. */
    this.id_ =
      (toolboxItemDef as AnyDuringMigration)['toolboxitemid'] ||
      idGenerator.getNextUniqueId();

    /** The parent of the category. */
    this.parent_ = opt_parent || null;

    /** The level that the category is nested at. */
    this.level_ = this.parent_ ? this.parent_.getLevel() + 1 : 0;

    /** The JSON definition of the toolbox item. */
    this.toolboxItemDef_ = toolboxItemDef;

    this.parentToolbox_ = parentToolbox;

    /** The workspace of the parent toolbox. */
    this.workspace_ = this.parentToolbox_.getWorkspace();
  }

  /**
   * Initializes the toolbox item.
   * This includes creating the DOM and updating the state of any items based
   * on the info object.
   */
  init() {}
  // No-op by default.

  /**
   * Gets the div for the toolbox item.
   *
   * @returns The div for the toolbox item.
   */
  getDiv(): Element | null {
    return null;
  }

  /**
   * Gets the HTML element that is clickable.
   * The parent toolbox element receives clicks. The parent toolbox will add an
   * ID to this element so it can pass the onClick event to the correct
   * toolboxItem.
   *
   * @returns The HTML element that receives clicks, or null if this item should
   *     not receive clicks.
   */
  getClickTarget(): Element | null {
    return null;
  }

  /**
   * Gets a unique identifier for this toolbox item.
   *
   * @returns The ID for the toolbox item.
   */
  getId(): string {
    return this.id_;
  }

  /**
   * Gets the parent if the toolbox item is nested.
   *
   * @returns The parent toolbox item, or null if this toolbox item is not
   *     nested.
   */
  getParent(): ICollapsibleToolboxItem | null {
    return null;
  }

  /**
   * Gets the nested level of the category.
   *
   * @returns The nested level of the category.
   * @internal
   */
  getLevel(): number {
    return this.level_;
  }

  /**
   * Whether the toolbox item is selectable.
   *
   * @returns True if the toolbox item can be selected.
   */
  isSelectable(): boolean {
    return false;
  }

  /**
   * Whether the toolbox item is collapsible.
   *
   * @returns True if the toolbox item is collapsible.
   */
  isCollapsible(): boolean {
    return false;
  }

  /** Dispose of this toolbox item. No-op by default. */
  dispose() {}

  /**
   * Sets whether the category is visible or not.
   * For a category to be visible its parent category must also be expanded.
   *
   * @param _isVisible True if category should be visible.
   */
  setVisible_(_isVisible: boolean) {}

<<<<<<< HEAD
=======
  /** See IFocusableNode.getFocusableElement. */
>>>>>>> 996208d3
  getFocusableElement(): HTMLElement | SVGElement {
    const div = this.getDiv();
    if (!div) {
      throw Error('Trying to access toolbox item before DOM is initialized.');
    }
    if (!(div instanceof HTMLElement)) {
      throw Error('Toolbox item div is unexpectedly not an HTML element.');
    }
    return div as HTMLElement;
  }

<<<<<<< HEAD
=======
  /** See IFocusableNode.getFocusableTree. */
>>>>>>> 996208d3
  getFocusableTree(): IFocusableTree {
    return this.parentToolbox_;
  }

<<<<<<< HEAD
  onNodeFocus(): void {}

=======
  /** See IFocusableNode.onNodeFocus. */
  onNodeFocus(): void {}

  /** See IFocusableNode.onNodeBlur. */
>>>>>>> 996208d3
  onNodeBlur(): void {}
}
// nop by default<|MERGE_RESOLUTION|>--- conflicted
+++ resolved
@@ -150,10 +150,7 @@
    */
   setVisible_(_isVisible: boolean) {}
 
-<<<<<<< HEAD
-=======
   /** See IFocusableNode.getFocusableElement. */
->>>>>>> 996208d3
   getFocusableElement(): HTMLElement | SVGElement {
     const div = this.getDiv();
     if (!div) {
@@ -165,23 +162,15 @@
     return div as HTMLElement;
   }
 
-<<<<<<< HEAD
-=======
   /** See IFocusableNode.getFocusableTree. */
->>>>>>> 996208d3
   getFocusableTree(): IFocusableTree {
     return this.parentToolbox_;
   }
 
-<<<<<<< HEAD
-  onNodeFocus(): void {}
-
-=======
   /** See IFocusableNode.onNodeFocus. */
   onNodeFocus(): void {}
 
   /** See IFocusableNode.onNodeBlur. */
->>>>>>> 996208d3
   onNodeBlur(): void {}
 }
 // nop by default