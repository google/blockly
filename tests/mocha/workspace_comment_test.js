/**
 * @license
 * Copyright 2020 Google LLC
 * SPDX-License-Identifier: Apache-2.0
 */

<<<<<<< HEAD
goog.module('Blockly.test.workspaceComment');

goog.require('Blockly.WorkspaceComment');
const {sharedTestSetup, sharedTestTeardown} = goog.require('Blockly.test.helpers.setupTeardown');

=======
import {
  sharedTestSetup,
  sharedTestTeardown,
} from './test_helpers/setup_teardown.js';
>>>>>>> 0e22a798

suite('Workspace comment', function () {
  setup(function () {
    sharedTestSetup.call(this);
    this.workspace = new Blockly.Workspace();
  });

  teardown(function () {
    sharedTestTeardown.call(this);
  });

  suite('getTopComments(ordered=true)', function () {
    test('No comments', function () {
      chai.assert.equal(this.workspace.getTopComments(true).length, 0);
    });

<<<<<<< HEAD
    test('One comment', function() {
      const comment = new Blockly.WorkspaceComment(
          this.workspace, 'comment text', 0, 0, 'comment id');
=======
    test('One comment', function () {
      const comment = new Blockly.WorkspaceComment(
        this.workspace,
        'comment text',
        0,
        0,
        'comment id',
      );
>>>>>>> 0e22a798
      chai.assert.equal(this.workspace.getTopComments(true).length, 1);
      chai.assert.equal(this.workspace.commentDB.get('comment id'), comment);
    });

    test('After clear empty workspace', function () {
      this.workspace.clear();
      chai.assert.equal(this.workspace.getTopComments(true).length, 0);
    });

    test('After clear non-empty workspace', function () {
      new Blockly.WorkspaceComment(
        this.workspace,
        'comment text',
        0,
        0,
        'comment id',
      );
      this.workspace.clear();
      chai.assert.equal(this.workspace.getTopComments(true).length, 0);
      chai.assert.isFalse(this.workspace.commentDB.has('comment id'));
    });

<<<<<<< HEAD
    test('After dispose', function() {
      const comment = new Blockly.WorkspaceComment(
          this.workspace, 'comment text', 0, 0, 'comment id');
=======
    test('After dispose', function () {
      const comment = new Blockly.WorkspaceComment(
        this.workspace,
        'comment text',
        0,
        0,
        'comment id',
      );
>>>>>>> 0e22a798
      comment.dispose();
      chai.assert.equal(this.workspace.getTopComments(true).length, 0);
      chai.assert.isFalse(this.workspace.commentDB.has('comment id'));
    });
  });

  suite('getTopComments(ordered=false)', function () {
    test('No comments', function () {
      chai.assert.equal(this.workspace.getTopComments(false).length, 0);
    });

<<<<<<< HEAD
    test('One comment', function() {
      const comment = new Blockly.WorkspaceComment(
          this.workspace, 'comment text', 0, 0, 'comment id');
=======
    test('One comment', function () {
      const comment = new Blockly.WorkspaceComment(
        this.workspace,
        'comment text',
        0,
        0,
        'comment id',
      );
>>>>>>> 0e22a798
      chai.assert.equal(this.workspace.getTopComments(false).length, 1);
      chai.assert.equal(this.workspace.commentDB.get('comment id'), comment);
    });

    test('After clear empty workspace', function () {
      this.workspace.clear();
      chai.assert.equal(this.workspace.getTopComments(false).length, 0);
    });

    test('After clear non-empty workspace', function () {
      new Blockly.WorkspaceComment(
        this.workspace,
        'comment text',
        0,
        0,
        'comment id',
      );
      this.workspace.clear();
      chai.assert.equal(this.workspace.getTopComments(false).length, 0);
      chai.assert.isFalse(this.workspace.commentDB.has('comment id'));
    });

<<<<<<< HEAD
    test('After dispose', function() {
      const comment = new Blockly.WorkspaceComment(
          this.workspace, 'comment text', 0, 0, 'comment id');
=======
    test('After dispose', function () {
      const comment = new Blockly.WorkspaceComment(
        this.workspace,
        'comment text',
        0,
        0,
        'comment id',
      );
>>>>>>> 0e22a798
      comment.dispose();
      chai.assert.equal(this.workspace.getTopComments(false).length, 0);
      chai.assert.isFalse(this.workspace.commentDB.has('comment id'));
    });
  });

<<<<<<< HEAD
  suite('getCommentById', function() {
    test('Trivial', function() {
      const comment = new Blockly.WorkspaceComment(
          this.workspace, 'comment text', 0, 0, 'comment id');
=======
  suite('getCommentById', function () {
    test('Trivial', function () {
      const comment = new Blockly.WorkspaceComment(
        this.workspace,
        'comment text',
        0,
        0,
        'comment id',
      );
>>>>>>> 0e22a798
      chai.assert.equal(this.workspace.getCommentById(comment.id), comment);
    });

    test('Null id', function () {
      chai.assert.isNull(this.workspace.getCommentById(null));
    });

    test('Non-existent id', function () {
      chai.assert.isNull(this.workspace.getCommentById('badId'));
    });

<<<<<<< HEAD
    test('After dispose', function() {
      const comment = new Blockly.WorkspaceComment(
          this.workspace, 'comment text', 0, 0, 'comment id');
=======
    test('After dispose', function () {
      const comment = new Blockly.WorkspaceComment(
        this.workspace,
        'comment text',
        0,
        0,
        'comment id',
      );
>>>>>>> 0e22a798
      comment.dispose();
      chai.assert.isNull(this.workspace.getCommentById(comment.id));
    });
  });

<<<<<<< HEAD
  suite('dispose', function() {
    test('Called twice', function() {
      const comment = new Blockly.WorkspaceComment(
          this.workspace, 'comment text', 0, 0, 'comment id');
=======
  suite('dispose', function () {
    test('Called twice', function () {
      const comment = new Blockly.WorkspaceComment(
        this.workspace,
        'comment text',
        0,
        0,
        'comment id',
      );
>>>>>>> 0e22a798
      comment.dispose();
      // Nothing should go wrong the second time dispose is called.
      comment.dispose();
    });
  });

  suite('Width and height', function () {
    setup(function () {
      this.comment = new Blockly.WorkspaceComment(
        this.workspace,
        'comment text',
        10,
        20,
        'comment id',
      );
    });

    test('Initial values', function () {
      chai.assert.equal(this.comment.getWidth(), 20, 'Width');
      chai.assert.equal(this.comment.getHeight(), 10, 'Height');
    });

    test('setWidth does not affect height', function () {
      this.comment.setWidth(30);
      chai.assert.equal(this.comment.getWidth(), 30, 'Width');
      chai.assert.equal(this.comment.getHeight(), 10, 'Height');
    });

    test('setHeight does not affect width', function () {
      this.comment.setHeight(30);
      chai.assert.equal(this.comment.getWidth(), 20, 'Width');
      chai.assert.equal(this.comment.getHeight(), 30, 'Height');
    });
  });

  suite('XY position', function () {
    setup(function () {
      this.comment = new Blockly.WorkspaceComment(
        this.workspace,
        'comment text',
        10,
        20,
        'comment id',
      );
    });

<<<<<<< HEAD
    test('Initial position', function() {
      const xy = this.comment.getXY();
=======
    test('Initial position', function () {
      const xy = this.comment.getRelativeToSurfaceXY();
>>>>>>> 0e22a798
      chai.assert.equal(xy.x, 0, 'Initial X position');
      chai.assert.equal(xy.y, 0, 'Initial Y position');
    });

    test('moveBy', function () {
      this.comment.moveBy(10, 100);
<<<<<<< HEAD
      const xy = this.comment.getXY();
=======
      const xy = this.comment.getRelativeToSurfaceXY();
>>>>>>> 0e22a798
      chai.assert.equal(xy.x, 10, 'New X position');
      chai.assert.equal(xy.y, 100, 'New Y position');
    });
  });

<<<<<<< HEAD
  suite('Content', function() {
    setup(function() {
=======
  suite('Content', function () {
    setup(function () {
>>>>>>> 0e22a798
      this.comment = new Blockly.WorkspaceComment(
        this.workspace,
        'comment text',
        0,
        0,
        'comment id',
      );
    });

    teardown(function () {
      sinon.restore();
    });

    test('After creation', function () {
      chai.assert.equal(this.comment.getContent(), 'comment text');
      chai.assert.equal(
<<<<<<< HEAD
          this.workspace.undoStack_.length, 1, 'Workspace undo stack');
=======
        this.workspace.undoStack_.length,
        1,
        'Workspace undo stack',
      );
>>>>>>> 0e22a798
    });

    test('Set to same value', function () {
      this.comment.setContent('comment text');
      chai.assert.equal(this.comment.getContent(), 'comment text');
      // Setting the text to the old value does not fire an event.
      chai.assert.equal(
        this.workspace.undoStack_.length,
        1,
        'Workspace undo stack',
      );
    });

    test('Set to different value', function () {
      this.comment.setContent('new comment text');
      chai.assert.equal(this.comment.getContent(), 'new comment text');
      chai.assert.equal(
        this.workspace.undoStack_.length,
        2,
        'Workspace undo stack',
      );
    });
  });
});<|MERGE_RESOLUTION|>--- conflicted
+++ resolved
@@ -4,18 +4,10 @@
  * SPDX-License-Identifier: Apache-2.0
  */
 
-<<<<<<< HEAD
-goog.module('Blockly.test.workspaceComment');
-
-goog.require('Blockly.WorkspaceComment');
-const {sharedTestSetup, sharedTestTeardown} = goog.require('Blockly.test.helpers.setupTeardown');
-
-=======
 import {
   sharedTestSetup,
   sharedTestTeardown,
 } from './test_helpers/setup_teardown.js';
->>>>>>> 0e22a798
 
 suite('Workspace comment', function () {
   setup(function () {
@@ -32,11 +24,6 @@
       chai.assert.equal(this.workspace.getTopComments(true).length, 0);
     });
 
-<<<<<<< HEAD
-    test('One comment', function() {
-      const comment = new Blockly.WorkspaceComment(
-          this.workspace, 'comment text', 0, 0, 'comment id');
-=======
     test('One comment', function () {
       const comment = new Blockly.WorkspaceComment(
         this.workspace,
@@ -45,7 +32,6 @@
         0,
         'comment id',
       );
->>>>>>> 0e22a798
       chai.assert.equal(this.workspace.getTopComments(true).length, 1);
       chai.assert.equal(this.workspace.commentDB.get('comment id'), comment);
     });
@@ -68,11 +54,6 @@
       chai.assert.isFalse(this.workspace.commentDB.has('comment id'));
     });
 
-<<<<<<< HEAD
-    test('After dispose', function() {
-      const comment = new Blockly.WorkspaceComment(
-          this.workspace, 'comment text', 0, 0, 'comment id');
-=======
     test('After dispose', function () {
       const comment = new Blockly.WorkspaceComment(
         this.workspace,
@@ -81,7 +62,6 @@
         0,
         'comment id',
       );
->>>>>>> 0e22a798
       comment.dispose();
       chai.assert.equal(this.workspace.getTopComments(true).length, 0);
       chai.assert.isFalse(this.workspace.commentDB.has('comment id'));
@@ -93,11 +73,6 @@
       chai.assert.equal(this.workspace.getTopComments(false).length, 0);
     });
 
-<<<<<<< HEAD
-    test('One comment', function() {
-      const comment = new Blockly.WorkspaceComment(
-          this.workspace, 'comment text', 0, 0, 'comment id');
-=======
     test('One comment', function () {
       const comment = new Blockly.WorkspaceComment(
         this.workspace,
@@ -106,7 +81,6 @@
         0,
         'comment id',
       );
->>>>>>> 0e22a798
       chai.assert.equal(this.workspace.getTopComments(false).length, 1);
       chai.assert.equal(this.workspace.commentDB.get('comment id'), comment);
     });
@@ -129,11 +103,6 @@
       chai.assert.isFalse(this.workspace.commentDB.has('comment id'));
     });
 
-<<<<<<< HEAD
-    test('After dispose', function() {
-      const comment = new Blockly.WorkspaceComment(
-          this.workspace, 'comment text', 0, 0, 'comment id');
-=======
     test('After dispose', function () {
       const comment = new Blockly.WorkspaceComment(
         this.workspace,
@@ -142,19 +111,12 @@
         0,
         'comment id',
       );
->>>>>>> 0e22a798
-      comment.dispose();
-      chai.assert.equal(this.workspace.getTopComments(false).length, 0);
-      chai.assert.isFalse(this.workspace.commentDB.has('comment id'));
-    });
-  });
-
-<<<<<<< HEAD
-  suite('getCommentById', function() {
-    test('Trivial', function() {
-      const comment = new Blockly.WorkspaceComment(
-          this.workspace, 'comment text', 0, 0, 'comment id');
-=======
+      comment.dispose();
+      chai.assert.equal(this.workspace.getTopComments(false).length, 0);
+      chai.assert.isFalse(this.workspace.commentDB.has('comment id'));
+    });
+  });
+
   suite('getCommentById', function () {
     test('Trivial', function () {
       const comment = new Blockly.WorkspaceComment(
@@ -164,7 +126,6 @@
         0,
         'comment id',
       );
->>>>>>> 0e22a798
       chai.assert.equal(this.workspace.getCommentById(comment.id), comment);
     });
 
@@ -176,11 +137,6 @@
       chai.assert.isNull(this.workspace.getCommentById('badId'));
     });
 
-<<<<<<< HEAD
-    test('After dispose', function() {
-      const comment = new Blockly.WorkspaceComment(
-          this.workspace, 'comment text', 0, 0, 'comment id');
-=======
     test('After dispose', function () {
       const comment = new Blockly.WorkspaceComment(
         this.workspace,
@@ -189,18 +145,11 @@
         0,
         'comment id',
       );
->>>>>>> 0e22a798
       comment.dispose();
       chai.assert.isNull(this.workspace.getCommentById(comment.id));
     });
   });
 
-<<<<<<< HEAD
-  suite('dispose', function() {
-    test('Called twice', function() {
-      const comment = new Blockly.WorkspaceComment(
-          this.workspace, 'comment text', 0, 0, 'comment id');
-=======
   suite('dispose', function () {
     test('Called twice', function () {
       const comment = new Blockly.WorkspaceComment(
@@ -210,7 +159,6 @@
         0,
         'comment id',
       );
->>>>>>> 0e22a798
       comment.dispose();
       // Nothing should go wrong the second time dispose is called.
       comment.dispose();
@@ -257,36 +205,22 @@
       );
     });
 
-<<<<<<< HEAD
-    test('Initial position', function() {
-      const xy = this.comment.getXY();
-=======
     test('Initial position', function () {
       const xy = this.comment.getRelativeToSurfaceXY();
->>>>>>> 0e22a798
       chai.assert.equal(xy.x, 0, 'Initial X position');
       chai.assert.equal(xy.y, 0, 'Initial Y position');
     });
 
     test('moveBy', function () {
       this.comment.moveBy(10, 100);
-<<<<<<< HEAD
-      const xy = this.comment.getXY();
-=======
       const xy = this.comment.getRelativeToSurfaceXY();
->>>>>>> 0e22a798
       chai.assert.equal(xy.x, 10, 'New X position');
       chai.assert.equal(xy.y, 100, 'New Y position');
     });
   });
 
-<<<<<<< HEAD
-  suite('Content', function() {
-    setup(function() {
-=======
   suite('Content', function () {
     setup(function () {
->>>>>>> 0e22a798
       this.comment = new Blockly.WorkspaceComment(
         this.workspace,
         'comment text',
@@ -303,14 +237,10 @@
     test('After creation', function () {
       chai.assert.equal(this.comment.getContent(), 'comment text');
       chai.assert.equal(
-<<<<<<< HEAD
-          this.workspace.undoStack_.length, 1, 'Workspace undo stack');
-=======
         this.workspace.undoStack_.length,
         1,
         'Workspace undo stack',
       );
->>>>>>> 0e22a798
     });
 
     test('Set to same value', function () {
