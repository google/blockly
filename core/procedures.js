/**
 * @license
 * Visual Blocks Editor
 *
 * Copyright 2012 Google Inc.
 * https://developers.google.com/blockly/
 *
 * Licensed under the Apache License, Version 2.0 (the "License");
 * you may not use this file except in compliance with the License.
 * You may obtain a copy of the License at
 *
 *   http://www.apache.org/licenses/LICENSE-2.0
 *
 * Unless required by applicable law or agreed to in writing, software
 * distributed under the License is distributed on an "AS IS" BASIS,
 * WITHOUT WARRANTIES OR CONDITIONS OF ANY KIND, either express or implied.
 * See the License for the specific language governing permissions and
 * limitations under the License.
 */

/**
 * @fileoverview Utility functions for handling procedures.
 * @author fraser@google.com (Neil Fraser)
 */
'use strict';

goog.provide('Blockly.Procedures');

// TODO(scr): Fix circular dependencies
// goog.require('Blockly.Block');
goog.require('Blockly.Field');
goog.require('Blockly.Names');
goog.require('Blockly.Workspace');


/**
 * Category to separate procedure names from variables and generated functions.
 */
Blockly.Procedures.NAME_TYPE = 'PROCEDURE';

/**
 * Find all user-created procedure definitions in a workspace.
 * @param {!Blockly.Workspace} root Root workspace.
 * @return {!Array.<!Array.<!Array>>} Pair of arrays, the
 *     first contains procedures without return variables, the second with.
 *     Each procedure is defined by a three-element list of name, parameter
 *     list, and return value boolean.
 */
Blockly.Procedures.allProcedures = function(root) {
  var blocks = root.getAllBlocks();
  var proceduresReturn = [];
  var proceduresNoReturn = [];
  for (var i = 0; i < blocks.length; i++) {
    if (blocks[i].getProcedureDef) {
      var tuple = blocks[i].getProcedureDef();
      if (tuple && !tuple[3]) {
        if (tuple[2]) {
          proceduresReturn.push(tuple);
        } else {
          proceduresNoReturn.push(tuple);
        }
      }
    }
  }
  proceduresNoReturn.sort(Blockly.Procedures.procTupleComparator_);
  proceduresReturn.sort(Blockly.Procedures.procTupleComparator_);
  return [proceduresNoReturn, proceduresReturn];
};

/**
 * Comparison function for case-insensitive sorting of the first element of
 * a tuple.
 * @param {!Array} ta First tuple.
 * @param {!Array} tb Second tuple.
 * @return {number} -1, 0, or 1 to signify greater than, equality, or less than.
 * @private
 */
Blockly.Procedures.procTupleComparator_ = function(ta, tb) {
  return ta[0].toLowerCase().localeCompare(tb[0].toLowerCase());
};

/**
 * Ensure two identically-named procedures don't exist.
 * @param {string} name Proposed procedure name.
 * @param {!Blockly.Block} block Block to disambiguate.
 * @return {string} Non-colliding name.
 */
Blockly.Procedures.findLegalName = function(name, block) {
  if (block.isInFlyout) {
    // Flyouts can have multiple procedures called 'do something'.
    return name;
  }
  while (!Blockly.Procedures.isLegalName(name, block.workspace, block)) {
    // Collision with another procedure.
    var r = name.match(/^(.*?)(\d+)$/);
    if (!r) {
      name += '2';
    } else {
      name = r[1] + (parseInt(r[2], 10) + 1);
    }
  }
  return name;
};

/**
 * Does this procedure have a legal name?  Illegal names include names of
 * procedures already defined.
 * @param {string} name The questionable name.
 * @param {!Blockly.Workspace} workspace The workspace to scan for collisions.
 * @param {Blockly.Block=} opt_exclude Optional block to exclude from
 *     comparisons (one doesn't want to collide with oneself).
 * @return {boolean} True if the name is legal.
 */
Blockly.Procedures.isLegalName = function(name, workspace, opt_exclude) {
  var blocks = workspace.getAllBlocks();
  // Iterate through every block and check the name.
  for (var i = 0; i < blocks.length; i++) {
    if (blocks[i] == opt_exclude) {
      continue;
    }
    if (blocks[i].getProcedureDef) {
      var procName = blocks[i].getProcedureDef();
      if (Blockly.Names.equals(procName[0], name)) {
        return false;
      }
    }
  }
  return true;
};

/**
 * Rename a procedure.  Called by the editable field.
 * @param {string} text The proposed new name.
 * @return {string} The accepted name.
 * @this {!Blockly.Field}
 */
Blockly.Procedures.rename = function(text) {
  // Strip leading and trailing whitespace.  Beyond this, all names are legal.
  text = text.replace(/^[\s\xa0]+|[\s\xa0]+$/g, '');

  // Ensure two identically-named procedures don't exist.
  text = Blockly.Procedures.findLegalName(text, this.sourceBlock_);
  // Rename any callers.
  var blocks = this.sourceBlock_.workspace.getAllBlocks();
  for (var i = 0; i < blocks.length; i++) {
    if (blocks[i].renameProcedure) {
      blocks[i].renameProcedure(this.text_, text);
    }
  }
  return text;
};

/**
 * Construct the blocks required by the flyout for the procedure category.
 * @param {!Blockly.Workspace} workspace The workspace contianing procedures.
 * @return {!Array.<!Element>} Array of XML block elements.
 */
Blockly.Procedures.flyoutCategory = function(workspace) {
  var xmlList = [];
  if (Blockly.Blocks['procedures_defnoreturn']) {
    // <block type="procedures_defnoreturn" gap="16"></block>
    var block = goog.dom.createDom('block');
    block.setAttribute('type', 'procedures_defnoreturn');
    block.setAttribute('gap', 16);
    xmlList.push(block);
  }
  if (Blockly.Blocks['procedures_defreturn']) {
    // <block type="procedures_defreturn" gap="16"></block>
    var block = goog.dom.createDom('block');
    block.setAttribute('type', 'procedures_defreturn');
    block.setAttribute('gap', 16);
    xmlList.push(block);
  }
  if (Blockly.Blocks['procedures_ifreturn']) {
    // <block type="procedures_ifreturn" gap="16"></block>
    var block = goog.dom.createDom('block');
    block.setAttribute('type', 'procedures_ifreturn');
    block.setAttribute('gap', 16);
    xmlList.push(block);
  }
  if (xmlList.length) {
    // Add slightly larger gap between system blocks and user calls.
    xmlList[xmlList.length - 1].setAttribute('gap', 24);
  }

  function populateProcedures(procedureList, templateName) {
<<<<<<< HEAD
    for (var x = 0; x < procedureList.length; x++) {
      var block = Blockly.Block.obtain(workspace, templateName);
      block.setFieldValue(procedureList[x][0], 'NAME');
      block.setProcedureParameters(procedureList[x][1]);
      block.initSvg();
      blocks.push(block);
      gaps.push(margin * 2);
=======
    for (var i = 0; i < procedureList.length; i++) {
      var name = procedureList[i][0];
      var args = procedureList[i][1];
      // <block type="procedures_callnoreturn" gap="16">
      //   <mutation name="do something">
      //     <arg name="x"></arg>
      //   </mutation>
      // </block>
      var block = goog.dom.createDom('block');
      block.setAttribute('type', templateName);
      block.setAttribute('gap', 16);
      var mutation = goog.dom.createDom('mutation');
      mutation.setAttribute('name', name);
      block.appendChild(mutation);
      for (var t = 0; t < args.length; t++) {
        var arg = goog.dom.createDom('arg');
        arg.setAttribute('name', args[t]);
        mutation.appendChild(arg);
      }
      xmlList.push(block);
>>>>>>> 0b02c693
    }
  }

  var tuple = Blockly.Procedures.allProcedures(workspace);
  populateProcedures(tuple[0], 'procedures_callnoreturn');
  populateProcedures(tuple[1], 'procedures_callreturn');
  return xmlList;
};

/**
 * Find all the callers of a named procedure.
 * @param {string} name Name of procedure.
 * @param {!Blockly.Workspace} workspace The workspace to find callers in.
 * @return {!Array.<!Blockly.Block>} Array of caller blocks.
 */
Blockly.Procedures.getCallers = function(name, workspace) {
  var callers = [];
  var blocks = workspace.getAllBlocks();
  // Iterate through every block and check the name.
  for (var i = 0; i < blocks.length; i++) {
    if (blocks[i].getProcedureCall) {
      var procName = blocks[i].getProcedureCall();
      // Procedure name may be null if the block is only half-built.
      if (procName && Blockly.Names.equals(procName, name)) {
        callers.push(blocks[i]);
      }
    }
  }
  return callers;
};

/**
 * When a procedure definition is disposed of, find and dispose of all its
 *     callers.
 * @param {string} name Name of deleted procedure definition.
 * @param {!Blockly.Workspace} workspace The workspace to delete callers from.
 */
Blockly.Procedures.disposeCallers = function(name, workspace) {
  var callers = Blockly.Procedures.getCallers(name, workspace);
  for (var i = 0; i < callers.length; i++) {
    callers[i].dispose(true, false);
  }
};

/**
 * When a procedure definition changes its parameters, find and edit all its
 * callers.
 * @param {string} name Name of edited procedure definition.
 * @param {!Blockly.Workspace} workspace The workspace to delete callers from.
 * @param {!Array.<Object>} parameters Array of parameter names and their IDs
 */
Blockly.Procedures.mutateCallers = function(name, workspace, parameters) {
  var callers = Blockly.Procedures.getCallers(name, workspace);
  for (var i = 0; i < callers.length; i++) {
    callers[x].setProcedureParameters(parameters);
  }
};

/**
 * Find the definition block for the named procedure.
 * @param {string} name Name of procedure.
 * @param {!Blockly.Workspace} workspace The workspace to search.
 * @return {Blockly.Block} The procedure definition block, or null not found.
 */
Blockly.Procedures.getDefinition = function(name, workspace) {
  var blocks = workspace.getAllBlocks();
  for (var i = 0; i < blocks.length; i++) {
    if (blocks[i].getProcedureDef) {
      var tuple = blocks[i].getProcedureDef();
      if (tuple && Blockly.Names.equals(tuple[0], name)) {
        return blocks[i];
      }
    }
  }
  return null;
};<|MERGE_RESOLUTION|>--- conflicted
+++ resolved
@@ -184,15 +184,6 @@
   }
 
   function populateProcedures(procedureList, templateName) {
-<<<<<<< HEAD
-    for (var x = 0; x < procedureList.length; x++) {
-      var block = Blockly.Block.obtain(workspace, templateName);
-      block.setFieldValue(procedureList[x][0], 'NAME');
-      block.setProcedureParameters(procedureList[x][1]);
-      block.initSvg();
-      blocks.push(block);
-      gaps.push(margin * 2);
-=======
     for (var i = 0; i < procedureList.length; i++) {
       var name = procedureList[i][0];
       var args = procedureList[i][1];
@@ -213,7 +204,6 @@
         mutation.appendChild(arg);
       }
       xmlList.push(block);
->>>>>>> 0b02c693
     }
   }
 
