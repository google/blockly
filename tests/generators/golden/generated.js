--- conflicted
+++ resolved
@@ -456,13 +456,9 @@
   assertEquals(Infinity > 0, true, 'positive');
   assertEquals(5 + 2 > 0, true, '5 + 2 is positive (extra parentheses)');
   assertEquals(-42 < 0, true, 'negative');
-<<<<<<< HEAD
-  assertEquals(42 % 2 === 0, true, 'divisible');
-=======
   assertEquals(3 + 2 < 0, false, '3 + 2 is negative (extra parentheses)');
   assertEquals(42 % 2 === 0, true, 'divisible');
   assertEquals(!(42 % 0 === 0), true, 'divisible by 0');
->>>>>>> 61322294
 }
 
 // Tests the "round" block.
