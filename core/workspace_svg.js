/**
 * @license
 * Copyright 2014 Google LLC
 *
 * Licensed under the Apache License, Version 2.0 (the "License");
 * you may not use this file except in compliance with the License.
 * You may obtain a copy of the License at
 *
 *   http://www.apache.org/licenses/LICENSE-2.0
 *
 * Unless required by applicable law or agreed to in writing, software
 * distributed under the License is distributed on an "AS IS" BASIS,
 * WITHOUT WARRANTIES OR CONDITIONS OF ANY KIND, either express or implied.
 * See the License for the specific language governing permissions and
 * limitations under the License.
 */

/**
 * @fileoverview Object representing a workspace rendered as SVG.
 * @author fraser@google.com (Neil Fraser)
 */
'use strict';

goog.provide('Blockly.WorkspaceSvg');

goog.require('Blockly.BlockSvg');
goog.require('Blockly.blockRendering');
goog.require('Blockly.ConnectionDB');
goog.require('Blockly.constants');
goog.require('Blockly.Events');
goog.require('Blockly.Events.BlockCreate');
goog.require('Blockly.Gesture');
goog.require('Blockly.Grid');
goog.require('Blockly.Msg');
goog.require('Blockly.Options');
goog.require('Blockly.TouchGesture');
goog.require('Blockly.utils');
goog.require('Blockly.utils.Coordinate');
goog.require('Blockly.utils.dom');
goog.require('Blockly.utils.object');
goog.require('Blockly.utils.Rect');
goog.require('Blockly.Workspace');
goog.require('Blockly.WorkspaceAudio');
goog.require('Blockly.WorkspaceDragSurfaceSvg');
goog.require('Blockly.Xml');


/**
 * Class for a workspace.  This is an onscreen area with optional trashcan,
 * scrollbars, bubbles, and dragging.
 * @param {!Blockly.Options} options Dictionary of options.
 * @param {Blockly.BlockDragSurfaceSvg=} opt_blockDragSurface Drag surface for
 *     blocks.
 * @param {Blockly.WorkspaceDragSurfaceSvg=} opt_wsDragSurface Drag surface for
 *     the workspace.
 * @extends {Blockly.Workspace}
 * @constructor
 */
Blockly.WorkspaceSvg = function(options,
    opt_blockDragSurface, opt_wsDragSurface) {
  Blockly.WorkspaceSvg.superClass_.constructor.call(this, options);
  this.getMetrics =
      options.getMetrics || Blockly.WorkspaceSvg.getTopLevelWorkspaceMetrics_;
  this.setMetrics =
      options.setMetrics || Blockly.WorkspaceSvg.setTopLevelWorkspaceMetrics_;

  this.connectionDBList = Blockly.ConnectionDB.init();

  if (opt_blockDragSurface) {
    this.blockDragSurface_ = opt_blockDragSurface;
  }

  if (opt_wsDragSurface) {
    this.workspaceDragSurface_ = opt_wsDragSurface;
  }

  this.useWorkspaceDragSurface_ =
      this.workspaceDragSurface_ && Blockly.utils.is3dSupported();

  /**
   * List of currently highlighted blocks.  Block highlighting is often used to
   * visually mark blocks currently being executed.
   * @type !Array.<!Blockly.BlockSvg>
   * @private
   */
  this.highlightedBlocks_ = [];

  /**
   * Object in charge of loading, storing, and playing audio for a workspace.
   * @type {!Blockly.WorkspaceAudio}
   * @private
   */
  this.audioManager_ = new Blockly.WorkspaceAudio(options.parentWorkspace);

  /**
   * This workspace's grid object or null.
   * @type {Blockly.Grid}
   * @private
   */
  this.grid_ = this.options.gridPattern ?
      new Blockly.Grid(options.gridPattern, options.gridOptions) : null;

  /**
   * Holds the cursors svg element when the cursor is attached to the workspace.
   * This is null if there is no cursor on the workspace.
   * @type {SVGElement}
   * @private
   */
  this.cursorSvg_ = null;

  /**
   * Holds the markers svg element when the marker is attached to the workspace.
   * This is null if there is no marker on the workspace.
   * @type {SVGElement}
   * @private
   */
  this.markerSvg_ = null;

  if (Blockly.Variables && Blockly.Variables.flyoutCategory) {
    this.registerToolboxCategoryCallback(Blockly.VARIABLE_CATEGORY_NAME,
        Blockly.Variables.flyoutCategory);
  }
  if (Blockly.VariablesDynamic && Blockly.VariablesDynamic.flyoutCategory) {
    this.registerToolboxCategoryCallback(Blockly.VARIABLE_DYNAMIC_CATEGORY_NAME,
        Blockly.VariablesDynamic.flyoutCategory);
  }
  if (Blockly.Procedures && Blockly.Procedures.flyoutCategory) {
    this.registerToolboxCategoryCallback(Blockly.PROCEDURE_CATEGORY_NAME,
        Blockly.Procedures.flyoutCategory);
  }

<<<<<<< HEAD
  /**
   * The block renderer used for rendering blocks on this workspace.
   * @type {!Blockly.blockRendering.Renderer}
   * @private
   */
  this.renderer_ = Blockly.blockRendering.init(this.options.renderer || 'geras');
=======
  if (Blockly.MostUsed && Blockly.MostUsed.flyoutCategory) {
    Blockly.MostUsed.init();

    this.registerToolboxCategoryCallback(Blockly.MOST_USED_CATEGORY_NAME,
      Blockly.MostUsed.flyoutCategory);
  }
>>>>>>> 2707322e
};
Blockly.utils.object.inherits(Blockly.WorkspaceSvg, Blockly.Workspace);

/**
 * A wrapper function called when a resize event occurs.
 * You can pass the result to `unbindEvent_`.
 * @type {Array.<!Array>}
 */
Blockly.WorkspaceSvg.prototype.resizeHandlerWrapper_ = null;

/**
 * The render status of an SVG workspace.
 * Returns `false` for headless workspaces and true for instances of
 * `Blockly.WorkspaceSvg`.
 * @type {boolean}
 */
Blockly.WorkspaceSvg.prototype.rendered = true;

/**
 * Whether the workspace is visible.  False if the workspace has been hidden
 * by calling `setVisible(false)`.
 * @type {boolean}
 * @private
 */
Blockly.WorkspaceSvg.prototype.isVisible_ = true;

/**
 * Is this workspace the surface for a flyout?
 * @type {boolean}
 */
Blockly.WorkspaceSvg.prototype.isFlyout = false;

/**
 * Is this workspace the surface for a mutator?
 * @type {boolean}
 * @package
 */
Blockly.WorkspaceSvg.prototype.isMutator = false;

/**
 * Whether this workspace has resizes enabled.
 * Disable during batch operations for a performance improvement.
 * @type {boolean}
 * @private
 */
Blockly.WorkspaceSvg.prototype.resizesEnabled_ = true;

/**
 * Current horizontal scrolling offset in pixel units, relative to the
 * workspace origin.
 *
 * It is useful to think about a view, and a canvas moving beneath that
 * view. As the canvas moves right, this value becomes more positive, and
 * the view is now "seeing" the left side of the canvas. As the canvas moves
 * left, this value becomes more negative, and the view is now "seeing" the
 * right side of the canvas.
 *
 * The confusing thing about this value is that it does not, and must not
 * include the absoluteLeft offset. This is because it is used to calculate
 * the viewLeft value.
 *
 * The viewLeft is relative to the workspace origin (although in pixel
 * units). The workspace origin is the top-left corner of the workspace (at
 * least when it is enabled). It is shifted from the top-left of the blocklyDiv
 * so as not to be beneath the toolbox.
 *
 * When the workspace is enabled the viewLeft and workspace origin are at
 * the same X location. As the canvas slides towards the right beneath the view
 * this value (scrollX) becomes more positive, and the viewLeft becomes more
 * negative relative to the workspace origin (imagine the workspace origin
 * as a dot on the canvas sliding to the right as the canvas moves).
 *
 * So if the scrollX were to include the absoluteLeft this would in a way
 * "unshift" the workspace origin. This means that the viewLeft would be
 * representing the left edge of the blocklyDiv, rather than the left edge
 * of the workspace.
 *
 * @type {number}
 */
Blockly.WorkspaceSvg.prototype.scrollX = 0;

/**
 * Current vertical scrolling offset in pixel units, relative to the
 * workspace origin.
 *
 * It is useful to think about a view, and a canvas moving beneath that
 * view. As the canvas moves down, this value becomes more positive, and the
 * view is now "seeing" the upper part of the canvas. As the canvas moves
 * up, this value becomes more negative, and the view is "seeing" the lower
 * part of the canvas.
 *
 * This confusing thing about this value is that it does not, and must not
 * include the absoluteTop offset. This is because it is used to calculate
 * the viewTop value.
 *
 * The viewTop is relative to the workspace origin (although in pixel
 * units). The workspace origin is the top-left corner of the workspace (at
 * least when it is enabled). It is shifted from the top-left of the
 * blocklyDiv so as not to be beneath the toolbox.
 *
 * When the workspace is enabled the viewTop and workspace origin are at the
 * same Y location. As the canvas slides towards the bottom this value
 * (scrollY) becomes more positive, and the viewTop becomes more negative
 * relative to the workspace origin (image in the workspace origin as a dot
 * on the canvas sliding downwards as the canvas moves).
 *
 * So if the scrollY were to include the absoluteTop this would in a way
 * "unshift" the workspace origin. This means that the viewTop would be
 * representing the top edge of the blocklyDiv, rather than the top edge of
 * the workspace.
 *
 * @type {number}
 */
Blockly.WorkspaceSvg.prototype.scrollY = 0;

/**
 * Horizontal scroll value when scrolling started in pixel units.
 * @type {number}
 */
Blockly.WorkspaceSvg.prototype.startScrollX = 0;

/**
 * Vertical scroll value when scrolling started in pixel units.
 * @type {number}
 */
Blockly.WorkspaceSvg.prototype.startScrollY = 0;

/**
 * Distance from mouse to object being dragged.
 * @type {Blockly.utils.Coordinate}
 * @private
 */
Blockly.WorkspaceSvg.prototype.dragDeltaXY_ = null;

/**
 * Current scale.
 * @type {number}
 */
Blockly.WorkspaceSvg.prototype.scale = 1;

/**
 * The workspace's trashcan (if any).
 * @type {Blockly.Trashcan}
 */
Blockly.WorkspaceSvg.prototype.trashcan = null;

/**
 * This workspace's scrollbars, if they exist.
 * @type {Blockly.ScrollbarPair}
 */
Blockly.WorkspaceSvg.prototype.scrollbar = null;

/**
 * Fixed flyout providing blocks which may be dragged into this workspace.
 * @type {Blockly.Flyout}
 * @private
 */
Blockly.WorkspaceSvg.prototype.flyout_ = null;

/**
 * Category-based toolbox providing blocks which may be dragged into this
 * workspace.
 * @type {Blockly.Toolbox}
 * @private
 */
Blockly.WorkspaceSvg.prototype.toolbox_ = null;

/**
 * The current gesture in progress on this workspace, if any.
 * @type {Blockly.TouchGesture}
 * @private
 */
Blockly.WorkspaceSvg.prototype.currentGesture_ = null;

/**
 * This workspace's surface for dragging blocks, if it exists.
 * @type {Blockly.BlockDragSurfaceSvg}
 * @private
 */
Blockly.WorkspaceSvg.prototype.blockDragSurface_ = null;

/**
 * This workspace's drag surface, if it exists.
 * @type {Blockly.WorkspaceDragSurfaceSvg}
 * @private
 */
Blockly.WorkspaceSvg.prototype.workspaceDragSurface_ = null;

/**
  * Whether to move workspace to the drag surface when it is dragged.
  * True if it should move, false if it should be translated directly.
  * @type {boolean}
  * @private
  */
Blockly.WorkspaceSvg.prototype.useWorkspaceDragSurface_ = false;

/**
 * Whether the drag surface is actively in use. When true, calls to
 * translate will translate the drag surface instead of the translating the
 * workspace directly.
 * This is set to true in setupDragSurface and to false in resetDragSurface.
 * @type {boolean}
 * @private
 */
Blockly.WorkspaceSvg.prototype.isDragSurfaceActive_ = false;

/**
 * The first parent div with 'injectionDiv' in the name, or null if not set.
 * Access this with getInjectionDiv.
 * @type {!Element}
 * @private
 */
Blockly.WorkspaceSvg.prototype.injectionDiv_ = null;

/**
 * Last known position of the page scroll.
 * This is used to determine whether we have recalculated screen coordinate
 * stuff since the page scrolled.
 * @type {!Blockly.utils.Coordinate}
 * @private
 */
Blockly.WorkspaceSvg.prototype.lastRecordedPageScroll_ = null;

/**
 * Map from function names to callbacks, for deciding what to do when a button
 * is clicked.
 * @type {!Object.<string, function(!Blockly.FlyoutButton)>}
 * @private
 */
Blockly.WorkspaceSvg.prototype.flyoutButtonCallbacks_ = {};

/**
 * Map from function names to callbacks, for deciding what to do when a custom
 * toolbox category is opened.
 * @type {!Object.<string, function(!Blockly.Workspace):!Array.<!Element>>}
 * @private
 */
Blockly.WorkspaceSvg.prototype.toolboxCategoryCallbacks_ = {};

/**
 * Developers may define this function to add custom menu options to the
 * workspace's context menu or edit the workspace-created set of menu options.
 * @param {!Array.<!Object>} options List of menu options to add to.
 */
Blockly.WorkspaceSvg.prototype.configureContextMenu = null;

/**
 * In a flyout, the target workspace where blocks should be placed after a drag.
 * Otherwise null.
 * @type {Blockly.WorkspaceSvg}
 * @package
 */
Blockly.WorkspaceSvg.prototype.targetWorkspace = null;

/**
 * Inverted screen CTM, for use in mouseToSvg.
 * @type {SVGMatrix}
 * @private
 */
Blockly.WorkspaceSvg.prototype.inverseScreenCTM_ = null;

/**
 * Inverted screen CTM is dirty, recalculate it.
 * @type {boolean}
 * @private
 */
Blockly.WorkspaceSvg.prototype.inverseScreenCTMDirty_ = true;

/**
 * Get the block renderer attached to this workspace.
 * @return {!Blockly.blockRendering.Renderer} The renderer attached to this workspace.
 */
Blockly.WorkspaceSvg.prototype.getRenderer = function() {
  return this.renderer_;
};

/**
 * Sets the cursor for use with keyboard navigation.
 *
 * @param {Blockly.Cursor} cursor The cursor used to move around this workspace.
 * @override
 */
Blockly.WorkspaceSvg.prototype.setCursor = function(cursor) {
  if (this.cursor_ && this.cursor_.getDrawer()) {
    this.cursor_.getDrawer().dispose();
  }
  this.cursor_ = cursor;
  if (this.cursor_) {
    this.cursor_.setDrawer(this.getRenderer().makeCursorDrawer(this, false));
    this.setCursorSvg(this.cursor_.getDrawer().createDom());
  }
};

/**
 * Sets the marker for use with keyboard navigation.
 * @param {Blockly.MarkerCursor} marker The immovable cursor used to mark a
 *     location on the workspace.
 * @override
 */
Blockly.WorkspaceSvg.prototype.setMarker = function(marker) {
  if (this.marker_ && this.marker_.getDrawer()) {
    this.marker_.getDrawer().dispose();
  }
  this.marker_ = marker;
  if (this.marker_) {
    this.marker_.setDrawer(this.getRenderer().makeCursorDrawer(this, true));
    this.setMarkerSvg(this.marker_.getDrawer().createDom());
  }
};

/**
 * Add the cursor svg to this workspaces svg group.
 * @param {SVGElement} cursorSvg The svg root of the cursor to be added to the
 *     workspace svg group.
 * @package
 */
Blockly.WorkspaceSvg.prototype.setCursorSvg = function(cursorSvg) {
  if (!cursorSvg) {
    this.cursorSvg_ = null;
    return;
  }

  if (this.svgBlockCanvas_) {
    this.svgBlockCanvas_.appendChild(cursorSvg);
    this.cursorSvg_ = cursorSvg;
  }
};

/**
 * Add the marker svg to this workspaces svg group.
 * @param {SVGElement} markerSvg The svg root of the marker to be added to the
 *     workspace svg group.
 * @package
 */
Blockly.WorkspaceSvg.prototype.setMarkerSvg = function(markerSvg) {
  if (!markerSvg) {
    this.markerSvg_ = null;
    return;
  }

  if (this.svgBlockCanvas_) {
    if (this.cursorSvg_) {
      this.svgBlockCanvas_.insertBefore(markerSvg, this.cursorSvg_);
    } else {
      this.svgBlockCanvas_.appendChild(markerSvg);
    }
    this.markerSvg_ = markerSvg;
  }
};

/**
 * Getter for the inverted screen CTM.
 * @return {SVGMatrix} The matrix to use in mouseToSvg
 */
Blockly.WorkspaceSvg.prototype.getInverseScreenCTM = function() {

  // Defer getting the screen CTM until we actually need it, this should
  // avoid forced reflows from any calls to updateInverseScreenCTM.
  if (this.inverseScreenCTMDirty_) {
    var ctm = this.getParentSvg().getScreenCTM();
    if (ctm) {
      this.inverseScreenCTM_ = ctm.inverse();
      this.inverseScreenCTMDirty_ = false;
    }
  }

  return this.inverseScreenCTM_;
};

/**
 * Mark the inverse screen CTM as dirty.
 */
Blockly.WorkspaceSvg.prototype.updateInverseScreenCTM = function() {
  this.inverseScreenCTMDirty_ = true;
};

/**
 * Getter for isVisible
 * @return {boolean} Whether the workspace is visible.
 *     False if the workspace has been hidden by calling `setVisible(false)`.
 */
Blockly.WorkspaceSvg.prototype.isVisible = function() {
  return this.isVisible_;
};

/**
 * Return the absolute coordinates of the top-left corner of this element,
 * scales that after canvas SVG element, if it's a descendant.
 * The origin (0,0) is the top-left corner of the Blockly SVG.
 * @param {!Element} element Element to find the coordinates of.
 * @return {!Blockly.utils.Coordinate} Object with .x and .y properties.
 * @private
 */
Blockly.WorkspaceSvg.prototype.getSvgXY = function(element) {
  var x = 0;
  var y = 0;
  var scale = 1;
  if (Blockly.utils.dom.containsNode(this.getCanvas(), element) ||
      Blockly.utils.dom.containsNode(this.getBubbleCanvas(), element)) {
    // Before the SVG canvas, scale the coordinates.
    scale = this.scale;
  }
  do {
    // Loop through this block and every parent.
    var xy = Blockly.utils.getRelativeXY(element);
    if (element == this.getCanvas() ||
        element == this.getBubbleCanvas()) {
      // After the SVG canvas, don't scale the coordinates.
      scale = 1;
    }
    x += xy.x * scale;
    y += xy.y * scale;
    element = element.parentNode;
  } while (element && element != this.getParentSvg());
  return new Blockly.utils.Coordinate(x, y);
};

/**
 * Return the position of the workspace origin relative to the injection div
 * origin in pixels.
 * The workspace origin is where a block would render at position (0, 0).
 * It is not the upper left corner of the workspace SVG.
 * @return {!Blockly.utils.Coordinate} Offset in pixels.
 * @package
 */
Blockly.WorkspaceSvg.prototype.getOriginOffsetInPixels = function() {
  return Blockly.utils.getInjectionDivXY_(this.svgBlockCanvas_);
};

/**
 * Return the injection div that is a parent of this workspace.
 * Walks the DOM the first time it's called, then returns a cached value.
 * @return {!Element} The first parent div with 'injectionDiv' in the name.
 * @package
 */
Blockly.WorkspaceSvg.prototype.getInjectionDiv = function() {
  // NB: it would be better to pass this in at createDom, but is more likely to
  // break existing uses of Blockly.
  if (!this.injectionDiv_) {
    var element = this.svgGroup_;
    while (element) {
      var classes = element.getAttribute('class') || '';
      if ((' ' + classes + ' ').indexOf(' injectionDiv ') != -1) {
        this.injectionDiv_ = element;
        break;
      }
      element = element.parentNode;
    }
  }
  return this.injectionDiv_;
};

/**
 * Save resize handler data so we can delete it later in dispose.
 * @param {!Array.<!Array>} handler Data that can be passed to unbindEvent_.
 */
Blockly.WorkspaceSvg.prototype.setResizeHandlerWrapper = function(handler) {
  this.resizeHandlerWrapper_ = handler;
};

/**
 * Create the workspace DOM elements.
 * @param {string=} opt_backgroundClass Either 'blocklyMainBackground' or
 *     'blocklyMutatorBackground'.
 * @return {!Element} The workspace's SVG group.
 */
Blockly.WorkspaceSvg.prototype.createDom = function(opt_backgroundClass) {
  /**
   * <g class="blocklyWorkspace">
   *   <rect class="blocklyMainBackground" height="100%" width="100%"></rect>
   *   [Trashcan and/or flyout may go here]
   *   <g class="blocklyBlockCanvas"></g>
   *   <g class="blocklyBubbleCanvas"></g>
   * </g>
   * @type {SVGElement}
   */
  this.svgGroup_ = Blockly.utils.dom.createSvgElement('g',
      {'class': 'blocklyWorkspace'}, null);

  // Note that a <g> alone does not receive mouse events--it must have a
  // valid target inside it.  If no background class is specified, as in the
  // flyout, the workspace will not receive mouse events.
  if (opt_backgroundClass) {
    /** @type {SVGElement} */
    this.svgBackground_ = Blockly.utils.dom.createSvgElement('rect',
        {'height': '100%', 'width': '100%', 'class': opt_backgroundClass},
        this.svgGroup_);

    if (opt_backgroundClass == 'blocklyMainBackground' && this.grid_) {
      this.svgBackground_.style.fill =
          'url(#' + this.grid_.getPatternId() + ')';
    } else {
      this.themeManager_.subscribe(this.svgBackground_, 'workspace', 'fill');
    }
  }
  /** @type {SVGElement} */
  this.svgBlockCanvas_ = Blockly.utils.dom.createSvgElement('g',
      {'class': 'blocklyBlockCanvas'}, this.svgGroup_);
  /** @type {SVGElement} */
  this.svgBubbleCanvas_ = Blockly.utils.dom.createSvgElement('g',
      {'class': 'blocklyBubbleCanvas'}, this.svgGroup_);

  if (!this.isFlyout) {
    Blockly.bindEventWithChecks_(this.svgGroup_, 'mousedown', this,
        this.onMouseDown_, false, true);
    Blockly.bindEventWithChecks_(this.svgGroup_, 'wheel', this,
        this.onMouseWheel_);
  }

  // Determine if there needs to be a category tree, or a simple list of
  // blocks.  This cannot be changed later, since the UI is very different.
  if (this.options.hasCategories) {
    if (!Blockly.Toolbox) {
      throw Error('Missing require for Blockly.Toolbox');
    }
    this.toolbox_ = new Blockly.Toolbox(this);
  }
  if (this.grid_) {
    this.grid_.update(this.scale);
  }
  this.recordDeleteAreas();

  this.cursor_.setDrawer(this.getRenderer().makeCursorDrawer(this, false));
  var svgCursor = this.cursor_.getDrawer().createDom();
  this.svgGroup_.appendChild(svgCursor);

  this.marker_.setDrawer(this.getRenderer().makeCursorDrawer(this, true));
  var svgMarker = this.marker_.getDrawer().createDom();
  this.svgGroup_.appendChild(svgMarker);

  return this.svgGroup_;
};

/**
 * Dispose of this workspace.
 * Unlink from all DOM elements to prevent memory leaks.
 */
Blockly.WorkspaceSvg.prototype.dispose = function() {
  // Stop rerendering.
  this.rendered = false;
  if (this.currentGesture_) {
    this.currentGesture_.cancel();
  }
  if (this.svgGroup_) {
    Blockly.utils.dom.removeNode(this.svgGroup_);
    this.svgGroup_ = null;
  }
  this.svgBlockCanvas_ = null;
  this.svgBubbleCanvas_ = null;
  if (this.toolbox_) {
    this.toolbox_.dispose();
    this.toolbox_ = null;
  }
  if (this.flyout_) {
    this.flyout_.dispose();
    this.flyout_ = null;
  }
  if (this.trashcan) {
    this.trashcan.dispose();
    this.trashcan = null;
  }
  if (this.scrollbar) {
    this.scrollbar.dispose();
    this.scrollbar = null;
  }
  if (this.zoomControls_) {
    this.zoomControls_.dispose();
    this.zoomControls_ = null;
  }

  if (this.marker_) {
    this.marker_.getDrawer().dispose();
  }

  if (this.getCursor()) {
    this.getCursor().getDrawer().dispose();
  }

  if (this.audioManager_) {
    this.audioManager_.dispose();
    this.audioManager_ = null;
  }

  if (this.grid_) {
    this.grid_.dispose();
    this.grid_ = null;
  }

  if (this.themeManager_) {
    this.themeManager_.unsubscribe(this.svgBackground_);
  }
  Blockly.WorkspaceSvg.superClass_.dispose.call(this);

  this.connectionDBList = null;

  this.toolboxCategoryCallbacks_ = null;
  this.flyoutButtonCallbacks_ = null;

  if (!this.options.parentWorkspace) {
    // Top-most workspace.  Dispose of the div that the
    // SVG is injected into (i.e. injectionDiv).
    var div = this.getParentSvg().parentNode;
    if (div) {
      Blockly.utils.dom.removeNode(div);
    }
  }
  if (this.resizeHandlerWrapper_) {
    Blockly.unbindEvent_(this.resizeHandlerWrapper_);
    this.resizeHandlerWrapper_ = null;
  }
};

/**
 * Obtain a newly created block.
 * @param {?string} prototypeName Name of the language object containing
 *     type-specific functions for this block.
 * @param {string=} opt_id Optional ID.  Use this ID if provided, otherwise
 *     create a new ID.
 * @return {!Blockly.BlockSvg} The created block.
 * @override
 */
Blockly.WorkspaceSvg.prototype.newBlock = function(prototypeName, opt_id) {
  return new Blockly.BlockSvg(this, prototypeName, opt_id);
};

/**
 * Add a trashcan.
 * @package
 */
Blockly.WorkspaceSvg.prototype.addTrashcan = function() {
  if (!Blockly.Trashcan) {
    throw Error('Missing require for Blockly.Trashcan');
  }
  /** @type {Blockly.Trashcan} */
  this.trashcan = new Blockly.Trashcan(this);
  var svgTrashcan = this.trashcan.createDom();
  this.svgGroup_.insertBefore(svgTrashcan, this.svgBlockCanvas_);
};

/**
 * Add zoom controls.
 * @package
 */
Blockly.WorkspaceSvg.prototype.addZoomControls = function() {
  if (!Blockly.ZoomControls) {
    throw Error('Missing require for Blockly.ZoomControls');
  }
  /** @type {Blockly.ZoomControls} */
  this.zoomControls_ = new Blockly.ZoomControls(this);
  var svgZoomControls = this.zoomControls_.createDom();
  this.svgGroup_.appendChild(svgZoomControls);
};

/**
 * Add a flyout element in an element with the given tag name.
 * @param {string} tagName What type of tag the flyout belongs in.
 * @return {!Element} The element containing the flyout DOM.
 * @private
 */
Blockly.WorkspaceSvg.prototype.addFlyout_ = function(tagName) {
  var workspaceOptions = {
    disabledPatternId: this.options.disabledPatternId,
    parentWorkspace: this,
    RTL: this.RTL,
    oneBasedIndex: this.options.oneBasedIndex,
    horizontalLayout: this.horizontalLayout,
    toolboxPosition: this.options.toolboxPosition,
    renderer: this.options.renderer
  };
  if (this.horizontalLayout) {
    if (!Blockly.HorizontalFlyout) {
      throw Error('Missing require for Blockly.HorizontalFlyout');
    }
    this.flyout_ = new Blockly.HorizontalFlyout(workspaceOptions);
  } else {
    if (!Blockly.VerticalFlyout) {
      throw Error('Missing require for Blockly.VerticalFlyout');
    }
    this.flyout_ = new Blockly.VerticalFlyout(workspaceOptions);
  }
  this.flyout_.autoClose = false;

  // Return the element so that callers can place it in their desired
  // spot in the DOM.  For example, mutator flyouts do not go in the same place
  // as main workspace flyouts.
  return this.flyout_.createDom(tagName);
};

/**
 * Getter for the flyout associated with this workspace.  This flyout may be
 * owned by either the toolbox or the workspace, depending on toolbox
 * configuration.  It will be null if there is no flyout.
 * @return {Blockly.Flyout} The flyout on this workspace.
 * @package
 */
Blockly.WorkspaceSvg.prototype.getFlyout = function() {
  if (this.flyout_) {
    return this.flyout_;
  }
  if (this.toolbox_) {
    return this.toolbox_.flyout_;
  }
  return null;
};

/**
 * Getter for the toolbox associated with this workspace, if one exists.
 * @return {Blockly.Toolbox} The toolbox on this workspace.
 * @package
 */
Blockly.WorkspaceSvg.prototype.getToolbox = function() {
  return this.toolbox_;
};

/**
 * Update items that use screen coordinate calculations
 * because something has changed (e.g. scroll position, window size).
 * @private
 */
Blockly.WorkspaceSvg.prototype.updateScreenCalculations_ = function() {
  this.updateInverseScreenCTM();
  this.recordDeleteAreas();
};

/**
 * If enabled, resize the parts of the workspace that change when the workspace
 * contents (e.g. block positions) change.  This will also scroll the
 * workspace contents if needed.
 * @package
 */
Blockly.WorkspaceSvg.prototype.resizeContents = function() {
  if (!this.resizesEnabled_ || !this.rendered) {
    return;
  }
  if (this.scrollbar) {
    var metrics = this.getMetrics();
    this.scrollbar.hScroll.resizeContentHorizontal(metrics);
    this.scrollbar.vScroll.resizeContentVertical(metrics);
  }
  this.updateInverseScreenCTM();
};

/**
 * Resize and reposition all of the workspace chrome (toolbox,
 * trash, scrollbars etc.)
 * This should be called when something changes that
 * requires recalculating dimensions and positions of the
 * trash, zoom, toolbox, etc. (e.g. window resize).
 */
Blockly.WorkspaceSvg.prototype.resize = function() {
  if (this.toolbox_) {
    this.toolbox_.position();
  }
  if (this.flyout_) {
    this.flyout_.position();
  }
  if (this.trashcan) {
    this.trashcan.position();
  }
  if (this.zoomControls_) {
    this.zoomControls_.position();
  }
  if (this.scrollbar) {
    this.scrollbar.resize();
  }
  this.updateScreenCalculations_();
};

/**
 * Resizes and repositions workspace chrome if the page has a new
 * scroll position.
 * @package
 */
Blockly.WorkspaceSvg.prototype.updateScreenCalculationsIfScrolled =
    function() {
    /* eslint-disable indent */
  var currScroll = Blockly.utils.getDocumentScroll();
  if (!Blockly.utils.Coordinate.equals(
      this.lastRecordedPageScroll_, currScroll)) {
    this.lastRecordedPageScroll_ = currScroll;
    this.updateScreenCalculations_();
  }
}; /* eslint-enable indent */

/**
 * Get the SVG element that forms the drawing surface.
 * @return {!SVGElement} SVG element.
 */
Blockly.WorkspaceSvg.prototype.getCanvas = function() {
  return this.svgBlockCanvas_;
};

/**
 * Get the SVG element that forms the bubble surface.
 * @return {!SVGGElement} SVG element.
 */
Blockly.WorkspaceSvg.prototype.getBubbleCanvas = function() {
  return this.svgBubbleCanvas_;
};

/**
 * Get the SVG element that contains this workspace.
 * @return {SVGElement} SVG element.
 */
Blockly.WorkspaceSvg.prototype.getParentSvg = function() {
  if (this.cachedParentSvg_) {
    return this.cachedParentSvg_;
  }
  var element = this.svgGroup_;
  while (element) {
    if (element.tagName == 'svg') {
      this.cachedParentSvg_ = element;
      return element;
    }
    element = /** @type {!SVGElement} */ (element.parentNode);
  }
  return null;
};

/**
 * Translate this workspace to new coordinates.
 * @param {number} x Horizontal translation, in pixel units relative to the
 *    top left of the Blockly div.
 * @param {number} y Vertical translation, in pixel units relative to the
 *    top left of the Blockly div.
 */
Blockly.WorkspaceSvg.prototype.translate = function(x, y) {
  if (this.useWorkspaceDragSurface_ && this.isDragSurfaceActive_) {
    this.workspaceDragSurface_.translateSurface(x,y);
  } else {
    var translation = 'translate(' + x + ',' + y + ') ' +
        'scale(' + this.scale + ')';
    this.svgBlockCanvas_.setAttribute('transform', translation);
    this.svgBubbleCanvas_.setAttribute('transform', translation);
  }
  // Now update the block drag surface if we're using one.
  if (this.blockDragSurface_) {
    this.blockDragSurface_.translateAndScaleGroup(x, y, this.scale);
  }
  // And update the grid if we're using one.
  if (this.grid_) {
    this.grid_.moveTo(x, y);
  }
};

/**
 * Called at the end of a workspace drag to take the contents
 * out of the drag surface and put them back into the workspace SVG.
 * Does nothing if the workspace drag surface is not enabled.
 * @package
 */
Blockly.WorkspaceSvg.prototype.resetDragSurface = function() {
  // Don't do anything if we aren't using a drag surface.
  if (!this.useWorkspaceDragSurface_) {
    return;
  }

  this.isDragSurfaceActive_ = false;

  var trans = this.workspaceDragSurface_.getSurfaceTranslation();
  this.workspaceDragSurface_.clearAndHide(this.svgGroup_);
  var translation = 'translate(' + trans.x + ',' + trans.y + ') ' +
      'scale(' + this.scale + ')';
  this.svgBlockCanvas_.setAttribute('transform', translation);
  this.svgBubbleCanvas_.setAttribute('transform', translation);
};

/**
 * Called at the beginning of a workspace drag to move contents of
 * the workspace to the drag surface.
 * Does nothing if the drag surface is not enabled.
 * @package
 */
Blockly.WorkspaceSvg.prototype.setupDragSurface = function() {
  // Don't do anything if we aren't using a drag surface.
  if (!this.useWorkspaceDragSurface_) {
    return;
  }

  // This can happen if the user starts a drag, mouses up outside of the
  // document where the mouseup listener is registered (e.g. outside of an
  // iframe) and then moves the mouse back in the workspace.  On mobile and ff,
  // we get the mouseup outside the frame. On chrome and safari desktop we do
  // not.
  if (this.isDragSurfaceActive_) {
    return;
  }

  this.isDragSurfaceActive_ = true;

  // Figure out where we want to put the canvas back.  The order
  // in the is important because things are layered.
  var previousElement = this.svgBlockCanvas_.previousSibling;
  var width = parseInt(this.getParentSvg().getAttribute('width'), 10);
  var height = parseInt(this.getParentSvg().getAttribute('height'), 10);
  var coord = Blockly.utils.getRelativeXY(this.svgBlockCanvas_);
  this.workspaceDragSurface_.setContentsAndShow(this.svgBlockCanvas_,
      this.svgBubbleCanvas_, previousElement, width, height, this.scale);
  this.workspaceDragSurface_.translateSurface(coord.x, coord.y);
};

/**
 * @return {Blockly.BlockDragSurfaceSvg} This workspace's block drag surface,
 *     if one is in use.
 * @package
 */
Blockly.WorkspaceSvg.prototype.getBlockDragSurface = function() {
  return this.blockDragSurface_;
};

/**
 * Returns the horizontal offset of the workspace.
 * Intended for LTR/RTL compatibility in XML.
 * @return {number} Width.
 */
Blockly.WorkspaceSvg.prototype.getWidth = function() {
  var metrics = this.getMetrics();
  return metrics ? metrics.viewWidth / this.scale : 0;
};

/**
 * Toggles the visibility of the workspace.
 * Currently only intended for main workspace.
 * @param {boolean} isVisible True if workspace should be visible.
 */
Blockly.WorkspaceSvg.prototype.setVisible = function(isVisible) {

  // Tell the scrollbar whether its container is visible so it can
  // tell when to hide itself.
  if (this.scrollbar) {
    this.scrollbar.setContainerVisible(isVisible);
  }

  // Tell the flyout whether its container is visible so it can
  // tell when to hide itself.
  if (this.getFlyout()) {
    this.getFlyout().setContainerVisible(isVisible);
  }

  this.getParentSvg().style.display = isVisible ? 'block' : 'none';
  if (this.toolbox_) {
    // Currently does not support toolboxes in mutators.
    this.toolbox_.HtmlDiv.style.display = isVisible ? 'block' : 'none';
  }
  if (isVisible) {
    var blocks = this.getAllBlocks(false);
    // Tell each block on the workspace to mark its fields as dirty.
    for (var i = blocks.length - 1; i >= 0; i--) {
      blocks[i].markDirty();
    }

    this.render();
    if (this.toolbox_) {
      this.toolbox_.position();
    }
  } else {
    Blockly.hideChaff(true);
  }
  this.isVisible_ = isVisible;
};

/**
 * Render all blocks in workspace.
 */
Blockly.WorkspaceSvg.prototype.render = function() {
  // Generate list of all blocks.
  var blocks = this.getAllBlocks(false);
  // Render each block.
  for (var i = blocks.length - 1; i >= 0; i--) {
    blocks[i].render(false);
  }

  if (this.currentGesture_) {
    var imList = this.currentGesture_.getInsertionMarkers();
    for (var i = 0; i < imList.length; i++) {
      imList[i].render(false);
    }
  }
};

/**
 * Was used back when block highlighting (for execution) and block selection
 * (for editing) were the same thing.
 * Any calls of this function can be deleted.
 * @deprecated October 2016
 */
Blockly.WorkspaceSvg.prototype.traceOn = function() {
  console.warn('Deprecated call to traceOn, delete this.');
};

/**
 * Highlight or unhighlight a block in the workspace.  Block highlighting is
 * often used to visually mark blocks currently being executed.
 * @param {?string} id ID of block to highlight/unhighlight,
 *   or null for no block (used to unhighlight all blocks).
 * @param {boolean=} opt_state If undefined, highlight specified block and
 * automatically unhighlight all others.  If true or false, manually
 * highlight/unhighlight the specified block.
 */
Blockly.WorkspaceSvg.prototype.highlightBlock = function(id, opt_state) {
  if (opt_state === undefined) {
    // Unhighlight all blocks.
    for (var i = 0, block; block = this.highlightedBlocks_[i]; i++) {
      block.setHighlighted(false);
    }
    this.highlightedBlocks_.length = 0;
  }
  // Highlight/unhighlight the specified block.
  var block = id ? this.getBlockById(id) : null;
  if (block) {
    var state = (opt_state === undefined) || opt_state;
    // Using Set here would be great, but at the cost of IE10 support.
    if (!state) {
      Blockly.utils.arrayRemove(this.highlightedBlocks_, block);
    } else if (this.highlightedBlocks_.indexOf(block) == -1) {
      this.highlightedBlocks_.push(block);
    }
    block.setHighlighted(state);
  }
};

/**
 * Paste the provided block onto the workspace.
 * @param {!Element} xmlBlock XML block element.
 */
Blockly.WorkspaceSvg.prototype.paste = function(xmlBlock) {
  if (!this.rendered || xmlBlock.getElementsByTagName('block').length >=
      this.remainingCapacity()) {
    return;
  }
  if (this.currentGesture_) {
    this.currentGesture_.cancel();  // Dragging while pasting?  No.
  }
  if (xmlBlock.tagName.toLowerCase() == 'comment') {
    this.pasteWorkspaceComment_(xmlBlock);
  } else {
    this.pasteBlock_(xmlBlock);
  }
};

/**
 * Paste the provided block onto the workspace.
 * @param {!Element} xmlBlock XML block element.
 */
Blockly.WorkspaceSvg.prototype.pasteBlock_ = function(xmlBlock) {
  Blockly.Events.disable();
  try {
    var block = Blockly.Xml.domToBlock(xmlBlock, this);

    // Handle paste for keyboard navigation
    var markedNode = this.getMarker().getCurNode();
    if (Blockly.keyboardAccessibilityMode && markedNode) {
      Blockly.navigation.insertBlock(block, markedNode.getLocation());
      return;
    }

    // Move the duplicate to original position.
    var blockX = parseInt(xmlBlock.getAttribute('x'), 10);
    var blockY = parseInt(xmlBlock.getAttribute('y'), 10);
    if (!isNaN(blockX) && !isNaN(blockY)) {
      if (this.RTL) {
        blockX = -blockX;
      }
      // Offset block until not clobbering another block and not in connection
      // distance with neighbouring blocks.
      do {
        var collide = false;
        var allBlocks = this.getAllBlocks(false);
        for (var i = 0, otherBlock; otherBlock = allBlocks[i]; i++) {
          var otherXY = otherBlock.getRelativeToSurfaceXY();
          if (Math.abs(blockX - otherXY.x) <= 1 &&
              Math.abs(blockY - otherXY.y) <= 1) {
            collide = true;
            break;
          }
        }
        if (!collide) {
          // Check for blocks in snap range to any of its connections.
          var connections = block.getConnections_(false);
          for (var i = 0, connection; connection = connections[i]; i++) {
            var neighbour = connection.closest(Blockly.SNAP_RADIUS,
                new Blockly.utils.Coordinate(blockX, blockY));
            if (neighbour.connection) {
              collide = true;
              break;
            }
          }
        }
        if (collide) {
          if (this.RTL) {
            blockX -= Blockly.SNAP_RADIUS;
          } else {
            blockX += Blockly.SNAP_RADIUS;
          }
          blockY += Blockly.SNAP_RADIUS * 2;
        }
      } while (collide);
      block.moveBy(blockX, blockY);
    }

    //SHAPE: Added from blockly_changes
    Blockly.MostUsed.incrementCounter(block);
  } finally {
    Blockly.Events.enable();
  }
  if (Blockly.Events.isEnabled() && !block.isShadow()) {
    Blockly.Events.fire(new Blockly.Events.BlockCreate(block));
  }
  block.select();
};

/**
 * Paste the provided comment onto the workspace.
 * @param {!Element} xmlComment XML workspace comment element.
 * @private
 */
Blockly.WorkspaceSvg.prototype.pasteWorkspaceComment_ = function(xmlComment) {
  Blockly.Events.disable();
  try {
    var comment = Blockly.WorkspaceCommentSvg.fromXml(xmlComment, this);
    // Move the duplicate to original position.
    var commentX = parseInt(xmlComment.getAttribute('x'), 10);
    var commentY = parseInt(xmlComment.getAttribute('y'), 10);
    if (!isNaN(commentX) && !isNaN(commentY)) {
      if (this.RTL) {
        commentX = -commentX;
      }
      // Offset workspace comment.
      // TODO (#1719): Properly offset comment such that it's not interfering
      // with any blocks.
      commentX += 50;
      commentY += 50;
      comment.moveBy(commentX, commentY);
    }
  } finally {
    Blockly.Events.enable();
  }
  if (Blockly.Events.isEnabled()) {
    // TODO: Fire a Workspace Comment Create event.
  }
  comment.select();
};

/**
 * Refresh the toolbox unless there's a drag in progress.
 * @package
 */
Blockly.WorkspaceSvg.prototype.refreshToolboxSelection = function() {
  var ws = this.isFlyout ? this.targetWorkspace : this;
  if (ws && !ws.currentGesture_ && ws.toolbox_ && ws.toolbox_.flyout_) {
    ws.toolbox_.refreshSelection();
  }
};

/**
 * Rename a variable by updating its name in the variable map.  Update the
 *     flyout to show the renamed variable immediately.
 * @param {string} id ID of the variable to rename.
 * @param {string} newName New variable name.
 * @package
 */
Blockly.WorkspaceSvg.prototype.renameVariableById = function(id, newName) {
  Blockly.WorkspaceSvg.superClass_.renameVariableById.call(this, id, newName);
  this.refreshToolboxSelection();
};

/**
 * Delete a variable by the passed in ID.   Update the flyout to show
 *     immediately that the variable is deleted.
 * @param {string} id ID of variable to delete.
 * @package
 */
Blockly.WorkspaceSvg.prototype.deleteVariableById = function(id) {
  Blockly.WorkspaceSvg.superClass_.deleteVariableById.call(this, id);
  this.refreshToolboxSelection();
};

/**
 * Create a new variable with the given name.  Update the flyout to show the
 *     new variable immediately.
 * @param {string} name The new variable's name.
 * @param {string=} opt_type The type of the variable like 'int' or 'string'.
 *     Does not need to be unique. Field_variable can filter variables based on
 *     their type. This will default to '' which is a specific type.
 * @param {string=} opt_id The unique ID of the variable. This will default to
 *     a UUID.
 * @return {Blockly.VariableModel} The newly created variable.
 * @package
 */
Blockly.WorkspaceSvg.prototype.createVariable = function(name,
    opt_type, opt_id) {
  var newVar = Blockly.WorkspaceSvg.superClass_.createVariable.call(
      this, name, opt_type, opt_id);
  this.refreshToolboxSelection();
  return newVar;
};

/**
 * Make a list of all the delete areas for this workspace.
 */
Blockly.WorkspaceSvg.prototype.recordDeleteAreas = function() {
  if (this.trashcan && this.svgGroup_.parentNode) {
    this.deleteAreaTrash_ = this.trashcan.getClientRect();
  } else {
    this.deleteAreaTrash_ = null;
  }
  if (this.flyout_) {
    this.deleteAreaToolbox_ = this.flyout_.getClientRect();
  } else if (this.toolbox_) {
    this.deleteAreaToolbox_ = this.toolbox_.getClientRect();
  } else {
    this.deleteAreaToolbox_ = null;
  }
};

/**
 * Is the mouse event over a delete area (toolbox or non-closing flyout)?
 * @param {!Event} e Mouse move event.
 * @return {?number} Null if not over a delete area, or an enum representing
 *     which delete area the event is over.
 */
Blockly.WorkspaceSvg.prototype.isDeleteArea = function(e) {
  if (this.deleteAreaTrash_ &&
      this.deleteAreaTrash_.contains(e.clientX, e.clientY)) {
    return Blockly.DELETE_AREA_TRASH;
  }
  if (this.deleteAreaToolbox_ &&
      this.deleteAreaToolbox_.contains(e.clientX, e.clientY)) {
    return Blockly.DELETE_AREA_TOOLBOX;
  }
  return Blockly.DELETE_AREA_NONE;
};

/**
 * Handle a mouse-down on SVG drawing surface.
 * @param {!Event} e Mouse down event.
 * @private
 */
Blockly.WorkspaceSvg.prototype.onMouseDown_ = function(e) {
  var gesture = this.getGesture(e);
  if (gesture) {
    gesture.handleWsStart(e, this);
  }
};

/**
 * Start tracking a drag of an object on this workspace.
 * @param {!Event} e Mouse down event.
 * @param {!Blockly.utils.Coordinate} xy Starting location of object.
 */
Blockly.WorkspaceSvg.prototype.startDrag = function(e, xy) {
  // Record the starting offset between the bubble's location and the mouse.
  var point = Blockly.utils.mouseToSvg(e, this.getParentSvg(),
      this.getInverseScreenCTM());
  // Fix scale of mouse event.
  point.x /= this.scale;
  point.y /= this.scale;
  this.dragDeltaXY_ = Blockly.utils.Coordinate.difference(xy, point);
};

/**
 * Track a drag of an object on this workspace.
 * @param {!Event} e Mouse move event.
 * @return {!Blockly.utils.Coordinate} New location of object.
 */
Blockly.WorkspaceSvg.prototype.moveDrag = function(e) {
  var point = Blockly.utils.mouseToSvg(e, this.getParentSvg(),
      this.getInverseScreenCTM());
  // Fix scale of mouse event.
  point.x /= this.scale;
  point.y /= this.scale;
  return Blockly.utils.Coordinate.sum(this.dragDeltaXY_, point);
};

/**
 * Is the user currently dragging a block or scrolling the flyout/workspace?
 * @return {boolean} True if currently dragging or scrolling.
 */
Blockly.WorkspaceSvg.prototype.isDragging = function() {
  return this.currentGesture_ != null && this.currentGesture_.isDragging();
};

/**
 * Is this workspace draggable?
 * @return {boolean} True if this workspace may be dragged.
 */
Blockly.WorkspaceSvg.prototype.isDraggable = function() {
  return this.options.moveOptions && this.options.moveOptions.drag;
};

/**
 * Should the workspace have bounded content? Used to tell if the
 * workspace's content should be sized so that it can move (bounded) or not
 * (exact sizing).
 * @return {boolean} True if the workspace should be bounded, false otherwise.
 * @package
 */
Blockly.WorkspaceSvg.prototype.isContentBounded = function() {
  return (this.options.moveOptions && this.options.moveOptions.scrollbars) ||
      (this.options.moveOptions && this.options.moveOptions.wheel) ||
      (this.options.moveOptions && this.options.moveOptions.drag) ||
      (this.options.zoomOptions && this.options.zoomOptions.controls) ||
      (this.options.zoomOptions && this.options.zoomOptions.wheel);
};

/**
 * Is this workspace movable?
 *
 * This means the user can reposition the X Y coordinates of the workspace
 * through input. This can be through scrollbars, scroll wheel, dragging, or
 * through zooming with the scroll wheel (since the zoom is centered on the
 * mouse position). This does not include zooming with the zoom controls
 * since the X Y coordinates are decided programmatically.
 * @return {boolean} True if the workspace is movable, false otherwise.
 * @package
 */
Blockly.WorkspaceSvg.prototype.isMovable = function() {
  return (this.options.moveOptions && this.options.moveOptions.scrollbars) ||
      (this.options.moveOptions && this.options.moveOptions.wheel) ||
      (this.options.moveOptions && this.options.moveOptions.drag) ||
      (this.options.zoomOptions && this.options.zoomOptions.wheel);
};

/**
 * Handle a mouse-wheel on SVG drawing surface.
 * @param {!Event} e Mouse wheel event.
 * @private
 */
Blockly.WorkspaceSvg.prototype.onMouseWheel_ = function(e) {
  // Don't scroll or zoom anything if drag is in progress.
  if (Blockly.Gesture.inProgress()) {
    e.preventDefault();
    e.stopPropagation();
    return;
  }
  var canWheelZoom = this.options.zoomOptions && this.options.zoomOptions.wheel;
  var canWheelMove = this.options.moveOptions && this.options.moveOptions.wheel;
  if (!canWheelZoom && !canWheelMove) {
    return;
  }

  var scrollDelta = Blockly.utils.getScrollDeltaPixels(e);
  if (canWheelZoom && (e.ctrlKey || !canWheelMove)) {
    // Zoom.
    // The vertical scroll distance that corresponds to a click of a zoom
    // button.
    var PIXELS_PER_ZOOM_STEP = 50;
    var delta = -scrollDelta.y / PIXELS_PER_ZOOM_STEP;
    var position = Blockly.utils.mouseToSvg(e, this.getParentSvg(),
        this.getInverseScreenCTM());
    this.zoom(position.x, position.y, delta);
  } else {
    // Scroll.
    var x = this.scrollX - scrollDelta.x;
    var y = this.scrollY - scrollDelta.y;

    if (e.shiftKey && !scrollDelta.x) {
      // Scroll horizontally (based on vertical scroll delta).
      // This is needed as for some browser/system combinations which do not
      // set deltaX.
      x = this.scrollX - scrollDelta.y;
      y = this.scrollY; // Don't scroll vertically
    }
    this.scroll(x, y);
  }
  e.preventDefault();
};

/**
 * Calculate the bounding box for the blocks on the workspace.
 * Coordinate system: workspace coordinates.
 *
 * @return {!Blockly.utils.Rect} Contains the position and size of the
 *   bounding box containing the blocks on the workspace.
 */
Blockly.WorkspaceSvg.prototype.getBlocksBoundingBox = function() {
  var topBlocks = this.getTopBlocks(false);
  var topComments = this.getTopComments(false);
  var topElements = topBlocks.concat(topComments);
  // There are no blocks, return empty rectangle.
  if (!topElements.length) {
    return new Blockly.utils.Rect(0, 0, 0, 0);
  }

  // Initialize boundary using the first block.
  var boundary = topElements[0].getBoundingRectangle();

  // Start at 1 since the 0th block was used for initialization.
  for (var i = 1; i < topElements.length; i++) {
    var blockBoundary = topElements[i].getBoundingRectangle();
    if (blockBoundary.top < boundary.top) {
      boundary.top = blockBoundary.top;
    }
    if (blockBoundary.bottom > boundary.bottom) {
      boundary.bottom = blockBoundary.bottom;
    }
    if (blockBoundary.left < boundary.left) {
      boundary.left = blockBoundary.left;
    }
    if (blockBoundary.right > boundary.right) {
      boundary.right = blockBoundary.right;
    }
  }
  return boundary;
};

/**
 * Clean up the workspace by ordering all the blocks in a column.
 */
Blockly.WorkspaceSvg.prototype.cleanUp = function() {
  this.setResizesEnabled(false);
  Blockly.Events.setGroup(true);
  var topBlocks = this.getTopBlocks(true);
  var cursorY = 0;
  for (var i = 0, block; block = topBlocks[i]; i++) {
    if (!block.isMovable()) {
      continue;
    }
    var xy = block.getRelativeToSurfaceXY();
    block.moveBy(-xy.x, cursorY - xy.y);
    block.snapToGrid();
    cursorY = block.getRelativeToSurfaceXY().y +
        block.getHeightWidth().height + Blockly.BlockSvg.MIN_BLOCK_Y;
  }
  Blockly.Events.setGroup(false);
  this.setResizesEnabled(true);
};

/**
 * Show the context menu for the workspace.
 * @param {!Event} e Mouse event.
 * @private
 */
Blockly.WorkspaceSvg.prototype.showContextMenu_ = function(e) {
  if (this.options.readOnly || this.isFlyout) {
    return;
  }
  var menuOptions = [];
  var topBlocks = this.getTopBlocks(true);
  var eventGroup = Blockly.utils.genUid();
  var ws = this;

  // Options to undo/redo previous action.
  var undoOption = {};
  undoOption.text = Blockly.Msg['UNDO'];
  undoOption.enabled = this.undoStack_.length > 0;
  undoOption.callback = this.undo.bind(this, false);
  menuOptions.push(undoOption);
  var redoOption = {};
  redoOption.text = Blockly.Msg['REDO'];
  redoOption.enabled = this.redoStack_.length > 0;
  redoOption.callback = this.undo.bind(this, true);
  menuOptions.push(redoOption);

  // Option to clean up blocks.
  if (this.isMovable()) {
    var cleanOption = {};
    cleanOption.text = Blockly.Msg['CLEAN_UP'];
    cleanOption.enabled = topBlocks.length > 1;
    cleanOption.callback = this.cleanUp.bind(this);
    menuOptions.push(cleanOption);
  }

  // Add a little animation to collapsing and expanding.
  var DELAY = 10;
  if (this.options.collapse) {
    var hasCollapsedBlocks = false;
    var hasExpandedBlocks = false;
    for (var i = 0; i < topBlocks.length; i++) {
      var block = topBlocks[i];
      while (block) {
        if (block.isCollapsed()) {
          hasCollapsedBlocks = true;
        } else {
          hasExpandedBlocks = true;
        }
        block = block.getNextBlock();
      }
    }

    /**
     * Option to collapse or expand top blocks.
     * @param {boolean} shouldCollapse Whether a block should collapse.
     * @private
     */
    var toggleOption = function(shouldCollapse) {
      var ms = 0;
      for (var i = 0; i < topBlocks.length; i++) {
        var block = topBlocks[i];
        while (block) {
          setTimeout(block.setCollapsed.bind(block, shouldCollapse), ms);
          block = block.getNextBlock();
          ms += DELAY;
        }
      }
    };

    // Option to collapse top blocks.
    var collapseOption = {enabled: hasExpandedBlocks};
    collapseOption.text = Blockly.Msg['COLLAPSE_ALL'];
    collapseOption.callback = function() {
      toggleOption(true);
    };
    menuOptions.push(collapseOption);

    // Option to expand top blocks.
    var expandOption = {enabled: hasCollapsedBlocks};
    expandOption.text = Blockly.Msg['EXPAND_ALL'];
    expandOption.callback = function() {
      toggleOption(false);
    };
    menuOptions.push(expandOption);
  }

  // Option to delete all blocks.
  // Count the number of blocks that are deletable.
  var deleteList = [];
  function addDeletableBlocks(block) {
    if (block.isDeletable()) {
      deleteList = deleteList.concat(block.getDescendants(false));
    } else {
      var children = block.getChildren(false);
      for (var i = 0; i < children.length; i++) {
        addDeletableBlocks(children[i]);
      }
    }
  }
  for (var i = 0; i < topBlocks.length; i++) {
    addDeletableBlocks(topBlocks[i]);
  }

  function deleteNext() {
    Blockly.Events.setGroup(eventGroup);
    var block = deleteList.shift();
    if (block) {
      if (block.workspace) {
        block.dispose(false, true);
        setTimeout(deleteNext, DELAY);
      } else {
        deleteNext();
      }
    }
    Blockly.Events.setGroup(false);
  }

  var deleteOption = {
    text: deleteList.length == 1 ? Blockly.Msg['DELETE_BLOCK'] :
        Blockly.Msg['DELETE_X_BLOCKS'].replace('%1', String(deleteList.length)),
    enabled: deleteList.length > 0,
    callback: function() {
      if (ws.currentGesture_) {
        ws.currentGesture_.cancel();
      }
      if (deleteList.length < 2 ) {
        deleteNext();
      } else {
        Blockly.confirm(
            Blockly.Msg['DELETE_ALL_BLOCKS'].replace('%1', deleteList.length),
            function(ok) {
              if (ok) {
                deleteNext();
              }
            });
      }
    }
  };
  menuOptions.push(deleteOption);

  // Allow the developer to add or modify menuOptions.
  if (this.configureContextMenu) {
    this.configureContextMenu(menuOptions);
  }

  Blockly.ContextMenu.show(e, menuOptions, this.RTL);
};

/**
 * Modify the block tree on the existing toolbox.
 * @param {Node|string} tree DOM tree of blocks, or text representation of same.
 */
Blockly.WorkspaceSvg.prototype.updateToolbox = function(tree) {
  tree = Blockly.Options.parseToolboxTree(tree);
  if (!tree) {
    if (this.options.languageTree) {
      throw Error('Can\'t nullify an existing toolbox.');
    }
    return;  // No change (null to null).
  }
  if (!this.options.languageTree) {
    throw Error('Existing toolbox is null.  Can\'t create new toolbox.');
  }
  if (tree.getElementsByTagName('category').length) {
    if (!this.toolbox_) {
      throw Error('Existing toolbox has no categories.  Can\'t change mode.');
    }
    this.options.languageTree = tree;
    this.toolbox_.renderTree(tree);
  } else {
    if (!this.flyout_) {
      throw Error('Existing toolbox has categories.  Can\'t change mode.');
    }
    this.options.languageTree = tree;
    this.flyout_.show(tree.childNodes);
  }
};

/**
 * Set focus to the search field of the toolbox, if it exists.
 */
Blockly.WorkspaceSvg.prototype.focusSearch = function(shouldFocusToolbox) {
  if (shouldFocusToolbox) {
    if (this.toolbox_) {
      this.toolbox_.focusSearchField();
    }
  }
  else {
    if (this.search_) {
      this.search_.focusSearchField();
    }
  }
};

/**
 * Mark this workspace as the currently focused main workspace.
 */
Blockly.WorkspaceSvg.prototype.markFocused = function() {
  if (this.options.parentWorkspace) {
    this.options.parentWorkspace.markFocused();
  } else {
    Blockly.mainWorkspace = this;
    // We call e.preventDefault in many event handlers which means we
    // need to explicitly grab focus (e.g from a textarea) because
    // the browser will not do it for us.  How to do this is browser dependent.
    this.setBrowserFocus();
  }
};

/**
 * Set the workspace to have focus in the browser.
 * @private
 */
Blockly.WorkspaceSvg.prototype.setBrowserFocus = function() {
  // Blur whatever was focused since explicitly grabbing focus below does not
  // work in Edge.
  if (document.activeElement) {
    document.activeElement.blur();
  }
  try {
    // Focus the workspace SVG - this is for Chrome and Firefox.
    this.getParentSvg().focus();
  } catch (e) {
    // IE and Edge do not support focus on SVG elements. When that fails
    // above, get the injectionDiv (the workspace's parent) and focus that
    // instead.  This doesn't work in Chrome.
    try {
      // In IE11, use setActive (which is IE only) so the page doesn't scroll
      // to the workspace gaining focus.
      this.getParentSvg().parentNode.setActive();
    } catch (e) {
      // setActive support was discontinued in Edge so when that fails, call
      // focus instead.
      this.getParentSvg().parentNode.focus();
    }
  }
};

/**
 * Zooms the workspace in or out relative to/centered on the given (x, y)
 * coordinate.
 * @param {number} x X coordinate of center, in pixel units relative to the
 *     top-left corner of the parentSVG.
 * @param {number} y Y coordinate of center, in pixel units relative to the
 *     top-left corner of the parentSVG.
 * @param {number} amount Amount of zooming. The formula for the new scale
 *     is newScale = currentScale * (scaleSpeed^amount). scaleSpeed is set in
 *     the workspace options. Negative amount values zoom out, and positive
 *     amount values zoom in.
 */
Blockly.WorkspaceSvg.prototype.zoom = function(x, y, amount) {
  // TODO (#2782): Consider removing once pinch understands zoom configuration
  // Mutators and flyouts don't support zooming, and pinch doesn't understand
  // that.
  if (this.isFlyout || this.isMutator) {
    return;
  }
  // Scale factor.
  var speed = this.options.zoomOptions.scaleSpeed;
  var scaleChange = Math.pow(speed, amount);
  var newScale = this.scale * scaleChange;
  if (this.scale == newScale) {
    return;  // No change in zoom.
  }

  // Clamp scale within valid range.
  if (newScale > this.options.zoomOptions.maxScale) {
    scaleChange = this.options.zoomOptions.maxScale / this.scale;
  } else if (newScale < this.options.zoomOptions.minScale) {
    scaleChange = this.options.zoomOptions.minScale / this.scale;
  }

  // Transform the x/y coordinates from the parentSVG's space into the
  // canvas' space, so that they are in workspace units relative to the top
  // left of the visible portion of the workspace.
  var matrix = this.getCanvas().getCTM();
  var center = this.getParentSvg().createSVGPoint();
  center.x = x;
  center.y = y;
  center = center.matrixTransform(matrix.inverse());
  x = center.x;
  y = center.y;

  // Find the new scrollX/scrollY so that the center remains in the same
  // position (relative to the center) after we zoom.
  // newScale and matrix.a should be identical (within a rounding error).
  matrix = matrix.translate(x * (1 - scaleChange), y * (1 - scaleChange))
      .scale(scaleChange);
  // scrollX and scrollY are in pixels.
  // The scrollX and scrollY still need to have absoluteLeft and absoluteTop
  // subtracted from them, but we'll leave that for setScale so that they're
  // correctly updated for the new flyout size if we have a simple toolbox.
  this.scrollX = matrix.e;
  this.scrollY = matrix.f;
  this.setScale(newScale);
};

/**
 * Zooming the blocks centered in the center of view with zooming in or out.
 * @param {number} type Type of zooming (-1 zooming out and 1 zooming in).
 */
Blockly.WorkspaceSvg.prototype.zoomCenter = function(type) {
  var metrics = this.getMetrics();
  if (this.flyout_) {
    // If you want blocks in the center of the view (visible portion of the
    // workspace) to stay centered when the size of the view decreases (i.e.
    // when the size of the flyout increases) you need the center of the
    // *blockly div* to stay in the same pixel-position.
    // Note: This only works because of how scrollCenter positions blocks.
    var x = metrics.svgWidth / 2;
    var y = metrics.svgHeight / 2;
  } else {
    var x = (metrics.viewWidth / 2) + metrics.absoluteLeft;
    var y = (metrics.viewHeight / 2) + metrics.absoluteTop;
  }
  this.zoom(x, y, type);
};

/**
 * Zoom the blocks to fit in the workspace if possible.
 */
Blockly.WorkspaceSvg.prototype.zoomToFit = function() {
  if (!this.isMovable()) {
    console.warn('Tried to move a non-movable workspace. This could result' +
        ' in blocks becoming inaccessible.');
    return;
  }

  var metrics = this.getMetrics();
  var workspaceWidth = metrics.viewWidth;
  var workspaceHeight = metrics.viewHeight;
  var blocksBox = this.getBlocksBoundingBox();
  var blocksWidth = blocksBox.right - blocksBox.left;
  var blocksHeight = blocksBox.bottom - blocksBox.top;
  if (!blocksWidth) {
    return;  // Prevents zooming to infinity.
  }
  if (this.flyout_) {
    // We have to add the flyout size to both the workspace size and the
    // block size because the blocks we want to resize include the blocks in
    // the flyout, and the area we want to fit them includes the portion of
    // the workspace that is behind the flyout.
    if (this.horizontalLayout) {
      workspaceHeight += this.flyout_.height_;
      // Convert from pixels to workspace coordinates.
      blocksHeight += this.flyout_.height_ / this.scale;
    } else {
      workspaceWidth += this.flyout_.getWidth();
      // Convert from pixels to workspace coordinates.
      blocksWidth += this.flyout_.getWidth() / this.scale;
    }
  }

  // Scale Units: (pixels / workspaceUnit)
  var ratioX = workspaceWidth / blocksWidth;
  var ratioY = workspaceHeight / blocksHeight;
  this.setScale(Math.min(ratioX, ratioY));
  this.scrollCenter();
};

/**
 * Add a transition class to the block and bubble canvas, to animate any
 * transform changes.
 * @package
 */
Blockly.WorkspaceSvg.prototype.beginCanvasTransition = function() {
  Blockly.utils.dom.addClass(
      /** @type {!SVGElement} */ (this.svgBlockCanvas_),
      'blocklyCanvasTransitioning');
  Blockly.utils.dom.addClass(
      /** @type {!SVGElement} */ (this.svgBubbleCanvas_),
      'blocklyCanvasTransitioning');
};

/**
 * Remove transition class from the block and bubble canvas.
 * @package
 */
Blockly.WorkspaceSvg.prototype.endCanvasTransition = function() {
  Blockly.utils.dom.removeClass(
      /** @type {!SVGElement} */ (this.svgBlockCanvas_),
      'blocklyCanvasTransitioning');
  Blockly.utils.dom.removeClass(
      /** @type {!SVGElement} */ (this.svgBubbleCanvas_),
      'blocklyCanvasTransitioning');
};

/**
 * Center the workspace.
 */
Blockly.WorkspaceSvg.prototype.scrollCenter = function() {
  if (!this.isMovable()) {
    console.warn('Tried to move a non-movable workspace. This could result' +
        ' in blocks becoming inaccessible.');
    return;
  }

  var metrics = this.getMetrics();
  var x = (metrics.contentWidth - metrics.viewWidth) / 2;
  var y = (metrics.contentHeight - metrics.viewHeight) / 2;

  // Convert from workspace directions to canvas directions.
  x = -x - metrics.contentLeft;
  y = -y - metrics.contentTop;
  this.scroll(x, y);
};

/**
 * Scroll the workspace to center on the given block.
 * @param {?string} id ID of block center on.
 * @public
 */
Blockly.WorkspaceSvg.prototype.centerOnBlock = function(id) {
  if (!this.isMovable()) {
    console.warn('Tried to move a non-movable workspace. This could result' +
        ' in blocks becoming inaccessible.');
    return;
  }

  var block = this.getBlockById(id);
  if (!block) {
    return;
  }

  // XY is in workspace coordinates.
  var xy = block.getRelativeToSurfaceXY();
  // Height/width is in workspace units.
  var heightWidth = block.getHeightWidth();

  // Find the enter of the block in workspace units.
  var blockCenterY = xy.y + heightWidth.height / 2;

  // In RTL the block's position is the top right of the block, not top left.
  var multiplier = this.RTL ? -1 : 1;
  var blockCenterX = xy.x + (multiplier * heightWidth.width / 2);

  // Workspace scale, used to convert from workspace coordinates to pixels.
  var scale = this.scale;

  // Center in pixels.  0, 0 is at the workspace origin.  These numbers may
  // be negative.
  var pixelX = blockCenterX * scale;
  var pixelY = blockCenterY * scale;

  var metrics = this.getMetrics();

  // Scrolling to here would put the block in the top-left corner of the
  // visible workspace.
  var scrollToBlockX = pixelX - metrics.contentLeft;
  var scrollToBlockY = pixelY - metrics.contentTop;

  // viewHeight and viewWidth are in pixels.
  var halfViewWidth = metrics.viewWidth / 2;
  var halfViewHeight = metrics.viewHeight / 2;

  // Put the block in the center of the visible workspace instead.
  var scrollToCenterX = scrollToBlockX - halfViewWidth;
  var scrollToCenterY = scrollToBlockY - halfViewHeight;

  // Convert from workspace directions to canvas directions.
  var x = -scrollToCenterX - metrics.contentLeft;
  var y = -scrollToCenterY - metrics.contentTop;

  Blockly.hideChaff();
  this.scroll(x, y);
};

/**
 * Set the workspace's zoom factor.
 * @param {number} newScale Zoom factor. Units: (pixels / workspaceUnit).
 */
Blockly.WorkspaceSvg.prototype.setScale = function(newScale) {
  if (this.options.zoomOptions.maxScale &&
      newScale > this.options.zoomOptions.maxScale) {
    newScale = this.options.zoomOptions.maxScale;
  } else if (this.options.zoomOptions.minScale &&
      newScale < this.options.zoomOptions.minScale) {
    newScale = this.options.zoomOptions.minScale;
  }
  this.scale = newScale;

  Blockly.hideChaff(false);
  if (this.flyout_) {
    // No toolbox, resize flyout.
    this.flyout_.reflow();
    this.recordDeleteAreas();
  }
  if (this.grid_) {
    this.grid_.update(this.scale);
  }

  // We call scroll instead of scrollbar.resize() so that we can center the
  // zoom correctly without scrollbars, but scroll does not resize the
  // scrollbars so we have to call resizeView/resizeContent as well.
  var metrics = this.getMetrics();
  // The scroll values and the view values are additive inverses of
  // each other, so when we subtract from one we have to add to the other.
  this.scrollX -= metrics.absoluteLeft;
  this.scrollY -= metrics.absoluteTop;
  metrics.viewLeft += metrics.absoluteLeft;
  metrics.viewTop += metrics.absoluteTop;

  this.scroll(this.scrollX, this.scrollY);
  if (this.scrollbar) {
    if (this.flyout_) {
      this.scrollbar.hScroll.resizeViewHorizontal(metrics);
      this.scrollbar.vScroll.resizeViewVertical(metrics);
    } else {
      this.scrollbar.hScroll.resizeContentHorizontal(metrics);
      this.scrollbar.vScroll.resizeContentVertical(metrics);
    }
  }
};

/**
 * Scroll the workspace to a specified offset (in pixels), keeping in the
 * workspace bounds. See comment on workspaceSvg.scrollX for more detail on
 * the meaning of these values.
 * @param {number} x Target X to scroll to.
 * @param {number} y Target Y to scroll to.
 * @package
 */
Blockly.WorkspaceSvg.prototype.scroll = function(x, y) {
  Blockly.hideChaff(/* opt_allowToolbox */ true);

  // Keep scrolling within the bounds of the content.
  var metrics = this.getMetrics();
  // This is the offset of the top-left corner of the view from the
  // workspace origin when the view is "seeing" the bottom-right corner of
  // the content.
  var maxOffsetOfViewFromOriginX = metrics.contentWidth + metrics.contentLeft -
      metrics.viewWidth;
  var maxOffsetOfViewFromOriginY = metrics.contentHeight + metrics.contentTop -
      metrics.viewHeight;
  // Canvas coordinates (aka scroll coordinates) have inverse directionality
  // to workspace coordinates so we have to inverse them.
  x = Math.min(x, -metrics.contentLeft);
  y = Math.min(y, -metrics.contentTop);
  x = Math.max(x, -maxOffsetOfViewFromOriginX);
  y = Math.max(y, -maxOffsetOfViewFromOriginY);

  this.scrollX = x;
  this.scrollY = y;
  if (this.scrollbar) {
    // The content position (displacement from the content's top-left to the
    // origin) plus the scroll position (displacement from the view's top-left
    // to the origin) gives us the distance from the view's top-left to the
    // content's top-left. Then we negate this so we get the displacement from
    // the content's top-left to the view's top-left, matching the
    // directionality of the scrollbars.

    // TODO (#2299): Change these to not use the internal ratio_ property.
    this.scrollbar.hScroll.setHandlePosition(-(x + metrics.contentLeft) *
        this.scrollbar.hScroll.ratio_);
    this.scrollbar.vScroll.setHandlePosition(-(y + metrics.contentTop) *
        this.scrollbar.vScroll.ratio_);
  }
  // We have to shift the translation so that when the canvas is at 0, 0 the
  // workspace origin is not underneath the toolbox.
  x += metrics.absoluteLeft;
  y += metrics.absoluteTop;
  this.translate(x, y);
};

/**
 * Get the dimensions of the given workspace component, in pixels.
 * @param {Blockly.Toolbox|Blockly.Flyout} elem The element to get the
 *     dimensions of, or null.  It should be a toolbox or flyout, and should
 *     implement getWidth() and getHeight().
 * @return {!Object} An object containing width and height attributes, which
 *     will both be zero if elem did not exist.
 * @private
 */
Blockly.WorkspaceSvg.getDimensionsPx_ = function(elem) {
  var width = 0;
  var height = 0;
  if (elem) {
    width = elem.getWidth();
    height = elem.getHeight();
  }
  return {
    width: width,
    height: height
  };
};

/**
 * Get the content dimensions of the given workspace, taking into account
 * whether or not it is scrollable and what size the workspace div is on screen.
 * @param {!Blockly.WorkspaceSvg} ws The workspace to measure.
 * @param {!Object} svgSize An object containing height and width attributes in
 *     CSS pixels.  Together they specify the size of the visible workspace, not
 *     including areas covered up by the toolbox.
 * @return {!Object} The dimensions of the contents of the given workspace, as
 *     an object containing at least
 *     - height and width in pixels
 *     - left and top in pixels relative to the workspace origin.
 * @private
 */
Blockly.WorkspaceSvg.getContentDimensions_ = function(ws, svgSize) {
  if (ws.isContentBounded()) {
    return Blockly.WorkspaceSvg.getContentDimensionsBounded_(ws, svgSize);
  } else {
    return Blockly.WorkspaceSvg.getContentDimensionsExact_(ws);
  }
};

/**
 * Get the bounding box for all workspace contents, in pixels.
 * @param {!Blockly.WorkspaceSvg} ws The workspace to inspect.
 * @return {!Object} The dimensions of the contents of the given workspace, as
 *     an object containing
 *     - height and width in pixels
 *     - left, right, top and bottom in pixels relative to the workspace origin.
 * @private
 */
Blockly.WorkspaceSvg.getContentDimensionsExact_ = function(ws) {
  // Block bounding box is in workspace coordinates.
  var blockBox = ws.getBlocksBoundingBox();
  var scale = ws.scale;

  // Convert to pixels.
  var top = blockBox.top * scale;
  var bottom = blockBox.bottom * scale;
  var left = blockBox.left * scale;
  var right = blockBox.right * scale;

  return {
    top: top,
    bottom: bottom,
    left: left,
    right: right,
    width: right - left,
    height: bottom - top
  };
};

/**
 * Calculate the size of a scrollable workspace, which should include room for a
 * half screen border around the workspace contents.
 * @param {!Blockly.WorkspaceSvg} ws The workspace to measure.
 * @param {!Object} svgSize An object containing height and width attributes in
 *     CSS pixels.  Together they specify the size of the visible workspace, not
 *     including areas covered up by the toolbox.
 * @return {!Object} The dimensions of the contents of the given workspace, as
 *     an object containing
 *     - height and width in pixels
 *     - left and top in pixels relative to the workspace origin.
 * @private
 */
Blockly.WorkspaceSvg.getContentDimensionsBounded_ = function(ws, svgSize) {
  var content = Blockly.WorkspaceSvg.getContentDimensionsExact_(ws);

  // View height and width are both in pixels, and are the same as the SVG size.
  var viewWidth = svgSize.width;
  var viewHeight = svgSize.height;
  var halfWidth = viewWidth / 2;
  var halfHeight = viewHeight / 2;

  // Add a border around the content that is at least half a screenful wide.
  // Ensure border is wide enough that blocks can scroll over entire screen.
  var left = Math.min(content.left - halfWidth, content.right - viewWidth);
  var right = Math.max(content.right + halfWidth, content.left + viewWidth);

  var top = Math.min(content.top - halfHeight, content.bottom - viewHeight);
  var bottom = Math.max(content.bottom + halfHeight, content.top + viewHeight);

  var dimensions = {
    left: left,
    top: top,
    height: bottom - top,
    width: right - left
  };
  return dimensions;
};

/**
 * Return an object with all the metrics required to size scrollbars for a
 * top level workspace.  The following properties are computed:
 * Coordinate system: pixel coordinates, -left, -up, +right, +down
 * .viewHeight: Height of the visible portion of the workspace.
 * .viewWidth: Width of the visible portion of the workspace.
 * .contentHeight: Height of the content.
 * .contentWidth: Width of the content.
 * .svgHeight: Height of the Blockly div (the view + the toolbox,
 *    simple or otherwise),
 * .svgWidth: Width of the Blockly div (the view + the toolbox,
 *    simple or otherwise),
 * .viewTop: Top-edge of the visible portion of the workspace, relative to
 *     the workspace origin.
 * .viewLeft: Left-edge of the visible portion of the workspace, relative to
 *     the workspace origin.
 * .contentTop: Top-edge of the content, relative to the workspace origin.
 * .contentLeft: Left-edge of the content relative to the workspace origin.
 * .absoluteTop: Top-edge of the visible portion of the workspace, relative
 *     to the blocklyDiv.
 * .absoluteLeft: Left-edge of the visible portion of the workspace, relative
 *     to the blocklyDiv.
 * .toolboxWidth: Width of the toolbox, if it exists.  Otherwise zero.
 * .toolboxHeight: Height of the toolbox, if it exists.  Otherwise zero.
 * .flyoutWidth: Width of the flyout if it is always open.  Otherwise zero.
 * .flyoutHeight: Height of the flyout if it is always open.  Otherwise zero.
 * .toolboxPosition: Top, bottom, left or right. Use TOOLBOX_AT constants to
 *     compare.
 * @return {!Object} Contains size and position metrics of a top level
 *   workspace.
 * @private
 * @this Blockly.WorkspaceSvg
 */
Blockly.WorkspaceSvg.getTopLevelWorkspaceMetrics_ = function() {

  var toolboxDimensions =
      Blockly.WorkspaceSvg.getDimensionsPx_(this.toolbox_);
  var flyoutDimensions =
      Blockly.WorkspaceSvg.getDimensionsPx_(this.flyout_);

  // Contains height and width in CSS pixels.
  // svgSize is equivalent to the size of the injectionDiv at this point.
  var svgSize = Blockly.svgSize(this.getParentSvg());
  var viewSize = {height: svgSize.height, width: svgSize.width};
  if (this.toolbox_) {
    if (this.toolboxPosition == Blockly.TOOLBOX_AT_TOP ||
        this.toolboxPosition == Blockly.TOOLBOX_AT_BOTTOM) {
      viewSize.height -= toolboxDimensions.height;
    } else if (this.toolboxPosition == Blockly.TOOLBOX_AT_LEFT ||
        this.toolboxPosition == Blockly.TOOLBOX_AT_RIGHT) {
      viewSize.width -= toolboxDimensions.width;
    }
  } else if (this.flyout_) {
    if (this.toolboxPosition == Blockly.TOOLBOX_AT_TOP ||
      this.toolboxPosition == Blockly.TOOLBOX_AT_BOTTOM) {
      viewSize.height -= flyoutDimensions.height;
    } else if (this.toolboxPosition == Blockly.TOOLBOX_AT_LEFT ||
      this.toolboxPosition == Blockly.TOOLBOX_AT_RIGHT) {
      viewSize.width -= flyoutDimensions.width;
    }
  }

  // svgSize is now the space taken up by the Blockly workspace, not including
  // the toolbox.
  var contentDimensions =
      Blockly.WorkspaceSvg.getContentDimensions_(this, viewSize);

  var absoluteLeft = 0;
  if (this.toolbox_ && this.toolboxPosition == Blockly.TOOLBOX_AT_LEFT) {
    absoluteLeft = toolboxDimensions.width;
  } else if (this.flyout_ && this.toolboxPosition == Blockly.TOOLBOX_AT_LEFT) {
    absoluteLeft = flyoutDimensions.width;
  }
  var absoluteTop = 0;
  if (this.toolbox_ && this.toolboxPosition == Blockly.TOOLBOX_AT_TOP) {
    absoluteTop = toolboxDimensions.height;
  } else if (this.flyout_ && this.toolboxPosition == Blockly.TOOLBOX_AT_TOP) {
    absoluteTop = flyoutDimensions.height;
  }

  var metrics = {
    contentHeight: contentDimensions.height,
    contentWidth: contentDimensions.width,
    contentTop: contentDimensions.top,
    contentLeft: contentDimensions.left,

    viewHeight: viewSize.height,
    viewWidth: viewSize.width,
    viewTop: -this.scrollY,
    viewLeft: -this.scrollX,

    absoluteTop: absoluteTop,
    absoluteLeft: absoluteLeft,

    svgHeight: svgSize.height,
    svgWidth: svgSize.width,

    toolboxWidth: toolboxDimensions.width,
    toolboxHeight: toolboxDimensions.height,

    flyoutWidth: flyoutDimensions.width,
    flyoutHeight: flyoutDimensions.height,

    toolboxPosition: this.toolboxPosition
  };
  return metrics;
};

/**
 * Sets the X/Y translations of a top level workspace.
 * @param {!Object} xyRatio Contains an x and/or y property which is a float
 *     between 0 and 1 specifying the degree of scrolling.
 * @private
 * @this Blockly.WorkspaceSvg
 */
Blockly.WorkspaceSvg.setTopLevelWorkspaceMetrics_ = function(xyRatio) {
  var metrics = this.getMetrics();
  if (typeof xyRatio.x == 'number') {
    this.scrollX = -metrics.contentWidth * xyRatio.x - metrics.contentLeft;
  }
  if (typeof xyRatio.y == 'number') {
    this.scrollY = -metrics.contentHeight * xyRatio.y - metrics.contentTop;
  }
  // We have to shift the translation so that when the canvas is at 0, 0 the
  // workspace origin is not underneath the toolbox.
  var x = this.scrollX + metrics.absoluteLeft;
  var y = this.scrollY + metrics.absoluteTop;
  // We could call scroll here, but that has extra checks we don't need to do.
  this.translate(x, y);
};

/**
 * Update whether this workspace has resizes enabled.
 * If enabled, workspace will resize when appropriate.
 * If disabled, workspace will not resize until re-enabled.
 * Use to avoid resizing during a batch operation, for performance.
 * @param {boolean} enabled Whether resizes should be enabled.
 */
Blockly.WorkspaceSvg.prototype.setResizesEnabled = function(enabled) {
  var reenabled = (!this.resizesEnabled_ && enabled);
  this.resizesEnabled_ = enabled;
  if (reenabled) {
    // Newly enabled.  Trigger a resize.
    this.resizeContents();
  }
};

/**
 * Dispose of all blocks in workspace, with an optimization to prevent resizes.
 */
Blockly.WorkspaceSvg.prototype.clear = function() {
  this.setResizesEnabled(false);
  Blockly.WorkspaceSvg.superClass_.clear.call(this);
  this.setResizesEnabled(true);
};

/**
 * Register a callback function associated with a given key, for clicks on
 * buttons and labels in the flyout.
 * For instance, a button specified by the XML
 * <button text="create variable" callbackKey="CREATE_VARIABLE"></button>
 * should be matched by a call to
 * registerButtonCallback("CREATE_VARIABLE", yourCallbackFunction).
 * @param {string} key The name to use to look up this function.
 * @param {function(!Blockly.FlyoutButton)} func The function to call when the
 *     given button is clicked.
 */
Blockly.WorkspaceSvg.prototype.registerButtonCallback = function(key, func) {
  if (typeof func != 'function') {
    throw TypeError('Button callbacks must be functions.');
  }
  this.flyoutButtonCallbacks_[key] = func;
};

/**
 * Get the callback function associated with a given key, for clicks on buttons
 * and labels in the flyout.
 * @param {string} key The name to use to look up the function.
 * @return {?function(!Blockly.FlyoutButton)} The function corresponding to the
 *     given key for this workspace; null if no callback is registered.
 */
Blockly.WorkspaceSvg.prototype.getButtonCallback = function(key) {
  var result = this.flyoutButtonCallbacks_[key];
  return result ? result : null;
};

/**
 * Remove a callback for a click on a button in the flyout.
 * @param {string} key The name associated with the callback function.
 */
Blockly.WorkspaceSvg.prototype.removeButtonCallback = function(key) {
  this.flyoutButtonCallbacks_[key] = null;
};

/**
 * Register a callback function associated with a given key, for populating
 * custom toolbox categories in this workspace.  See the variable and procedure
 * categories as an example.
 * @param {string} key The name to use to look up this function.
 * @param {function(!Blockly.Workspace):!Array.<!Element>} func The function to
 *     call when the given toolbox category is opened.
 */
Blockly.WorkspaceSvg.prototype.registerToolboxCategoryCallback = function(key,
    func) {
  if (typeof func != 'function') {
    throw TypeError('Toolbox category callbacks must be functions.');
  }
  this.toolboxCategoryCallbacks_[key] = func;
};

/**
 * Get the callback function associated with a given key, for populating
 * custom toolbox categories in this workspace.
 * @param {string} key The name to use to look up the function.
 * @return {?function(!Blockly.Workspace):!Array.<!Element>} The function
 *     corresponding to the given key for this workspace, or null if no function
 *     is registered.
 */
Blockly.WorkspaceSvg.prototype.getToolboxCategoryCallback = function(key) {
  return this.toolboxCategoryCallbacks_[key] || null;
};

/**
 * Remove a callback for a click on a custom category's name in the toolbox.
 * @param {string} key The name associated with the callback function.
 */
Blockly.WorkspaceSvg.prototype.removeToolboxCategoryCallback = function(key) {
  this.toolboxCategoryCallbacks_[key] = null;
};

/**
 * Look up the gesture that is tracking this touch stream on this workspace.
 * May create a new gesture.
 * @param {!Event} e Mouse event or touch event.
 * @return {Blockly.TouchGesture} The gesture that is tracking this touch
 *     stream, or null if no valid gesture exists.
 * @package
 */
Blockly.WorkspaceSvg.prototype.getGesture = function(e) {
  var isStart = (e.type == 'mousedown' || e.type == 'touchstart' ||
      e.type == 'pointerdown');

  var gesture = this.currentGesture_;
  if (gesture) {
    if (isStart && gesture.hasStarted()) {
      console.warn('Tried to start the same gesture twice.');
      // That's funny.  We must have missed a mouse up.
      // Cancel it, rather than try to retrieve all of the state we need.
      gesture.cancel();
      return null;
    }
    return gesture;
  }

  // No gesture existed on this workspace, but this looks like the start of a
  // new gesture.
  if (isStart) {
    this.currentGesture_ = new Blockly.TouchGesture(e, this);
    return this.currentGesture_;
  }
  // No gesture existed and this event couldn't be the start of a new gesture.
  return null;
};

/**
 * Clear the reference to the current gesture.
 * @package
 */
Blockly.WorkspaceSvg.prototype.clearGesture = function() {
  this.currentGesture_ = null;
};

/**
 * Cancel the current gesture, if one exists.
 * @package
 */
Blockly.WorkspaceSvg.prototype.cancelCurrentGesture = function() {
  if (this.currentGesture_) {
    this.currentGesture_.cancel();
  }
};

/**
 * Get the audio manager for this workspace.
 * @return {!Blockly.WorkspaceAudio} The audio manager for this workspace.
 */
Blockly.WorkspaceSvg.prototype.getAudioManager = function() {
  return this.audioManager_;
};

/**
 * Get the grid object for this workspace, or null if there is none.
 * @return {Blockly.Grid} The grid object for this workspace.
 * @package
 */
Blockly.WorkspaceSvg.prototype.getGrid = function() {
  return this.grid_;
};

/**
 * Refresh all blocks on the workspace, toolbox and flyout after a theme update.
 * @package
 * @override
 */
Blockly.WorkspaceSvg.prototype.refreshTheme = function() {
  Blockly.WorkspaceSvg.superClass_.refreshTheme.call(this);

  // Update current toolbox selection.
  this.refreshToolboxSelection();
  if (this.toolbox_) {
    this.toolbox_.updateColourFromTheme();
  }
};<|MERGE_RESOLUTION|>--- conflicted
+++ resolved
@@ -128,22 +128,19 @@
     this.registerToolboxCategoryCallback(Blockly.PROCEDURE_CATEGORY_NAME,
         Blockly.Procedures.flyoutCategory);
   }
-
-<<<<<<< HEAD
+  if (Blockly.MostUsed && Blockly.MostUsed.flyoutCategory) {
+    Blockly.MostUsed.init();
+
+    this.registerToolboxCategoryCallback(Blockly.MOST_USED_CATEGORY_NAME,
+      Blockly.MostUsed.flyoutCategory);
+  }
+
   /**
    * The block renderer used for rendering blocks on this workspace.
    * @type {!Blockly.blockRendering.Renderer}
    * @private
    */
   this.renderer_ = Blockly.blockRendering.init(this.options.renderer || 'geras');
-=======
-  if (Blockly.MostUsed && Blockly.MostUsed.flyoutCategory) {
-    Blockly.MostUsed.init();
-
-    this.registerToolboxCategoryCallback(Blockly.MOST_USED_CATEGORY_NAME,
-      Blockly.MostUsed.flyoutCategory);
-  }
->>>>>>> 2707322e
 };
 Blockly.utils.object.inherits(Blockly.WorkspaceSvg, Blockly.Workspace);
 
@@ -1244,8 +1241,8 @@
       block.moveBy(blockX, blockY);
     }
 
-    //SHAPE: Added from blockly_changes
-    Blockly.MostUsed.incrementCounter(block);
+    // //SHAPE: Added from blockly_changes
+    // Blockly.MostUsed.incrementCounter(block);
   } finally {
     Blockly.Events.enable();
   }
