--- conflicted
+++ resolved
@@ -15,21 +15,6 @@
  */
 goog.module('Blockly.Input');
 
-<<<<<<< HEAD
-/**
- * Enum for alignment of inputs.
- * @enum {number}
- * @alias Blockly.Input.Align
- */
-const Align = {
-  LEFT: -1,
-  CENTRE: 0,
-  RIGHT: 1,
-};
-exports.Align = Align;
-
-=======
->>>>>>> 61322294
 const fieldRegistry = goog.require('Blockly.fieldRegistry');
 /* eslint-disable-next-line no-unused-vars */
 const {BlockSvg} = goog.requireType('Blockly.BlockSvg');
@@ -44,97 +29,6 @@
 const {inputTypes} = goog.require('Blockly.inputTypes');
 /** @suppress {extraRequire} */
 goog.require('Blockly.FieldLabel');
-<<<<<<< HEAD
-
-/**
- * Class for an input with an optional field.
- * @param {number} type The type of the input.
- * @param {string} name Language-neutral identifier which may used to find this
- *     input again.
- * @param {!Block} block The block containing this input.
- * @param {Connection} connection Optional connection for this input.
- * @constructor
- * @alias Blockly.Input
- */
-const Input = function(type, name, block, connection) {
-  if (type !== inputTypes.DUMMY && !name) {
-    throw Error('Value inputs and statement inputs must have non-empty name.');
-  }
-  /** @type {number} */
-  this.type = type;
-  /** @type {string} */
-  this.name = name;
-  /**
-   * @type {!Block}
-   * @private
-   */
-  this.sourceBlock_ = block;
-  /** @type {Connection} */
-  this.connection = connection;
-  /** @type {!Array<!Field>} */
-  this.fieldRow = [];
-};
-
-/**
- * Alignment of input's fields (left, right or centre).
- * @type {number}
- */
-Input.prototype.align = Align.LEFT;
-
-/**
- * Is the input visible?
- * @type {boolean}
- * @private
- */
-Input.prototype.visible_ = true;
-
-/**
- * Get the source block for this input.
- * @return {?Block} The source block, or null if there is none.
- */
-Input.prototype.getSourceBlock = function() {
-  return this.sourceBlock_;
-};
-
-/**
- * Add a field (or label from string), and all prefix and suffix fields, to the
- * end of the input's field row.
- * @param {string|!Field} field Something to add as a field.
- * @param {string=} opt_name Language-neutral identifier which may used to find
- *     this field again.  Should be unique to the host block.
- * @return {!Input} The input being append to (to allow chaining).
- */
-Input.prototype.appendField = function(field, opt_name) {
-  this.insertFieldAt(this.fieldRow.length, field, opt_name);
-  return this;
-};
-
-/**
- * Inserts a field (or label from string), and all prefix and suffix fields, at
- * the location of the input's field row.
- * @param {number} index The index at which to insert field.
- * @param {string|!Field} field Something to add as a field.
- * @param {string=} opt_name Language-neutral identifier which may used to find
- *     this field again.  Should be unique to the host block.
- * @return {number} The index following the last inserted field.
- */
-Input.prototype.insertFieldAt = function(index, field, opt_name) {
-  if (index < 0 || index > this.fieldRow.length) {
-    throw Error('index ' + index + ' out of bounds.');
-  }
-  // Falsy field values don't generate a field, unless the field is an empty
-  // string and named.
-  if (!field && !(field === '' && opt_name)) {
-    return index;
-  }
-
-  // Generate a FieldLabel when given a plain text field.
-  if (typeof field === 'string') {
-    field = /** @type {!Field} **/ (fieldRegistry.fromJson({
-      'type': 'field_label',
-      'text': field,
-    }));
-=======
 
 
 /**
@@ -151,8 +45,7 @@
    */
   constructor(type, name, block, connection) {
     if (type !== inputTypes.DUMMY && !name) {
-      throw Error(
-          'Value inputs and statement inputs must have non-empty name.');
+      throw Error('Value inputs and statement inputs must have non-empty name.');
     }
     /** @type {number} */
     this.type = type;
@@ -188,7 +81,6 @@
    */
   getSourceBlock() {
     return this.sourceBlock_;
->>>>>>> 61322294
   }
 
   /**
@@ -204,25 +96,6 @@
     return this;
   }
 
-<<<<<<< HEAD
-  if (field.prefixField) {
-    // Add any prefix.
-    index = this.insertFieldAt(index, field.prefixField);
-  }
-  // Add the field to the field row.
-  this.fieldRow.splice(index, 0, field);
-  index++;
-  if (field.suffixField) {
-    // Add any suffix.
-    index = this.insertFieldAt(index, field.suffixField);
-  }
-
-  if (this.sourceBlock_.rendered) {
-    this.sourceBlock_ = /** @type {!BlockSvg} */ (this.sourceBlock_);
-    this.sourceBlock_.render();
-    // Adding a field will cause the block to change shape.
-    this.sourceBlock_.bumpNeighbours();
-=======
   /**
    * Inserts a field (or label from string), and all prefix and suffix fields,
    * at the location of the input's field row.
@@ -277,29 +150,8 @@
       this.sourceBlock_.bumpNeighbours();
     }
     return index;
->>>>>>> 61322294
-  }
-
-<<<<<<< HEAD
-/**
- * Remove a field from this input.
- * @param {string} name The name of the field.
- * @param {boolean=} opt_quiet True to prevent an error if field is not present.
- * @return {boolean} True if operation succeeds, false if field is not present
- *     and opt_quiet is true.
- * @throws {Error} if the field is not present and opt_quiet is false.
- */
-Input.prototype.removeField = function(name, opt_quiet) {
-  for (let i = 0, field; (field = this.fieldRow[i]); i++) {
-    if (field.name === name) {
-      field.dispose();
-      this.fieldRow.splice(i, 1);
-      if (this.sourceBlock_.rendered) {
-        this.sourceBlock_ = /** @type {!BlockSvg} */ (this.sourceBlock_);
-        this.sourceBlock_.render();
-        // Removing a field will cause the block to change shape.
-        this.sourceBlock_.bumpNeighbours();
-=======
+  }
+
   /**
    * Remove a field from this input.
    * @param {string} name The name of the field.
@@ -321,7 +173,6 @@
           this.sourceBlock_.bumpNeighbours();
         }
         return true;
->>>>>>> 61322294
       }
     }
     if (opt_quiet) {
@@ -338,29 +189,6 @@
     return this.visible_;
   }
 
-<<<<<<< HEAD
-/**
- * Gets whether this input is visible or not.
- * @return {boolean} True if visible.
- */
-Input.prototype.isVisible = function() {
-  return this.visible_;
-};
-
-/**
- * Sets whether this input is visible or not.
- * Should only be used to collapse/uncollapse a block.
- * @param {boolean} visible True if visible.
- * @return {!Array<!BlockSvg>} List of blocks to render.
- * @package
- */
-Input.prototype.setVisible = function(visible) {
-  // Note: Currently there are only unit tests for block.setCollapsed()
-  // because this function is package. If this function goes back to being a
-  // public API tests (lots of tests) should be added.
-  let renderList = [];
-  if (this.visible_ === visible) {
-=======
   /**
    * Sets whether this input is visible or not.
    * Should only be used to collapse/uncollapse a block.
@@ -395,27 +223,9 @@
         child.getSvgRoot().style.display = visible ? 'block' : 'none';
       }
     }
->>>>>>> 61322294
     return renderList;
   }
 
-<<<<<<< HEAD
-  for (let y = 0, field; (field = this.fieldRow[y]); y++) {
-    field.setVisible(visible);
-  }
-  if (this.connection) {
-    this.connection =
-        /** @type {!RenderedConnection} */ (this.connection);
-    // Has a connection.
-    if (visible) {
-      renderList = this.connection.startTrackingAll();
-    } else {
-      this.connection.stopTrackingAll();
-    }
-    const child = this.connection.targetBlock();
-    if (child) {
-      child.getSvgRoot().style.display = visible ? 'block' : 'none';
-=======
   /**
    * Mark all fields on this input as dirty.
    * @package
@@ -435,21 +245,11 @@
   setCheck(check) {
     if (!this.connection) {
       throw Error('This input does not have a connection.');
->>>>>>> 61322294
     }
     this.connection.setCheck(check);
     return this;
   }
 
-<<<<<<< HEAD
-/**
- * Mark all fields on this input as dirty.
- * @package
- */
-Input.prototype.markDirty = function() {
-  for (let y = 0, field; (field = this.fieldRow[y]); y++) {
-    field.markDirty();
-=======
   /**
    * Change the alignment of the connection's field(s).
    * @param {number} align One of the values of Align
@@ -463,20 +263,8 @@
       this.sourceBlock_.render();
     }
     return this;
->>>>>>> 61322294
-  }
-
-<<<<<<< HEAD
-/**
- * Change a connection's compatibility.
- * @param {string|Array<string>|null} check Compatible value type or
- *     list of value types.  Null if all types are compatible.
- * @return {!Input} The input being modified (to allow chaining).
- */
-Input.prototype.setCheck = function(check) {
-  if (!this.connection) {
-    throw Error('This input does not have a connection.');
-=======
+  }
+
   /**
    * Changes the connection's shadow block.
    * @param {?Element} shadow DOM representation of a block or null.
@@ -488,22 +276,8 @@
     }
     this.connection.setShadowDom(shadow);
     return this;
->>>>>>> 61322294
-  }
-
-<<<<<<< HEAD
-/**
- * Change the alignment of the connection's field(s).
- * @param {number} align One of the values of Align
- *   In RTL mode directions are reversed, and Align.RIGHT aligns to the left.
- * @return {!Input} The input being modified (to allow chaining).
- */
-Input.prototype.setAlign = function(align) {
-  this.align = align;
-  if (this.sourceBlock_.rendered) {
-    this.sourceBlock_ = /** @type {!BlockSvg} */ (this.sourceBlock_);
-    this.sourceBlock_.render();
-=======
+  }
+
   /**
    * Returns the XML representation of the connection's shadow block.
    * @return {?Element} Shadow DOM representation of a block or null.
@@ -513,19 +287,8 @@
       throw Error('This input does not have a connection.');
     }
     return this.connection.getShadowDom();
->>>>>>> 61322294
-  }
-
-<<<<<<< HEAD
-/**
- * Changes the connection's shadow block.
- * @param {?Element} shadow DOM representation of a block or null.
- * @return {!Input} The input being modified (to allow chaining).
- */
-Input.prototype.setShadowDom = function(shadow) {
-  if (!this.connection) {
-    throw Error('This input does not have a connection.');
-=======
+  }
+
   /**
    * Initialize the fields on this input.
    */
@@ -536,18 +299,8 @@
     for (let i = 0; i < this.fieldRow.length; i++) {
       this.fieldRow[i].init();
     }
->>>>>>> 61322294
-  }
-
-<<<<<<< HEAD
-/**
- * Returns the XML representation of the connection's shadow block.
- * @return {?Element} Shadow DOM representation of a block or null.
- */
-Input.prototype.getShadowDom = function() {
-  if (!this.connection) {
-    throw Error('This input does not have a connection.');
-=======
+  }
+
   /**
    * Sever all links to this input.
    * @suppress {checkTypes}
@@ -560,7 +313,6 @@
       this.connection.dispose();
     }
     this.sourceBlock_ = null;
->>>>>>> 61322294
   }
 }
 
@@ -569,40 +321,14 @@
  * @enum {number}
  * @alias Blockly.Input.Align
  */
-<<<<<<< HEAD
-Input.prototype.init = function() {
-  if (!this.sourceBlock_.workspace.rendered) {
-    return;  // Headless blocks don't need fields initialized.
-  }
-  for (let i = 0; i < this.fieldRow.length; i++) {
-    this.fieldRow[i].init();
-  }
-=======
 const Align = {
   LEFT: -1,
   CENTRE: 0,
   RIGHT: 1,
->>>>>>> 61322294
 };
 exports.Align = Align;
 
-<<<<<<< HEAD
-/**
- * Sever all links to this input.
- * @suppress {checkTypes}
- */
-Input.prototype.dispose = function() {
-  for (let i = 0, field; (field = this.fieldRow[i]); i++) {
-    field.dispose();
-  }
-  if (this.connection) {
-    this.connection.dispose();
-  }
-  this.sourceBlock_ = null;
-};
-=======
 // Add Align to Input so that `Blockly.Input.Align` is publicly accessible.
 Input.Align = Align;
->>>>>>> 61322294
 
 exports.Input = Input;