/**
 * @license
 * Copyright 2020 Google LLC
 * SPDX-License-Identifier: Apache-2.0
 */

/**
 * @fileoverview An object that encapsulates logic for checking whether a
 * potential connection is safe and valid.
 */
'use strict';

/**
 * An object that encapsulates logic for checking whether a
 * potential connection is safe and valid.
 * @class
 */
goog.module('Blockly.ConnectionChecker');

const common = goog.require('Blockly.common');
const internalConstants = goog.require('Blockly.internalConstants');
const registry = goog.require('Blockly.registry');
const {ConnectionType} = goog.require('Blockly.ConnectionType');
const {Connection} = goog.require('Blockly.Connection');
/* eslint-disable-next-line no-unused-vars */
const {IConnectionChecker} = goog.require('Blockly.IConnectionChecker');
/* eslint-disable-next-line no-unused-vars */
const {RenderedConnection} = goog.requireType('Blockly.RenderedConnection');


/**
 * Class for connection type checking logic.
 * @implements {IConnectionChecker}
 * @constructor
 * @alias Blockly.ConnectionChecker
 */
const ConnectionChecker = function() {};

/**
 * Check whether the current connection can connect with the target
 * connection.
 * @param {Connection} a Connection to check compatibility with.
 * @param {Connection} b Connection to check compatibility with.
 * @param {boolean} isDragging True if the connection is being made by dragging
 *     a block.
 * @param {number=} opt_distance The max allowable distance between the
 *     connections for drag checks.
 * @return {boolean} Whether the connection is legal.
 * @public
 */
ConnectionChecker.prototype.canConnect = function(
    a, b, isDragging, opt_distance) {
  return this.canConnectWithReason(a, b, isDragging, opt_distance) ===
      Connection.CAN_CONNECT;
};

/**
 * Checks whether the current connection can connect with the target
 * connection, and return an error code if there are problems.
 * @param {Connection} a Connection to check compatibility with.
 * @param {Connection} b Connection to check compatibility with.
 * @param {boolean} isDragging True if the connection is being made by dragging
 *     a block.
 * @param {number=} opt_distance The max allowable distance between the
 *     connections for drag checks.
 * @return {number} Connection.CAN_CONNECT if the connection is legal,
 *    an error code otherwise.
 * @public
 */
ConnectionChecker.prototype.canConnectWithReason = function(
    a, b, isDragging, opt_distance) {
  const safety = this.doSafetyChecks(a, b);
  if (safety !== Connection.CAN_CONNECT) {
    return safety;
  }

  // If the safety checks passed, both connections are non-null.
  const connOne = /** @type {!Connection} **/ (a);
  const connTwo = /** @type {!Connection} **/ (b);
  if (!this.doTypeChecks(connOne, connTwo)) {
    return Connection.REASON_CHECKS_FAILED;
  }

  if (isDragging &&
      !this.doDragChecks(
          /** @type {!RenderedConnection} **/ (a),
          /** @type {!RenderedConnection} **/ (b), opt_distance || 0)) {
    return Connection.REASON_DRAG_CHECKS_FAILED;
  }

  return Connection.CAN_CONNECT;
};

/**
 * Helper method that translates a connection error code into a string.
 * @param {number} errorCode The error code.
 * @param {Connection} a One of the two connections being checked.
 * @param {Connection} b The second of the two connections being
 *     checked.
 * @return {string} A developer-readable error string.
 * @public
 */
ConnectionChecker.prototype.getErrorMessage = function(errorCode, a, b) {
  switch (errorCode) {
    case Connection.REASON_SELF_CONNECTION:
      return 'Attempted to connect a block to itself.';
    case Connection.REASON_DIFFERENT_WORKSPACES:
      // Usually this means one block has been deleted.
      return 'Blocks not on same workspace.';
    case Connection.REASON_WRONG_TYPE:
      return 'Attempt to connect incompatible types.';
    case Connection.REASON_TARGET_NULL:
      return 'Target connection is null.';
    case Connection.REASON_CHECKS_FAILED: {
      const connOne = /** @type {!Connection} **/ (a);
      const connTwo = /** @type {!Connection} **/ (b);
      let msg = 'Connection checks failed. ';
      msg += connOne + ' expected ' + connOne.getCheck() + ', found ' +
          connTwo.getCheck();
      return msg;
    }
    case Connection.REASON_SHADOW_PARENT:
      return 'Connecting non-shadow to shadow block.';
    case Connection.REASON_DRAG_CHECKS_FAILED:
      return 'Drag checks failed.';
    case Blockly.Connection.REASON_PREVIOUS_AND_OUTPUT:
      return 'Block would have an output and a previous connection.';
    default:
      return 'Unknown connection failure: this should never happen!';
  }
};

/**
 * Check that connecting the given connections is safe, meaning that it would
 * not break any of Blockly's basic assumptions (e.g. no self connections).
 * @param {Connection} a The first of the connections to check.
 * @param {Connection} b The second of the connections to check.
 * @return {number} An enum with the reason this connection is safe or unsafe.
 * @public
 */
ConnectionChecker.prototype.doSafetyChecks = function(a, b) {
  if (!a || !b) {
    return Connection.REASON_TARGET_NULL;
  }
<<<<<<< HEAD
  var superiorBlock;
  var inferiorBlock;
  var superiorConnection;
  var inferiorConnection;
  if (a.isSuperior()) {
    superiorBlock = a.getSourceBlock();
    inferiorBlock = b.getSourceBlock();
    superiorConnection = a;
    inferiorConnection = b;
  } else {
    inferiorBlock = a.getSourceBlock();
    superiorBlock = b.getSourceBlock();
    inferiorConnection = a;
    superiorConnection = b;
  }
  if (superiorBlock == inferiorBlock) {
    return Blockly.Connection.REASON_SELF_CONNECTION;
  } else if (inferiorConnection.type != Blockly.OPPOSITE_TYPE[superiorConnection.type]) {
    return Blockly.Connection.REASON_WRONG_TYPE;
  } else if (superiorBlock.workspace !== inferiorBlock.workspace) {
    return Blockly.Connection.REASON_DIFFERENT_WORKSPACES;
  } else if (superiorBlock.isShadow() && !inferiorBlock.isShadow()) {
    return Blockly.Connection.REASON_SHADOW_PARENT;
  } else if (inferiorConnection.type === Blockly.connectionTypes.OUTPUT_VALUE &&
    inferiorBlock.previousConnection && inferiorBlock.previousConnection.isConnected()) {
    return Blockly.Connection.REASON_PREVIOUS_AND_OUTPUT;
  } else if (inferiorConnection.type === Blockly.connectionTypes.PREVIOUS_STATEMENT &&
    inferiorBlock.outputConnection && inferiorBlock.outputConnection.isConnected()) {
    return Blockly.Connection.REASON_PREVIOUS_AND_OUTPUT;
=======
  let blockA;
  let blockB;
  if (a.isSuperior()) {
    blockA = a.getSourceBlock();
    blockB = b.getSourceBlock();
  } else {
    blockB = a.getSourceBlock();
    blockA = b.getSourceBlock();
  }
  if (blockA === blockB) {
    return Connection.REASON_SELF_CONNECTION;
  } else if (b.type !== internalConstants.OPPOSITE_TYPE[a.type]) {
    return Connection.REASON_WRONG_TYPE;
  } else if (blockA.workspace !== blockB.workspace) {
    return Connection.REASON_DIFFERENT_WORKSPACES;
  } else if (blockA.isShadow() && !blockB.isShadow()) {
    return Connection.REASON_SHADOW_PARENT;
>>>>>>> 27699ed0
  }
  return Connection.CAN_CONNECT;
};

/**
 * Check whether this connection is compatible with another connection with
 * respect to the value type system.  E.g. square_root("Hello") is not
 * compatible.
 * @param {!Connection} a Connection to compare.
 * @param {!Connection} b Connection to compare against.
 * @return {boolean} True if the connections share a type.
 * @public
 */
ConnectionChecker.prototype.doTypeChecks = function(a, b) {
  const checkArrayOne = a.getCheck();
  const checkArrayTwo = b.getCheck();

  if (!checkArrayOne || !checkArrayTwo) {
    // One or both sides are promiscuous enough that anything will fit.
    return true;
  }
  // Find any intersection in the check lists.
  for (let i = 0; i < checkArrayOne.length; i++) {
    if (checkArrayTwo.indexOf(checkArrayOne[i]) !== -1) {
      return true;
    }
  }
  // No intersection.
  return false;
};

/**
 * Check whether this connection can be made by dragging.
 * @param {!RenderedConnection} a Connection to compare.
 * @param {!RenderedConnection} b Connection to compare against.
 * @param {number} distance The maximum allowable distance between connections.
 * @return {boolean} True if the connection is allowed during a drag.
 * @public
 */
ConnectionChecker.prototype.doDragChecks = function(a, b, distance) {
  if (a.distanceFrom(b) > distance) {
    return false;
  }

  // Don't consider insertion markers.
  if (b.getSourceBlock().isInsertionMarker()) {
    return false;
  }

  switch (b.type) {
    case ConnectionType.PREVIOUS_STATEMENT:
      return this.canConnectToPrevious_(a, b);
    case ConnectionType.OUTPUT_VALUE: {
      // Don't offer to connect an already connected left (male) value plug to
      // an available right (female) value plug.
      if ((b.isConnected() && !b.targetBlock().isInsertionMarker()) ||
          a.isConnected()) {
        return false;
      }
      break;
    }
    case ConnectionType.INPUT_VALUE: {
      // Offering to connect the left (male) of a value block to an already
      // connected value pair is ok, we'll splice it in.
      // However, don't offer to splice into an immovable block.
      if (b.isConnected() && !b.targetBlock().isMovable() &&
          !b.targetBlock().isShadow()) {
        return false;
      }
      break;
    }
    case ConnectionType.NEXT_STATEMENT: {
      // Don't let a block with no next connection bump other blocks out of the
      // stack.  But covering up a shadow block or stack of shadow blocks is
      // fine.  Similarly, replacing a terminal statement with another terminal
      // statement is allowed.
      if (b.isConnected() && !a.getSourceBlock().nextConnection &&
          !b.targetBlock().isShadow() && b.targetBlock().nextConnection) {
        return false;
      }
      break;
    }
    default:
      // Unexpected connection type.
      return false;
  }

  // Don't let blocks try to connect to themselves or ones they nest.
  if (common.draggingConnections.indexOf(b) !== -1) {
    return false;
  }

  return true;
};

/**
 * Helper function for drag checking.
 * @param {!Connection} a The connection to check, which must be a
 *     statement input or next connection.
 * @param {!Connection} b A nearby connection to check, which
 *     must be a previous connection.
 * @return {boolean} True if the connection is allowed, false otherwise.
 * @protected
 */
ConnectionChecker.prototype.canConnectToPrevious_ = function(a, b) {
  if (a.targetConnection) {
    // This connection is already occupied.
    // A next connection will never disconnect itself mid-drag.
    return false;
  }

  // Don't let blocks try to connect to themselves or ones they nest.
  if (common.draggingConnections.indexOf(b) !== -1) {
    return false;
  }

  if (!b.targetConnection) {
    return true;
  }

  const targetBlock = b.targetBlock();
  // If it is connected to a real block, game over.
  if (!targetBlock.isInsertionMarker()) {
    return false;
  }
  // If it's connected to an insertion marker but that insertion marker
  // is the first block in a stack, it's still fine.  If that insertion
  // marker is in the middle of a stack, it won't work.
  return !targetBlock.getPreviousBlock();
};

registry.register(
    registry.Type.CONNECTION_CHECKER, registry.DEFAULT, ConnectionChecker);

exports.ConnectionChecker = ConnectionChecker;<|MERGE_RESOLUTION|>--- conflicted
+++ resolved
@@ -142,11 +142,10 @@
   if (!a || !b) {
     return Connection.REASON_TARGET_NULL;
   }
-<<<<<<< HEAD
-  var superiorBlock;
-  var inferiorBlock;
-  var superiorConnection;
-  var inferiorConnection;
+  let superiorBlock;
+  let inferiorBlock;
+  let superiorConnection;
+  let inferiorConnection;
   if (a.isSuperior()) {
     superiorBlock = a.getSourceBlock();
     inferiorBlock = b.getSourceBlock();
@@ -158,7 +157,7 @@
     inferiorConnection = a;
     superiorConnection = b;
   }
-  if (superiorBlock == inferiorBlock) {
+  if (superiorBlock === inferiorBlock) {
     return Blockly.Connection.REASON_SELF_CONNECTION;
   } else if (inferiorConnection.type != Blockly.OPPOSITE_TYPE[superiorConnection.type]) {
     return Blockly.Connection.REASON_WRONG_TYPE;
@@ -172,25 +171,6 @@
   } else if (inferiorConnection.type === Blockly.connectionTypes.PREVIOUS_STATEMENT &&
     inferiorBlock.outputConnection && inferiorBlock.outputConnection.isConnected()) {
     return Blockly.Connection.REASON_PREVIOUS_AND_OUTPUT;
-=======
-  let blockA;
-  let blockB;
-  if (a.isSuperior()) {
-    blockA = a.getSourceBlock();
-    blockB = b.getSourceBlock();
-  } else {
-    blockB = a.getSourceBlock();
-    blockA = b.getSourceBlock();
-  }
-  if (blockA === blockB) {
-    return Connection.REASON_SELF_CONNECTION;
-  } else if (b.type !== internalConstants.OPPOSITE_TYPE[a.type]) {
-    return Connection.REASON_WRONG_TYPE;
-  } else if (blockA.workspace !== blockB.workspace) {
-    return Connection.REASON_DIFFERENT_WORKSPACES;
-  } else if (blockA.isShadow() && !blockB.isShadow()) {
-    return Connection.REASON_SHADOW_PARENT;
->>>>>>> 27699ed0
   }
   return Connection.CAN_CONNECT;
 };
