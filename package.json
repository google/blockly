{
  "name": "blockly",
<<<<<<< HEAD
  "version": "1.20181105.0",
=======
  "version": "1.20181030.0-develop",
>>>>>>> b5146036
  "description": "Blockly is a library for building visual programming editors.",
  "main": "blockly_node_javascript_en.js",
  "keywords": [
    "blockly"
  ],
  "repository": {
    "type": "git",
    "url": "https://github.com/google/blockly.git"
  },
  "bugs": {
    "url": "https://github.com/google/blockly/issues"
  },
  "homepage": "https://developers.google.com/blockly/",
  "author": {
    "name": "Neil Fraser"
  },
  "scripts": {
    "prepare": "gulp blockly_javascript_en",
    "lint": "eslint .",
    "test": "tests/run_all_tests.sh"
  },
  "license": "Apache-2.0",
  "private": true,
  "devDependencies": {
    "eslint": "^5.10.0",
    "google-closure-compiler": "^20181210.0.0",
    "google-closure-library": "^20180910.0.0",
    "gulp": "^3.9.1",
    "gulp-concat": "^2.6.1",
    "gulp-insert": "^0.5.0",
    "gulp-series": "^1.0.2",
    "gulp-shell": "^0.6.5",
    "jshint": "^2.9.7",
    "webdriverio": "^4.14.1"
  },
  "jshintConfig": {
    "globalstrict": true,
    "predef": [
      "Blockly",
      "goog",
      "window",
      "document",
      "soy",
      "XMLHttpRequest"
    ],
    "sub": true,
    "undef": true,
    "unused": true
  },
  "dependencies": {
    "jsdom": "^13.0.0"
  }
}<|MERGE_RESOLUTION|>--- conflicted
+++ resolved
@@ -1,10 +1,6 @@
 {
   "name": "blockly",
-<<<<<<< HEAD
-  "version": "1.20181105.0",
-=======
   "version": "1.20181030.0-develop",
->>>>>>> b5146036
   "description": "Blockly is a library for building visual programming editors.",
   "main": "blockly_node_javascript_en.js",
   "keywords": [
