/**
 * @license
 * Copyright 2017 Google LLC
 * SPDX-License-Identifier: Apache-2.0
 */

/**
 * Layout code for a vertical variant of the flyout.
 *
 * @class
 */
// Former goog.module ID: Blockly.VerticalFlyout

import * as browserEvents from './browser_events.js';
import * as dropDownDiv from './dropdowndiv.js';
import {Flyout, FlyoutItem} from './flyout_base.js';
import type {FlyoutButton} from './flyout_button.js';
import type {Options} from './options.js';
import * as registry from './registry.js';
import {Scrollbar} from './scrollbar.js';
import type {Coordinate} from './utils/coordinate.js';
import {Rect} from './utils/rect.js';
import * as toolbox from './utils/toolbox.js';
import * as WidgetDiv from './widgetdiv.js';

/**
 * Class for a flyout.
 */
export class VerticalFlyout extends Flyout {
  /** The name of the vertical flyout in the registry. */
  static registryName = 'verticalFlyout';

  /** @param workspaceOptions Dictionary of options for the workspace. */
  constructor(workspaceOptions: Options) {
    super(workspaceOptions);

    if (workspaceOptions.zoomOptions.flyoutScale) {
      this.workspace_.setScale(workspaceOptions.zoomOptions.flyoutScale);
    }
  }

  /**
   * Sets the translation of the flyout to match the scrollbars.
   *
   * @param xyRatio Contains a y property which is a float between 0 and 1
   *     specifying the degree of scrolling and a similar x property.
   */
  protected override setMetrics_(xyRatio: {x: number; y: number}) {
    if (!this.isVisible()) {
      return;
    }
    const metricsManager = this.workspace_.getMetricsManager();
    const scrollMetrics = metricsManager.getScrollMetrics();
    const viewMetrics = metricsManager.getViewMetrics();
    const absoluteMetrics = metricsManager.getAbsoluteMetrics();

    if (typeof xyRatio.y === 'number') {
      this.workspace_.scrollY = -(
        scrollMetrics.top +
        (scrollMetrics.height - viewMetrics.height) * xyRatio.y
      );
    }
    this.workspace_.translate(
      this.workspace_.scrollX + absoluteMetrics.left,
      this.workspace_.scrollY + absoluteMetrics.top,
    );

    if (this.flyoutBookmarks_) {
      this.flyoutBookmarks_.updatePosition(xyRatio.y);
    }
  }

  /**
   * Calculates the x coordinate for the flyout position.
   *
   * @returns X coordinate.
   */
  override getX(): number {
    if (!this.isVisible()) {
      return 0;
    }
    const metricsManager = this.targetWorkspace!.getMetricsManager();
    const absoluteMetrics = metricsManager.getAbsoluteMetrics();
    const viewMetrics = metricsManager.getViewMetrics();
    const toolboxMetrics = metricsManager.getToolboxMetrics();
    let x = 0;

    // If this flyout is not the trashcan flyout (e.g. toolbox or mutator).
    // Trashcan flyout is opposite the main flyout.
    if (this.targetWorkspace!.toolboxPosition === this.toolboxPosition_) {
      // If there is a category toolbox.
      // Simple (flyout-only) toolbox.
      if (this.targetWorkspace!.getToolbox()) {
        if (this.toolboxPosition_ === toolbox.Position.LEFT) {
          x = toolboxMetrics.width;
        } else {
          x = viewMetrics.width - this.width_;
        }
      } else {
        if (this.toolboxPosition_ === toolbox.Position.LEFT) {
          x = 0;
        } else {
          // The simple flyout does not cover the workspace.
          x = viewMetrics.width;
        }
      }
    } else {
      if (this.toolboxPosition_ === toolbox.Position.LEFT) {
        x = 0;
      } else {
        // Because the anchor point of the flyout is on the left, but we want
        // to align the right edge of the flyout with the right edge of the
        // blocklyDiv, we calculate the full width of the div minus the width
        // of the flyout.
        x = viewMetrics.width + absoluteMetrics.left - this.width_;
      }
    }

    return x;
  }

  /**
   * Calculates the y coordinate for the flyout position.
   *
   * @returns Y coordinate.
   */
  override getY(): number {
    // Y is always 0 since this is a vertical flyout.
    return 0;
  }

  /** Move the flyout to the edge of the workspace. */
  override position() {
    if (!this.isVisible() || !this.targetWorkspace!.isVisible()) {
      return;
    }
    const metricsManager = this.targetWorkspace!.getMetricsManager();
    const targetWorkspaceViewMetrics = metricsManager.getViewMetrics();
    this.height_ = targetWorkspaceViewMetrics.height;

    const edgeWidth = this.width_ - this.CORNER_RADIUS;
    const edgeHeight =
      targetWorkspaceViewMetrics.height - 2 * this.CORNER_RADIUS;
    this.setBackgroundPath(edgeWidth, edgeHeight);

    const x = this.getX();
    const y = this.getY();

    this.positionAt_(this.width_, this.height_, x, y);
  }

  /**
   * Create and set the path for the visible boundaries of the flyout.
   *
   * @param width The width of the flyout, not including the rounded corners.
   * @param height The height of the flyout, not including rounded corners.
   */
  private setBackgroundPath(width: number, height: number) {
    const atRight = this.toolboxPosition_ === toolbox.Position.RIGHT;
    const totalWidth = width + this.CORNER_RADIUS;

    // Decide whether to start on the left or right.
    const path: Array<string | number> = [
      'M ' + (atRight ? totalWidth : 0) + ',0',
    ];
    // Top.
    path.push('h', atRight ? -width : width);
    // Rounded corner.
    path.push(
      'a',
      this.CORNER_RADIUS,
      this.CORNER_RADIUS,
      0,
      0,
      atRight ? 0 : 1,
      atRight ? -this.CORNER_RADIUS : this.CORNER_RADIUS,
      this.CORNER_RADIUS,
    );
    // Side closest to workspace.
    path.push('v', Math.max(0, height));
    // Rounded corner.
    path.push(
      'a',
      this.CORNER_RADIUS,
      this.CORNER_RADIUS,
      0,
      0,
      atRight ? 0 : 1,
      atRight ? this.CORNER_RADIUS : -this.CORNER_RADIUS,
      this.CORNER_RADIUS,
    );
    // Bottom.
    path.push('h', atRight ? width : -width);
    path.push('z');
    this.svgBackground_!.setAttribute('d', path.join(' '));
  }

  /** Scroll the flyout to the top. */
  override scrollToStart() {
    this.workspace_.scrollbar?.setY(0);
  }

  /**
   * Scroll the flyout.
   *
   * @param e Mouse wheel scroll event.
   */
  protected override wheel_(e: WheelEvent) {
    const scrollDelta = browserEvents.getScrollDeltaPixels(e);

    if (scrollDelta.y) {
      const metricsManager = this.workspace_.getMetricsManager();
      const scrollMetrics = metricsManager.getScrollMetrics();
      const viewMetrics = metricsManager.getViewMetrics();
      const pos = viewMetrics.top - scrollMetrics.top + scrollDelta.y;

      this.workspace_.scrollbar?.setY(pos);
      // When the flyout moves from a wheel event, hide WidgetDiv and
      // dropDownDiv.
      WidgetDiv.hideIfOwnerIsInWorkspace(this.workspace_);
      dropDownDiv.hideWithoutAnimation();
    }
    // Don't scroll the page.
    e.preventDefault();
    // Don't propagate mousewheel event (zooming).
    e.stopPropagation();
  }

  /**
   * Lay out the blocks in the flyout.
   *
   * @param contents The blocks and buttons to lay out.
   * @param gaps The visible gaps between blocks.
   */
  protected override layout_(contents: FlyoutItem[], gaps: number[]) {
    this.workspace_.scale = this.targetWorkspace!.scale;
    const margin = this.RTL ? this.MARGIN : this.START_MARGIN;
    const cursorX = this.RTL ? margin : this.MARGIN + this.tabWidth_;
    let cursorY = margin;

    for (let i = 0, item; (item = contents[i]); i++) {
      if (item.type === 'block') {
        const block = item.block;
        if (!block) {
          continue;
        }
        const allBlocks = block.getDescendants(false);
        for (let j = 0, child; (child = allBlocks[j]); j++) {
          // Mark blocks as being inside a flyout.  This is used to detect and
          // prevent the closure of the flyout if the user right-clicks on such
          // a block.
          child.isInFlyout = true;
        }
<<<<<<< HEAD

        if (block!.isObsolete() || block!.isRemoved()) {
          continue;
        }

        const root = block!.getSvgRoot();
        const blockHW = block!.getHeightWidth();
        const moveX = block!.outputConnection
=======
        const root = block.getSvgRoot();
        const blockHW = block.getHeightWidth();
        const moveX = block.outputConnection
>>>>>>> 7a154ea8
          ? cursorX - this.tabWidth_
          : cursorX;
        block.moveBy(moveX, cursorY);

        const rect = this.createRect_(
          block,
          this.RTL ? moveX - blockHW.width : moveX,
          cursorY,
          blockHW,
          i,
        );

        this.addBlockListeners_(root, block, rect);

        cursorY += blockHW.height + gaps[i];
      } else if (item.type === 'button') {
        const button = item.button as FlyoutButton;
        this.initFlyoutButton_(button, cursorX, cursorY);
        cursorY += button.height + gaps[i];
      }
    }
  }

  /**
   * Determine if a drag delta is toward the workspace, based on the position
   * and orientation of the flyout. This is used in determineDragIntention_ to
   * determine if a new block should be created or if the flyout should scroll.
   *
   * @param currentDragDeltaXY How far the pointer has moved from the position
   *     at mouse down, in pixel units.
   * @returns True if the drag is toward the workspace.
   */
  override isDragTowardWorkspace(currentDragDeltaXY: Coordinate): boolean {
    const dx = currentDragDeltaXY.x;
    const dy = currentDragDeltaXY.y;
    // Direction goes from -180 to 180, with 0 toward the right and 90 on top.
    const dragDirection = (Math.atan2(dy, dx) / Math.PI) * 180;

    const range = this.dragAngleRange_;
    // Check for left or right dragging.
    if (
      (dragDirection < range && dragDirection > -range) ||
      dragDirection < -180 + range ||
      dragDirection > 180 - range
    ) {
      return true;
    }
    return false;
  }

  /**
   * Returns the bounding rectangle of the drag target area in pixel units
   * relative to viewport.
   *
   * @returns The component's bounding box. Null if drag target area should be
   *     ignored.
   */
  override getClientRect(): Rect | null {
    if (!this.svgGroup_ || this.autoClose || !this.isVisible()) {
      // The bounding rectangle won't compute correctly if the flyout is closed
      // and auto-close flyouts aren't valid drag targets (or delete areas).
      return null;
    }

    const flyoutRect = this.svgGroup_.getBoundingClientRect();
    // BIG_NUM is offscreen padding so that blocks dragged beyond the shown
    // flyout area are still deleted.  Must be larger than the largest screen
    // size, but be smaller than half Number.MAX_SAFE_INTEGER (not available on
    // IE).
    const BIG_NUM = 1000000000;
    const left = flyoutRect.left;

    if (this.toolboxPosition_ === toolbox.Position.LEFT) {
      const width = flyoutRect.width;
      return new Rect(-BIG_NUM, BIG_NUM, -BIG_NUM, left + width);
    } else {
      // Right
      return new Rect(-BIG_NUM, BIG_NUM, left, BIG_NUM);
    }
  }

  /**
   * Compute width of flyout.  toolbox.Position mat under each block.
   * For RTL: Lay out the blocks and buttons to be right-aligned.
   */
  protected override reflowInternal_() {
    let flyoutWidth = 0;

    const blocks = this.workspace_.getTopBlocks(false);

    if (this.fixedWidth) {
      flyoutWidth = this.width_;
    } else {
      for (let i = 0, block; (block = blocks[i]); i++) {
        let width = block.getHeightWidth().width;
        if (block.outputConnection) {
          width -= this.tabWidth_;
        }
        flyoutWidth = Math.max(flyoutWidth, width);
      }

      for (let i = 0, button; (button = this.buttons_[i]); i++) {
        flyoutWidth = Math.max(flyoutWidth, button.width);
      }

      flyoutWidth += this.MARGIN * 1.5 + this.tabWidth_;
      flyoutWidth *= this.workspace_.scale;
      flyoutWidth += Scrollbar.scrollbarThickness;
    }

    if (this.width_ !== flyoutWidth) {
      for (let i = 0, block; (block = blocks[i]); i++) {
        if (this.RTL) {
          // With the flyoutWidth known, right-align the blocks.
          const oldX = block.getRelativeToSurfaceXY().x;
          let newX = flyoutWidth / this.workspace_.scale - this.MARGIN;
          if (!block.outputConnection) {
            newX -= this.tabWidth_;
          }
          block.moveBy(newX - oldX, 0);
        }
        if (this.rectMap_.has(block)) {
          this.moveRectToBlock_(this.rectMap_.get(block)!, block);
        }
      }
      if (this.RTL) {
        // With the flyoutWidth known, right-align the buttons.
        for (let i = 0, button; (button = this.buttons_[i]); i++) {
          const y = button.getPosition().y;
          const x =
            flyoutWidth / this.workspace_.scale -
            button.width -
            this.MARGIN -
            this.tabWidth_;
          button.moveTo(x, y);
        }
      }

      // TODO(#7689): Remove this.
      // Workspace with no scrollbars where this is permanently
      // open on the left.
      // If scrollbars exist they properly update the metrics.
      if (
        !this.targetWorkspace.scrollbar &&
        !this.autoClose &&
        this.targetWorkspace.getFlyout() === this &&
        this.toolboxPosition_ === toolbox.Position.LEFT
      ) {
        this.targetWorkspace.translate(
          this.targetWorkspace.scrollX + flyoutWidth,
          this.targetWorkspace.scrollY,
        );
      }

      this.width_ = flyoutWidth;
      this.position();
      this.targetWorkspace.resizeContents();
      this.targetWorkspace.recordDragTargets();
    }
  }
}

registry.register(
  registry.Type.FLYOUTS_VERTICAL_TOOLBOX,
  registry.DEFAULT,
  VerticalFlyout,
);<|MERGE_RESOLUTION|>--- conflicted
+++ resolved
@@ -251,20 +251,15 @@
           // a block.
           child.isInFlyout = true;
         }
-<<<<<<< HEAD
 
         if (block!.isObsolete() || block!.isRemoved()) {
           continue;
         }
 
-        const root = block!.getSvgRoot();
-        const blockHW = block!.getHeightWidth();
-        const moveX = block!.outputConnection
-=======
         const root = block.getSvgRoot();
         const blockHW = block.getHeightWidth();
         const moveX = block.outputConnection
->>>>>>> 7a154ea8
+
           ? cursorX - this.tabWidth_
           : cursorX;
         block.moveBy(moveX, cursorY);
