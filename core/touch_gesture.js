/**
 * @license
 * Copyright 2017 Google LLC
 *
 * Licensed under the Apache License, Version 2.0 (the "License");
 * you may not use this file except in compliance with the License.
 * You may obtain a copy of the License at
 *
 *   http://www.apache.org/licenses/LICENSE-2.0
 *
 * Unless required by applicable law or agreed to in writing, software
 * distributed under the License is distributed on an "AS IS" BASIS,
 * WITHOUT WARRANTIES OR CONDITIONS OF ANY KIND, either express or implied.
 * See the License for the specific language governing permissions and
 * limitations under the License.
 */

/**
 * @fileoverview The class extends Blockly.Gesture to support pinch to zoom
 * for both pointer and touch events.
 * @author samelh@microsoft.com (Sam El-Husseini)
 */
'use strict';

goog.provide('Blockly.TouchGesture');

goog.require('Blockly.Gesture');
goog.require('Blockly.utils');
goog.require('Blockly.utils.Coordinate');
goog.require('Blockly.utils.object');


/*
 * Note: In this file "start" refers to touchstart, mousedown, and pointerstart
 * events.  "End" refers to touchend, mouseup, and pointerend events.
 */

/**
 * Class for one gesture.
 * @param {!Event} e The event that kicked off this gesture.
 * @param {!Blockly.WorkspaceSvg} creatorWorkspace The workspace that created
 *     this gesture and has a reference to it.
 * @extends {Blockly.Gesture}
 * @constructor
 */
Blockly.TouchGesture = function(e, creatorWorkspace) {
  Blockly.TouchGesture.superClass_.constructor.call(this, e, creatorWorkspace);

  /**
   * Boolean for whether or not this gesture is a multi-touch gesture.
   * @type {boolean}
   * @private
   */
  this.isMultiTouch_ = false;

  /**
   * A map of cached points used for tracking multi-touch gestures.
   * @type {Object<number|string, Blockly.utils.Coordinate>}
   * @private
   */
  this.cachedPoints_ = {};

  /**
   * This is the ratio between the starting distance between the touch points
   * and the most recent distance between the touch points.
   * Scales between 0 and 1 mean the most recent zoom was a zoom out.
   * Scales above 1.0 mean the most recent zoom was a zoom in.
   * @type {number}
   * @private
   */
  this.previousScale_ = 0;

  /**
   * The starting distance between two touch points.
   * @type {number}
   * @private
   */
  this.startDistance_ = 0;

  /**
   * A handle to use to unbind the second touch start or pointer down listener
   * at the end of a drag.
   * Opaque data returned from Blockly.bindEventWithChecks_.
   * @type {Array.<!Array>}
   * @private
   */
  this.onStartWrapper_ = null;
};
Blockly.utils.object.inherits(Blockly.TouchGesture, Blockly.Gesture);

/**
 * A multiplier used to convert the gesture scale to a zoom in delta.
 * @const
 */
Blockly.TouchGesture.ZOOM_IN_MULTIPLIER = 5;

/**
 * A multiplier used to convert the gesture scale to a zoom out delta.
 * @const
 */
Blockly.TouchGesture.ZOOM_OUT_MULTIPLIER = 6;

/**
 * Start a gesture: update the workspace to indicate that a gesture is in
 * progress and bind mousemove and mouseup handlers.
 * @param {!Event} e A mouse down, touch start or pointer down event.
 * @package
 */
Blockly.TouchGesture.prototype.doStart = function(e) {
  Blockly.TouchGesture.superClass_.doStart.call(this, e);
  if (!this.isEnding_ && Blockly.Touch.isTouchEvent(e)) {
    this.handleTouchStart(e);
  }
};

/**
 * Bind gesture events.
 * Overriding the gesture definition of this function, binding the same
 * functions for onMoveWrapper_ and onUpWrapper_ but passing
 * opt_noCaptureIdentifier.
 * In addition, binding a second mouse down event to detect multi-touch events.
 * @param {!Event} e A mouse down or touch start event.
 * @package
 */
Blockly.TouchGesture.prototype.bindMouseEvents = function(e) {
  this.onStartWrapper_ = Blockly.bindEventWithChecks_(
      document, 'mousedown', null, this.handleStart.bind(this),
      /* opt_noCaptureIdentifier */ true);
  this.onMoveWrapper_ = Blockly.bindEventWithChecks_(
      document, 'mousemove', null, this.handleMove.bind(this),
      /* opt_noCaptureIdentifier */ true);
  this.onUpWrapper_ = Blockly.bindEventWithChecks_(
      document, 'mouseup', null, this.handleUp.bind(this),
      /* opt_noCaptureIdentifier */ true);

  e.preventDefault();
  e.stopPropagation();
};

/**
 * Handle a mouse down, touch start, or pointer down event.
 * @param {!Event} e A mouse down, touch start, or pointer down event.
 * @package
 */
Blockly.TouchGesture.prototype.handleStart = function(e) {
  if (this.isDragging()) {
    // A drag has already started, so this can no longer be a pinch-zoom.
    return;
  }
  if (Blockly.Touch.isTouchEvent(e)) {
    this.handleTouchStart(e);

    if (this.isMultiTouch()) {
      Blockly.longStop_();
    }
  }
};

/**
 * Handle a mouse move, touch move, or pointer move event.
 * @param {!Event} e A mouse move, touch move, or pointer move event.
 * @package
 */
Blockly.TouchGesture.prototype.handleMove = function(e) {
  if (this.isDragging()) {
    // We are in the middle of a drag, only handle the relevant events
    if (Blockly.Touch.shouldHandleEvent(e)) {
      Blockly.TouchGesture.superClass_.handleMove.call(this, e);
    }
    return;
  }
  if (this.isMultiTouch()) {
    if (Blockly.Touch.isTouchEvent(e)) {
      this.handleTouchMove(e);
    }
    Blockly.longStop_();
  } else {
    Blockly.TouchGesture.superClass_.handleMove.call(this, e);
  }
};

/**
 * Handle a mouse up, touch end, or pointer up event.
 * @param {!Event} e A mouse up, touch end, or pointer up event.
 * @package
 */
Blockly.TouchGesture.prototype.handleUp = function(e) {
  if (Blockly.Touch.isTouchEvent(e) && !this.isDragging()) {
    this.handleTouchEnd(e);
  }
  if (!this.isMultiTouch() || this.isDragging()) {
    if (!Blockly.Touch.shouldHandleEvent(e)) {
      return;
    }
    Blockly.TouchGesture.superClass_.handleUp.call(this, e);
  } else {
    e.preventDefault();
    e.stopPropagation();

    this.dispose();
  }
};

/**
 * Whether this gesture is part of a multi-touch gesture.
 * @return {boolean} Whether this gesture is part of a multi-touch gesture.
 * @package
 */
Blockly.TouchGesture.prototype.isMultiTouch = function() {
  return this.isMultiTouch_;
};

/**
 * Sever all links from this object.
 * @package
 */
Blockly.TouchGesture.prototype.dispose = function() {
  Blockly.TouchGesture.superClass_.dispose.call(this);

  if (this.onStartWrapper_) {
    Blockly.unbindEvent_(this.onStartWrapper_);
  }
};

/**
 * Handle a touch start or pointer down event and keep track of current
 * pointers.
 * @param {!Event} e A touch start, or pointer down event.
 * @package
 */
Blockly.TouchGesture.prototype.handleTouchStart = function(e) {
  var pointerId = Blockly.Touch.getTouchIdentifierFromEvent(e);
  // store the pointerId in the current list of pointers
  this.cachedPoints_[pointerId] = this.getTouchPoint(e);
  var pointers = Object.keys(this.cachedPoints_);
  // If two pointers are down, check for pinch gestures
  if (pointers.length == 2) {
    var point0 = this.cachedPoints_[pointers[0]];
    var point1 = this.cachedPoints_[pointers[1]];
    this.startDistance_ = Blockly.utils.Coordinate.distance(point0, point1);
    this.isMultiTouch_ = true;
    e.preventDefault();
  }
};

/**
 * Handle a touch move or pointer move event and zoom in/out if two pointers
 * are on the screen.
 * @param {!Event} e A touch move, or pointer move event.
 * @package
 */
Blockly.TouchGesture.prototype.handleTouchMove = function(e) {
  var pointerId = Blockly.Touch.getTouchIdentifierFromEvent(e);
  // Update the cache
  this.cachedPoints_[pointerId] = this.getTouchPoint(e);

  var pointers = Object.keys(this.cachedPoints_);
  // If two pointers are down, check for pinch gestures
  if (pointers.length == 2) {
    // Calculate the distance between the two pointers
    var point0 = this.cachedPoints_[pointers[0]];
    var point1 = this.cachedPoints_[pointers[1]];
    var moveDistance = Blockly.utils.Coordinate.distance(point0, point1);
    var startDistance = this.startDistance_;
    var scale = this.touchScale_ = moveDistance / startDistance;

    if (this.previousScale_ > 0 && this.previousScale_ < Infinity) {
      var gestureScale = scale - this.previousScale_;
      var delta = gestureScale > 0 ?
        gestureScale * Blockly.TouchGesture.ZOOM_IN_MULTIPLIER :
        gestureScale * Blockly.TouchGesture.ZOOM_OUT_MULTIPLIER;
      var workspace = this.startWorkspace_;
      var position = Blockly.utils.mouseToSvg(
          e, workspace.getParentSvg(), workspace.getInverseScreenCTM());
      workspace.zoom(position.x, position.y, delta);
    }
    this.previousScale_ = scale;
    e.preventDefault();
  }
};

/**
 * Handle a touch end or pointer end event and end the gesture.
 * @param {!Event} e A touch end, or pointer end event.
 * @package
 */
Blockly.TouchGesture.prototype.handleTouchEnd = function(e) {
  var pointerId = Blockly.Touch.getTouchIdentifierFromEvent(e);
  if (this.cachedPoints_[pointerId]) {
    delete this.cachedPoints_[pointerId];
  }
  if (Object.keys(this.cachedPoints_).length < 2) {
    this.cachedPoints_ = {};
    this.previousScale_ = 0;
  }
};

/**
 * Helper function returning the current touch point coordinate.
 * @param {!Event} e A touch or pointer event.
<<<<<<< HEAD
 * @return {goog.math.Coordinate} The current touch point coordinate
=======
 * @return {Blockly.utils.Coordinate} The current touch point coordinate
>>>>>>> ba6dfd81
 * @package
 */
Blockly.TouchGesture.prototype.getTouchPoint = function(e) {
  if (!this.startWorkspace_) {
    return null;
  }
  return new Blockly.utils.Coordinate(
      (e.pageX ? e.pageX : e.changedTouches[0].pageX),
      (e.pageY ? e.pageY : e.changedTouches[0].pageY)
  );
};<|MERGE_RESOLUTION|>--- conflicted
+++ resolved
@@ -298,11 +298,7 @@
 /**
  * Helper function returning the current touch point coordinate.
  * @param {!Event} e A touch or pointer event.
-<<<<<<< HEAD
- * @return {goog.math.Coordinate} The current touch point coordinate
-=======
  * @return {Blockly.utils.Coordinate} The current touch point coordinate
->>>>>>> ba6dfd81
  * @package
  */
 Blockly.TouchGesture.prototype.getTouchPoint = function(e) {
