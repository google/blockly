/**
 * @license
 * Copyright 2018 Google LLC
 * SPDX-License-Identifier: Apache-2.0
 */

/**
 * Class for a block change event.
 *
 * @class
 */
import * as goog from '../../closure/goog/goog.js';
goog.declareModuleId('Blockly.Events.BlockChange');

import type {Block} from '../block.js';
import type {BlockSvg} from '../block_svg.js';
import * as registry from '../registry.js';
import * as utilsXml from '../utils/xml.js';
import {Workspace} from '../workspace.js';
import * as Xml from '../xml.js';

import {BlockBase, BlockBaseJson} from './events_block_base.js';
import * as eventUtils from './utils.js';

<<<<<<< HEAD
/**
 * A description of the action that caused the block change event to be
 * broadcast. Many block change events don't have an origin corresponding to one
 * of the types here, in which case none will be provided.
 */
export const enum BlockChangeEventOriginType {
  /**
   * Indicates that the change was caused by in-progress user input, and it is
   * expected to be followed by another block change event in the near future.
   * For example, this could indicate that the user is still typing in a text
   * field or dragging a slider. Change handlers that perform expensive
   * operations in the background, such as serializing the workspace, can
   * probably ignore such events.
   */
  INCOMPLETE_USER_INPUT = 'incomplete_user_input',

  /**
   * Indicates that the change represents the completion of a sequence of user
   * input events changing the value of the same block element. It may be
   * impossible to know if the user is done until the user input widget loses
   * focus, in which case the new value will be the same as the old value.
   */
  COMPLETE_USER_INPUT = 'complete_user_input',
}

=======
>>>>>>> 3ae4a618
/**
 * Notifies listeners when some element of a block has changed (e.g.
 * field values, comments, etc).
 */
export class BlockChange extends BlockBase {
  override type = eventUtils.BLOCK_CHANGE;
  /**
   * The element that changed; one of 'field', 'comment', 'collapsed',
   * 'disabled', 'inline', or 'mutation'
   */
  element?: string;

  /** The name of the field that changed, if this is a change to a field. */
  name?: string;

  /** The original value of the element. */
  oldValue: unknown;

  /** The new value of the element. */
  newValue: unknown;

  /**
   * A description of the immediate action that caused the block change event to
   * be broadcast. Many block change events don't have an origin correponding to
   * a defined type, in which case this property will be undefined. This
   * property does not get serialized, and is not propagated when undoing or
   * redoing events.
   */
  eventOriginType?: BlockChangeEventOriginType|undefined;

  /**
   * @param opt_block The changed block.  Undefined for a blank event.
   * @param opt_element One of 'field', 'comment', 'disabled', etc.
   * @param opt_name Name of input or field affected, or null.
   * @param opt_oldValue Previous value of element.
   * @param opt_newValue New value of element.
   * @param opt_eventOriginType The type of the origin of the event.
   */
  constructor(
<<<<<<< HEAD
      opt_block?: Block, opt_element?: string, opt_name?: string|null,
      opt_oldValue?: unknown, opt_newValue?: unknown,
      opt_eventOriginType?: BlockChangeEventOriginType) {
=======
    opt_block?: Block,
    opt_element?: string,
    opt_name?: string | null,
    opt_oldValue?: unknown,
    opt_newValue?: unknown
  ) {
>>>>>>> 3ae4a618
    super(opt_block);

    if (!opt_block) {
      return; // Blank event to be populated by fromJson.
    }
    this.element = opt_element;
    this.name = opt_name || undefined;
    this.oldValue = opt_oldValue;
    this.newValue = opt_newValue;
    this.eventOriginType = opt_eventOriginType;
  }

  /**
   * Encode the event as JSON.
   *
   * @returns JSON representation.
   */
  override toJson(): BlockChangeJson {
    const json = super.toJson() as BlockChangeJson;
    if (!this.element) {
      throw new Error(
        'The changed element is undefined. Either pass an ' +
          'element to the constructor, or call fromJson'
      );
    }
    json['element'] = this.element;
    json['name'] = this.name;
    json['oldValue'] = this.oldValue;
    json['newValue'] = this.newValue;
    return json;
  }

  /**
<<<<<<< HEAD
   * Decode the JSON event.
   *
   * @param json JSON representation.
   */
  override fromJson(json: BlockChangeJson) {
    deprecation.warn(
        'Blockly.Events.BlockChange.prototype.fromJson', 'version 9',
        'version 10', 'Blockly.Events.fromJson');
    super.fromJson(json);
    this.element = json['element'];
    this.name = json['name'];
    this.oldValue = json['oldValue'];
    this.newValue = json['newValue'];
    this.eventOriginType = undefined;
  }

  /**
=======
>>>>>>> 3ae4a618
   * Deserializes the JSON event.
   *
   * @param event The event to append new properties to. Should be a subclass
   *     of BlockChange, but we can't specify that due to the fact that
   *     parameters to static methods in subclasses must be supertypes of
   *     parameters to static methods in superclasses.
   * @internal
   */
  static fromJson(
    json: BlockChangeJson,
    workspace: Workspace,
    event?: any
  ): BlockChange {
    const newEvent = super.fromJson(
      json,
      workspace,
      event ?? new BlockChange()
    ) as BlockChange;
    newEvent.element = json['element'];
    newEvent.name = json['name'];
    newEvent.oldValue = json['oldValue'];
    newEvent.newValue = json['newValue'];
    newEvent.eventOriginType = undefined;
    return newEvent;
  }

  /**
   * Does this event record any change of state?
   *
   * @returns False if something changed.
   */
  override isNull(): boolean {
    if (this.eventOriginType ===
        BlockChangeEventOriginType.COMPLETE_USER_INPUT) {
      // As a special case, events that represent the completion of a sequence
      // of related changes should be reported to change listeners even if the
      // value didn't change during the event, so that listeners that ignored
      // the previous incomplete events can respond to the complete event.
      return false;
    }
    return this.oldValue === this.newValue;
  }

  /**
   * Run a change event.
   *
   * @param forward True if run forward, false if run backward (undo).
   */
  override run(forward: boolean) {
    const workspace = this.getEventWorkspace_();
    if (!this.blockId) {
      throw new Error(
        'The block ID is undefined. Either pass a block to ' +
          'the constructor, or call fromJson'
      );
    }
    const block = workspace.getBlockById(this.blockId);
    if (!block) {
      throw new Error(
        'The associated block is undefined. Either pass a ' +
          'block to the constructor, or call fromJson'
      );
    }
    // Assume the block is rendered so that then we can check.
    const blockSvg = block as BlockSvg;
    if (blockSvg.mutator) {
      // Close the mutator (if open) since we don't want to update it.
      blockSvg.mutator.setVisible(false);
    }
    const value = forward ? this.newValue : this.oldValue;
    switch (this.element) {
      case 'field': {
        const field = block.getField(this.name!);
        if (field) {
          field.setValue(value);
        } else {
          console.warn("Can't set non-existent field: " + this.name);
        }
        break;
      }
      case 'comment':
        block.setCommentText((value as string) || null);
        break;
      case 'collapsed':
        block.setCollapsed(!!value);
        break;
      case 'disabled':
        block.setEnabled(!value);
        break;
      case 'inline':
        block.setInputsInline(!!value);
        break;
      case 'mutation': {
        const oldState = BlockChange.getExtraBlockState_(block as BlockSvg);
        if (block.loadExtraState) {
          block.loadExtraState(JSON.parse((value as string) || '{}'));
        } else if (block.domToMutation) {
          block.domToMutation(
            utilsXml.textToDom((value as string) || '<mutation/>')
          );
        }
        eventUtils.fire(
          new BlockChange(block, 'mutation', null, oldState, value)
        );
        break;
      }
      default:
        console.warn('Unknown change type: ' + this.element);
    }
  }

  // TODO (#5397): Encapsulate this in the BlocklyMutationChange event when
  //    refactoring change events.
  /**
   * Returns the extra state of the given block (either as XML or a JSO,
   * depending on the block's definition).
   *
   * @param block The block to get the extra state of.
   * @returns A stringified version of the extra state of the given block.
   * @internal
   */
  static getExtraBlockState_(block: BlockSvg): string {
    if (block.saveExtraState) {
      const state = block.saveExtraState();
      return state ? JSON.stringify(state) : '';
    } else if (block.mutationToDom) {
      const state = block.mutationToDom();
      return state ? Xml.domToText(state) : '';
    }
    return '';
  }
}

export interface BlockChangeJson extends BlockBaseJson {
  element: string;
  name?: string;
  newValue: unknown;
  oldValue: unknown;
}

registry.register(registry.Type.EVENT, eventUtils.CHANGE, BlockChange);<|MERGE_RESOLUTION|>--- conflicted
+++ resolved
@@ -22,7 +22,6 @@
 import {BlockBase, BlockBaseJson} from './events_block_base.js';
 import * as eventUtils from './utils.js';
 
-<<<<<<< HEAD
 /**
  * A description of the action that caused the block change event to be
  * broadcast. Many block change events don't have an origin corresponding to one
@@ -48,8 +47,6 @@
   COMPLETE_USER_INPUT = 'complete_user_input',
 }
 
-=======
->>>>>>> 3ae4a618
 /**
  * Notifies listeners when some element of a block has changed (e.g.
  * field values, comments, etc).
@@ -89,18 +86,13 @@
    * @param opt_eventOriginType The type of the origin of the event.
    */
   constructor(
-<<<<<<< HEAD
-      opt_block?: Block, opt_element?: string, opt_name?: string|null,
-      opt_oldValue?: unknown, opt_newValue?: unknown,
-      opt_eventOriginType?: BlockChangeEventOriginType) {
-=======
     opt_block?: Block,
     opt_element?: string,
-    opt_name?: string | null,
+    opt_name?: string|null,
     opt_oldValue?: unknown,
-    opt_newValue?: unknown
+    opt_newValue?: unknown,
+    opt_eventOriginType?: BlockChangeEventOriginType
   ) {
->>>>>>> 3ae4a618
     super(opt_block);
 
     if (!opt_block) {
@@ -134,26 +126,6 @@
   }
 
   /**
-<<<<<<< HEAD
-   * Decode the JSON event.
-   *
-   * @param json JSON representation.
-   */
-  override fromJson(json: BlockChangeJson) {
-    deprecation.warn(
-        'Blockly.Events.BlockChange.prototype.fromJson', 'version 9',
-        'version 10', 'Blockly.Events.fromJson');
-    super.fromJson(json);
-    this.element = json['element'];
-    this.name = json['name'];
-    this.oldValue = json['oldValue'];
-    this.newValue = json['newValue'];
-    this.eventOriginType = undefined;
-  }
-
-  /**
-=======
->>>>>>> 3ae4a618
    * Deserializes the JSON event.
    *
    * @param event The event to append new properties to. Should be a subclass
