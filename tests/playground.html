<!DOCTYPE html>
<html>
<head>
<meta charset="utf-8">
<title>Blockly Playground</title>
<script src="../blockly_uncompressed.js"></script>
<script src="../generators/javascript.js"></script>
<script src="../generators/javascript/logic.js"></script>
<script src="../generators/javascript/loops.js"></script>
<script src="../generators/javascript/math.js"></script>
<script src="../generators/javascript/text.js"></script>
<script src="../generators/javascript/lists.js"></script>
<script src="../generators/javascript/colour.js"></script>
<script src="../generators/javascript/variables.js"></script>
<script src="../generators/javascript/variables_dynamic.js"></script>
<script src="../generators/javascript/procedures.js"></script>
<script src="../generators/python.js"></script>
<script src="../generators/python/logic.js"></script>
<script src="../generators/python/loops.js"></script>
<script src="../generators/python/math.js"></script>
<script src="../generators/python/text.js"></script>
<script src="../generators/python/lists.js"></script>
<script src="../generators/python/colour.js"></script>
<script src="../generators/python/variables.js"></script>
<script src="../generators/python/variables_dynamic.js"></script>
<script src="../generators/python/procedures.js"></script>
<script src="../generators/php.js"></script>
<script src="../generators/php/logic.js"></script>
<script src="../generators/php/loops.js"></script>
<script src="../generators/php/math.js"></script>
<script src="../generators/php/text.js"></script>
<script src="../generators/php/lists.js"></script>
<script src="../generators/php/colour.js"></script>
<script src="../generators/php/variables.js"></script>
<script src="../generators/php/variables_dynamic.js"></script>
<script src="../generators/php/procedures.js"></script>
<script src="../generators/lua.js"></script>
<script src="../generators/lua/logic.js"></script>
<script src="../generators/lua/loops.js"></script>
<script src="../generators/lua/math.js"></script>
<script src="../generators/lua/text.js"></script>
<script src="../generators/lua/lists.js"></script>
<script src="../generators/lua/colour.js"></script>
<script src="../generators/lua/variables.js"></script>
<script src="../generators/lua/variables_dynamic.js"></script>
<script src="../generators/lua/procedures.js"></script>
<script src="../generators/dart.js"></script>
<script src="../generators/dart/logic.js"></script>
<script src="../generators/dart/loops.js"></script>
<script src="../generators/dart/math.js"></script>
<script src="../generators/dart/text.js"></script>
<script src="../generators/dart/lists.js"></script>
<script src="../generators/dart/colour.js"></script>
<script src="../generators/dart/variables.js"></script>
<script src="../generators/dart/variables_dynamic.js"></script>
<script src="../generators/dart/procedures.js"></script>
<script src="../msg/messages.js"></script>
<script src="../blocks/logic.js"></script>
<script src="../blocks/loops.js"></script>
<script src="../blocks/math.js"></script>
<script src="../blocks/text.js"></script>
<script src="../blocks/lists.js"></script>
<script src="../blocks/colour.js"></script>
<script src="../blocks/variables.js"></script>
<script src="../blocks/variables_dynamic.js"></script>
<script src="../blocks/procedures.js"></script>
<script src="blocks/test_blocks.js"></script>
<<<<<<< HEAD

=======
<script src="./playgrounds/screenshot.js"></script>

<script>
// Custom requires for the playground.
goog.require('Blockly.blockRendering.Debug');
goog.require('Blockly.minimalist.Renderer');
goog.require('Blockly.thrasos.Renderer');
goog.require('Blockly.zelos.Renderer');
</script>
>>>>>>> ba6dfd81
<script>
'use strict';
var workspace = null;

function start() {
  setBackgroundColour();

  // Parse the URL arguments.
  var match = location.search.match(/dir=([^&]+)/);
  var rtl = match && match[1] == 'rtl';
  document.forms.options.elements.dir.selectedIndex = Number(rtl);
  var toolbox = getToolboxElement();
  var toolboxNames = [
      'toolbox-categories',
      'toolbox-categories-typed-variables',
      'toolbox-simple',
      'toolbox-test-blocks'
  ];
  document.forms.options.elements.toolbox.selectedIndex =
      toolboxNames.indexOf(toolbox.id);
  match = location.search.match(/side=([^&]+)/);
  var side = match ? match[1] : 'start';
  document.forms.options.elements.side.value = side;
  var autoimport = !!location.search.match(/autoimport=([^&]+)/);
  match = location.search.match(/renderer=([^&]+)/);
  var renderer = match ? match[1] : 'geras';
  document.forms.options.elements.renderer.value = renderer;
  // Create main workspace.
  workspace = Blockly.inject('blocklyDiv',
      {
        comments: true,
        collapse: true,
        disable: true,
        grid:
          {
            spacing: 25,
            length: 3,
            colour: '#ccc',
            snap: true
          },
        horizontalLayout: side == 'top' || side == 'bottom',
        maxBlocks: Infinity,
        maxInstances: {'test_basic_limit_instances': 3},
<<<<<<< HEAD
=======
        maxTrashcanContents: 256,
>>>>>>> ba6dfd81
        media: '../media/',
        oneBasedIndex: true,
        readOnly: false,
        rtl: rtl,
        move: {
          scrollbars: true,
          drag: true,
          wheel: false,
        },
        toolbox: toolbox,
        toolboxPosition: side == 'top' || side == 'start' ? 'start' : 'end',
        renderer: renderer,
        zoom:
          {
            controls: true,
            wheel: true,
            startScale: 1.0,
            maxScale: 4,
            minScale: 0.25,
            scaleSpeed: 1.1
          }
      });
<<<<<<< HEAD
  addToolboxButtonCallbacks();
=======
  workspace.configureContextMenu = configureContextMenu;
  addToolboxButtonCallbacks();
  addRenderDebugOptionsCheckboxes();
>>>>>>> ba6dfd81
  // Restore previously displayed text.
  if (sessionStorage) {
    var text = sessionStorage.getItem('textarea');
    if (text) {
      document.getElementById('importExport').value = text;
    }
    // Restore event logging state.
    var state = sessionStorage.getItem('logEvents');
    logEvents(Boolean(Number(state)));
    // Restore render debug state.
    var renderDebugState = sessionStorage.getItem('blockRenderDebug');
    toggleRenderingDebug(Boolean(Number(renderDebugState)));
    // Restore render debug options state.
    var renderDebugOptionsState =
        JSON.parse(sessionStorage.getItem('blockRenderDebugOptions'));
    setRenderDebugOptionCheckboxState(renderDebugOptionsState);
  } else {
    // MSIE 11 does not support sessionStorage on file:// URLs.
    logEvents(false);
  }
  taChange();
  if (autoimport) {
    fromXml();
  }
}

function addToolboxButtonCallbacks() {
  var addAllBlocksToWorkspace = function(button) {
    var workspace = button.getTargetWorkspace();
    var blocks = button.workspace_.getTopBlocks();
    for(var i = 0, block; block = blocks[i]; i++) {
      var xml = Blockly.utils.xml.createElement('xml');
      xml.appendChild(Blockly.Xml.blockToDom(block));
      Blockly.Xml.appendDomToWorkspace(xml, workspace);
    }
  };
  var randomizeLabelText = function(button) {
    var blocks = button.targetWorkspace_
        .getBlocksByType('test_fields_label_serializable');
    var possible = 'AB';
    for (var i = 0, block; block = blocks[i]; i++) {
      var text = '';
      for (var j = 0; j < 4; j++) {
        text += possible.charAt(Math.floor(Math.random() * possible.length));
      }
      block.setFieldValue(text, 'LABEL');
    }
  };
  var setRandomStyle = function(button) {
    var blocks = button.workspace_.getAllBlocks();
    var styles = Object.keys(workspace.getTheme().getAllBlockStyles());
    styles.splice(styles.indexOf(blocks[0].getStyleName()), 1);
    var style = styles[Math.floor(Math.random() * styles.length)];
    for(var i = 0, block; block = blocks[i]; i++) {
      block.setStyle(style);
    }
  };
  var toggleEnabled = function(button) {
    var blocks = button.workspace_.getAllBlocks();
    for(var i = 0, block; block = blocks[i]; i++) {
      block.setEnabled(!block.isEnabled());
    }
  };
  var toggleShadow = function(button) {
    var blocks = button.workspace_.getAllBlocks();
    for(var i = 0, block; block = blocks[i]; i++) {
      block.setShadow(!block.isShadow());
    }
  };
  var toggleCollapsed = function(button) {
    var blocks = button.workspace_.getAllBlocks();
    for(var i = 0, block; block = blocks[i]; i++) {
      block.setCollapsed(!block.isCollapsed());
    }
  };
  var setInput = function(button) {
    Blockly.prompt('Input text to set.', 'ab', function(input) {
      var blocks = button.getTargetWorkspace().getAllBlocks();
      for(var i = 0, block; block = blocks[i]; i++) {
        if (block.getField('INPUT')) {
          block.setFieldValue(input, 'INPUT');
        }
      }
    })
  };
  var changeImage = function(button) {
    var blocks = button.workspace_.getBlocksByType('test_fields_image');
    var possible = 'abcdefghijklm';
    var image = possible.charAt(Math.floor(Math.random() * possible.length));
    var src = 'https://blockly-demo.appspot.com/static/tests/media/'
      + image + '.png';
    for (var i = 0, block; block = blocks[i]; i++) {
      var imageField = block.getField('IMAGE');
      imageField.setValue(src);
      imageField.setText(image);
    }
  };
  var addVariables = function(button) {
    workspace.createVariable('1a', '', '1A');
    workspace.createVariable('1b', '', '1B');
    workspace.createVariable('1c', '', '1C');
    workspace.createVariable('2a', '', '2A');
    workspace.createVariable('2b', '', '2B');
    workspace.createVariable('2c', '', '2C');
  };

  workspace.registerButtonCallback(
    'addVariables', addVariables);
  workspace.registerButtonCallback(
    'changeImage', changeImage);
  workspace.registerButtonCallback(
    'addAllBlocksToWorkspace', addAllBlocksToWorkspace);
  workspace.registerButtonCallback(
    'setInput', setInput);
  workspace.registerButtonCallback(
      'setRandomStyle', setRandomStyle);
  workspace.registerButtonCallback(
      'toggleEnabled', toggleEnabled);
  workspace.registerButtonCallback(
      'toggleShadow', toggleShadow);
  workspace.registerButtonCallback(
    'toggleCollapsed', toggleCollapsed);
  workspace.registerButtonCallback(
      'randomizeLabelText', randomizeLabelText);
  workspace.registerButtonCallback(
      'addDynamicOption', Blockly.TestBlocks.addDynamicDropdownOption_);
  workspace.registerButtonCallback(
      'removeDynamicOption', Blockly.TestBlocks.removeDynamicDropdownOption_);
}

function setRenderDebugOptionCheckboxState(overrideOptions) {
  Blockly.blockRendering.Debug.config = overrideOptions || {};
  if (!overrideOptions) {
    return;
  }
  var renderDebugOptionsListEl = document.getElementById('renderDebugOptions');
  var renderDebugOptionInputs =
      renderDebugOptionsListEl.getElementsByTagName('input');
  for (var i = 0, optionInput;
      (optionInput = renderDebugOptionInputs[i]); i++) {
    var optionName = optionInput.getAttribute('data-optionName');
    optionInput.checked = !!overrideOptions[optionName];
  }
}

function updateRenderDebugOptions(e) {
  var target = e.target;
  var optionName = target.getAttribute('data-optionName');
  var config = Blockly.blockRendering.Debug.config;
  config[optionName] = !!target.checked;
  sessionStorage.setItem(
      'blockRenderDebugOptions', JSON.stringify(config));
  workspace.render();
}

function addRenderDebugOptionsCheckboxes() {
  var renderDebugConfig = Blockly.blockRendering.Debug.config;
  var renderDebugOptionsListEl = document.getElementById('renderDebugOptions');
  var optionNames = Object.keys(renderDebugConfig);
  for (var i = 0, optionName; (optionName = optionNames[i]); i++) {
    var optionCheckId = 'RenderDebug' + optionName + 'Check';
    var optionLabel = document.createElement('label');
    optionLabel.setAttribute('for', optionCheckId);
    optionLabel.textContent = optionName;
    var optionCheck = document.createElement('input');
    optionCheck.setAttribute('type', 'checkbox');
    optionCheck.setAttribute('id', optionCheckId);
    optionCheck.setAttribute('data-optionName', optionName);
    optionCheck.onclick = updateRenderDebugOptions;
    var optionLi = document.createElement('li');
    optionLi.appendChild(optionLabel);
    optionLi.appendChild(optionCheck);
    renderDebugOptionsListEl.appendChild(optionLi);
  }
}

function changeTheme() {
  var theme = document.getElementById('themeChanger');
  if (theme.value === "modern") {
    Blockly.getMainWorkspace().setTheme(Blockly.Themes.Modern);
  } else if (theme.value === "dark") {
    Blockly.getMainWorkspace().setTheme(Blockly.Themes.Dark);
  } else if (theme.value === "high_contrast") {
    Blockly.getMainWorkspace().setTheme(Blockly.Themes.HighContrast);
  } else {
    Blockly.getMainWorkspace().setTheme(Blockly.Themes.Classic);
  }
}

function addToolboxButtonCallbacks() {
  workspace.registerButtonCallback(
      'addDynamicOption', Blockly.TestBlocks.addDynamicDropdownOption_);
  workspace.registerButtonCallback(
      'removeDynamicOption', Blockly.TestBlocks.removeDynamicDropdownOption_);
}

function changeTheme() {
  var theme = document.getElementById('themeChanger');
  if (theme.value === "modern") {
    Blockly.setTheme(Blockly.Themes.Modern);
  } else if (theme.value === "high_contrast") {
    Blockly.setTheme(Blockly.Themes.HighContrast);
  } else {
    Blockly.setTheme(Blockly.Themes.Classic);
  }
}

function setBackgroundColour() {
  // Set background colour to differentiate server vs local copy.
  if (location.protocol == 'file:') {
    var lilac = '#d6d6ff';
    document.body.style.backgroundColor = lilac;
  }
}

function getToolboxElement() {
  var match = location.search.match(/toolbox=([^&]+)/);
  // Default to the basic toolbox with categories and untyped variables,
  // but override that if the toolbox type is set in the URL.
  var toolboxSuffix = (match ? match[1] : 'categories');
  // The three possible values are: "simple", "categories",
  // "categories-typed-variables".
  return document.getElementById('toolbox-' + toolboxSuffix);
}

function toXml() {
  var output = document.getElementById('importExport');
  var xml = Blockly.Xml.workspaceToDom(workspace);
  output.value = Blockly.Xml.domToPrettyText(xml);
  output.focus();
  output.select();
  taChange();
}

function fromXml() {
  var input = document.getElementById('importExport');
  if (!input.value) {
    return;
  }
  var xml = Blockly.Xml.textToDom(input.value);
  Blockly.Xml.domToWorkspace(xml, workspace);
  taChange();
}

function toCode(lang) {
  var output = document.getElementById('importExport');
  output.value = Blockly[lang].workspaceToCode(workspace);
  taChange();
}

// Disable the "Import from XML" button if the XML is invalid.
// Preserve text between page reloads.
function taChange() {
  var textarea = document.getElementById('importExport');
  if (sessionStorage) {
    sessionStorage.setItem('textarea', textarea.value);
  }
  var valid = true;
  try {
    Blockly.Xml.textToDom(textarea.value);
  } catch (e) {
    valid = false;
  }
  document.getElementById('import').disabled = !valid;
}

function logEvents(state) {
  var checkbox = document.getElementById('logCheck');
  checkbox.checked = state;
  if (sessionStorage) {
    sessionStorage.setItem('logEvents', Number(state));
  }
  if (state) {
    workspace.addChangeListener(logger);
  } else {
    workspace.removeChangeListener(logger);
  }
}

function toggleRenderingDebug(state) {
  var checkbox = document.getElementById('blockRenderDebugCheck');
  checkbox.checked = state;
  if (sessionStorage) {
    sessionStorage.setItem('blockRenderDebug', Number(state));
  }
  if (state) {
    document.getElementById('blocklyDiv').className = 'renderingDebug';
    Blockly.blockRendering.startDebugger();
    document.getElementById('renderDebugOptions').style.display = 'block';
  } else {
    document.getElementById('blocklyDiv').className = '';
    Blockly.blockRendering.stopDebugger();
    document.getElementById('renderDebugOptions').style.display = 'none';
  }
}

function toggleAccessibilityMode(state) {
  if (state) {
    Blockly.navigation.enableKeyboardAccessibility();
  } else {
    Blockly.navigation.disableKeyboardAccessibility();
  }
}

function configureContextMenu(menuOptions) {
  var screenshotOption = {
    text: 'Download Screenshot',
    enabled: workspace.getTopBlocks().length,
    callback: function() {
      Blockly.downloadScreenshot(workspace);
    }
  };
  menuOptions.push(screenshotOption);
}

function logger(e) {
  console.log(e);
}

function airstrike(n) {
  var prototypes = [];
  var toolbox = getToolboxElement();
  var blocks = toolbox.getElementsByTagName('block');
  for (var i = 0, block; block = blocks[i]; i++) {
    prototypes.push(block.getAttribute('type'));
  }
  for (var i = 0; i < n; i++) {
    var prototype = prototypes[Math.floor(Math.random() * prototypes.length)];
    var block = workspace.newBlock(prototype);
    block.initSvg();
    block.getSvgRoot().setAttribute('transform', 'translate(' +
        Math.round(Math.random() * 450 + 40) + ', ' +
        Math.round(Math.random() * 600 + 40) + ')');
    block.render();
  }
}

function spaghetti(n) {
  var xml = spaghettiXml;
  for(var i = 0; i < n; i++) {
    xml = xml.replace(/(<(statement|next)( name="DO0")?>)<\//g,
        '$1' + spaghettiXml + '</');
  }
  xml = '<xml xmlns="https://developers.google.com/blockly/xml">' + xml + '</xml>';
  var dom = Blockly.Xml.textToDom(xml);
  console.time('Spaghetti domToWorkspace');
  Blockly.Xml.domToWorkspace(dom, workspace);
  console.timeEnd('Spaghetti domToWorkspace');
}
var spaghettiXml = [
  '  <block type="controls_if">',
  '    <value name="IF0">',
  '      <block type="logic_compare">',
  '        <field name="OP">EQ</field>',
  '        <value name="A">',
  '          <block type="math_arithmetic">',
  '            <field name="OP">MULTIPLY</field>',
  '            <value name="A">',
  '              <block type="math_number">',
  '                <field name="NUM">6</field>',
  '              </block>',
  '            </value>',
  '            <value name="B">',
  '              <block type="math_number">',
  '                <field name="NUM">7</field>',
  '              </block>',
  '            </value>',
  '          </block>',
  '        </value>',
  '        <value name="B">',
  '          <block type="math_number">',
  '            <field name="NUM">42</field>',
  '          </block>',
  '        </value>',
  '      </block>',
  '    </value>',
  '    <statement name="DO0"></statement>',
  '    <next></next>',
  '  </block>'].join('\n');

</script>

<style>
  html, body {
    height: 100%;
  }
  body {
    background-color: #fff;
    font-family: sans-serif;
    overflow: hidden;
  }
  h1 {
    font-weight: normal;
    font-size: 140%;
  }
  #blocklyDiv {
    float: right;
    height: 95%;
    width: 70%;
  }
  #importExport {
    font-family: monospace;
  }

  .ioLabel>.blocklyFlyoutLabelText {
    font-style: italic;
  }

  #blocklyDiv.renderingDebug .blockRenderDebug {
    display: block;
  }

  .playgroundToggleOptions {
    list-style: none;
    padding: 0;
  }
  .playgroundToggleOptions li {
    margin-top: 1em;
  }

  .blockRenderDebug {
    display: none;
  }
</style>
</head>
<body onload="start()">

  <div id="blocklyDiv"></div>

  <h1>Blockly Playground</h1>

  <p><a href="javascript:void(workspace.setVisible(true))">Show</a>
   - <a href="javascript:void(workspace.setVisible(false))">Hide</a></p>

  <form id="options">
    <select name="dir" onchange="document.forms.options.submit()">
      <option value="ltr">LTR</option>
      <option value="rtl">RTL</option>
    </select>
    <select name="toolbox" onchange="document.forms.options.submit()">
      <option value="categories">Categories (untyped variables)</option>
      <option value="categories-typed-variables">Categories (typed variables)</option>
      <option value="simple">Simple</option>
      <option value="test-blocks">Test Blocks</option>
    </select>
    <select name="side" onchange="document.forms.options.submit()">
      <option value="start">Start</option>
      <option value="end">End</option>
      <option value="top">Top</option>
      <option value="bottom">Bottom</option>
    </select>
    <select name="renderer" onchange="document.forms.options.submit()">
      <option value="geras">Geras</option>
      <option value="thrasos">Thrasos</option>
      <option value="zelos">Zelos</option>
      <option value="minimalist">Minimalist</option>
    </select>
  </form>
  <select id="themeChanger" name="theme" onchange="changeTheme()">
    <option value="classic">Classic</option>
    <option value="modern">Modern</option>
<<<<<<< HEAD
=======
    <option value="dark">Dark</option>
>>>>>>> ba6dfd81
    <option value="high_contrast">High Contrast</option>
  </select>
  <p>
    <input type="button" value="Export to XML" onclick="toXml()">
    &nbsp;
    <input type="button" value="Import from XML" onclick="fromXml()" id="import">
    <br>
    <input type="button" value="To JavaScript" onclick="toCode('JavaScript')">
    &nbsp;
    <input type="button" value="To Python" onclick="toCode('Python')">
    &nbsp;
    <input type="button" value="To PHP" onclick="toCode('PHP')">
    &nbsp;
    <input type="button" value="To Lua" onclick="toCode('Lua')">
    &nbsp;
    <input type="button" value="To Dart" onclick="toCode('Dart')">
    <br>
    <textarea id="importExport" style="width: 26%; height: 12em"
      onchange="taChange();" onkeyup="taChange()"></textarea>
  </p>

  <p>
    Stress test: &nbsp;
    <input type="button" value="Airstrike!" onclick="airstrike(100)">
    <input type="button" value="Spaghetti!" onclick="spaghetti(8)">
  </p>
  <ul class="playgroundToggleOptions">
    <li>
      <label for="logCheck">Log events:</label>
      <input type="checkbox" onclick="logEvents(this.checked)" id="logCheck">
    </li>
    <li>
      <label for="blockRenderDebugCheck">Enable block rendering debug:</label>
      <input type="checkbox" onclick="toggleRenderingDebug(this.checked)" id="blockRenderDebugCheck">
      <ul id="renderDebugOptions"></ul>
    </li>
    <li>
      <label for="accessibilityModeCheck">Enable Accessibility Mode:</label>
      <input type="checkbox" onclick="toggleAccessibilityMode(this.checked)" id="accessibilityModeCheck">
    </li>
  </ul>


  <!-- The next three blocks of XML are sample toolboxes for testing basic
  configurations.  For more information on building toolboxes, see https://developers.google.com/blockly/guides/configure/web/toolbox -->

  <!-- toolbox-simple is an always-open flyout with no category menu.
  Always-open flyouts are a good idea if you have a small number of blocks. -->
  <xml xmlns="https://developers.google.com/blockly/xml" id="toolbox-simple" style="display: none">
    <block type="controls_ifelse"></block>
    <block type="logic_compare"></block>
    <!-- <block type="control_repeat"></block> -->
    <block type="logic_operation"></block>
    <block type="controls_repeat_ext">
      <value name="TIMES">
        <shadow type="math_number">
          <field name="NUM">10</field>
        </shadow>
      </value>
    </block>
    <block type="logic_operation"></block>
    <block type="logic_negate"></block>
    <block type="logic_boolean"></block>
    <block type="logic_null" disabled="true"></block>
    <block type="logic_ternary"></block>
    <block type="text_charAt">
      <value name="VALUE">
        <block type="variables_get">
          <field name="VAR">text</field>
        </block>
      </value>
    </block>
  </xml>

  <!-- toolbox-categories has a category menu and an auto-closing flyout.  The
  Variables category uses untyped variable blocks.
  See https://developers.google.com/blockly/guides/create-custom-blocks/variables#untyped_variable_blocks for more information. -->
<<<<<<< HEAD
  <xml id="toolbox-categories" style="display: none">
=======
  <xml xmlns="https://developers.google.com/blockly/xml" id="toolbox-categories" style="display: none">
>>>>>>> ba6dfd81
    <category name="Logic" categorystyle="logic_category">
      <block type="controls_if"></block>
      <block type="logic_compare"></block>
      <block type="logic_operation"></block>
      <block type="logic_negate"></block>
      <block type="logic_boolean"></block>
      <block type="logic_null" disabled="true"></block>
      <block type="logic_ternary"></block>
    </category>
    <category name="Loops" categorystyle="loop_category">
      <block type="controls_repeat_ext">
        <value name="TIMES">
          <shadow type="math_number">
            <field name="NUM">10</field>
          </shadow>
        </value>
      </block>
      <block type="controls_repeat" disabled="true"></block>
      <block type="controls_whileUntil"></block>
      <block type="controls_for">
        <value name="FROM">
          <shadow type="math_number">
            <field name="NUM">1</field>
          </shadow>
        </value>
        <value name="TO">
          <shadow type="math_number">
            <field name="NUM">10</field>
          </shadow>
        </value>
        <value name="BY">
          <shadow type="math_number">
            <field name="NUM">1</field>
          </shadow>
        </value>
      </block>
      <block type="controls_forEach"></block>
      <block type="controls_flow_statements"></block>
    </category>
    <category name="Math" categorystyle="math_category">
      <block type="math_number" gap="32">
        <field name="NUM">123</field>
      </block>
      <block type="math_arithmetic">
        <value name="A">
          <shadow type="math_number">
            <field name="NUM">1</field>
          </shadow>
        </value>
        <value name="B">
          <shadow type="math_number">
            <field name="NUM">1</field>
          </shadow>
        </value>
      </block>
      <block type="math_single">
        <value name="NUM">
          <shadow type="math_number">
            <field name="NUM">9</field>
          </shadow>
        </value>
      </block>
      <block type="math_trig">
        <value name="NUM">
          <shadow type="math_number">
            <field name="NUM">45</field>
          </shadow>
        </value>
      </block>
      <block type="math_constant"></block>
      <block type="math_number_property">
        <value name="NUMBER_TO_CHECK">
          <shadow type="math_number">
            <field name="NUM">0</field>
          </shadow>
        </value>
      </block>
      <block type="math_round">
        <value name="NUM">
          <shadow type="math_number">
            <field name="NUM">3.1</field>
          </shadow>
        </value>
      </block>
      <block type="math_on_list"></block>
      <block type="math_modulo">
        <value name="DIVIDEND">
          <shadow type="math_number">
            <field name="NUM">64</field>
          </shadow>
        </value>
        <value name="DIVISOR">
          <shadow type="math_number">
            <field name="NUM">10</field>
          </shadow>
        </value>
      </block>
      <block type="math_constrain">
        <value name="VALUE">
          <shadow type="math_number">
            <field name="NUM">50</field>
          </shadow>
        </value>
        <value name="LOW">
          <shadow type="math_number">
            <field name="NUM">1</field>
          </shadow>
        </value>
        <value name="HIGH">
          <shadow type="math_number">
            <field name="NUM">100</field>
          </shadow>
        </value>
      </block>
      <block type="math_random_int">
        <value name="FROM">
          <shadow type="math_number">
            <field name="NUM">1</field>
          </shadow>
        </value>
        <value name="TO">
          <shadow type="math_number">
            <field name="NUM">100</field>
          </shadow>
        </value>
      </block>
      <block type="math_random_float"></block>
      <block type="math_atan2">
        <value name="X">
          <shadow type="math_number">
            <field name="NUM">1</field>
          </shadow>
        </value>
        <value name="Y">
          <shadow type="math_number">
            <field name="NUM">1</field>
          </shadow>
        </value>
      </block>
    </category>
    <category name="Text" categorystyle="text_category">
      <block type="text"></block>
      <block type="text_multiline"></block>
      <block type="text_join"></block>
      <block type="text_append">
        <value name="TEXT">
          <shadow type="text"></shadow>
        </value>
      </block>
      <block type="text_length">
        <value name="VALUE">
          <shadow type="text">
            <field name="TEXT">abc</field>
          </shadow>
        </value>
      </block>
      <block type="text_isEmpty">
        <value name="VALUE">
          <shadow type="text">
            <field name="TEXT"></field>
          </shadow>
        </value>
      </block>
      <block type="text_indexOf">
        <value name="VALUE">
          <block type="variables_get">
            <field name="VAR">text</field>
          </block>
        </value>
        <value name="FIND">
          <shadow type="text">
            <field name="TEXT">abc</field>
          </shadow>
        </value>
      </block>
      <block type="text_charAt">
        <value name="VALUE">
          <block type="variables_get">
            <field name="VAR">text</field>
          </block>
        </value>
      </block>
      <block type="text_getSubstring">
        <value name="STRING">
          <block type="variables_get">
            <field name="VAR">text</field>
          </block>
        </value>
      </block>
      <block type="text_changeCase">
        <value name="TEXT">
          <shadow type="text">
            <field name="TEXT">abc</field>
          </shadow>
        </value>
      </block>
      <block type="text_trim">
        <value name="TEXT">
          <shadow type="text">
            <field name="TEXT">abc</field>
          </shadow>
        </value>
      </block>
      <block type="text_count">
        <value name="SUB">
          <shadow type="text"></shadow>
        </value>
        <value name="TEXT">
          <shadow type="text"></shadow>
        </value>
      </block>
      <block type="text_replace">
        <value name="FROM">
          <shadow type="text"></shadow>
        </value>
        <value name="TO">
          <shadow type="text"></shadow>
        </value>
        <value name="TEXT">
          <shadow type="text"></shadow>
        </value>
      </block>
      <block type="text_reverse">
        <value name="TEXT">
          <shadow type="text"></shadow>
        </value>
      </block>
      <label text="Input/Output:" web-class="ioLabel"></label>
      <block type="text_print">
        <value name="TEXT">
          <shadow type="text">
            <field name="TEXT">abc</field>
          </shadow>
        </value>
      </block>
      <block type="text_prompt_ext">
        <value name="TEXT">
          <shadow type="text">
            <field name="TEXT">abc</field>
          </shadow>
        </value>
      </block>
    </category>
    <category name="Lists" categorystyle="list_category">
      <block type="lists_create_with">
        <mutation items="0"></mutation>
      </block>
      <block type="lists_create_with"></block>
      <block type="lists_repeat">
        <value name="NUM">
          <shadow type="math_number">
            <field name="NUM">5</field>
          </shadow>
        </value>
      </block>
      <block type="lists_length"></block>
      <block type="lists_isEmpty"></block>
      <block type="lists_indexOf">
        <value name="VALUE">
          <block type="variables_get">
            <field name="VAR">list</field>
          </block>
        </value>
      </block>
      <block type="lists_getIndex">
        <value name="VALUE">
          <block type="variables_get">
            <field name="VAR">list</field>
          </block>
        </value>
      </block>
      <block type="lists_setIndex">
        <value name="LIST">
          <block type="variables_get">
            <field name="VAR">list</field>
          </block>
        </value>
      </block>
      <block type="lists_getSublist">
        <value name="LIST">
          <block type="variables_get">
            <field name="VAR">list</field>
          </block>
        </value>
      </block>
      <block type="lists_split">
        <value name="DELIM">
          <shadow type="text">
            <field name="TEXT">,</field>
          </shadow>
        </value>
      </block>
      <block type="lists_sort"></block>
      <block type="lists_reverse"></block>
    </category>
    <category name="Colour" categorystyle="colour_category">
      <block type="colour_picker"></block>
      <block type="colour_random"></block>
      <block type="colour_rgb">
        <value name="RED">
          <shadow type="math_number">
            <field name="NUM">100</field>
          </shadow>
        </value>
        <value name="GREEN">
          <shadow type="math_number">
            <field name="NUM">50</field>
          </shadow>
        </value>
        <value name="BLUE">
          <shadow type="math_number">
            <field name="NUM">0</field>
          </shadow>
        </value>
      </block>
      <block type="colour_blend">
        <value name="COLOUR1">
          <shadow type="colour_picker">
            <field name="COLOUR">#ff0000</field>
          </shadow>
        </value>
        <value name="COLOUR2">
          <shadow type="colour_picker">
            <field name="COLOUR">#3333ff</field>
          </shadow>
        </value>
        <value name="RATIO">
          <shadow type="math_number">
            <field name="NUM">0.5</field>
          </shadow>
        </value>
      </block>
    </category>
    <sep></sep>
    <category name="Variables" categorystyle="variable_category" custom="VARIABLE"></category>
    <category name="Functions" categorystyle="procedure_category" custom="PROCEDURE"></category>
  </xml>

  <!-- toolbox-categories-typed-variables has a category menu and an
  auto-closing flyout.  The Variables category uses typed variable blocks.
  See https://developers.google.com/blockly/guides/create-custom-blocks/variables#typed_variable_blocks for more information. -->
<<<<<<< HEAD
  <xml id="toolbox-categories-typed-variables" style="display: none">
=======
  <xml xmlns="https://developers.google.com/blockly/xml" id="toolbox-categories-typed-variables" style="display: none">
>>>>>>> ba6dfd81
    <category name="Logic" categorystyle="logic_category">
      <block type="controls_if"></block>
      <block type="logic_compare"></block>
      <block type="logic_operation"></block>
      <block type="logic_negate"></block>
      <block type="logic_boolean"></block>
      <block type="logic_null" disabled="true"></block>
      <block type="logic_ternary"></block>
    </category>
    <category name="Loops" categorystyle="loop_category">
      <block type="controls_repeat_ext">
        <value name="TIMES">
          <shadow type="math_number">
            <field name="NUM">10</field>
          </shadow>
        </value>
      </block>
      <block type="controls_repeat" disabled="true"></block>
      <block type="controls_whileUntil"></block>
      <block type="controls_for">
        <value name="FROM">
          <shadow type="math_number">
            <field name="NUM">1</field>
          </shadow>
        </value>
        <value name="TO">
          <shadow type="math_number">
            <field name="NUM">10</field>
          </shadow>
        </value>
        <value name="BY">
          <shadow type="math_number">
            <field name="NUM">1</field>
          </shadow>
        </value>
      </block>
      <block type="controls_forEach"></block>
      <block type="controls_flow_statements"></block>
    </category>
    <category name="Math" categorystyle="math_category">
      <block type="math_number" gap="32">
        <field name="NUM">123</field>
      </block>
      <block type="math_arithmetic">
        <value name="A">
          <shadow type="math_number">
            <field name="NUM">1</field>
          </shadow>
        </value>
        <value name="B">
          <shadow type="math_number">
            <field name="NUM">1</field>
          </shadow>
        </value>
      </block>
      <block type="math_single">
        <value name="NUM">
          <shadow type="math_number">
            <field name="NUM">9</field>
          </shadow>
        </value>
      </block>
      <block type="math_trig">
        <value name="NUM">
          <shadow type="math_number">
            <field name="NUM">45</field>
          </shadow>
        </value>
      </block>
      <block type="math_constant"></block>
      <block type="math_number_property">
        <value name="NUMBER_TO_CHECK">
          <shadow type="math_number">
            <field name="NUM">0</field>
          </shadow>
        </value>
      </block>
      <block type="math_round">
        <value name="NUM">
          <shadow type="math_number">
            <field name="NUM">3.1</field>
          </shadow>
        </value>
      </block>
      <block type="math_on_list"></block>
      <block type="math_modulo">
        <value name="DIVIDEND">
          <shadow type="math_number">
            <field name="NUM">64</field>
          </shadow>
        </value>
        <value name="DIVISOR">
          <shadow type="math_number">
            <field name="NUM">10</field>
          </shadow>
        </value>
      </block>
      <block type="math_constrain">
        <value name="VALUE">
          <shadow type="math_number">
            <field name="NUM">50</field>
          </shadow>
        </value>
        <value name="LOW">
          <shadow type="math_number">
            <field name="NUM">1</field>
          </shadow>
        </value>
        <value name="HIGH">
          <shadow type="math_number">
            <field name="NUM">100</field>
          </shadow>
        </value>
      </block>
      <block type="math_random_int">
        <value name="FROM">
          <shadow type="math_number">
            <field name="NUM">1</field>
          </shadow>
        </value>
        <value name="TO">
          <shadow type="math_number">
            <field name="NUM">100</field>
          </shadow>
        </value>
      </block>
      <block type="math_random_float"></block>
      <block type="math_atan2">
        <value name="X">
          <shadow type="math_number">
            <field name="NUM">1</field>
          </shadow>
        </value>
        <value name="Y">
          <shadow type="math_number">
            <field name="NUM">1</field>
          </shadow>
        </value>
      </block>
    </category>
    <category name="Text" categorystyle="text_category">
      <block type="text"></block>
      <block type="text_multiline"></block>
      <block type="text_join"></block>
      <block type="text_append">
        <value name="TEXT">
          <shadow type="text"></shadow>
        </value>
      </block>
      <block type="text_length">
        <value name="VALUE">
          <shadow type="text">
            <field name="TEXT">abc</field>
          </shadow>
        </value>
      </block>
      <block type="text_isEmpty">
        <value name="VALUE">
          <shadow type="text">
            <field name="TEXT"></field>
          </shadow>
        </value>
      </block>
      <block type="text_indexOf">
        <value name="VALUE">
          <block type="variables_get">
            <field name="VAR">text</field>
          </block>
        </value>
        <value name="FIND">
          <shadow type="text">
            <field name="TEXT">abc</field>
          </shadow>
        </value>
      </block>
      <block type="text_charAt">
        <value name="VALUE">
          <block type="variables_get">
            <field name="VAR">text</field>
          </block>
        </value>
      </block>
      <block type="text_getSubstring">
        <value name="STRING">
          <block type="variables_get">
            <field name="VAR">text</field>
          </block>
        </value>
      </block>
      <block type="text_changeCase">
        <value name="TEXT">
          <shadow type="text">
            <field name="TEXT">abc</field>
          </shadow>
        </value>
      </block>
      <block type="text_trim">
        <value name="TEXT">
          <shadow type="text">
            <field name="TEXT">abc</field>
          </shadow>
        </value>
      </block>
      <block type="text_count">
        <value name="SUB">
          <shadow type="text"></shadow>
        </value>
        <value name="TEXT">
          <shadow type="text"></shadow>
        </value>
      </block>
      <block type="text_replace">
        <value name="FROM">
          <shadow type="text"></shadow>
        </value>
        <value name="TO">
          <shadow type="text"></shadow>
        </value>
        <value name="TEXT">
          <shadow type="text"></shadow>
        </value>
      </block>
      <block type="text_reverse">
        <value name="TEXT">
          <shadow type="text"></shadow>
        </value>
      </block>
      <label text="Input/Output:" web-class="ioLabel"></label>
      <block type="text_print">
        <value name="TEXT">
          <shadow type="text">
            <field name="TEXT">abc</field>
          </shadow>
        </value>
      </block>
      <block type="text_prompt_ext">
        <value name="TEXT">
          <shadow type="text">
            <field name="TEXT">abc</field>
          </shadow>
        </value>
      </block>
    </category>
    <category name="Lists" categorystyle="list_category">
      <block type="lists_create_with">
        <mutation items="0"></mutation>
      </block>
      <block type="lists_create_with"></block>
      <block type="lists_repeat">
        <value name="NUM">
          <shadow type="math_number">
            <field name="NUM">5</field>
          </shadow>
        </value>
      </block>
      <block type="lists_length"></block>
      <block type="lists_isEmpty"></block>
      <block type="lists_indexOf">
        <value name="VALUE">
          <block type="variables_get">
            <field name="VAR">list</field>
          </block>
        </value>
      </block>
      <block type="lists_getIndex">
        <value name="VALUE">
          <block type="variables_get">
            <field name="VAR">list</field>
          </block>
        </value>
      </block>
      <block type="lists_setIndex">
        <value name="LIST">
          <block type="variables_get">
            <field name="VAR">list</field>
          </block>
        </value>
      </block>
      <block type="lists_getSublist">
        <value name="LIST">
          <block type="variables_get">
            <field name="VAR">list</field>
          </block>
        </value>
      </block>
      <block type="lists_split">
        <value name="DELIM">
          <shadow type="text">
            <field name="TEXT">,</field>
          </shadow>
        </value>
      </block>
      <block type="lists_sort"></block>
      <block type="lists_reverse"></block>
    </category>
    <category name="Colour" categorystyle="colour_category">
      <block type="colour_picker"></block>
      <block type="colour_random"></block>
      <block type="colour_rgb">
        <value name="RED">
          <shadow type="math_number">
            <field name="NUM">100</field>
          </shadow>
        </value>
        <value name="GREEN">
          <shadow type="math_number">
            <field name="NUM">50</field>
          </shadow>
        </value>
        <value name="BLUE">
          <shadow type="math_number">
            <field name="NUM">0</field>
          </shadow>
        </value>
      </block>
      <block type="colour_blend">
        <value name="COLOUR1">
          <shadow type="colour_picker">
            <field name="COLOUR">#ff0000</field>
          </shadow>
        </value>
        <value name="COLOUR2">
          <shadow type="colour_picker">
            <field name="COLOUR">#3333ff</field>
          </shadow>
        </value>
        <value name="RATIO">
          <shadow type="math_number">
            <field name="NUM">0.5</field>
          </shadow>
        </value>
      </block>
    </category>
    <sep></sep>
    <category name="Variables" categorystyle="variable_category" custom="VARIABLE_DYNAMIC"></category>
    <category name="Functions" categorystyle="procedure_category" custom="PROCEDURE"></category>
  </xml>

  <!-- toolbox-test-blocks has a category menu and an auto-closing flyout.
  The blocks in this toolbox reflect block configurations not used by
  the standard predefined blocks, and so test alternative block rendering
  code paths. -->
  <xml xmlns="https://developers.google.com/blockly/xml" id="toolbox-test-blocks" style="display: none">
    <category name="Basic">
      <block type="test_basic_empty"></block>
      <block type="test_basic_empty_with_mutator"></block>
<<<<<<< HEAD
      <block type="test_basic_value_to_stack"></block>
      <block type="test_basic_value_to_statement"></block>
      <block type="test_basic_limit_instances"></block>
=======
      <block type="test_basic_dummy"></block>
      <block type="test_basic_multiple_dummy"></block>
      <block type="test_basic_stack"></block>
      <block type="test_basic_row"></block>
      <block type="test_basic_value_to_stack"></block>
      <block type="test_basic_value_to_statement"></block>
      <block type="test_basic_limit_instances"></block>
      <block type="test_basic_tooltips"></block>
      <block type="test_basic_javascript"></block>
    </category>
    <category name="Align">
      <block type="test_align_dummy_right"></block>
      <block type="test_align_all"></block>
      <block type="test_align_with_external_input"></block>
>>>>>>> ba6dfd81
    </category>
    <category name="Drag">
      <label text="Drag each to the workspace"></label>
      <block type="text_print">
        <value name="TEXT">
          <block type="text">
            <field name="TEXT">Drag me by this child</field>
          </block>
        </value>
      </block>
      <block type="text_print">
        <value name="TEXT">
          <shadow type="text">
            <field name="TEXT">Drag me by this shadow</field>
          </shadow>
        </value>
      </block>
      <block type="text_print">
        <value name="TEXT">
          <shadow type="text">
            <field name="TEXT">Shadow value</field>
          </shadow>
        </value>
        <next>
          <shadow type="text_print">
            <value name="TEXT">
              <shadow type="text">
                <field name="TEXT">Shadow statement</field>
              </shadow>
            </value>
          </shadow>
        </next>
      </block>
      <label text="Multiple Variable Refs"></label>
      <block type="text_print">
        <value name="TEXT">
          <block type="variables_get">
            <field name="VAR" id="item">item</field>
          </block>
        </value>
        <next>
          <block type="text_print">
            <value name="TEXT">
              <block type="variables_get">
                <field name="VAR" id="item">item</field>
              </block>
            </value>
          </block>
        </next>
      </block>
      <label text="Procedure Definitions"></label>
      <block type="procedures_defnoreturn">
        <field name="NAME">without arguments</field>
        <statement name="STACK">
          <block type="text_print">
            <value name="TEXT">
              <shadow type="text">
                <field name="TEXT">No argument reference.</field>
              </shadow>
            </value>
          </block>
        </statement>
      </block>
      <block type="procedures_defnoreturn">
        <mutation>
          <arg name="fnArgument"></arg>
        </mutation>
        <field name="NAME">with one argument</field>
        <statement name="STACK">
          <block type="text_print">
            <value name="TEXT">
              <shadow type="text">
                <field name="TEXT">Expected an argument reference here.</field>
              </shadow>
              <block type="variables_get">
                <field name="VAR">fnArgument</field>
              </block>
            </value>
          </block>
        </statement>
      </block>
    </category>
<<<<<<< HEAD
    <category name="Fields">
      <label text="Numbers"></label>
      <block type="test_fields_number">
        <field name="NUM">123.456</field>
      </block>
      <block type="test_fields_integer">
        <field name="NUM">123.456</field>
      </block>
      <block type="test_fields_number_hundredths">
        <field name="NUM">123.456</field>
      </block>
      <block type="test_fields_integer_bounded">
        <field name="NOTE">60</field>
      </block>
      <label text="Drop-downs"></label>
      <block type="test_fields_dropdown_long"></block>
      <block type="test_fields_dropdown_images"></block>
      <block type="test_fields_dropdown_images_and_text"></block>
      <label text="Dynamic Drop-downs"></label>
      <block type="test_fields_dropdown_dynamic"></block>
      <button text="Add option" callbackKey="addDynamicOption"></button>
      <button text="Remove option" callbackKey="removeDynamicOption"></button>
      <label text="Others"></label>
      <block type="test_fields_angle"></block>
      <block type="test_fields_date"></block>
=======
    <category name="Fields" expanded="true">
      <category name="Defaults">
        <button text="add blocks to workspace" callbackKey="addAllBlocksToWorkspace"></button>
        <sep gap="8"></sep>
        <button text="set random style" callbackKey="setRandomStyle"></button>
        <sep gap="8"></sep>
        <button text="toggle enabled" callbackKey="toggleEnabled"></button>
        <sep gap="8"></sep>
        <button text="toggle shadow" callbackKey="toggleShadow"></button>
        <sep gap="8"></sep>
        <button text="toggle collapsed" callbackKey="toggleCollapsed"></button>
        <block type="test_fields_angle"></block>
        <block type="test_fields_checkbox"></block>
        <block type="test_fields_colour"></block>
        <block type="test_fields_colour_options"></block>
        <block type="test_fields_text_input"></block>
        <block type="test_fields_multilinetext"></block>
        <block type="test_fields_variable"></block>
        <button text="randomize label text" callbackKey="randomizeLabelText"></button>
        <sep gap="12"></sep>
        <block type="test_fields_label_serializable"></block>
        <button text="change image" callbackKey="changeImage"></button>
        <sep gap="12"></sep>
        <block type="test_fields_image"></block>
      </category>
      <category name="Numbers">
        <block type="test_numbers_float">
          <field name="NUM">123.456</field>
        </block>
        <block type="test_numbers_hundredths">
          <field name="NUM">123.456</field>
        </block>
        <block type="test_numbers_halves">
          <field name="NUM">123.456</field>
        </block>
        <block type="test_numbers_whole">
          <field name="NUM">123.456</field>
        </block>
        <block type="test_numbers_three_halves">
          <field name="NUM">123.456</field>
        </block>
        <block type="test_numbers_whole_bounded">
          <field name="NOTE">60</field>
        </block>
      </category>
      <category name="Angles">
        <block type="test_angles_clockwise"></block>
        <block type="test_angles_offset"></block>
        <block type="test_angles_wrap"></block>
        <block type="test_angles_round_30"></block>
        <block type="test_angles_round_0"></block>
        <block type="test_angles_protractor"></block>
        <block type="test_angles_compass"></block>
      </category>
      <category name="Drop-downs">
        <label text="Dynamic"></label>
        <block type="test_dropdowns_dynamic"></block>
        <button text="Add option" callbackKey="addDynamicOption"></button>
        <button text="Remove option" callbackKey="removeDynamicOption"></button>
        <block type="test_dropdowns_dynamic_random"></block>
        <label text="Other"></label>
        <block type="test_dropdowns_long"></block>
        <block type="test_dropdowns_images"></block>
        <block type="test_dropdowns_images_and_text"></block>
      </category>
      <category name="Images">
        <block type="test_images_datauri"></block>
        <block type="test_images_small"></block>
        <block type="test_images_large"></block>
        <block type="test_images_fliprtl"></block>
        <block type="test_images_missing"></block>
        <block type="test_images_many_icons"></block>
      </category>
      <category name="Emoji! o((*^ᴗ^*))o">
        <label text="Unicode & Emojis"></label>
        <block type="test_style_emoji"></block>
        <block type="text">
          <field name="TEXT">Robot face in text field: &#x1f916;</field>
        </block>
        <block type="text">
          <field name="TEXT">Zalgo in text field: B&#776;&#788;&#862;&#795;&#842;&#827;&#806;&#837;&#812;&#792;&#816;&#846;&#805;l&#771;&#832;&#833;&#864;&#849;&#849;&#789;&#861;&#801;&#854;&#863;&#811;&#826;&#812;&#790;&#803;&#819;o&#843;&#777;&#778;&#785;&#831;&#829;&#794;&#825;&#857;&#814;&#802;&#811;&#852;c&#843;&#786;&#849;&#778;&#861;&#775;&#825;&#825;&#796;&#857;&#825;&#800;&#824;k&#778;&#850;&#833;&#774;&#772;&#782;&#862;&#770;&#789;&#788;&#841;&#801;&#811;&#860;&#839;&#790;&#819;&#854;l&#832;&#774;&#836;&#831;&#776;&#787;&#855;&#816;&#793;&#798;&#819;&#809;&#800;&#854;&#815;y&#864;&#783;&#856;&#773;&#832;&#808;&#799;&#839;&#814;&#840;&#812;&#793;&#818;&#801;</field>
        </block>
      </category>
      <category name="Validators">
        <button text="add blocks to workspace" callbackKey="addAllBlocksToWorkspace"></button>
        <sep gap="8"></sep>
        <button text="set input" callbackKey="setInput"></button>
        <label text="Angles"></label>
        <sep gap="12"></sep>
        <block type="test_validators_angle_null"></block>
        <sep gap="12"></sep>
        <block type="test_validators_angle_mult30_force"></block>
        <sep gap="12"></sep>
        <block type="test_validators_angle_mult30_null"></block>
        <label text="Checkboxes"></label>
        <sep gap="12"></sep>
        <block type="test_validators_checkbox_null"></block>
        <sep gap="12"></sep>
        <block type="test_validators_checkbox_match"></block>
        <sep gap="12"></sep>
        <block type="test_validators_checkbox_not_match_null"></block>
        <label text="Colours"></label>
        <sep gap="12"></sep>
        <block type="test_validators_colour_null"></block>
        <sep gap="12"></sep>
        <block type="test_validators_colour_force_red"></block>
        <sep gap="12"></sep>
        <block type="test_validators_colour_red_null"></block>
        <label text="Dropdowns"></label>
        <sep gap="12"></sep>
        <block type="test_validators_dropdown_null"></block>
        <sep gap="12"></sep>
        <block type="test_validators_dropdown_force_1s"></block>
        <sep gap="12"></sep>
        <block type="test_validators_dropdown_1s_null"></block>
        <label text="Numbers"></label>
        <sep gap="12"></sep>
        <block type="test_validators_number_null"></block>
        <sep gap="12"></sep>
        <block type="test_validators_number_mult10_force"></block>
        <sep gap="12"></sep>
        <block type="test_validators_number_mult10_null"></block>
        <label text="Text"></label>
        <sep gap="12"></sep>
        <block type="test_validators_text_null"></block>
        <sep gap="12"></sep>
        <block type="test_validators_text_A"></block>
        <sep gap="12"></sep>
        <block type="test_validators_text_B"></block>
        <label text="Variables"></label>
        <sep gap="8"></sep>
        <button text="add test variables" callbackKey="addVariables" web-class="modifiesWorkspace"></button>
        <sep gap="12"></sep>
        <block type="test_validators_variable_null"></block>
        <sep gap="12"></sep>
        <block type="test_validators_variable_force_1s"></block>
        <sep gap="12"></sep>
        <block type="test_validators_variable_1s_null"></block>
      </category>
>>>>>>> ba6dfd81
    </category>
    <category name="Mutators">
      <label text="logic_compare"></label>
      <block type="logic_compare">
        <value name="A">
          <shadow type="math_number">
            <field name="NUM">10</field>
          </shadow>
        </value>
        <value name="B">
          <shadow type="math_number">
            <field name="NUM">10</field>
          </shadow>
        </value>
      </block>
      <block type="logic_compare">
        <value name="A">
          <block type="math_number">
            <field name="NUM">10</field>
          </block>
        </value>
        <value name="B">
          <block type="math_number">
            <field name="NUM">10</field>
          </block>
        </value>
      </block>
    </category>
    <category name="Style">
      <label text="Hats"></label>
      <block type="test_style_hat"></block>
      <label text="Colour"></label>
      <block type="test_style_hex1"></block>
      <block type="test_style_hex2"></block>
      <block type="test_style_hex3"></block>
      <block type="test_style_no_colour"></block>
      <block type="test_style_hex4"></block>
      <block type="test_style_hex5"></block>
<<<<<<< HEAD
    </category>
    <category name="Images">
      <block type="test_images_datauri"></block>
      <block type="test_images_small"></block>
      <block type="test_images_large"></block>
      <block type="test_images_fliprtl"></block>
      <block type="test_images_missing"></block>
      <block type="test_images_many_icons"></block>
      <label text="Unicode & Emojis"></label>
      <block type="test_style_emoji"></block>
      <block type="text">
        <field name="TEXT">Robot face in text field: &#x1f916;</field>
      </block>
      <block type="text">
        <field name="TEXT">Zalgo in text field: B&#776;&#788;&#862;&#795;&#842;&#827;&#806;&#837;&#812;&#792;&#816;&#846;&#805;l&#771;&#832;&#833;&#864;&#849;&#849;&#789;&#861;&#801;&#854;&#863;&#811;&#826;&#812;&#790;&#803;&#819;o&#843;&#777;&#778;&#785;&#831;&#829;&#794;&#825;&#857;&#814;&#802;&#811;&#852;c&#843;&#786;&#849;&#778;&#861;&#775;&#825;&#825;&#796;&#857;&#825;&#800;&#824;k&#778;&#850;&#833;&#774;&#772;&#782;&#862;&#770;&#789;&#788;&#841;&#801;&#811;&#860;&#839;&#790;&#819;&#854;l&#832;&#774;&#836;&#831;&#776;&#787;&#855;&#816;&#793;&#798;&#819;&#809;&#800;&#854;&#815;y&#864;&#783;&#856;&#773;&#832;&#808;&#799;&#839;&#814;&#840;&#812;&#793;&#818;&#801;</field>
      </block>
=======
>>>>>>> ba6dfd81
    </category>
  </xml>
</body>
</html><|MERGE_RESOLUTION|>--- conflicted
+++ resolved
@@ -65,9 +65,6 @@
 <script src="../blocks/variables_dynamic.js"></script>
 <script src="../blocks/procedures.js"></script>
 <script src="blocks/test_blocks.js"></script>
-<<<<<<< HEAD
-
-=======
 <script src="./playgrounds/screenshot.js"></script>
 
 <script>
@@ -77,7 +74,6 @@
 goog.require('Blockly.thrasos.Renderer');
 goog.require('Blockly.zelos.Renderer');
 </script>
->>>>>>> ba6dfd81
 <script>
 'use strict';
 var workspace = null;
@@ -121,10 +117,7 @@
         horizontalLayout: side == 'top' || side == 'bottom',
         maxBlocks: Infinity,
         maxInstances: {'test_basic_limit_instances': 3},
-<<<<<<< HEAD
-=======
         maxTrashcanContents: 256,
->>>>>>> ba6dfd81
         media: '../media/',
         oneBasedIndex: true,
         readOnly: false,
@@ -147,13 +140,9 @@
             scaleSpeed: 1.1
           }
       });
-<<<<<<< HEAD
-  addToolboxButtonCallbacks();
-=======
   workspace.configureContextMenu = configureContextMenu;
   addToolboxButtonCallbacks();
   addRenderDebugOptionsCheckboxes();
->>>>>>> ba6dfd81
   // Restore previously displayed text.
   if (sessionStorage) {
     var text = sessionStorage.getItem('textarea');
@@ -615,10 +604,7 @@
   <select id="themeChanger" name="theme" onchange="changeTheme()">
     <option value="classic">Classic</option>
     <option value="modern">Modern</option>
-<<<<<<< HEAD
-=======
     <option value="dark">Dark</option>
->>>>>>> ba6dfd81
     <option value="high_contrast">High Contrast</option>
   </select>
   <p>
@@ -696,11 +682,7 @@
   <!-- toolbox-categories has a category menu and an auto-closing flyout.  The
   Variables category uses untyped variable blocks.
   See https://developers.google.com/blockly/guides/create-custom-blocks/variables#untyped_variable_blocks for more information. -->
-<<<<<<< HEAD
-  <xml id="toolbox-categories" style="display: none">
-=======
   <xml xmlns="https://developers.google.com/blockly/xml" id="toolbox-categories" style="display: none">
->>>>>>> ba6dfd81
     <category name="Logic" categorystyle="logic_category">
       <block type="controls_if"></block>
       <block type="logic_compare"></block>
@@ -1042,11 +1024,7 @@
   <!-- toolbox-categories-typed-variables has a category menu and an
   auto-closing flyout.  The Variables category uses typed variable blocks.
   See https://developers.google.com/blockly/guides/create-custom-blocks/variables#typed_variable_blocks for more information. -->
-<<<<<<< HEAD
-  <xml id="toolbox-categories-typed-variables" style="display: none">
-=======
   <xml xmlns="https://developers.google.com/blockly/xml" id="toolbox-categories-typed-variables" style="display: none">
->>>>>>> ba6dfd81
     <category name="Logic" categorystyle="logic_category">
       <block type="controls_if"></block>
       <block type="logic_compare"></block>
@@ -1393,11 +1371,6 @@
     <category name="Basic">
       <block type="test_basic_empty"></block>
       <block type="test_basic_empty_with_mutator"></block>
-<<<<<<< HEAD
-      <block type="test_basic_value_to_stack"></block>
-      <block type="test_basic_value_to_statement"></block>
-      <block type="test_basic_limit_instances"></block>
-=======
       <block type="test_basic_dummy"></block>
       <block type="test_basic_multiple_dummy"></block>
       <block type="test_basic_stack"></block>
@@ -1412,7 +1385,6 @@
       <block type="test_align_dummy_right"></block>
       <block type="test_align_all"></block>
       <block type="test_align_with_external_input"></block>
->>>>>>> ba6dfd81
     </category>
     <category name="Drag">
       <label text="Drag each to the workspace"></label>
@@ -1495,33 +1467,6 @@
         </statement>
       </block>
     </category>
-<<<<<<< HEAD
-    <category name="Fields">
-      <label text="Numbers"></label>
-      <block type="test_fields_number">
-        <field name="NUM">123.456</field>
-      </block>
-      <block type="test_fields_integer">
-        <field name="NUM">123.456</field>
-      </block>
-      <block type="test_fields_number_hundredths">
-        <field name="NUM">123.456</field>
-      </block>
-      <block type="test_fields_integer_bounded">
-        <field name="NOTE">60</field>
-      </block>
-      <label text="Drop-downs"></label>
-      <block type="test_fields_dropdown_long"></block>
-      <block type="test_fields_dropdown_images"></block>
-      <block type="test_fields_dropdown_images_and_text"></block>
-      <label text="Dynamic Drop-downs"></label>
-      <block type="test_fields_dropdown_dynamic"></block>
-      <button text="Add option" callbackKey="addDynamicOption"></button>
-      <button text="Remove option" callbackKey="removeDynamicOption"></button>
-      <label text="Others"></label>
-      <block type="test_fields_angle"></block>
-      <block type="test_fields_date"></block>
-=======
     <category name="Fields" expanded="true">
       <category name="Defaults">
         <button text="add blocks to workspace" callbackKey="addAllBlocksToWorkspace"></button>
@@ -1661,7 +1606,6 @@
         <sep gap="12"></sep>
         <block type="test_validators_variable_1s_null"></block>
       </category>
->>>>>>> ba6dfd81
     </category>
     <category name="Mutators">
       <label text="logic_compare"></label>
@@ -1700,25 +1644,6 @@
       <block type="test_style_no_colour"></block>
       <block type="test_style_hex4"></block>
       <block type="test_style_hex5"></block>
-<<<<<<< HEAD
-    </category>
-    <category name="Images">
-      <block type="test_images_datauri"></block>
-      <block type="test_images_small"></block>
-      <block type="test_images_large"></block>
-      <block type="test_images_fliprtl"></block>
-      <block type="test_images_missing"></block>
-      <block type="test_images_many_icons"></block>
-      <label text="Unicode & Emojis"></label>
-      <block type="test_style_emoji"></block>
-      <block type="text">
-        <field name="TEXT">Robot face in text field: &#x1f916;</field>
-      </block>
-      <block type="text">
-        <field name="TEXT">Zalgo in text field: B&#776;&#788;&#862;&#795;&#842;&#827;&#806;&#837;&#812;&#792;&#816;&#846;&#805;l&#771;&#832;&#833;&#864;&#849;&#849;&#789;&#861;&#801;&#854;&#863;&#811;&#826;&#812;&#790;&#803;&#819;o&#843;&#777;&#778;&#785;&#831;&#829;&#794;&#825;&#857;&#814;&#802;&#811;&#852;c&#843;&#786;&#849;&#778;&#861;&#775;&#825;&#825;&#796;&#857;&#825;&#800;&#824;k&#778;&#850;&#833;&#774;&#772;&#782;&#862;&#770;&#789;&#788;&#841;&#801;&#811;&#860;&#839;&#790;&#819;&#854;l&#832;&#774;&#836;&#831;&#776;&#787;&#855;&#816;&#793;&#798;&#819;&#809;&#800;&#854;&#815;y&#864;&#783;&#856;&#773;&#832;&#808;&#799;&#839;&#814;&#840;&#812;&#793;&#818;&#801;</field>
-      </block>
-=======
->>>>>>> ba6dfd81
     </category>
   </xml>
 </body>
