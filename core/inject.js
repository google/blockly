--- conflicted
+++ resolved
@@ -211,15 +211,9 @@
         }
       });
 
-<<<<<<< HEAD
-  var workspaceResizeHandler =
-      Blockly.browserEvents.conditionalBind(window, 'resize', null, function() {
-        mainWorkspace.hideChaff(true);
-=======
   const workspaceResizeHandler =
       browserEvents.conditionalBind(window, 'resize', null, function() {
-        Blockly.hideChaff(true);
->>>>>>> 0e43ddc4
+        mainWorkspace.hideChaff(true);
         Blockly.svgResize(mainWorkspace);
         goog.module.get('Blockly.bumpObjects')
             .bumpTopObjectsIntoBounds(mainWorkspace);
