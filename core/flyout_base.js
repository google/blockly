/**
 * @license
 * Copyright 2011 Google LLC
 * SPDX-License-Identifier: Apache-2.0
 */

/**
 * @fileoverview Flyout tray containing blocks which may be created.
 * @author fraser@google.com (Neil Fraser)
 */
'use strict';

goog.provide('Blockly.Flyout');

goog.require('Blockly.Block');
goog.require('Blockly.blockRendering');
goog.require('Blockly.Events');
goog.require('Blockly.Events.BlockCreate');
goog.require('Blockly.Events.VarCreate');
goog.require('Blockly.FlyoutCursor');
goog.require('Blockly.Gesture');
goog.require('Blockly.Marker');
goog.require('Blockly.Scrollbar');
goog.require('Blockly.Tooltip');
goog.require('Blockly.Touch');
goog.require('Blockly.utils');
goog.require('Blockly.utils.Coordinate');
goog.require('Blockly.utils.dom');
goog.require('Blockly.WorkspaceSvg');
goog.require('Blockly.Xml');

goog.requireType('Blockly.IBlocklyActionable');
goog.requireType('Blockly.IDeleteArea');
goog.requireType('Blockly.IFlyout');
goog.requireType('Blockly.utils.Metrics');


/**
 * Class for a flyout.
 * @param {!Blockly.Options} workspaceOptions Dictionary of options for the
 *     workspace.
 * @constructor
 * @abstract
 * @implements {Blockly.IBlocklyActionable}
 * @implements {Blockly.IDeleteArea}
 * @implements {Blockly.IFlyout}
 */
Blockly.Flyout = function(workspaceOptions) {
  workspaceOptions.getMetrics =
    /** @type {function():!Blockly.utils.Metrics} */ (
      this.getMetrics_.bind(this));
  workspaceOptions.setMetrics = this.setMetrics_.bind(this);

  /**
   * @type {!Blockly.WorkspaceSvg}
   * @protected
   */
  this.workspace_ = new Blockly.WorkspaceSvg(workspaceOptions);
  this.workspace_.isFlyout = true;
  // Keep the workspace visibility consistent with the flyout's visibility.
  this.workspace_.setVisible(this.isVisible_);

  /**
   * Is RTL vs LTR.
   * @type {boolean}
   */
  this.RTL = !!workspaceOptions.RTL;

  /**
   * Whether the flyout should be laid out horizontally or not.
   * @type {boolean}
   * @package
   */
  this.horizontalLayout = false;

  /**
   * Position of the toolbox and flyout relative to the workspace.
   * @type {number}
   * @protected
   */
  this.toolboxPosition_ = workspaceOptions.toolboxPosition;

  /**
   * Opaque data that can be passed to Blockly.unbindEvent_.
   * @type {!Array.<!Array>}
   * @private
   */
  this.eventWrappers_ = [];

  /**
   * List of background mats that lurk behind each block to catch clicks
   * landing in the blocks' lakes and bays.
   * @type {!Array.<!SVGElement>}
   * @private
   */
  this.mats_ = [];

  /**
   * List of visible buttons.
   * @type {!Array.<!Blockly.FlyoutButton>}
   * @protected
   */
  this.buttons_ = [];

  /**
   * List of event listeners.
   * @type {!Array.<!Array>}
   * @private
   */
  this.listeners_ = [];

  /**
   * List of blocks that should always be disabled.
   * @type {!Array.<!Blockly.Block>}
   * @private
   */
  this.permanentlyDisabled_ = [];

  /**
   * Width of output tab.
   * @type {number}
   * @protected
   * @const
   */
  this.tabWidth_ = this.workspace_.getRenderer().getConstants().TAB_WIDTH;

  /**
   * The target workspace
   * @type {?Blockly.WorkspaceSvg}
   * @package
   */
  this.targetWorkspace = null;
};

/**
 * Does the flyout automatically close when a block is created?
 * @type {boolean}
 */
Blockly.Flyout.prototype.autoClose = true;

/**
 * Whether the flyout is visible.
 * @type {boolean}
 * @private
 */
Blockly.Flyout.prototype.isVisible_ = false;

/**
 * Whether the workspace containing this flyout is visible.
 * @type {boolean}
 * @private
 */
Blockly.Flyout.prototype.containerVisible_ = true;

/**
 * Corner radius of the flyout background.
 * @type {number}
 * @const
 */
Blockly.Flyout.prototype.CORNER_RADIUS = 8;

/**
 * Margin around the edges of the blocks in the flyout.
 * @type {number}
 * @const
 */
Blockly.Flyout.prototype.MARGIN = Blockly.Flyout.prototype.CORNER_RADIUS;

// TODO: Move GAP_X and GAP_Y to their appropriate files.

/**
 * Gap between items in horizontal flyouts. Can be overridden with the "sep"
 * element.
 * @const {number}
 */
Blockly.Flyout.prototype.GAP_X = Blockly.Flyout.prototype.MARGIN * 3;

/**
 * Gap between items in vertical flyouts. Can be overridden with the "sep"
 * element.
 * @const {number}
 */
Blockly.Flyout.prototype.GAP_Y = Blockly.Flyout.prototype.MARGIN * 3;

/**
 * Top/bottom padding between scrollbar and edge of flyout background.
 * @type {number}
 * @const
 */
Blockly.Flyout.prototype.SCROLLBAR_PADDING = 2;

/**
 * Width of flyout.
 * @type {number}
 * @protected
 */
Blockly.Flyout.prototype.width_ = 0;

/**
 * Height of flyout.
 * @type {number}
 * @protected
 */
Blockly.Flyout.prototype.height_ = 0;

/**
 * Range of a drag angle from a flyout considered "dragging toward workspace".
 * Drags that are within the bounds of this many degrees from the orthogonal
 * line to the flyout edge are considered to be "drags toward the workspace".
 * Example:
 * Flyout                                                  Edge   Workspace
 * [block] /  <-within this angle, drags "toward workspace" |
 * [block] ---- orthogonal to flyout boundary ----          |
 * [block] \                                                |
 * The angle is given in degrees from the orthogonal.
 *
 * This is used to know when to create a new block and when to scroll the
 * flyout. Setting it to 360 means that all drags create a new block.
 * @type {number}
 * @protected
*/
Blockly.Flyout.prototype.dragAngleRange_ = 70;

/**
 * Creates the flyout's DOM.  Only needs to be called once.  The flyout can
 * either exist as its own svg element or be a g element nested inside a
 * separate svg element.
 * @param {string|
 * !Blockly.utils.dom.SvgElementType<!SVGSVGElement>|
 * !Blockly.utils.dom.SvgElementType<!SVGGElement>} tagName The type of tag to
 *     put the flyout in. This should be <svg> or <g>.
 * @return {!SVGElement} The flyout's SVG group.
 */
Blockly.Flyout.prototype.createDom = function(tagName) {
  /*
  <svg | g>
    <path class="blocklyFlyoutBackground"/>
    <g class="blocklyFlyout"></g>
  </ svg | g>
  */
  // Setting style to display:none to start. The toolbox and flyout
  // hide/show code will set up proper visibility and size later.
  this.svgGroup_ = Blockly.utils.dom.createSvgElement(tagName,
      {'class': 'blocklyFlyout', 'style': 'display: none'}, null);
  this.svgBackground_ = Blockly.utils.dom.createSvgElement(
      Blockly.utils.dom.SvgElementType.PATH,
      {'class': 'blocklyFlyoutBackground'}, this.svgGroup_);
  this.svgGroup_.appendChild(this.workspace_.createDom());
  this.workspace_.getThemeManager().subscribe(
      this.svgBackground_, 'flyoutBackgroundColour', 'fill');
  this.workspace_.getThemeManager().subscribe(
      this.svgBackground_, 'flyoutOpacity', 'fill-opacity');
  this.workspace_.getMarkerManager().setCursor(new Blockly.FlyoutCursor());
  return this.svgGroup_;
};

/**
 * Initializes the flyout.
 * @param {!Blockly.WorkspaceSvg} targetWorkspace The workspace in which to
 *     create new blocks.
 */
Blockly.Flyout.prototype.init = function(targetWorkspace) {
  this.targetWorkspace = targetWorkspace;
  this.workspace_.targetWorkspace = targetWorkspace;

  /**
   * @type {!Blockly.Scrollbar}
   * @package
   */
  this.scrollbar = new Blockly.Scrollbar(this.workspace_,
      this.horizontalLayout, false, 'blocklyFlyoutScrollbar');

  this.hide();

  Array.prototype.push.apply(this.eventWrappers_,
      Blockly.bindEventWithChecks_(this.svgGroup_, 'wheel', this, this.wheel_));
  if (!this.autoClose) {
    this.filterWrapper_ = this.filterForCapacity_.bind(this);
    this.targetWorkspace.addChangeListener(this.filterWrapper_);
  }

  // Dragging the flyout up and down.
  Array.prototype.push.apply(this.eventWrappers_,
      Blockly.bindEventWithChecks_(
          this.svgBackground_, 'mousedown', this, this.onMouseDown_));

  // A flyout connected to a workspace doesn't have its own current gesture.
  this.workspace_.getGesture =
      this.targetWorkspace.getGesture.bind(this.targetWorkspace);

  // Get variables from the main workspace rather than the target workspace.
  this.workspace_.setVariableMap(this.targetWorkspace.getVariableMap());

  this.workspace_.createPotentialVariableMap();
};

/**
 * Dispose of this flyout.
 * Unlink from all DOM elements to prevent memory leaks.
 * @suppress {checkTypes}
 */
Blockly.Flyout.prototype.dispose = function() {
  this.hide();
  Blockly.unbindEvent_(this.eventWrappers_);
  if (this.filterWrapper_) {
    this.targetWorkspace.removeChangeListener(this.filterWrapper_);
    this.filterWrapper_ = null;
  }
  if (this.scrollbar) {
    this.scrollbar.dispose();
    this.scrollbar = null;
  }
  if (this.workspace_) {
    this.workspace_.getThemeManager().unsubscribe(this.svgBackground_);
    this.workspace_.targetWorkspace = null;
    this.workspace_.dispose();
    this.workspace_ = null;
  }
  if (this.svgGroup_) {
    Blockly.utils.dom.removeNode(this.svgGroup_);
    this.svgGroup_ = null;
  }
  this.svgBackground_ = null;
  this.targetWorkspace = null;
};

/**
 * Get the width of the flyout.
 * @return {number} The width of the flyout.
 */
Blockly.Flyout.prototype.getWidth = function() {
  return this.width_;
};

/**
 * Get the height of the flyout.
 * @return {number} The width of the flyout.
 */
Blockly.Flyout.prototype.getHeight = function() {
  return this.height_;
};

/**
 * Get the workspace inside the flyout.
 * @return {!Blockly.WorkspaceSvg} The workspace inside the flyout.
 * @package
 */
Blockly.Flyout.prototype.getWorkspace = function() {
  return this.workspace_;
};

/**
 * Is the flyout visible?
 * @return {boolean} True if visible.
 */
Blockly.Flyout.prototype.isVisible = function() {
  return this.isVisible_;
};

/**
 * Set whether the flyout is visible. A value of true does not necessarily mean
 * that the flyout is shown. It could be hidden because its container is hidden.
 * @param {boolean} visible True if visible.
 */
Blockly.Flyout.prototype.setVisible = function(visible) {
  var visibilityChanged = (visible != this.isVisible());

  this.isVisible_ = visible;
  if (visibilityChanged) {
    this.updateDisplay_();
  }
};

/**
 * Set whether this flyout's container is visible.
 * @param {boolean} visible Whether the container is visible.
 */
Blockly.Flyout.prototype.setContainerVisible = function(visible) {
  var visibilityChanged = (visible != this.containerVisible_);
  this.containerVisible_ = visible;
  if (visibilityChanged) {
    this.updateDisplay_();
  }
};

/**
 * Update the display property of the flyout based whether it thinks it should
 * be visible and whether its containing workspace is visible.
 * @private
 */
Blockly.Flyout.prototype.updateDisplay_ = function() {
  var show = true;
  if (!this.containerVisible_) {
    show = false;
  } else {
    show = this.isVisible();
  }
  this.svgGroup_.style.display = show ? 'block' : 'none';
  // Update the scrollbar's visibility too since it should mimic the
  // flyout's visibility.
  this.scrollbar.setContainerVisible(show);
};

/**
 * Update the view based on coordinates calculated in position().
 * @param {number} width The computed width of the flyout's SVG group
 * @param {number} height The computed height of the flyout's SVG group.
 * @param {number} x The computed x origin of the flyout's SVG group.
 * @param {number} y The computed y origin of the flyout's SVG group.
 * @protected
 */
Blockly.Flyout.prototype.positionAt_ = function(width, height, x, y) {
  this.svgGroup_.setAttribute("width", width);
  this.svgGroup_.setAttribute("height", height);
  if (this.svgGroup_.tagName == 'svg') {
    var transform = 'translate(' + x + 'px,' + y + 'px)';
    Blockly.utils.dom.setCssTransform(this.svgGroup_, transform);
  } else {
    // IE and Edge don't support CSS transforms on SVG elements so
    // it's important to set the transform on the SVG element itself
    var transform = 'translate(' + x + ',' + y + ')';
    this.svgGroup_.setAttribute("transform", transform);
  }

  // Update the scrollbar (if one exists).
  if (this.scrollbar) {
    // Set the scrollbars origin to be the top left of the flyout.
    this.scrollbar.setOrigin(x, y);
    this.scrollbar.resize();
    // Set the position again so that if the metrics were the same (and the
    // resize failed) our position is still updated.
    this.scrollbar.setPosition(
        this.scrollbar.position.x, this.scrollbar.position.y);
  }
};

/**
 * Hide and empty the flyout.
 */
Blockly.Flyout.prototype.hide = function() {
  if (!this.isVisible()) {
    return;
  }
  this.setVisible(false);
  // Delete all the event listeners.
  for (var i = 0, listen; (listen = this.listeners_[i]); i++) {
    Blockly.unbindEvent_(listen);
  }
  this.listeners_.length = 0;
  if (this.reflowWrapper_) {
    this.workspace_.removeChangeListener(this.reflowWrapper_);
    this.reflowWrapper_ = null;
  }
  // Do NOT delete the blocks here.  Wait until Flyout.show.
  // https://neil.fraser.name/news/2014/08/09/
};

/**
 * Show and populate the flyout.
 * @param {!Blockly.utils.toolbox.ToolboxDefinition|
 *         !Array<Blockly.utils.toolbox.FlyoutItemDef>|
 *         string} flyoutDef List of contents to display in the flyout as an
 *         array of xml an array of Nodes, a NodeList or a string with the name
 *         of the dynamic category. Variables and procedures have a custom set
 *         of blocks.
 */
Blockly.Flyout.prototype.show = function(flyoutDef) {
  this.workspace_.setResizesEnabled(false);
  this.hide();
  this.clearOldBlocks_();

  // Handle dynamic categories, represented by a name instead of a list.
  if (typeof flyoutDef == 'string') {
    flyoutDef = this.getDynamicCategoryContents_(flyoutDef);
  }
  this.setVisible(true);

  // Parse the Array or NodeList passed in into an Array of
  // Blockly.utils.toolbox.Toolbox.
  var parsedContent = /** @type {!Array<!Blockly.utils.toolbox.FlyoutItemDef>} */
<<<<<<< HEAD
      (Blockly.utils.toolbox.convertToolboxContentsToJSON(flyoutDef));
=======
      (Blockly.utils.toolbox.convertToolboxToJSON(flyoutDef));
  parsedContent = parsedContent.slice(); // Shallow copy of parsedContent.
>>>>>>> 3b585798
  var flyoutInfo =
    /** @type {{contents:!Array.<!Object>, gaps:!Array.<number>}} */ (
      this.createFlyoutInfo_(parsedContent));

  this.layout_(flyoutInfo.contents, flyoutInfo.gaps);

  // IE 11 is an incompetent browser that fails to fire mouseout events.
  // When the mouse is over the background, deselect all blocks.
  var deselectAll = function() {
    var topBlocks = this.workspace_.getTopBlocks(false);
    for (var i = 0, block; (block = topBlocks[i]); i++) {
      block.removeSelect();
    }
  };

  this.listeners_.push(Blockly.bindEventWithChecks_(this.svgBackground_,
      'mouseover', this, deselectAll));

  if (this.horizontalLayout) {
    this.height_ = 0;
  } else {
    this.width_ = 0;
  }
  this.workspace_.setResizesEnabled(true);
  this.reflow();

  this.filterForCapacity_();

  // Correctly position the flyout's scrollbar when it opens.
  this.position();

  this.reflowWrapper_ = this.reflow.bind(this);
  this.workspace_.addChangeListener(this.reflowWrapper_);
};

/**
 * Create the contents array and gaps array necessary to create the layout for
 * the flyout.
 * @param {!Array.<Blockly.utils.toolbox.FlyoutItemDef>} parsedContent The array
 *     of objects to show in the flyout.
 * @return {{contents:Array.<Object>, gaps:Array.<number>}} The list of contents
 *     and gaps needed to lay out the flyout.
 * @private
 */
Blockly.Flyout.prototype.createFlyoutInfo_ = function(parsedContent) {
  var contents = [];
  var gaps = [];
  this.permanentlyDisabled_.length = 0;
  var defaultGap = this.horizontalLayout ? this.GAP_X : this.GAP_Y;
  for (var i = 0, contentInfo; (contentInfo = parsedContent[i]); i++) {

    if (contentInfo['custom']) {
      var customInfo = /** @type {Blockly.utils.toolbox.Category} */ (contentInfo);
      var categoryName = customInfo['custom'];
      var flyoutDef = this.getDynamicCategoryContents_(categoryName);
      var parsedDynamicContent = /** @type {!Array<Blockly.utils.toolbox.FlyoutItemDef>} */
        (Blockly.utils.toolbox.convertToolboxToJSON(flyoutDef));
      parsedContent.splice.apply(parsedContent, [i, 1].concat(parsedDynamicContent));
      contentInfo = parsedContent[i];
    }

    switch (contentInfo['kind'].toUpperCase()) {
      case 'BLOCK':
        var blockInfo = /** @type {Blockly.utils.toolbox.Block} */ (contentInfo);
        var blockXml = this.getBlockXml_(blockInfo);
        var block = this.createBlock_(blockXml);
        // This is a deprecated method for adding gap to a block.
        // <block type="math_arithmetic" gap="8"></block>
        var gap = parseInt(blockInfo['gap'] || blockXml.getAttribute('gap'), 10);
        gaps.push(isNaN(gap) ? defaultGap : gap);
        contents.push({type: 'block', block: block});
        break;
      case 'SEP':
        var sepInfo = /** @type {Blockly.utils.toolbox.Separator} */ (contentInfo);
        this.addSeparatorGap_(sepInfo, gaps, defaultGap);
        break;
      case 'LABEL':
        var labelInfo = /** @type {Blockly.utils.toolbox.Label} */ (contentInfo);
        // A label is a button with different styling.
        // Rename this function.
        var label = this.createButton_(labelInfo, /** isLabel */ true);
        contents.push({type: 'button', button: label});
        gaps.push(defaultGap);
        break;
      case 'BUTTON':
        var buttonInfo = /** @type {Blockly.utils.toolbox.Button} */ (contentInfo);
        var button = this.createButton_(buttonInfo, /** isLabel */ false);
        contents.push({type: 'button', button: button});
        gaps.push(defaultGap);
        break;
    }
  }
  return {contents: contents, gaps: gaps};
};

/**
 * Gets the flyout definition for the dynamic category.
 * @param {string} categoryName The name of the dynamic category.
 * @return {!Array.<!Element>} The array of flyout items.
 * @private
 */
Blockly.Flyout.prototype.getDynamicCategoryContents_ = function(categoryName) {
  // Look up the correct category generation function and call that to get a
  // valid XML list.
  var fnToApply = this.workspace_.targetWorkspace.getToolboxCategoryCallback(
      categoryName);
  if (typeof fnToApply != 'function') {
    throw TypeError('Couldn\'t find a callback function when opening' +
        ' a toolbox category.');
  }
  var flyoutDef = fnToApply(this.workspace_.targetWorkspace);
  if (!Array.isArray(flyoutDef)) {
    throw TypeError('Result of toolbox category callback must be an array.');
  }
  return flyoutDef;
};

/**
 * Creates a flyout button or a flyout label.
 * @param {!Blockly.utils.toolbox.Button|!Blockly.utils.toolbox.Label} btnInfo
 *    The object holding information about a button or a label.
 * @param {boolean} isLabel True if the button is a label, false otherwise.
 * @return {!Blockly.FlyoutButton} The object used to display the button in the
 *    flyout.
 * @private
 */
Blockly.Flyout.prototype.createButton_ = function(btnInfo, isLabel) {
  if (!Blockly.FlyoutButton) {
    throw Error('Missing require for Blockly.FlyoutButton');
  }
  var curButton = new Blockly.FlyoutButton(this.workspace_,
      /** @type {!Blockly.WorkspaceSvg} */ (this.targetWorkspace), btnInfo,
      isLabel);
  return curButton;
};

/**
 * Create a block from the xml and permanently disable any blocks that were
 * defined as disabled.
 * @param {!Element} blockXml The xml of the block.
 * @return {!Blockly.BlockSvg} The block created from the blockXml.
 * @private
 */
Blockly.Flyout.prototype.createBlock_ = function(blockXml) {
  var curBlock = /** @type {!Blockly.BlockSvg} */ (
    Blockly.Xml.domToBlock(blockXml, this.workspace_));
  if (!curBlock.isEnabled()) {
    // Record blocks that were initially disabled.
    // Do not enable these blocks as a result of capacity filtering.
    this.permanentlyDisabled_.push(curBlock);
  }
  return curBlock;
};

/**
 * Get the xml from the block info object.
 * @param {!Blockly.utils.toolbox.Block}  blockInfo The object holding
 *    information about a block.
 * @return {!Element} The xml for the block.
 * @throws {Error} if the xml is not a valid block definition.
 * @private
 */
Blockly.Flyout.prototype.getBlockXml_ = function(blockInfo) {
  var blockElement = null;
  var blockXml = blockInfo['blockxml'];

  if (blockXml && typeof blockXml != 'string') {
    blockElement = blockXml;
  } else if (blockXml && typeof blockXml == 'string') {
    blockElement = Blockly.Xml.textToDom(blockXml);
    blockInfo['blockxml'] = blockElement;
  } else if (blockInfo['type']) {
    blockElement = Blockly.utils.xml.createElement('xml');
    blockElement.setAttribute('type', blockInfo['type']);
    blockElement.setAttribute('disabled', blockInfo['disabled']);
  }

  if (!blockElement) {
    throw Error('Error: Invalid block definition. Block definition must have blockxml or type.');
  }
  return blockElement;
};

/**
 * Add the necessary gap in the flyout for a separator.
 * @param {!Blockly.utils.toolbox.Separator} sepInfo The object holding
 *    information about a separator.
 * @param {!Array.<number>} gaps The list gaps between items in the flyout.
 * @param {number} defaultGap The default gap between the button and next element.
 * @private
 */
Blockly.Flyout.prototype.addSeparatorGap_ = function(sepInfo, gaps, defaultGap) {
  // Change the gap between two toolbox elements.
  // <sep gap="36"></sep>
  // The default gap is 24, can be set larger or smaller.
  // This overwrites the gap attribute on the previous element.
  var newGap = parseInt(sepInfo['gap'], 10);
  // Ignore gaps before the first block.
  if (!isNaN(newGap) && gaps.length > 0) {
    gaps[gaps.length - 1] = newGap;
  } else {
    gaps.push(defaultGap);
  }
};

/**
 * Delete blocks, mats and buttons from a previous showing of the flyout.
 * @private
 */
Blockly.Flyout.prototype.clearOldBlocks_ = function() {
  // Delete any blocks from a previous showing.
  var oldBlocks = this.workspace_.getTopBlocks(false);
  for (var i = 0, block; (block = oldBlocks[i]); i++) {
    if (block.workspace == this.workspace_) {
      block.dispose(false, false);
    }
  }
  // Delete any mats from a previous showing.
  for (var j = 0; j < this.mats_.length; j++) {
    var rect = this.mats_[j];
    if (rect) {
      Blockly.Tooltip.unbindMouseEvents(rect);
      Blockly.utils.dom.removeNode(rect);
    }
  }
  this.mats_.length = 0;
  // Delete any buttons from a previous showing.
  for (var i = 0, button; (button = this.buttons_[i]); i++) {
    button.dispose();
  }
  this.buttons_.length = 0;

  // Clear potential variables from the previous showing.
  this.workspace_.getPotentialVariableMap().clear();
};

/**
 * Add listeners to a block that has been added to the flyout.
 * @param {!SVGElement} root The root node of the SVG group the block is in.
 * @param {!Blockly.BlockSvg} block The block to add listeners for.
 * @param {!SVGElement} rect The invisible rectangle under the block that acts
 *     as a mat for that block.
 * @protected
 */
Blockly.Flyout.prototype.addBlockListeners_ = function(root, block, rect) {
  this.listeners_.push(Blockly.bindEventWithChecks_(root, 'mousedown', null,
      this.blockMouseDown_(block)));
  this.listeners_.push(Blockly.bindEventWithChecks_(rect, 'mousedown', null,
      this.blockMouseDown_(block)));
  this.listeners_.push(Blockly.bindEvent_(root, 'mouseenter', block,
      block.addSelect));
  this.listeners_.push(Blockly.bindEvent_(root, 'mouseleave', block,
      block.removeSelect));
  this.listeners_.push(Blockly.bindEvent_(rect, 'mouseenter', block,
      block.addSelect));
  this.listeners_.push(Blockly.bindEvent_(rect, 'mouseleave', block,
      block.removeSelect));
};

/**
 * Handle a mouse-down on an SVG block in a non-closing flyout.
 * @param {!Blockly.BlockSvg} block The flyout block to copy.
 * @return {!Function} Function to call when block is clicked.
 * @private
 */
Blockly.Flyout.prototype.blockMouseDown_ = function(block) {
  var flyout = this;
  return function(e) {
    var gesture = flyout.targetWorkspace.getGesture(e);
    if (gesture) {
      gesture.setStartBlock(block);
      gesture.handleFlyoutStart(e, flyout);
    }
  };
};

/**
 * Mouse down on the flyout background.  Start a vertical scroll drag.
 * @param {!Event} e Mouse down event.
 * @private
 */
Blockly.Flyout.prototype.onMouseDown_ = function(e) {
  var gesture = this.targetWorkspace.getGesture(e);
  if (gesture) {
    gesture.handleFlyoutStart(e, this);
  }
};

/**
 * Does this flyout allow you to create a new instance of the given block?
 * Used for deciding if a block can be "dragged out of" the flyout.
 * @param {!Blockly.BlockSvg} block The block to copy from the flyout.
 * @return {boolean} True if you can create a new instance of the block, false
 *    otherwise.
 * @package
 */
Blockly.Flyout.prototype.isBlockCreatable_ = function(block) {
  return block.isEnabled();
};

/**
 * Create a copy of this block on the workspace.
 * @param {!Blockly.BlockSvg} originalBlock The block to copy from the flyout.
 * @return {!Blockly.BlockSvg} The newly created block.
 * @throws {Error} if something went wrong with deserialization.
 * @package
 */
Blockly.Flyout.prototype.createBlock = function(originalBlock) {
  var newBlock = null;
  Blockly.Events.disable();
  var variablesBeforeCreation = this.targetWorkspace.getAllVariables();
  this.targetWorkspace.setResizesEnabled(false);
  try {
    newBlock = this.placeNewBlock_(originalBlock);
  } finally {
    Blockly.Events.enable();
  }

  // Close the flyout.
  Blockly.hideChaff();

  var newVariables = Blockly.Variables.getAddedVariables(this.targetWorkspace,
      variablesBeforeCreation);

  if (Blockly.Events.isEnabled()) {
    Blockly.Events.setGroup(true);
    Blockly.Events.fire(new Blockly.Events.Create(newBlock));
    // Fire a VarCreate event for each (if any) new variable created.
    for (var i = 0; i < newVariables.length; i++) {
      var thisVariable = newVariables[i];
      Blockly.Events.fire(new Blockly.Events.VarCreate(thisVariable));
    }
  }
  if (this.autoClose) {
    this.hide();
  } else {
    this.filterForCapacity_();
  }
  return newBlock;
};

/**
 * Initialize the given button: move it to the correct location,
 * add listeners, etc.
 * @param {!Blockly.FlyoutButton} button The button to initialize and place.
 * @param {number} x The x position of the cursor during this layout pass.
 * @param {number} y The y position of the cursor during this layout pass.
 * @protected
 */
Blockly.Flyout.prototype.initFlyoutButton_ = function(button, x, y) {
  var buttonSvg = button.createDom();
  button.moveTo(x, y);
  button.show();
  // Clicking on a flyout button or label is a lot like clicking on the
  // flyout background.
  this.listeners_.push(
      Blockly.bindEventWithChecks_(
          buttonSvg, 'mousedown', this, this.onMouseDown_));

  this.buttons_.push(button);
};

/**
 * Create and place a rectangle corresponding to the given block.
 * @param {!Blockly.BlockSvg} block The block to associate the rect to.
 * @param {number} x The x position of the cursor during this layout pass.
 * @param {number} y The y position of the cursor during this layout pass.
 * @param {!{height: number, width: number}} blockHW The height and width of the
 *     block.
 * @param {number} index The index into the mats list where this rect should be
 *     placed.
 * @return {!SVGElement} Newly created SVG element for the rectangle behind the
 *     block.
 * @protected
 */
Blockly.Flyout.prototype.createRect_ = function(block, x, y, blockHW, index) {
  // Create an invisible rectangle under the block to act as a button.  Just
  // using the block as a button is poor, since blocks have holes in them.
  var rect = Blockly.utils.dom.createSvgElement(
      Blockly.utils.dom.SvgElementType.RECT,
      {
        'fill-opacity': 0,
        'x': x,
        'y': y,
        'height': blockHW.height,
        'width': blockHW.width
      }, null);
  rect.tooltip = block;
  Blockly.Tooltip.bindMouseEvents(rect);
  // Add the rectangles under the blocks, so that the blocks' tooltips work.
  this.workspace_.getCanvas().insertBefore(rect, block.getSvgRoot());

  block.flyoutRect_ = rect;
  this.mats_[index] = rect;
  return rect;
};

/**
 * Move a rectangle to sit exactly behind a block, taking into account tabs,
 * hats, and any other protrusions we invent.
 * @param {!SVGElement} rect The rectangle to move directly behind the block.
 * @param {!Blockly.BlockSvg} block The block the rectangle should be behind.
 * @protected
 */
Blockly.Flyout.prototype.moveRectToBlock_ = function(rect, block) {
  var blockHW = block.getHeightWidth();
  rect.setAttribute('width', blockHW.width);
  rect.setAttribute('height', blockHW.height);

  var blockXY = block.getRelativeToSurfaceXY();
  rect.setAttribute('y', blockXY.y);
  rect.setAttribute('x', this.RTL ? blockXY.x - blockHW.width : blockXY.x);
};

/**
 * Filter the blocks on the flyout to disable the ones that are above the
 * capacity limit.  For instance, if the user may only place two more blocks on
 * the workspace, an "a + b" block that has two shadow blocks would be disabled.
 * @private
 */
Blockly.Flyout.prototype.filterForCapacity_ = function() {
  var blocks = this.workspace_.getTopBlocks(false);
  for (var i = 0, block; (block = blocks[i]); i++) {
    if (this.permanentlyDisabled_.indexOf(block) == -1) {
      var enable = this.targetWorkspace
          .isCapacityAvailable(Blockly.utils.getBlockTypeCounts(block));
      while (block) {
        block.setEnabled(enable);
        block = block.getNextBlock();
      }
    }
  }
};

/**
 * Reflow blocks and their mats.
 */
Blockly.Flyout.prototype.reflow = function() {
  if (this.reflowWrapper_) {
    this.workspace_.removeChangeListener(this.reflowWrapper_);
  }
  this.reflowInternal_();
  if (this.reflowWrapper_) {
    this.workspace_.addChangeListener(this.reflowWrapper_);
  }
};

/**
 * @return {boolean} True if this flyout may be scrolled with a scrollbar or by
 *     dragging.
 * @package
 */
Blockly.Flyout.prototype.isScrollable = function() {
  return this.scrollbar ? this.scrollbar.isVisible() : false;
};

/**
 * Copy a block from the flyout to the workspace and position it correctly.
 * @param {!Blockly.BlockSvg} oldBlock The flyout block to copy.
 * @return {!Blockly.BlockSvg} The new block in the main workspace.
 * @private
 */
Blockly.Flyout.prototype.placeNewBlock_ = function(oldBlock) {
  var targetWorkspace = this.targetWorkspace;
  var svgRootOld = oldBlock.getSvgRoot();
  if (!svgRootOld) {
    throw Error('oldBlock is not rendered.');
  }

  // Create the new block by cloning the block in the flyout (via XML).
  var xml = Blockly.Xml.blockToDom(oldBlock, true);
  // The target workspace would normally resize during domToBlock, which will
  // lead to weird jumps.  Save it for terminateDrag.
  targetWorkspace.setResizesEnabled(false);

  // Using domToBlock instead of domToWorkspace means that the new block will be
  // placed at position (0, 0) in main workspace units.
  var block = /** @type {!Blockly.BlockSvg} */
      (Blockly.Xml.domToBlock(xml, targetWorkspace));
  var svgRootNew = block.getSvgRoot();
  if (!svgRootNew) {
    throw Error('block is not rendered.');
  }

  // The offset in pixels between the main workspace's origin and the upper left
  // corner of the injection div.
  var mainOffsetPixels = targetWorkspace.getOriginOffsetInPixels();

  // The offset in pixels between the flyout workspace's origin and the upper
  // left corner of the injection div.
  var flyoutOffsetPixels = this.workspace_.getOriginOffsetInPixels();

  // The position of the old block in flyout workspace coordinates.
  var oldBlockPos = oldBlock.getRelativeToSurfaceXY();
  // The position of the old block in pixels relative to the flyout
  // workspace's origin.
  oldBlockPos.scale(this.workspace_.scale);

  // The position of the old block in pixels relative to the upper left corner
  // of the injection div.
  var oldBlockOffsetPixels = Blockly.utils.Coordinate.sum(flyoutOffsetPixels,
      oldBlockPos);

  // The position of the old block in pixels relative to the origin of the
  // main workspace.
  var finalOffset = Blockly.utils.Coordinate.difference(oldBlockOffsetPixels,
      mainOffsetPixels);
  // The position of the old block in main workspace coordinates.
  finalOffset.scale(1 / targetWorkspace.scale);

  block.moveBy(finalOffset.x, finalOffset.y);
  return block;
};

/**
 * Handles the given action.
 * This is only triggered when keyboard accessibility mode is enabled.
 * @param {!Blockly.Action} action The action to be handled.
 * @return {boolean} True if the flyout handled the action, false otherwise.
 * @package
 */
Blockly.Flyout.prototype.onBlocklyAction = function(action) {
  var cursor = this.workspace_.getCursor();
  return cursor.onBlocklyAction(action);
};

/**
 * Return the deletion rectangle for this flyout in viewport coordinates.
 * @return {Blockly.utils.Rect} Rectangle in which to delete.
 */
Blockly.Flyout.prototype.getClientRect;

/**
 * Position the flyout.
 * @return {void}
 */
Blockly.Flyout.prototype.position;

/**
 * Determine if a drag delta is toward the workspace, based on the position
 * and orientation of the flyout. This is used in determineDragIntention_ to
 * determine if a new block should be created or if the flyout should scroll.
 * @param {!Blockly.utils.Coordinate} currentDragDeltaXY How far the pointer has
 *     moved from the position at mouse down, in pixel units.
 * @return {boolean} True if the drag is toward the workspace.
 * @package
 */
Blockly.Flyout.prototype.isDragTowardWorkspace;

/**
 * Return an object with all the metrics required to size scrollbars for the
 * flyout.
 * @return {Blockly.utils.Metrics} Contains size and position metrics of the
 *     flyout.
 * @protected
 */
Blockly.Flyout.prototype.getMetrics_;

/**
 * Sets the translation of the flyout to match the scrollbars.
 * @param {!{x:number,y:number}} xyRatio Contains a y property which is a float
 *     between 0 and 1 specifying the degree of scrolling and a
 *     similar x property.
 * @protected
 */
Blockly.Flyout.prototype.setMetrics_;

/**
 * Lay out the blocks in the flyout.
 * @param {!Array.<!Object>} contents The blocks and buttons to lay out.
 * @param {!Array.<number>} gaps The visible gaps between blocks.
 * @protected
 */
Blockly.Flyout.prototype.layout_;

/**
 * Scroll the flyout.
 * @param {!Event} e Mouse wheel scroll event.
 * @protected
 */
Blockly.Flyout.prototype.wheel_;

/**
 * Compute height of flyout.  Position mat under each block.
 * For RTL: Lay out the blocks right-aligned.
 * @return {void}
 * @protected
 */
Blockly.Flyout.prototype.reflowInternal_;<|MERGE_RESOLUTION|>--- conflicted
+++ resolved
@@ -478,12 +478,8 @@
   // Parse the Array or NodeList passed in into an Array of
   // Blockly.utils.toolbox.Toolbox.
   var parsedContent = /** @type {!Array<!Blockly.utils.toolbox.FlyoutItemDef>} */
-<<<<<<< HEAD
       (Blockly.utils.toolbox.convertToolboxContentsToJSON(flyoutDef));
-=======
-      (Blockly.utils.toolbox.convertToolboxToJSON(flyoutDef));
   parsedContent = parsedContent.slice(); // Shallow copy of parsedContent.
->>>>>>> 3b585798
   var flyoutInfo =
     /** @type {{contents:!Array.<!Object>, gaps:!Array.<number>}} */ (
       this.createFlyoutInfo_(parsedContent));
