/**
 * @license
 * Copyright 2020 Google LLC
 * SPDX-License-Identifier: Apache-2.0
 */

export enum Order {
  ATOMIC = 0,         // 0 "" ...
  UNARY_POSTFIX = 1,  // expr++ expr-- () [] . ?.
  UNARY_PREFIX = 2,   // -expr !expr ~expr ++expr --expr
  MULTIPLICATIVE = 3, // * / % ~/
  ADDITIVE = 4,       // + -
  SHIFT = 5,          // << >>
  BITWISE_AND = 6,    // &
  BITWISE_XOR = 7,    // ^
  BITWISE_OR = 8,     // |
  RELATIONAL = 9,     // >= > <= < as is is!
  EQUALITY = 10,      // == !=
  LOGICAL_AND = 11,   // &&
  LOGICAL_OR = 12,    // ||
  IF_NULL = 13,       // ??
  CONDITIONAL = 14,   // expr ? expr : expr
  CASCADE = 15,       // ..
  ASSIGNMENT = 16,    // = *= /= ~/= %= += -= <<= >>= &= ^= |=
  NONE = 99,          // (...)
}

export declare const dartGenerator: any;

<<<<<<< HEAD
import * as Blockly from './core';
declare const dart: any;
export = dart;
=======
export {DartGenerator} from './generators/dart';
>>>>>>> 0e22a798
<|MERGE_RESOLUTION|>--- conflicted
+++ resolved
@@ -27,10 +27,4 @@
 
 export declare const dartGenerator: any;
 
-<<<<<<< HEAD
-import * as Blockly from './core';
-declare const dart: any;
-export = dart;
-=======
-export {DartGenerator} from './generators/dart';
->>>>>>> 0e22a798
+export {DartGenerator} from './generators/dart';