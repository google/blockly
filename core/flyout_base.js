/**
 * @license
 * Copyright 2011 Google LLC
 *
 * Licensed under the Apache License, Version 2.0 (the "License");
 * you may not use this file except in compliance with the License.
 * You may obtain a copy of the License at
 *
 *   http://www.apache.org/licenses/LICENSE-2.0
 *
 * Unless required by applicable law or agreed to in writing, software
 * distributed under the License is distributed on an "AS IS" BASIS,
 * WITHOUT WARRANTIES OR CONDITIONS OF ANY KIND, either express or implied.
 * See the License for the specific language governing permissions and
 * limitations under the License.
 */

/**
 * @fileoverview Flyout tray containing blocks which may be created.
 * @author fraser@google.com (Neil Fraser)
 */
'use strict';

goog.provide('Blockly.Flyout');

goog.require('Blockly.Block');
goog.require('Blockly.blockRendering');
goog.require('Blockly.Events');
goog.require('Blockly.Events.BlockCreate');
goog.require('Blockly.Events.VarCreate');
goog.require('Blockly.FlyoutCursor');
goog.require('Blockly.Gesture');
goog.require('Blockly.MarkerCursor');
goog.require('Blockly.Scrollbar');
goog.require('Blockly.Tooltip');
goog.require('Blockly.Touch');
goog.require('Blockly.utils');
goog.require('Blockly.utils.Coordinate');
goog.require('Blockly.utils.dom');
goog.require('Blockly.WorkspaceSvg');
goog.require('Blockly.Xml');


/**
 * Class for a flyout.
 * @param {!Object} workspaceOptions Dictionary of options for the workspace.
 * @constructor
 */
Blockly.Flyout = function(workspaceOptions) {
  workspaceOptions.getMetrics = this.getMetrics_.bind(this);
  workspaceOptions.setMetrics = this.setMetrics_.bind(this);

  /**
   * @type {!Blockly.WorkspaceSvg}
   * @protected
   */
  this.workspace_ = new Blockly.WorkspaceSvg(workspaceOptions);
  this.workspace_.isFlyout = true;
  this.workspace_.setCursor(new Blockly.FlyoutCursor());
  this.workspace_.setMarker(new Blockly.MarkerCursor());

  /**
   * Is RTL vs LTR.
   * @type {boolean}
   */
  this.RTL = !!workspaceOptions.RTL;

  /**
   * Position of the toolbox and flyout relative to the workspace.
   * @type {number}
   * @protected
   */
  this.toolboxPosition_ = workspaceOptions.toolboxPosition;

  /**
   * Opaque data that can be passed to Blockly.unbindEvent_.
   * @type {!Array.<!Array>}
   * @private
   */
  this.eventWrappers_ = [];

  /**
   * List of background mats that lurk behind each block to catch clicks
   * landing in the blocks' lakes and bays.
   * @type {!Array.<!SVGElement>}
   * @private
   */
  this.mats_ = [];

  /**
   * List of visible buttons.
   * @type {!Array.<!Blockly.FlyoutButton>}
   * @protected
   */
  this.buttons_ = [];

  /**
   * List of event listeners.
   * @type {!Array.<!Array>}
   * @private
   */
  this.listeners_ = [];

  /**
   * List of blocks that should always be disabled.
   * @type {!Array.<!Blockly.Block>}
   * @private
   */
  this.permanentlyDisabled_ = [];

  /**
   * Width of output tab.
   * @type {number}
   * @const
   */
  this.tabWidth_ = this.workspace_.getRenderer().getConstants().TAB_WIDTH;
};

/**
 * Does the flyout automatically close when a block is created?
 * @type {boolean}
 */
Blockly.Flyout.prototype.autoClose = true;

/**
 * Whether the flyout is visible.
 * @type {boolean}
 * @private
 */
Blockly.Flyout.prototype.isVisible_ = false;

/**
 * Whether the workspace containing this flyout is visible.
 * @type {boolean}
 * @private
 */
Blockly.Flyout.prototype.containerVisible_ = true;

/**
 * Corner radius of the flyout background.
 * @type {number}
 * @const
 */
Blockly.Flyout.prototype.CORNER_RADIUS = 8;

/**
 * Margin around the edges of the blocks in the flyout.
 * @type {number}
 * @const
 */
Blockly.Flyout.prototype.MARGIN = Blockly.Flyout.prototype.CORNER_RADIUS;

// TODO: Move GAP_X and GAP_Y to their appropriate files.

/**
 * Gap between items in horizontal flyouts. Can be overridden with the "sep"
 * element.
 * @const {number}
 */
Blockly.Flyout.prototype.GAP_X = Blockly.Flyout.prototype.MARGIN * 3;

/**
 * Gap between items in vertical flyouts. Can be overridden with the "sep"
 * element.
 * @const {number}
 */
Blockly.Flyout.prototype.GAP_Y = Blockly.Flyout.prototype.MARGIN * 3;

/**
 * Top/bottom padding between scrollbar and edge of flyout background.
 * @type {number}
 * @const
 */
Blockly.Flyout.prototype.SCROLLBAR_PADDING = 2;

/**
 * Width of flyout.
 * @type {number}
 * @protected
 */
Blockly.Flyout.prototype.width_ = 0;

/**
 * Height of flyout.
 * @type {number}
 * @protected
 */
Blockly.Flyout.prototype.height_ = 0;

/**
 * Range of a drag angle from a flyout considered "dragging toward workspace".
 * Drags that are within the bounds of this many degrees from the orthogonal
 * line to the flyout edge are considered to be "drags toward the workspace".
 * Example:
 * Flyout                                                  Edge   Workspace
 * [block] /  <-within this angle, drags "toward workspace" |
 * [block] ---- orthogonal to flyout boundary ----          |
 * [block] \                                                |
 * The angle is given in degrees from the orthogonal.
 *
 * This is used to know when to create a new block and when to scroll the
 * flyout. Setting it to 360 means that all drags create a new block.
 * @type {number}
 * @protected
*/
Blockly.Flyout.prototype.dragAngleRange_ = 70;

/**
 * Creates the flyout's DOM.  Only needs to be called once.  The flyout can
 * either exist as its own svg element or be a g element nested inside a
 * separate svg element.
 * @param {string} tagName The type of tag to put the flyout in. This
 *     should be <svg> or <g>.
 * @return {!SVGElement} The flyout's SVG group.
 */
Blockly.Flyout.prototype.createDom = function(tagName) {
  /*
  <svg | g>
    <path class="blocklyFlyoutBackground"/>
    <g class="blocklyFlyout"></g>
  </ svg | g>
  */
  // Setting style to display:none to start. The toolbox and flyout
  // hide/show code will set up proper visibility and size later.
  this.svgGroup_ = Blockly.utils.dom.createSvgElement(tagName,
      {'class': 'blocklyFlyout', 'style': 'display: none'}, null);
  this.svgBackground_ = Blockly.utils.dom.createSvgElement('path',
      {'class': 'blocklyFlyoutBackground'}, this.svgGroup_);
  this.svgGroup_.appendChild(this.workspace_.createDom());
  this.workspace_.getThemeManager().subscribe(this.svgBackground_, 'flyout', 'fill');
  this.workspace_.getThemeManager().subscribe(this.svgBackground_, 'flyoutOpacity', 'fill-opacity');
  return this.svgGroup_;
};

/**
 * Initializes the flyout.
 * @param {!Blockly.Workspace} targetWorkspace The workspace in which to create
 *     new blocks.
 */
Blockly.Flyout.prototype.init = function(targetWorkspace) {
  this.targetWorkspace_ = targetWorkspace;
  this.workspace_.targetWorkspace = targetWorkspace;

  // Add scrollbar.
  this.scrollbar_ = new Blockly.Scrollbar(this.workspace_,
      this.horizontalLayout_, false, 'blocklyFlyoutScrollbar');

  this.hide();

  Array.prototype.push.apply(this.eventWrappers_,
      Blockly.bindEventWithChecks_(this.svgGroup_, 'wheel', this, this.wheel_));
  if (!this.autoClose) {
    this.filterWrapper_ = this.filterForCapacity_.bind(this);
    this.targetWorkspace_.addChangeListener(this.filterWrapper_);
  }

  // Dragging the flyout up and down.
  Array.prototype.push.apply(this.eventWrappers_,
      Blockly.bindEventWithChecks_(
          this.svgBackground_, 'mousedown', this, this.onMouseDown_));

  // A flyout connected to a workspace doesn't have its own current gesture.
  this.workspace_.getGesture =
      this.targetWorkspace_.getGesture.bind(this.targetWorkspace_);

  // Get variables from the main workspace rather than the target workspace.
  this.workspace_.variableMap_ = this.targetWorkspace_.getVariableMap();

  this.workspace_.createPotentialVariableMap();
};

/**
 * Dispose of this flyout.
 * Unlink from all DOM elements to prevent memory leaks.
 */
Blockly.Flyout.prototype.dispose = function() {
  this.hide();
  Blockly.unbindEvent_(this.eventWrappers_);
  if (this.filterWrapper_) {
    this.targetWorkspace_.removeChangeListener(this.filterWrapper_);
    this.filterWrapper_ = null;
  }
  if (this.scrollbar_) {
    this.scrollbar_.dispose();
    this.scrollbar_ = null;
  }
  if (this.workspace_) {
    this.workspace_.getThemeManager().unsubscribe(this.svgBackground_);
    this.workspace_.targetWorkspace = null;
    this.workspace_.dispose();
    this.workspace_ = null;
  }
  if (this.svgGroup_) {
    Blockly.utils.dom.removeNode(this.svgGroup_);
    this.svgGroup_ = null;
  }
  this.svgBackground_ = null;
  this.targetWorkspace_ = null;
};

/**
 * Get the width of the flyout.
 * @return {number} The width of the flyout.
 */
Blockly.Flyout.prototype.getWidth = function() {
  return this.width_;
};

/**
 * Get the height of the flyout.
 * @return {number} The width of the flyout.
 */
Blockly.Flyout.prototype.getHeight = function() {
  return this.height_;
};

/**
 * Get the workspace inside the flyout.
 * @return {!Blockly.WorkspaceSvg} The workspace inside the flyout.
 * @package
 */
Blockly.Flyout.prototype.getWorkspace = function() {
  return this.workspace_;
};

/**
 * Is the flyout visible?
 * @return {boolean} True if visible.
 */
Blockly.Flyout.prototype.isVisible = function() {
  return this.isVisible_;
};

/**
 * Set whether the flyout is visible. A value of true does not necessarily mean
 * that the flyout is shown. It could be hidden because its container is hidden.
 * @param {boolean} visible True if visible.
 */
Blockly.Flyout.prototype.setVisible = function(visible) {
  var visibilityChanged = (visible != this.isVisible());

  this.isVisible_ = visible;
  if (visibilityChanged) {
    this.updateDisplay_();
  }
};

/**
 * Set whether this flyout's container is visible.
 * @param {boolean} visible Whether the container is visible.
 */
Blockly.Flyout.prototype.setContainerVisible = function(visible) {
  var visibilityChanged = (visible != this.containerVisible_);
  this.containerVisible_ = visible;
  if (visibilityChanged) {
    this.updateDisplay_();
  }
};

/**
 * Update the display property of the flyout based whether it thinks it should
 * be visible and whether its containing workspace is visible.
 * @private
 */
Blockly.Flyout.prototype.updateDisplay_ = function() {
  var show = true;
  if (!this.containerVisible_) {
    show = false;
  } else {
    show = this.isVisible();
  }
  this.svgGroup_.style.display = show ? 'block' : 'none';
  // Update the scrollbar's visibility too since it should mimic the
  // flyout's visibility.
  this.scrollbar_.setContainerVisible(show);
};

/**
 * Update the view based on coordinates calculated in position().
 * @param {number} width The computed width of the flyout's SVG group
 * @param {number} height The computed height of the flyout's SVG group.
 * @param {number} x The computed x origin of the flyout's SVG group.
 * @param {number} y The computed y origin of the flyout's SVG group.
 * @protected
 */
Blockly.Flyout.prototype.positionAt_ = function(width, height, x, y) {
  this.svgGroup_.setAttribute("width", width);
  this.svgGroup_.setAttribute("height", height);
  if (this.svgGroup_.tagName == 'svg') {
    var transform = 'translate(' + x + 'px,' + y + 'px)';
    Blockly.utils.dom.setCssTransform(this.svgGroup_, transform);
  } else {
    // IE and Edge don't support CSS transforms on SVG elements so
    // it's important to set the transform on the SVG element itself
    var transform = 'translate(' + x + ',' + y + ')';
    this.svgGroup_.setAttribute("transform", transform);
  }

  // Update the scrollbar (if one exists).
  if (this.scrollbar_) {
    // Set the scrollbars origin to be the top left of the flyout.
    this.scrollbar_.setOrigin(x, y);
    this.scrollbar_.resize();
    // Set the position again so that if the metrics were the same (and the
    // resize failed) our position is still updated.
    this.scrollbar_.setPosition_(
        this.scrollbar_.position_.x, this.scrollbar_.position_.y);
  }
};

/**
 * Hide and empty the flyout.
 */
Blockly.Flyout.prototype.hide = function() {
  if (!this.isVisible()) {
    return;
  }
  this.setVisible(false);
  // Delete all the event listeners.
  for (var i = 0, listen; listen = this.listeners_[i]; i++) {
    Blockly.unbindEvent_(listen);
  }
  this.listeners_.length = 0;
  if (this.reflowWrapper_) {
    this.workspace_.removeChangeListener(this.reflowWrapper_);
    this.reflowWrapper_ = null;
  }
  // Do NOT delete the blocks here.  Wait until Flyout.show.
  // https://neil.fraser.name/news/2014/08/09/
};

/**
 * Show and populate the flyout.
 * @param {!Array|string} xmlList List of blocks to show.
 *     Variables and procedures have a custom set of blocks.
 */
Blockly.Flyout.prototype.show = function(xmlList) {
  this.workspace_.setResizesEnabled(false);
  this.hide();
  this.clearOldBlocks_();

  // Handle dynamic categories, represented by a name instead of a list of XML.
  // Look up the correct category generation function and call that to get a
  // valid XML list.
  if (typeof xmlList == 'string') {
    var fnToApply = this.workspace_.targetWorkspace.getToolboxCategoryCallback(
        xmlList);
    if (typeof fnToApply != 'function') {
      throw TypeError('Couldn\'t find a callback function when opening' +
          ' a toolbox category.');
    }
    xmlList = fnToApply(this.workspace_.targetWorkspace);
    if (!Array.isArray(xmlList)) {
      throw TypeError('Result of toolbox category callback must be an array.');
    }
  }

  this.setVisible(true);
  // Create the blocks to be shown in this flyout.
  var contents = [];
  var gaps = [];
  this.permanentlyDisabled_.length = 0;
  var default_gap = this.horizontalLayout_ ? this.GAP_X : this.GAP_Y;
  for (var i = 0, xml; xml = xmlList[i]; i++) {
    if (!xml.tagName) {
      continue;
    }
    switch (xml.tagName.toUpperCase()) {
      case 'BLOCK':
        var curBlock = Blockly.Xml.domToBlock(xml, this.workspace_);
        if (!curBlock.isEnabled()) {
          // Record blocks that were initially disabled.
          // Do not enable these blocks as a result of capacity filtering.
          this.permanentlyDisabled_.push(curBlock);
        }
        contents.push({type: 'block', block: curBlock});
        // This is a deprecated method for adding gap to a block.
        // <block type="math_arithmetic" gap="8"></block>
        var gap = parseInt(xml.getAttribute('gap'), 10);
        gaps.push(isNaN(gap) ? default_gap : gap);
        break;
      case 'SEP':
        // Change the gap between two toolbox elements.
        // <sep gap="36"></sep>
        // The default gap is 24, can be set larger or smaller.
        // This overwrites the gap attribute on the previous element.
        var newGap = parseInt(xml.getAttribute('gap'), 10);
        // Ignore gaps before the first block.
        if (!isNaN(newGap) && gaps.length > 0) {
          gaps[gaps.length - 1] = newGap;
        } else {
          gaps.push(default_gap);
        }
        break;
      case 'LABEL':
      case 'BUTTON':
        var isLabel = xml.tagName.toUpperCase() == 'LABEL';
        if (!Blockly.FlyoutButton) {
          throw Error('Missing require for Blockly.FlyoutButton');
        }
        var curButton = new Blockly.FlyoutButton(this.workspace_,
            this.targetWorkspace_, xml, isLabel);
        contents.push({type: 'button', button: curButton});
        gaps.push(default_gap);
        break;
    }
  }

  this.layout_(contents, gaps);

  // IE 11 is an incompetent browser that fails to fire mouseout events.
  // When the mouse is over the background, deselect all blocks.
  var deselectAll = function() {
    var topBlocks = this.workspace_.getTopBlocks(false);
    for (var i = 0, block; block = topBlocks[i]; i++) {
      block.removeSelect();
    }
  };

  this.listeners_.push(Blockly.bindEventWithChecks_(this.svgBackground_,
      'mouseover', this, deselectAll));

  if (this.horizontalLayout_) {
    this.height_ = 0;
  } else {
    this.width_ = 0;
  }
  this.workspace_.setResizesEnabled(true);
  this.reflow();

  this.filterForCapacity_();

  // Correctly position the flyout's scrollbar when it opens.
  this.position();

  this.reflowWrapper_ = this.reflow.bind(this);
  this.workspace_.addChangeListener(this.reflowWrapper_);
};

/**
 * Delete blocks, mats and buttons from a previous showing of the flyout.
 * @private
 */
Blockly.Flyout.prototype.clearOldBlocks_ = function() {
  // Delete any blocks from a previous showing.
  var oldBlocks = this.workspace_.getTopBlocks(false);
  for (var i = 0, block; block = oldBlocks[i]; i++) {
    if (block.workspace == this.workspace_) {
      block.dispose(false, false);
    }
  }
  // Delete any mats from a previous showing.
  for (var j = 0; j < this.mats_.length; j++) {
    var rect = this.mats_[j];
    if (rect) {
      Blockly.utils.dom.removeNode(rect);
    }
  }
  this.mats_.length = 0;
  // Delete any buttons from a previous showing.
  for (var i = 0, button; button = this.buttons_[i]; i++) {
    button.dispose();
  }
  this.buttons_.length = 0;

  // Clear potential variables from the previous showing.
  this.workspace_.getPotentialVariableMap().clear();
};

/**
 * Add listeners to a block that has been added to the flyout.
 * @param {!SVGElement} root The root node of the SVG group the block is in.
 * @param {!Blockly.Block} block The block to add listeners for.
 * @param {!SVGElement} rect The invisible rectangle under the block that acts
 *     as a mat for that block.
 * @protected
 */
Blockly.Flyout.prototype.addBlockListeners_ = function(root, block, rect) {
  this.listeners_.push(Blockly.bindEventWithChecks_(root, 'mousedown', null,
      this.blockMouseDown_(block)));
  this.listeners_.push(Blockly.bindEventWithChecks_(rect, 'mousedown', null,
      this.blockMouseDown_(block)));
  this.listeners_.push(Blockly.bindEvent_(root, 'mouseover', block,
      block.addSelect));
  this.listeners_.push(Blockly.bindEvent_(root, 'mouseout', block,
      block.removeSelect));
  this.listeners_.push(Blockly.bindEvent_(rect, 'mouseover', block,
      block.addSelect));
  this.listeners_.push(Blockly.bindEvent_(rect, 'mouseout', block,
      block.removeSelect));
};

/**
 * Handle a mouse-down on an SVG block in a non-closing flyout.
 * @param {!Blockly.Block} block The flyout block to copy.
 * @return {!Function} Function to call when block is clicked.
 * @private
 */
Blockly.Flyout.prototype.blockMouseDown_ = function(block) {
  var flyout = this;
  return function(e) {
    var gesture = flyout.targetWorkspace_.getGesture(e);
    if (gesture) {
      gesture.setStartBlock(block);
      gesture.handleFlyoutStart(e, flyout);
    }
  };
};

/**
 * Mouse down on the flyout background.  Start a vertical scroll drag.
 * @param {!Event} e Mouse down event.
 * @private
 */
Blockly.Flyout.prototype.onMouseDown_ = function(e) {
  var gesture = this.targetWorkspace_.getGesture(e);
  if (gesture) {
    gesture.handleFlyoutStart(e, this);
  }
};

/**
 * Does this flyout allow you to create a new instance of the given block?
 * Used for deciding if a block can be "dragged out of" the flyout.
 * @param {!Blockly.BlockSvg} block The block to copy from the flyout.
 * @return {boolean} True if you can create a new instance of the block, false
 *    otherwise.
 * @package
 */
Blockly.Flyout.prototype.isBlockCreatable_ = function(block) {
  return block.isEnabled();
};

/**
 * Create a copy of this block on the workspace.
 * @param {!Blockly.BlockSvg} originalBlock The block to copy from the flyout.
 * @return {Blockly.BlockSvg} The newly created block, or null if something
 *     went wrong with deserialization.
 * @package
 */
Blockly.Flyout.prototype.createBlock = function(originalBlock) {
  var newBlock = null;
  Blockly.Events.disable();
  var variablesBeforeCreation = this.targetWorkspace_.getAllVariables();
  this.targetWorkspace_.setResizesEnabled(false);
  try {
    newBlock = this.placeNewBlock_(originalBlock);
    // Close the flyout.
    Blockly.hideChaff();
  } finally {
    Blockly.Events.enable();
  }

  var newVariables = Blockly.Variables.getAddedVariables(this.targetWorkspace_,
      variablesBeforeCreation);

  if (Blockly.Events.isEnabled()) {
    Blockly.Events.setGroup(true);
    Blockly.Events.fire(new Blockly.Events.Create(newBlock));
    // Fire a VarCreate event for each (if any) new variable created.
    for (var i = 0; i < newVariables.length; i++) {
      var thisVariable = newVariables[i];
      Blockly.Events.fire(new Blockly.Events.VarCreate(thisVariable));
    }
  }
  if (this.autoClose) {
    this.hide();
  } else {
    this.filterForCapacity_();
  }
  return newBlock;
};

/**
 * Initialize the given button: move it to the correct location,
 * add listeners, etc.
 * @param {!Blockly.FlyoutButton} button The button to initialize and place.
 * @param {number} x The x position of the cursor during this layout pass.
 * @param {number} y The y position of the cursor during this layout pass.
 * @protected
 */
Blockly.Flyout.prototype.initFlyoutButton_ = function(button, x, y) {
  var buttonSvg = button.createDom();
  button.moveTo(x, y);
  button.show();
  // Clicking on a flyout button or label is a lot like clicking on the
  // flyout background.
  this.listeners_.push(
      Blockly.bindEventWithChecks_(
          buttonSvg, 'mousedown', this, this.onMouseDown_));

  this.buttons_.push(button);
};

/**
 * Create and place a rectangle corresponding to the given block.
 * @param {!Blockly.Block} block The block to associate the rect to.
 * @param {number} x The x position of the cursor during this layout pass.
 * @param {number} y The y position of the cursor during this layout pass.
 * @param {!{height: number, width: number}} blockHW The height and width of the
 *     block.
 * @param {number} index The index into the mats list where this rect should be
 *     placed.
 * @return {!SVGElement} Newly created SVG element for the rectangle behind the
 *     block.
 * @protected
 */
Blockly.Flyout.prototype.createRect_ = function(block, x, y, blockHW, index) {
  // Create an invisible rectangle under the block to act as a button.  Just
  // using the block as a button is poor, since blocks have holes in them.
  var rect = Blockly.utils.dom.createSvgElement('rect',
      {
        'fill-opacity': 0,
        'x': x,
        'y': y,
        'height': blockHW.height,
        'width': blockHW.width
      }, null);
  rect.tooltip = block;
  Blockly.Tooltip.bindMouseEvents(rect);
  // Add the rectangles under the blocks, so that the blocks' tooltips work.
  this.workspace_.getCanvas().insertBefore(rect, block.getSvgRoot());

  block.flyoutRect_ = rect;
  this.mats_[index] = rect;
  return rect;
};

/**
 * Move a rectangle to sit exactly behind a block, taking into account tabs,
 * hats, and any other protrusions we invent.
 * @param {!SVGElement} rect The rectangle to move directly behind the block.
 * @param {!Blockly.BlockSvg} block The block the rectangle should be behind.
 * @protected
 */
Blockly.Flyout.prototype.moveRectToBlock_ = function(rect, block) {
  var blockHW = block.getHeightWidth();
  rect.setAttribute('width', blockHW.width);
  rect.setAttribute('height', blockHW.height);

  var blockXY = block.getRelativeToSurfaceXY();
  rect.setAttribute('y', blockXY.y);
  rect.setAttribute('x', this.RTL ? blockXY.x - blockHW.width : blockXY.x);
};

/**
 * Filter the blocks on the flyout to disable the ones that are above the
 * capacity limit.  For instance, if the user may only place two more blocks on
 * the workspace, an "a + b" block that has two shadow blocks would be disabled.
 * @private
 */
Blockly.Flyout.prototype.filterForCapacity_ = function() {
  var blocks = this.workspace_.getTopBlocks(false);
  for (var i = 0, block; block = blocks[i]; i++) {
    if (this.permanentlyDisabled_.indexOf(block) == -1) {
      var enable = this.targetWorkspace_
          .isCapacityAvailable(Blockly.utils.getBlockTypeCounts(block));
      while (block) {
        block.setEnabled(enable);
        block = block.getNextBlock();
      }
    }
  }
};

/**
 * Reflow blocks and their mats.
 */
Blockly.Flyout.prototype.reflow = function() {
  if (this.reflowWrapper_) {
    this.workspace_.removeChangeListener(this.reflowWrapper_);
  }
  this.reflowInternal_();
  if (this.reflowWrapper_) {
    this.workspace_.addChangeListener(this.reflowWrapper_);
  }
};

/**
 * @return {boolean} True if this flyout may be scrolled with a scrollbar or by
 *     dragging.
 * @package
 */
Blockly.Flyout.prototype.isScrollable = function() {
  return this.scrollbar_ ? this.scrollbar_.isVisible() : false;
};

/**
 * Copy a block from the flyout to the workspace and position it correctly.
 * @param {!Blockly.Block} oldBlock The flyout block to copy.
 * @return {!Blockly.Block} The new block in the main workspace.
 * @private
 */
Blockly.Flyout.prototype.placeNewBlock_ = function(oldBlock) {
  var targetWorkspace = this.targetWorkspace_;
  var svgRootOld = oldBlock.getSvgRoot();
  if (!svgRootOld) {
    throw Error('oldBlock is not rendered.');
  }

  // Create the new block by cloning the block in the flyout (via XML).
  var xml = Blockly.Xml.blockToDom(oldBlock, true);
  // The target workspace would normally resize during domToBlock, which will
  // lead to weird jumps.  Save it for terminateDrag.
  targetWorkspace.setResizesEnabled(false);

  // Using domToBlock instead of domToWorkspace means that the new block will be
  // placed at position (0, 0) in main workspace units.
  var block = Blockly.Xml.domToBlock(xml, targetWorkspace);
  var svgRootNew = block.getSvgRoot();
  if (!svgRootNew) {
    throw Error('block is not rendered.');
  }

  // The offset in pixels between the main workspace's origin and the upper left
  // corner of the injection div.
  var mainOffsetPixels = targetWorkspace.getOriginOffsetInPixels();

  // The offset in pixels between the flyout workspace's origin and the upper
  // left corner of the injection div.
  var flyoutOffsetPixels = this.workspace_.getOriginOffsetInPixels();

  // The position of the old block in flyout workspace coordinates.
  var oldBlockPos = oldBlock.getRelativeToSurfaceXY();
  // The position of the old block in pixels relative to the flyout
  // workspace's origin.
  oldBlockPos.scale(this.workspace_.scale);

  // The position of the old block in pixels relative to the upper left corner
  // of the injection div.
  var oldBlockOffsetPixels = Blockly.utils.Coordinate.sum(flyoutOffsetPixels,
      oldBlockPos);

  // The position of the old block in pixels relative to the origin of the
  // main workspace.
  var finalOffset = Blockly.utils.Coordinate.difference(oldBlockOffsetPixels,
      mainOffsetPixels);
  // The position of the old block in main workspace coordinates.
  finalOffset.scale(1 / targetWorkspace.scale);

<<<<<<< HEAD
  block.moveBy(finalOffset.x, finalOffset.y);
=======
  block.moveBy(finalOffsetMainWs.x, finalOffsetMainWs.y);

  //SHAPE: Added from blockly_changes
  try {
    incrementCounter(oldBlock);
  }
  catch {
    console.log("Couldn't increment the counter for this block.");
  }
  
>>>>>>> 8dc6248a
  return block;
};<|MERGE_RESOLUTION|>--- conflicted
+++ resolved
@@ -838,10 +838,7 @@
   // The position of the old block in main workspace coordinates.
   finalOffset.scale(1 / targetWorkspace.scale);
 
-<<<<<<< HEAD
   block.moveBy(finalOffset.x, finalOffset.y);
-=======
-  block.moveBy(finalOffsetMainWs.x, finalOffsetMainWs.y);
 
   //SHAPE: Added from blockly_changes
   try {
@@ -851,6 +848,5 @@
     console.log("Couldn't increment the counter for this block.");
   }
   
->>>>>>> 8dc6248a
   return block;
 };