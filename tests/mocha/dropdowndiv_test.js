--- conflicted
+++ resolved
@@ -4,35 +4,6 @@
  * SPDX-License-Identifier: Apache-2.0
  */
 
-<<<<<<< HEAD
-goog.module('Blockly.test.dropdown');
-
-const {sharedTestSetup, sharedTestTeardown} = goog.require('Blockly.test.helpers.setupTeardown');
-
-
-suite('DropDownDiv', function() {
-  suite('Positioning', function() {
-    setup(function() {
-      sharedTestSetup.call(this);
-      this.boundsStub = sinon.stub(Blockly.DropDownDiv.TEST_ONLY, 'getBoundsInfo')
-          .returns({
-            left: 0,
-            right: 100,
-            top: 0,
-            bottom: 100,
-            width: 100,
-            height: 100,
-          });
-      this.sizeStub = sinon.stub(Blockly.utils.style, 'getSize')
-          .returns({
-            width: 60,
-            height: 60,
-          });
-      this.clientHeightStub = sinon.stub(document.documentElement, 'clientHeight')
-          .get(function() {return 1000;});
-      this.clientTopStub = sinon.stub(document.documentElement, 'clientTop')
-          .get(function() {return 0;});
-=======
 import {
   sharedTestSetup,
   sharedTestTeardown,
@@ -68,15 +39,10 @@
         .get(function () {
           return 0;
         });
->>>>>>> 0e22a798
     });
     teardown(function () {
       sharedTestTeardown.call(this);
     });
-<<<<<<< HEAD
-    test('Below, in Bounds', function() {
-      const metrics = Blockly.DropDownDiv.TEST_ONLY.getPositionMetrics(50, 0, 50, -10);
-=======
     test('Below, in Bounds', function () {
       const metrics = Blockly.DropDownDiv.TEST_ONLY.getPositionMetrics(
         50,
@@ -84,17 +50,12 @@
         50,
         -10,
       );
->>>>>>> 0e22a798
       // "Above" in value actually means below in render.
       chai.assert.isAtLeast(metrics.initialY, 0);
       chai.assert.isAbove(metrics.finalY, 0);
       chai.assert.isTrue(metrics.arrowVisible);
       chai.assert.isTrue(metrics.arrowAtTop);
     });
-<<<<<<< HEAD
-    test('Above, in Bounds', function() {
-      const metrics = Blockly.DropDownDiv.TEST_ONLY.getPositionMetrics(50, 100, 50, 90);
-=======
     test('Above, in Bounds', function () {
       const metrics = Blockly.DropDownDiv.TEST_ONLY.getPositionMetrics(
         50,
@@ -102,17 +63,12 @@
         50,
         90,
       );
->>>>>>> 0e22a798
       // "Below" in value actually means above in render.
       chai.assert.isAtMost(metrics.initialY, 100);
       chai.assert.isBelow(metrics.finalY, 100);
       chai.assert.isTrue(metrics.arrowVisible);
       chai.assert.isFalse(metrics.arrowAtTop);
     });
-<<<<<<< HEAD
-    test('Below, out of Bounds', function() {
-      const metrics = Blockly.DropDownDiv.TEST_ONLY.getPositionMetrics(50, 60, 50, 50);
-=======
     test('Below, out of Bounds', function () {
       const metrics = Blockly.DropDownDiv.TEST_ONLY.getPositionMetrics(
         50,
@@ -120,17 +76,12 @@
         50,
         50,
       );
->>>>>>> 0e22a798
       // "Above" in value actually means below in render.
       chai.assert.isAtLeast(metrics.initialY, 60);
       chai.assert.isAbove(metrics.finalY, 60);
       chai.assert.isTrue(metrics.arrowVisible);
       chai.assert.isTrue(metrics.arrowAtTop);
     });
-<<<<<<< HEAD
-    test('Above, in Bounds', function() {
-      const metrics = Blockly.DropDownDiv.TEST_ONLY.getPositionMetrics(50, 100, 50, 90);
-=======
     test('Above, in Bounds', function () {
       const metrics = Blockly.DropDownDiv.TEST_ONLY.getPositionMetrics(
         50,
@@ -138,18 +89,12 @@
         50,
         90,
       );
->>>>>>> 0e22a798
       // "Below" in value actually means above in render.
       chai.assert.isAtMost(metrics.initialY, 100);
       chai.assert.isBelow(metrics.finalY, 100);
       chai.assert.isTrue(metrics.arrowVisible);
       chai.assert.isFalse(metrics.arrowAtTop);
     });
-<<<<<<< HEAD
-    test('No Solution, Render At Top', function() {
-      this.clientHeightStub.get(function() {return 100;});
-      const metrics = Blockly.DropDownDiv.TEST_ONLY.getPositionMetrics(50, 60, 50, 50);
-=======
     test('No Solution, Render At Top', function () {
       this.clientHeightStub.get(function () {
         return 100;
@@ -160,7 +105,6 @@
         50,
         50,
       );
->>>>>>> 0e22a798
       // "Above" in value actually means below in render.
       chai.assert.equal(metrics.initialY, 0);
       chai.assert.equal(metrics.finalY, 0);
