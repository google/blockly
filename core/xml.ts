--- conflicted
+++ resolved
@@ -381,11 +381,7 @@
  * @returns A DOM object representing the singular child of the document
  *     element.
  * @throws if the text doesn't parse.
-<<<<<<< HEAD
  * @deprecated Moved to core/utils/xml.js.
- * @alias Blockly.Xml.textToDom
-=======
->>>>>>> d808c068
  */
 export function textToDom(text: string): Element {
   deprecation.warn(
