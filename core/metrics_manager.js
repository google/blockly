/**
 * @license
 * Copyright 2021 Google LLC
 * SPDX-License-Identifier: Apache-2.0
 */

/**
 * @fileoverview Calculates and reports workspace metrics.
 */
'use strict';

/**
 * Calculates and reports workspace metrics.
 * @class
 */
goog.module('Blockly.MetricsManager');

const registry = goog.require('Blockly.registry');
const toolboxUtils = goog.require('Blockly.utils.toolbox');
/* eslint-disable-next-line no-unused-vars */
const {IFlyout} = goog.requireType('Blockly.IFlyout');
/* eslint-disable-next-line no-unused-vars */
const {IMetricsManager} = goog.require('Blockly.IMetricsManager');
/* eslint-disable-next-line no-unused-vars */
const {IToolbox} = goog.requireType('Blockly.IToolbox');
/* eslint-disable-next-line no-unused-vars */
const {Metrics} = goog.requireType('Blockly.utils.Metrics');
const {Size} = goog.require('Blockly.utils.Size');
/* eslint-disable-next-line no-unused-vars */
const {WorkspaceSvg} = goog.requireType('Blockly.WorkspaceSvg');
<<<<<<< HEAD

/**
 * The manager for all workspace metrics calculations.
 * @param {!WorkspaceSvg} workspace The workspace to calculate metrics
 *     for.
 * @implements {IMetricsManager}
 * @constructor
 * @alias Blockly.MetricsManager
 */
const MetricsManager = function(workspace) {
  /**
   * The workspace to calculate metrics for.
   * @type {!WorkspaceSvg}
=======


/**
 * The manager for all workspace metrics calculations.
 * @implements {IMetricsManager}
 * @alias Blockly.MetricsManager
 */
class MetricsManager {
  /**
   * @param {!WorkspaceSvg} workspace The workspace to calculate metrics
   *     for.
   */
  constructor(workspace) {
    /**
     * The workspace to calculate metrics for.
     * @type {!WorkspaceSvg}
     * @protected
     */
    this.workspace_ = workspace;
  }

  /**
   * Gets the dimensions of the given workspace component, in pixel coordinates.
   * @param {?IToolbox|?IFlyout} elem The element to get the
   *     dimensions of, or null.  It should be a toolbox or flyout, and should
   *     implement getWidth() and getHeight().
   * @return {!Size} An object containing width and height
   *     attributes, which will both be zero if elem did not exist.
>>>>>>> 61322294
   * @protected
   */
  getDimensionsPx_(elem) {
    let width = 0;
    let height = 0;
    if (elem) {
      width = elem.getWidth();
      height = elem.getHeight();
    }
    return new Size(width, height);
  }

  /**
   * Gets the width and the height of the flyout on the workspace in pixel
   * coordinates. Returns 0 for the width and height if the workspace has a
   * category toolbox instead of a simple toolbox.
   * @param {boolean=} opt_own Whether to only return the workspace's own
   *     flyout.
   * @return {!MetricsManager.ToolboxMetrics} The width and height of the
   *     flyout.
   * @public
   */
  getFlyoutMetrics(opt_own) {
    const flyoutDimensions =
        this.getDimensionsPx_(this.workspace_.getFlyout(opt_own));
    return {
      width: flyoutDimensions.width,
      height: flyoutDimensions.height,
      position: this.workspace_.toolboxPosition,
    };
  }

  /**
   * Gets the width, height and position of the toolbox on the workspace in
   * pixel coordinates. Returns 0 for the width and height if the workspace has
   * a simple toolbox instead of a category toolbox. To get the width and height
   * of a
   * simple toolbox @see {@link getFlyoutMetrics}.
   * @return {!MetricsManager.ToolboxMetrics} The object with the width,
   *     height and position of the toolbox.
   * @public
   */
  getToolboxMetrics() {
    const toolboxDimensions =
        this.getDimensionsPx_(this.workspace_.getToolbox());

    return {
      width: toolboxDimensions.width,
      height: toolboxDimensions.height,
      position: this.workspace_.toolboxPosition,
    };
  }

  /**
   * Gets the width and height of the workspace's parent SVG element in pixel
   * coordinates. This area includes the toolbox and the visible workspace area.
   * @return {!Size} The width and height of the workspace's parent
   *     SVG element.
   * @public
   */
  getSvgMetrics() {
    return this.workspace_.getCachedParentSvgSize();
  }

  /**
   * Gets the absolute left and absolute top in pixel coordinates.
   * This is where the visible workspace starts in relation to the SVG
   * container.
   * @return {!MetricsManager.AbsoluteMetrics} The absolute metrics for
   *     the workspace.
   * @public
   */
  getAbsoluteMetrics() {
    let absoluteLeft = 0;
    const toolboxMetrics = this.getToolboxMetrics();
    const flyoutMetrics = this.getFlyoutMetrics(true);
    const doesToolboxExist = !!this.workspace_.getToolbox();
    const doesFlyoutExist = !!this.workspace_.getFlyout(true);
    const toolboxPosition =
        doesToolboxExist ? toolboxMetrics.position : flyoutMetrics.position;

    const atLeft = toolboxPosition === toolboxUtils.Position.LEFT;
    const atTop = toolboxPosition === toolboxUtils.Position.TOP;
    if (doesToolboxExist && atLeft) {
      absoluteLeft = toolboxMetrics.width;
    } else if (doesFlyoutExist && atLeft) {
      absoluteLeft = flyoutMetrics.width;
    }
    let absoluteTop = 0;
    if (doesToolboxExist && atTop) {
      absoluteTop = toolboxMetrics.height;
    } else if (doesFlyoutExist && atTop) {
      absoluteTop = flyoutMetrics.height;
    }

    return {
      top: absoluteTop,
      left: absoluteLeft,
    };
  }

  /**
   * Gets the metrics for the visible workspace in either pixel or workspace
   * coordinates. The visible workspace does not include the toolbox or flyout.
   * @param {boolean=} opt_getWorkspaceCoordinates True to get the view metrics
   *     in workspace coordinates, false to get them in pixel coordinates.
   * @return {!MetricsManager.ContainerRegion} The width, height, top and
   *     left of the viewport in either workspace coordinates or pixel
   *     coordinates.
   * @public
   */
  getViewMetrics(opt_getWorkspaceCoordinates) {
    const scale = opt_getWorkspaceCoordinates ? this.workspace_.scale : 1;
    const svgMetrics = this.getSvgMetrics();
    const toolboxMetrics = this.getToolboxMetrics();
    const flyoutMetrics = this.getFlyoutMetrics(true);
    const doesToolboxExist = !!this.workspace_.getToolbox();
    const toolboxPosition =
        doesToolboxExist ? toolboxMetrics.position : flyoutMetrics.position;

    if (this.workspace_.getToolbox()) {
      if (toolboxPosition === toolboxUtils.Position.TOP ||
          toolboxPosition === toolboxUtils.Position.BOTTOM) {
        svgMetrics.height -= toolboxMetrics.height;
      } else if (
          toolboxPosition === toolboxUtils.Position.LEFT ||
          toolboxPosition === toolboxUtils.Position.RIGHT) {
        svgMetrics.width -= toolboxMetrics.width;
      }
    } else if (this.workspace_.getFlyout(true)) {
      if (toolboxPosition === toolboxUtils.Position.TOP ||
          toolboxPosition === toolboxUtils.Position.BOTTOM) {
        svgMetrics.height -= flyoutMetrics.height;
      } else if (
          toolboxPosition === toolboxUtils.Position.LEFT ||
          toolboxPosition === toolboxUtils.Position.RIGHT) {
        svgMetrics.width -= flyoutMetrics.width;
      }
    }
    return {
      height: svgMetrics.height / scale,
      width: svgMetrics.width / scale,
      top: -this.workspace_.scrollY / scale,
      left: -this.workspace_.scrollX / scale,
    };
  }

  /**
   * Gets content metrics in either pixel or workspace coordinates.
   * The content area is a rectangle around all the top bounded elements on the
   * workspace (workspace comments and blocks).
   * @param {boolean=} opt_getWorkspaceCoordinates True to get the content
   *     metrics in workspace coordinates, false to get them in pixel
   *     coordinates.
   * @return {!MetricsManager.ContainerRegion} The
   *     metrics for the content container.
   * @public
   */
  getContentMetrics(opt_getWorkspaceCoordinates) {
    const scale = opt_getWorkspaceCoordinates ? 1 : this.workspace_.scale;

    // Block bounding box is in workspace coordinates.
    const blockBox = this.workspace_.getBlocksBoundingBox();

    return {
      height: (blockBox.bottom - blockBox.top) * scale,
      width: (blockBox.right - blockBox.left) * scale,
      top: blockBox.top * scale,
      left: blockBox.left * scale,
    };
  }

  /**
   * Returns whether the scroll area has fixed edges.
   * @return {boolean} Whether the scroll area has fixed edges.
   * @package
   */
  hasFixedEdges() {
    // This exists for optimization of bump logic.
    return !this.workspace_.isMovableHorizontally() ||
        !this.workspace_.isMovableVertically();
  }

  /**
   * Computes the fixed edges of the scroll area.
   * @param {!MetricsManager.ContainerRegion=} opt_viewMetrics The view
   *     metrics if they have been previously computed. Passing in null may
   * cause the view metrics to be computed again, if it is needed.
   * @return {!MetricsManager.FixedEdges} The fixed edges of the scroll
   *     area.
   * @protected
   */
  getComputedFixedEdges_(opt_viewMetrics) {
    if (!this.hasFixedEdges()) {
      // Return early if there are no edges.
      return {};
    }

    const hScrollEnabled = this.workspace_.isMovableHorizontally();
    const vScrollEnabled = this.workspace_.isMovableVertically();

    const viewMetrics = opt_viewMetrics || this.getViewMetrics(false);

    const edges = {};
    if (!vScrollEnabled) {
      edges.top = viewMetrics.top;
      edges.bottom = viewMetrics.top + viewMetrics.height;
    }
    if (!hScrollEnabled) {
      edges.left = viewMetrics.left;
      edges.right = viewMetrics.left + viewMetrics.width;
    }
    return edges;
  }

  /**
   * Returns the content area with added padding.
   * @param {!MetricsManager.ContainerRegion} viewMetrics The view
   *     metrics.
   * @param {!MetricsManager.ContainerRegion} contentMetrics The content
   *     metrics.
   * @return {{top: number, bottom: number, left: number, right: number}} The
   *     padded content area.
   * @protected
   */
  getPaddedContent_(viewMetrics, contentMetrics) {
    const contentBottom = contentMetrics.top + contentMetrics.height;
    const contentRight = contentMetrics.left + contentMetrics.width;

    const viewWidth = viewMetrics.width;
    const viewHeight = viewMetrics.height;
    const halfWidth = viewWidth / 2;
    const halfHeight = viewHeight / 2;

    // Add a padding around the content that is at least half a screen wide.
    // Ensure padding is wide enough that blocks can scroll over entire screen.
    const top =
        Math.min(contentMetrics.top - halfHeight, contentBottom - viewHeight);
    const left =
        Math.min(contentMetrics.left - halfWidth, contentRight - viewWidth);
    const bottom =
        Math.max(contentBottom + halfHeight, contentMetrics.top + viewHeight);
    const right =
        Math.max(contentRight + halfWidth, contentMetrics.left + viewWidth);

    return {top: top, bottom: bottom, left: left, right: right};
  }

  /**
   * Returns the metrics for the scroll area of the workspace.
   * @param {boolean=} opt_getWorkspaceCoordinates True to get the scroll
   *     metrics in workspace coordinates, false to get them in pixel
   *     coordinates.
   * @param {!MetricsManager.ContainerRegion=} opt_viewMetrics The view
   *     metrics if they have been previously computed. Passing in null may
   * cause the view metrics to be computed again, if it is needed.
   * @param {!MetricsManager.ContainerRegion=} opt_contentMetrics The
   *     content metrics if they have been previously computed. Passing in null
   *     may cause the content metrics to be computed again, if it is needed.
   * @return {!MetricsManager.ContainerRegion} The metrics for the scroll
   *    container.
   */
  getScrollMetrics(
      opt_getWorkspaceCoordinates, opt_viewMetrics, opt_contentMetrics) {
    const scale = opt_getWorkspaceCoordinates ? this.workspace_.scale : 1;
    const viewMetrics = opt_viewMetrics || this.getViewMetrics(false);
    const contentMetrics = opt_contentMetrics || this.getContentMetrics();
    const fixedEdges = this.getComputedFixedEdges_(viewMetrics);

    // Add padding around content.
    const paddedContent = this.getPaddedContent_(viewMetrics, contentMetrics);

    // Use combination of fixed bounds and padded content to make scroll area.
    const top =
        fixedEdges.top !== undefined ? fixedEdges.top : paddedContent.top;
    const left =
        fixedEdges.left !== undefined ? fixedEdges.left : paddedContent.left;
    const bottom = fixedEdges.bottom !== undefined ? fixedEdges.bottom :
                                                     paddedContent.bottom;
    const right =
        fixedEdges.right !== undefined ? fixedEdges.right : paddedContent.right;

    return {
      top: top / scale,
      left: left / scale,
      width: (right - left) / scale,
      height: (bottom - top) / scale,
    };
  }

  /**
   * Returns common metrics used by UI elements.
   * @return {!MetricsManager.UiMetrics} The UI metrics.
   */
  getUiMetrics() {
    return {
      viewMetrics: this.getViewMetrics(),
      absoluteMetrics: this.getAbsoluteMetrics(),
      toolboxMetrics: this.getToolboxMetrics(),
    };
  }

  /**
   * Returns an object with all the metrics required to size scrollbars for a
   * top level workspace.  The following properties are computed:
   * Coordinate system: pixel coordinates, -left, -up, +right, +down
   * .viewHeight: Height of the visible portion of the workspace.
   * .viewWidth: Width of the visible portion of the workspace.
   * .contentHeight: Height of the content.
   * .contentWidth: Width of the content.
   * .scrollHeight: Height of the scroll area.
   * .scrollWidth: Width of the scroll area.
   * .svgHeight: Height of the Blockly div (the view + the toolbox,
   *    simple or otherwise),
   * .svgWidth: Width of the Blockly div (the view + the toolbox,
   *    simple or otherwise),
   * .viewTop: Top-edge of the visible portion of the workspace, relative to
   *     the workspace origin.
   * .viewLeft: Left-edge of the visible portion of the workspace, relative to
   *     the workspace origin.
   * .contentTop: Top-edge of the content, relative to the workspace origin.
   * .contentLeft: Left-edge of the content relative to the workspace origin.
   * .scrollTop: Top-edge of the scroll area, relative to the workspace origin.
   * .scrollLeft: Left-edge of the scroll area relative to the workspace origin.
   * .absoluteTop: Top-edge of the visible portion of the workspace, relative
   *     to the blocklyDiv.
   * .absoluteLeft: Left-edge of the visible portion of the workspace, relative
   *     to the blocklyDiv.
   * .toolboxWidth: Width of the toolbox, if it exists.  Otherwise zero.
   * .toolboxHeight: Height of the toolbox, if it exists.  Otherwise zero.
   * .flyoutWidth: Width of the flyout if it is always open.  Otherwise zero.
   * .flyoutHeight: Height of the flyout if it is always open.  Otherwise zero.
   * .toolboxPosition: Top, bottom, left or right. Use TOOLBOX_AT constants to
   *     compare.
   * @return {!Metrics} Contains size and position metrics of a top
   *     level workspace.
   * @public
   */
  getMetrics() {
    const toolboxMetrics = this.getToolboxMetrics();
    const flyoutMetrics = this.getFlyoutMetrics(true);
    const svgMetrics = this.getSvgMetrics();
    const absoluteMetrics = this.getAbsoluteMetrics();
    const viewMetrics = this.getViewMetrics();
    const contentMetrics = this.getContentMetrics();
    const scrollMetrics =
        this.getScrollMetrics(false, viewMetrics, contentMetrics);

    return {
      contentHeight: contentMetrics.height,
      contentWidth: contentMetrics.width,
      contentTop: contentMetrics.top,
      contentLeft: contentMetrics.left,

      scrollHeight: scrollMetrics.height,
      scrollWidth: scrollMetrics.width,
      scrollTop: scrollMetrics.top,
      scrollLeft: scrollMetrics.left,

      viewHeight: viewMetrics.height,
      viewWidth: viewMetrics.width,
      viewTop: viewMetrics.top,
      viewLeft: viewMetrics.left,

      absoluteTop: absoluteMetrics.top,
      absoluteLeft: absoluteMetrics.left,

      svgHeight: svgMetrics.height,
      svgWidth: svgMetrics.width,

      toolboxWidth: toolboxMetrics.width,
      toolboxHeight: toolboxMetrics.height,
      toolboxPosition: toolboxMetrics.position,

      flyoutWidth: flyoutMetrics.width,
      flyoutHeight: flyoutMetrics.height,
    };
  }
}

/**
 * Describes the width, height and location of the toolbox on the main
 * workspace.
 * @typedef {{
 *            width: number,
 *            height: number,
 *            position: !toolboxUtils.Position
 *          }}
 */
MetricsManager.ToolboxMetrics;
<<<<<<< HEAD
=======

>>>>>>> 61322294
/**
 * Describes where the viewport starts in relation to the workspace SVG.
 * @typedef {{
 *            left: number,
 *            top: number
 *          }}
 */
MetricsManager.AbsoluteMetrics;
<<<<<<< HEAD
=======

>>>>>>> 61322294
/**
 * All the measurements needed to describe the size and location of a
 * container.
 * @typedef {{
 *            height: number,
 *            width: number,
 *            top: number,
 *            left: number
 *          }}
 */
MetricsManager.ContainerRegion;
<<<<<<< HEAD
=======

>>>>>>> 61322294
/**
 * Describes fixed edges of the workspace.
 * @typedef {{
 *            top: (number|undefined),
 *            bottom: (number|undefined),
 *            left: (number|undefined),
 *            right: (number|undefined)
 *          }}
 */
MetricsManager.FixedEdges;
<<<<<<< HEAD
=======

>>>>>>> 61322294
/**
 * Common metrics used for UI elements.
 * @typedef {{
 *            viewMetrics: !MetricsManager.ContainerRegion,
 *            absoluteMetrics: !MetricsManager.AbsoluteMetrics,
 *            toolboxMetrics: !MetricsManager.ToolboxMetrics
 *          }}
 */
MetricsManager.UiMetrics;
<<<<<<< HEAD
/**
 * Gets the dimensions of the given workspace component, in pixel coordinates.
 * @param {?IToolbox|?IFlyout} elem The element to get the
 *     dimensions of, or null.  It should be a toolbox or flyout, and should
 *     implement getWidth() and getHeight().
 * @return {!Size} An object containing width and height
 *     attributes, which will both be zero if elem did not exist.
 * @protected
 */
MetricsManager.prototype.getDimensionsPx_ = function(elem) {
  let width = 0;
  let height = 0;
  if (elem) {
    width = elem.getWidth();
    height = elem.getHeight();
  }
  return new Size(width, height);
};

/**
 * Gets the width and the height of the flyout on the workspace in pixel
 * coordinates. Returns 0 for the width and height if the workspace has a
 * category toolbox instead of a simple toolbox.
 * @param {boolean=} opt_own Whether to only return the workspace's own flyout.
 * @return {!MetricsManager.ToolboxMetrics} The width and height of the
 *     flyout.
 * @public
 */
MetricsManager.prototype.getFlyoutMetrics = function() {
  const flyout = this.workspace_.getFlyout();
  const providedFlyout = flyout && flyout.isVisible() ? flyout : undefined;
  const flyoutDimensions = this.getDimensionsPx_(providedFlyout);

  return {
    width: flyoutDimensions.width,
    height: flyoutDimensions.height,
    position: this.workspace_.toolboxPosition,
  };
};

/**
 * Gets the width, height and position of the toolbox on the workspace in pixel
 * coordinates. Returns 0 for the width and height if the workspace has a simple
 * toolbox instead of a category toolbox. To get the width and height of a
 * simple toolbox @see {@link getFlyoutMetrics}.
 * @return {!MetricsManager.ToolboxMetrics} The object with the width,
 *     height and position of the toolbox.
 * @public
 */
MetricsManager.prototype.getToolboxMetrics = function() {
  const toolboxDimensions = this.getDimensionsPx_(this.workspace_.getToolbox());

  return {
    width: toolboxDimensions.width,
    height: toolboxDimensions.height,
    position: this.workspace_.toolboxPosition,
  };
};

/**
 * Gets the width and height of the workspace's parent SVG element in pixel
 * coordinates. This area includes the toolbox and the visible workspace area.
 * @return {!Size} The width and height of the workspace's parent
 *     SVG element.
 * @public
 */
MetricsManager.prototype.getSvgMetrics = function() {
  return this.workspace_.getCachedParentSvgSize();
};

/**
 * Gets the absolute left and absolute top in pixel coordinates.
 * This is where the visible workspace starts in relation to the SVG container.
 * @return {!MetricsManager.AbsoluteMetrics} The absolute metrics for
 *     the workspace.
 * @public
 */
MetricsManager.prototype.getAbsoluteMetrics = function() {
  let absoluteLeft = 0;
  const toolboxMetrics = this.getToolboxMetrics();
  const flyoutMetrics = this.getFlyoutMetrics();
  const doesToolboxExist = !!this.workspace_.getToolbox();
  const flyout = this.workspace_.getFlyout();
  const doesFlyoutExist = !!flyout;
  const toolboxPosition = doesToolboxExist ? toolboxMetrics.position : flyoutMetrics.position;
  const atLeft = toolboxPosition === toolboxUtils.Position.LEFT;
  const atTop = toolboxPosition === toolboxUtils.Position.TOP;
  

  if (doesToolboxExist && atLeft) {
    absoluteLeft = toolboxMetrics.width;
  }
  
  if (doesFlyoutExist && atLeft && flyout.isVisible()) {
    absoluteLeft += flyoutMetrics.width;
  }

  let absoluteTop = 0;
  if (doesToolboxExist && atTop) {
    absoluteTop = toolboxMetrics.height;
  } else if (doesFlyoutExist && atTop) {
    absoluteTop = flyoutMetrics.height;
  }

  return {
    top: absoluteTop,
    left: absoluteLeft,
  };
};

/**
 * Gets the metrics for the visible workspace in either pixel or workspace
 * coordinates. The visible workspace does not include the toolbox or flyout.
 * @param {boolean=} opt_getWorkspaceCoordinates True to get the view metrics in
 *     workspace coordinates, false to get them in pixel coordinates.
 * @return {!MetricsManager.ContainerRegion} The width, height, top and
 *     left of the viewport in either workspace coordinates or pixel
 *     coordinates.
 * @public
 */
MetricsManager.prototype.getViewMetrics = function(opt_getWorkspaceCoordinates) {
  const scale = opt_getWorkspaceCoordinates ? this.workspace_.scale : 1;
  const svgMetrics = this.getSvgMetrics();
  const toolboxMetrics = this.getToolboxMetrics();
  const flyoutMetrics = this.getFlyoutMetrics();
  const doesToolboxExist = !!this.workspace_.getToolbox();
  const toolboxPosition = doesToolboxExist ? toolboxMetrics.position : flyoutMetrics.position;
  const flyout = this.workspace_.getFlyout();

  if (this.workspace_.getToolbox()) {
    if (toolboxPosition === toolboxUtils.Position.TOP || toolboxPosition === toolboxUtils.Position.BOTTOM) {
      svgMetrics.height -= toolboxMetrics.height;
    } else if ( toolboxPosition === toolboxUtils.Position.LEFT || toolboxPosition === toolboxUtils.Position.RIGHT) {
      svgMetrics.width -= toolboxMetrics.width;
    }
  }
  
  if (flyout && flyout.isVisible()) {
    if (toolboxPosition === toolboxUtils.Position.TOP || toolboxPosition === toolboxUtils.Position.BOTTOM) {
      svgMetrics.height -= flyoutMetrics.height;
    } else if (toolboxPosition === toolboxUtils.Position.LEFT || toolboxPosition === toolboxUtils.Position.RIGHT) {
      svgMetrics.width -= flyoutMetrics.width;
    }
  }

  return {
    height: svgMetrics.height / scale,
    width: svgMetrics.width / scale,
    top: -this.workspace_.scrollY / scale,
    left: -this.workspace_.scrollX / scale,
  };
};

/**
 * Gets content metrics in either pixel or workspace coordinates.
 * The content area is a rectangle around all the top bounded elements on the
 * workspace (workspace comments and blocks).
 * @param {boolean=} opt_getWorkspaceCoordinates True to get the content metrics
 *     in workspace coordinates, false to get them in pixel coordinates.
 * @return {!MetricsManager.ContainerRegion} The
 *     metrics for the content container.
 * @public
 */
MetricsManager.prototype.getContentMetrics = function(
    opt_getWorkspaceCoordinates) {
  const scale = opt_getWorkspaceCoordinates ? 1 : this.workspace_.scale;

  // Block bounding box is in workspace coordinates.
  const blockBox = this.workspace_.getBlocksBoundingBox();

  return {
    height: (blockBox.bottom - blockBox.top) * scale,
    width: (blockBox.right - blockBox.left) * scale,
    top: blockBox.top * scale,
    left: blockBox.left * scale,
  };
};

/**
 * Returns whether the scroll area has fixed edges.
 * @return {boolean} Whether the scroll area has fixed edges.
 * @package
 */
MetricsManager.prototype.hasFixedEdges = function() {
  // This exists for optimization of bump logic.
  return !this.workspace_.isMovableHorizontally() ||
      !this.workspace_.isMovableVertically();
};

/**
 * Computes the fixed edges of the scroll area.
 * @param {!MetricsManager.ContainerRegion=} opt_viewMetrics The view
 *     metrics if they have been previously computed. Passing in null may cause
 *     the view metrics to be computed again, if it is needed.
 * @return {!MetricsManager.FixedEdges} The fixed edges of the scroll
 *     area.
 * @protected
 */
MetricsManager.prototype.getComputedFixedEdges_ = function(opt_viewMetrics) {
  if (!this.hasFixedEdges()) {
    // Return early if there are no edges.
    return {};
  }

  const hScrollEnabled = this.workspace_.isMovableHorizontally();
  const vScrollEnabled = this.workspace_.isMovableVertically();

  const viewMetrics = opt_viewMetrics || this.getViewMetrics(false);

  const edges = {};
  if (!vScrollEnabled) {
    edges.top = viewMetrics.top;
    edges.bottom = viewMetrics.top + viewMetrics.height;
  }
  if (!hScrollEnabled) {
    edges.left = viewMetrics.left;
    edges.right = viewMetrics.left + viewMetrics.width;
  }
  return edges;
};

/**
 * Returns the content area with added padding.
 * @param {!MetricsManager.ContainerRegion} viewMetrics The view
 *     metrics.
 * @param {!MetricsManager.ContainerRegion} contentMetrics The content
 *     metrics.
 * @return {{top: number, bottom: number, left: number, right: number}} The
 *     padded content area.
 * @protected
 */
MetricsManager.prototype.getPaddedContent_ = function(
    viewMetrics, contentMetrics) {
  const contentBottom = contentMetrics.top + contentMetrics.height;
  const contentRight = contentMetrics.left + contentMetrics.width;

  const viewWidth = viewMetrics.width;
  const viewHeight = viewMetrics.height;
  const halfWidth = viewWidth / 2;
  const halfHeight = viewHeight / 2;

  // Add a padding around the content that is at least half a screen wide.
  // Ensure padding is wide enough that blocks can scroll over entire screen.
  const top =
      Math.min(contentMetrics.top - halfHeight, contentBottom - viewHeight);
  const left =
      Math.min(contentMetrics.left - halfWidth, contentRight - viewWidth);
  const bottom =
      Math.max(contentBottom + halfHeight, contentMetrics.top + viewHeight);
  const right =
      Math.max(contentRight + halfWidth, contentMetrics.left + viewWidth);

  return {top: top, bottom: bottom, left: left, right: right};
};

/**
 * Returns the metrics for the scroll area of the workspace.
 * @param {boolean=} opt_getWorkspaceCoordinates True to get the scroll metrics
 *     in workspace coordinates, false to get them in pixel coordinates.
 * @param {!MetricsManager.ContainerRegion=} opt_viewMetrics The view
 *     metrics if they have been previously computed. Passing in null may cause
 *     the view metrics to be computed again, if it is needed.
 * @param {!MetricsManager.ContainerRegion=} opt_contentMetrics The
 *     content metrics if they have been previously computed. Passing in null
 *     may cause the content metrics to be computed again, if it is needed.
 * @return {!MetricsManager.ContainerRegion} The metrics for the scroll
 *    container.
 */
MetricsManager.prototype.getScrollMetrics = function(opt_getWorkspaceCoordinates, opt_viewMetrics, opt_contentMetrics) {
  const scale = opt_getWorkspaceCoordinates ? this.workspace_.scale : 1;
  const viewMetrics = opt_viewMetrics || this.getViewMetrics();
  const contentMetrics = opt_contentMetrics || this.getContentMetrics();
  const fixedEdges = this.getComputedFixedEdges_(viewMetrics);

  // Add padding around content.
  const paddedContent = this.getPaddedContent_(viewMetrics, contentMetrics);

  // Use combination of fixed bounds and padded content to make scroll area.
  const top = fixedEdges.top !== undefined ? fixedEdges.top : paddedContent.top;
  const left = fixedEdges.left !== undefined ? fixedEdges.left : paddedContent.left;
  const bottom = fixedEdges.bottom !== undefined ? fixedEdges.bottom : paddedContent.bottom;
  const right = fixedEdges.right !== undefined ? fixedEdges.right : paddedContent.right;

  return {
    top: top / scale,
    left: left / scale,
    width: (right - left) / scale,
    height: (bottom - top) / scale,
  };
};

/**
 * Returns common metrics used by UI elements.
 * @return {!MetricsManager.UiMetrics} The UI metrics.
 */
MetricsManager.prototype.getUiMetrics = function() {
  return {
    viewMetrics: this.getViewMetrics(),
    absoluteMetrics: this.getAbsoluteMetrics(),
    toolboxMetrics: this.getToolboxMetrics(),
  };
};

/**
 * Returns an object with all the metrics required to size scrollbars for a
 * top level workspace.  The following properties are computed:
 * Coordinate system: pixel coordinates, -left, -up, +right, +down
 * .viewHeight: Height of the visible portion of the workspace.
 * .viewWidth: Width of the visible portion of the workspace.
 * .contentHeight: Height of the content.
 * .contentWidth: Width of the content.
 * .scrollHeight: Height of the scroll area.
 * .scrollWidth: Width of the scroll area.
 * .svgHeight: Height of the Blockly div (the view + the toolbox,
 *    simple or otherwise),
 * .svgWidth: Width of the Blockly div (the view + the toolbox,
 *    simple or otherwise),
 * .viewTop: Top-edge of the visible portion of the workspace, relative to
 *     the workspace origin.
 * .viewLeft: Left-edge of the visible portion of the workspace, relative to
 *     the workspace origin.
 * .contentTop: Top-edge of the content, relative to the workspace origin.
 * .contentLeft: Left-edge of the content relative to the workspace origin.
 * .scrollTop: Top-edge of the scroll area, relative to the workspace origin.
 * .scrollLeft: Left-edge of the scroll area relative to the workspace origin.
 * .absoluteTop: Top-edge of the visible portion of the workspace, relative
 *     to the blocklyDiv.
 * .absoluteLeft: Left-edge of the visible portion of the workspace, relative
 *     to the blocklyDiv.
 * .toolboxWidth: Width of the toolbox, if it exists.  Otherwise zero.
 * .toolboxHeight: Height of the toolbox, if it exists.  Otherwise zero.
 * .flyoutWidth: Width of the flyout if it is always open.  Otherwise zero.
 * .flyoutHeight: Height of the flyout if it is always open.  Otherwise zero.
 * .toolboxPosition: Top, bottom, left or right. Use TOOLBOX_AT constants to
 *     compare.
 * @return {!Metrics} Contains size and position metrics of a top
 *     level workspace.
 * @public
 */
MetricsManager.prototype.getMetrics = function() {
  const toolboxMetrics = this.getToolboxMetrics();
  const flyoutMetrics = this.getFlyoutMetrics();
  const svgMetrics = this.getSvgMetrics();
  const absoluteMetrics = this.getAbsoluteMetrics();
  const viewMetrics = this.getViewMetrics();
  const contentMetrics = this.getContentMetrics();
  const scrollMetrics = this.getScrollMetrics(false, viewMetrics, contentMetrics);

  return {
    contentHeight: contentMetrics.height,
    contentWidth: contentMetrics.width,
    contentTop: contentMetrics.top,
    contentLeft: contentMetrics.left,

    scrollHeight: scrollMetrics.height,
    scrollWidth: scrollMetrics.width,
    scrollTop: scrollMetrics.top,
    scrollLeft: scrollMetrics.left,

    viewHeight: viewMetrics.height,
    viewWidth: viewMetrics.width,
    viewTop: viewMetrics.top,
    viewLeft: viewMetrics.left,

    absoluteTop: absoluteMetrics.top,
    absoluteLeft: absoluteMetrics.left,

    svgHeight: svgMetrics.height,
    svgWidth: svgMetrics.width,

    toolboxWidth: toolboxMetrics.width,
    toolboxHeight: toolboxMetrics.height,
    toolboxPosition: toolboxMetrics.position,

    flyoutWidth: flyoutMetrics.width,
    flyoutHeight: flyoutMetrics.height,
  };
};

registry.register(registry.Type.METRICS_MANAGER, registry.DEFAULT, MetricsManager);

=======

registry.register(
    registry.Type.METRICS_MANAGER, registry.DEFAULT, MetricsManager);

>>>>>>> 61322294
exports.MetricsManager = MetricsManager;<|MERGE_RESOLUTION|>--- conflicted
+++ resolved
@@ -28,21 +28,6 @@
 const {Size} = goog.require('Blockly.utils.Size');
 /* eslint-disable-next-line no-unused-vars */
 const {WorkspaceSvg} = goog.requireType('Blockly.WorkspaceSvg');
-<<<<<<< HEAD
-
-/**
- * The manager for all workspace metrics calculations.
- * @param {!WorkspaceSvg} workspace The workspace to calculate metrics
- *     for.
- * @implements {IMetricsManager}
- * @constructor
- * @alias Blockly.MetricsManager
- */
-const MetricsManager = function(workspace) {
-  /**
-   * The workspace to calculate metrics for.
-   * @type {!WorkspaceSvg}
-=======
 
 
 /**
@@ -71,7 +56,6 @@
    *     implement getWidth() and getHeight().
    * @return {!Size} An object containing width and height
    *     attributes, which will both be zero if elem did not exist.
->>>>>>> 61322294
    * @protected
    */
   getDimensionsPx_(elem) {
@@ -88,15 +72,14 @@
    * Gets the width and the height of the flyout on the workspace in pixel
    * coordinates. Returns 0 for the width and height if the workspace has a
    * category toolbox instead of a simple toolbox.
-   * @param {boolean=} opt_own Whether to only return the workspace's own
-   *     flyout.
    * @return {!MetricsManager.ToolboxMetrics} The width and height of the
    *     flyout.
    * @public
    */
-  getFlyoutMetrics(opt_own) {
-    const flyoutDimensions =
-        this.getDimensionsPx_(this.workspace_.getFlyout(opt_own));
+  getFlyoutMetrics() {
+    const flyout = this.workspace_.getFlyout();
+    const providedFlyout = flyout && flyout.isVisible() ? flyout : undefined;
+    const flyoutDimensions = this.getDimensionsPx_(providedFlyout);
     return {
       width: flyoutDimensions.width,
       height: flyoutDimensions.height,
@@ -147,19 +130,22 @@
   getAbsoluteMetrics() {
     let absoluteLeft = 0;
     const toolboxMetrics = this.getToolboxMetrics();
-    const flyoutMetrics = this.getFlyoutMetrics(true);
+    const flyoutMetrics = this.getFlyoutMetrics();
     const doesToolboxExist = !!this.workspace_.getToolbox();
-    const doesFlyoutExist = !!this.workspace_.getFlyout(true);
-    const toolboxPosition =
-        doesToolboxExist ? toolboxMetrics.position : flyoutMetrics.position;
-
+    const flyout = this.workspace_.getFlyout();
+    const doesFlyoutExist = !!flyout;
+    const toolboxPosition = doesToolboxExist ? toolboxMetrics.position : flyoutMetrics.position;
     const atLeft = toolboxPosition === toolboxUtils.Position.LEFT;
     const atTop = toolboxPosition === toolboxUtils.Position.TOP;
+
     if (doesToolboxExist && atLeft) {
       absoluteLeft = toolboxMetrics.width;
-    } else if (doesFlyoutExist && atLeft) {
-      absoluteLeft = flyoutMetrics.width;
-    }
+    }
+
+    if (doesFlyoutExist && atLeft && flyout.isVisible()) {
+      absoluteLeft += flyoutMetrics.width;
+    }
+
     let absoluteTop = 0;
     if (doesToolboxExist && atTop) {
       absoluteTop = toolboxMetrics.height;
@@ -189,28 +175,25 @@
     const toolboxMetrics = this.getToolboxMetrics();
     const flyoutMetrics = this.getFlyoutMetrics(true);
     const doesToolboxExist = !!this.workspace_.getToolbox();
-    const toolboxPosition =
-        doesToolboxExist ? toolboxMetrics.position : flyoutMetrics.position;
+    const toolboxPosition = doesToolboxExist ? toolboxMetrics.position : flyoutMetrics.position;
+    const flyout = this.workspace_.getFlyout();
 
     if (this.workspace_.getToolbox()) {
-      if (toolboxPosition === toolboxUtils.Position.TOP ||
-          toolboxPosition === toolboxUtils.Position.BOTTOM) {
+      if (toolboxPosition === toolboxUtils.Position.TOP || toolboxPosition === toolboxUtils.Position.BOTTOM) {
         svgMetrics.height -= toolboxMetrics.height;
-      } else if (
-          toolboxPosition === toolboxUtils.Position.LEFT ||
-          toolboxPosition === toolboxUtils.Position.RIGHT) {
+      } else if ( toolboxPosition === toolboxUtils.Position.LEFT || toolboxPosition === toolboxUtils.Position.RIGHT) {
         svgMetrics.width -= toolboxMetrics.width;
       }
-    } else if (this.workspace_.getFlyout(true)) {
-      if (toolboxPosition === toolboxUtils.Position.TOP ||
-          toolboxPosition === toolboxUtils.Position.BOTTOM) {
+    }
+
+    if (flyout && flyout.isVisible()) {
+      if (toolboxPosition === toolboxUtils.Position.TOP || toolboxPosition === toolboxUtils.Position.BOTTOM) {
         svgMetrics.height -= flyoutMetrics.height;
-      } else if (
-          toolboxPosition === toolboxUtils.Position.LEFT ||
-          toolboxPosition === toolboxUtils.Position.RIGHT) {
+      } else if (toolboxPosition === toolboxUtils.Position.LEFT || toolboxPosition === toolboxUtils.Position.RIGHT) {
         svgMetrics.width -= flyoutMetrics.width;
       }
     }
+
     return {
       height: svgMetrics.height / scale,
       width: svgMetrics.width / scale,
@@ -412,13 +395,12 @@
    */
   getMetrics() {
     const toolboxMetrics = this.getToolboxMetrics();
-    const flyoutMetrics = this.getFlyoutMetrics(true);
+    const flyoutMetrics = this.getFlyoutMetrics();
     const svgMetrics = this.getSvgMetrics();
     const absoluteMetrics = this.getAbsoluteMetrics();
     const viewMetrics = this.getViewMetrics();
     const contentMetrics = this.getContentMetrics();
-    const scrollMetrics =
-        this.getScrollMetrics(false, viewMetrics, contentMetrics);
+    const scrollMetrics = this.getScrollMetrics(false, viewMetrics, contentMetrics);
 
     return {
       contentHeight: contentMetrics.height,
@@ -462,10 +444,7 @@
  *          }}
  */
 MetricsManager.ToolboxMetrics;
-<<<<<<< HEAD
-=======
-
->>>>>>> 61322294
+
 /**
  * Describes where the viewport starts in relation to the workspace SVG.
  * @typedef {{
@@ -474,10 +453,7 @@
  *          }}
  */
 MetricsManager.AbsoluteMetrics;
-<<<<<<< HEAD
-=======
-
->>>>>>> 61322294
+
 /**
  * All the measurements needed to describe the size and location of a
  * container.
@@ -489,10 +465,7 @@
  *          }}
  */
 MetricsManager.ContainerRegion;
-<<<<<<< HEAD
-=======
-
->>>>>>> 61322294
+
 /**
  * Describes fixed edges of the workspace.
  * @typedef {{
@@ -503,10 +476,7 @@
  *          }}
  */
 MetricsManager.FixedEdges;
-<<<<<<< HEAD
-=======
-
->>>>>>> 61322294
+
 /**
  * Common metrics used for UI elements.
  * @typedef {{
@@ -516,392 +486,8 @@
  *          }}
  */
 MetricsManager.UiMetrics;
-<<<<<<< HEAD
-/**
- * Gets the dimensions of the given workspace component, in pixel coordinates.
- * @param {?IToolbox|?IFlyout} elem The element to get the
- *     dimensions of, or null.  It should be a toolbox or flyout, and should
- *     implement getWidth() and getHeight().
- * @return {!Size} An object containing width and height
- *     attributes, which will both be zero if elem did not exist.
- * @protected
- */
-MetricsManager.prototype.getDimensionsPx_ = function(elem) {
-  let width = 0;
-  let height = 0;
-  if (elem) {
-    width = elem.getWidth();
-    height = elem.getHeight();
-  }
-  return new Size(width, height);
-};
-
-/**
- * Gets the width and the height of the flyout on the workspace in pixel
- * coordinates. Returns 0 for the width and height if the workspace has a
- * category toolbox instead of a simple toolbox.
- * @param {boolean=} opt_own Whether to only return the workspace's own flyout.
- * @return {!MetricsManager.ToolboxMetrics} The width and height of the
- *     flyout.
- * @public
- */
-MetricsManager.prototype.getFlyoutMetrics = function() {
-  const flyout = this.workspace_.getFlyout();
-  const providedFlyout = flyout && flyout.isVisible() ? flyout : undefined;
-  const flyoutDimensions = this.getDimensionsPx_(providedFlyout);
-
-  return {
-    width: flyoutDimensions.width,
-    height: flyoutDimensions.height,
-    position: this.workspace_.toolboxPosition,
-  };
-};
-
-/**
- * Gets the width, height and position of the toolbox on the workspace in pixel
- * coordinates. Returns 0 for the width and height if the workspace has a simple
- * toolbox instead of a category toolbox. To get the width and height of a
- * simple toolbox @see {@link getFlyoutMetrics}.
- * @return {!MetricsManager.ToolboxMetrics} The object with the width,
- *     height and position of the toolbox.
- * @public
- */
-MetricsManager.prototype.getToolboxMetrics = function() {
-  const toolboxDimensions = this.getDimensionsPx_(this.workspace_.getToolbox());
-
-  return {
-    width: toolboxDimensions.width,
-    height: toolboxDimensions.height,
-    position: this.workspace_.toolboxPosition,
-  };
-};
-
-/**
- * Gets the width and height of the workspace's parent SVG element in pixel
- * coordinates. This area includes the toolbox and the visible workspace area.
- * @return {!Size} The width and height of the workspace's parent
- *     SVG element.
- * @public
- */
-MetricsManager.prototype.getSvgMetrics = function() {
-  return this.workspace_.getCachedParentSvgSize();
-};
-
-/**
- * Gets the absolute left and absolute top in pixel coordinates.
- * This is where the visible workspace starts in relation to the SVG container.
- * @return {!MetricsManager.AbsoluteMetrics} The absolute metrics for
- *     the workspace.
- * @public
- */
-MetricsManager.prototype.getAbsoluteMetrics = function() {
-  let absoluteLeft = 0;
-  const toolboxMetrics = this.getToolboxMetrics();
-  const flyoutMetrics = this.getFlyoutMetrics();
-  const doesToolboxExist = !!this.workspace_.getToolbox();
-  const flyout = this.workspace_.getFlyout();
-  const doesFlyoutExist = !!flyout;
-  const toolboxPosition = doesToolboxExist ? toolboxMetrics.position : flyoutMetrics.position;
-  const atLeft = toolboxPosition === toolboxUtils.Position.LEFT;
-  const atTop = toolboxPosition === toolboxUtils.Position.TOP;
-  
-
-  if (doesToolboxExist && atLeft) {
-    absoluteLeft = toolboxMetrics.width;
-  }
-  
-  if (doesFlyoutExist && atLeft && flyout.isVisible()) {
-    absoluteLeft += flyoutMetrics.width;
-  }
-
-  let absoluteTop = 0;
-  if (doesToolboxExist && atTop) {
-    absoluteTop = toolboxMetrics.height;
-  } else if (doesFlyoutExist && atTop) {
-    absoluteTop = flyoutMetrics.height;
-  }
-
-  return {
-    top: absoluteTop,
-    left: absoluteLeft,
-  };
-};
-
-/**
- * Gets the metrics for the visible workspace in either pixel or workspace
- * coordinates. The visible workspace does not include the toolbox or flyout.
- * @param {boolean=} opt_getWorkspaceCoordinates True to get the view metrics in
- *     workspace coordinates, false to get them in pixel coordinates.
- * @return {!MetricsManager.ContainerRegion} The width, height, top and
- *     left of the viewport in either workspace coordinates or pixel
- *     coordinates.
- * @public
- */
-MetricsManager.prototype.getViewMetrics = function(opt_getWorkspaceCoordinates) {
-  const scale = opt_getWorkspaceCoordinates ? this.workspace_.scale : 1;
-  const svgMetrics = this.getSvgMetrics();
-  const toolboxMetrics = this.getToolboxMetrics();
-  const flyoutMetrics = this.getFlyoutMetrics();
-  const doesToolboxExist = !!this.workspace_.getToolbox();
-  const toolboxPosition = doesToolboxExist ? toolboxMetrics.position : flyoutMetrics.position;
-  const flyout = this.workspace_.getFlyout();
-
-  if (this.workspace_.getToolbox()) {
-    if (toolboxPosition === toolboxUtils.Position.TOP || toolboxPosition === toolboxUtils.Position.BOTTOM) {
-      svgMetrics.height -= toolboxMetrics.height;
-    } else if ( toolboxPosition === toolboxUtils.Position.LEFT || toolboxPosition === toolboxUtils.Position.RIGHT) {
-      svgMetrics.width -= toolboxMetrics.width;
-    }
-  }
-  
-  if (flyout && flyout.isVisible()) {
-    if (toolboxPosition === toolboxUtils.Position.TOP || toolboxPosition === toolboxUtils.Position.BOTTOM) {
-      svgMetrics.height -= flyoutMetrics.height;
-    } else if (toolboxPosition === toolboxUtils.Position.LEFT || toolboxPosition === toolboxUtils.Position.RIGHT) {
-      svgMetrics.width -= flyoutMetrics.width;
-    }
-  }
-
-  return {
-    height: svgMetrics.height / scale,
-    width: svgMetrics.width / scale,
-    top: -this.workspace_.scrollY / scale,
-    left: -this.workspace_.scrollX / scale,
-  };
-};
-
-/**
- * Gets content metrics in either pixel or workspace coordinates.
- * The content area is a rectangle around all the top bounded elements on the
- * workspace (workspace comments and blocks).
- * @param {boolean=} opt_getWorkspaceCoordinates True to get the content metrics
- *     in workspace coordinates, false to get them in pixel coordinates.
- * @return {!MetricsManager.ContainerRegion} The
- *     metrics for the content container.
- * @public
- */
-MetricsManager.prototype.getContentMetrics = function(
-    opt_getWorkspaceCoordinates) {
-  const scale = opt_getWorkspaceCoordinates ? 1 : this.workspace_.scale;
-
-  // Block bounding box is in workspace coordinates.
-  const blockBox = this.workspace_.getBlocksBoundingBox();
-
-  return {
-    height: (blockBox.bottom - blockBox.top) * scale,
-    width: (blockBox.right - blockBox.left) * scale,
-    top: blockBox.top * scale,
-    left: blockBox.left * scale,
-  };
-};
-
-/**
- * Returns whether the scroll area has fixed edges.
- * @return {boolean} Whether the scroll area has fixed edges.
- * @package
- */
-MetricsManager.prototype.hasFixedEdges = function() {
-  // This exists for optimization of bump logic.
-  return !this.workspace_.isMovableHorizontally() ||
-      !this.workspace_.isMovableVertically();
-};
-
-/**
- * Computes the fixed edges of the scroll area.
- * @param {!MetricsManager.ContainerRegion=} opt_viewMetrics The view
- *     metrics if they have been previously computed. Passing in null may cause
- *     the view metrics to be computed again, if it is needed.
- * @return {!MetricsManager.FixedEdges} The fixed edges of the scroll
- *     area.
- * @protected
- */
-MetricsManager.prototype.getComputedFixedEdges_ = function(opt_viewMetrics) {
-  if (!this.hasFixedEdges()) {
-    // Return early if there are no edges.
-    return {};
-  }
-
-  const hScrollEnabled = this.workspace_.isMovableHorizontally();
-  const vScrollEnabled = this.workspace_.isMovableVertically();
-
-  const viewMetrics = opt_viewMetrics || this.getViewMetrics(false);
-
-  const edges = {};
-  if (!vScrollEnabled) {
-    edges.top = viewMetrics.top;
-    edges.bottom = viewMetrics.top + viewMetrics.height;
-  }
-  if (!hScrollEnabled) {
-    edges.left = viewMetrics.left;
-    edges.right = viewMetrics.left + viewMetrics.width;
-  }
-  return edges;
-};
-
-/**
- * Returns the content area with added padding.
- * @param {!MetricsManager.ContainerRegion} viewMetrics The view
- *     metrics.
- * @param {!MetricsManager.ContainerRegion} contentMetrics The content
- *     metrics.
- * @return {{top: number, bottom: number, left: number, right: number}} The
- *     padded content area.
- * @protected
- */
-MetricsManager.prototype.getPaddedContent_ = function(
-    viewMetrics, contentMetrics) {
-  const contentBottom = contentMetrics.top + contentMetrics.height;
-  const contentRight = contentMetrics.left + contentMetrics.width;
-
-  const viewWidth = viewMetrics.width;
-  const viewHeight = viewMetrics.height;
-  const halfWidth = viewWidth / 2;
-  const halfHeight = viewHeight / 2;
-
-  // Add a padding around the content that is at least half a screen wide.
-  // Ensure padding is wide enough that blocks can scroll over entire screen.
-  const top =
-      Math.min(contentMetrics.top - halfHeight, contentBottom - viewHeight);
-  const left =
-      Math.min(contentMetrics.left - halfWidth, contentRight - viewWidth);
-  const bottom =
-      Math.max(contentBottom + halfHeight, contentMetrics.top + viewHeight);
-  const right =
-      Math.max(contentRight + halfWidth, contentMetrics.left + viewWidth);
-
-  return {top: top, bottom: bottom, left: left, right: right};
-};
-
-/**
- * Returns the metrics for the scroll area of the workspace.
- * @param {boolean=} opt_getWorkspaceCoordinates True to get the scroll metrics
- *     in workspace coordinates, false to get them in pixel coordinates.
- * @param {!MetricsManager.ContainerRegion=} opt_viewMetrics The view
- *     metrics if they have been previously computed. Passing in null may cause
- *     the view metrics to be computed again, if it is needed.
- * @param {!MetricsManager.ContainerRegion=} opt_contentMetrics The
- *     content metrics if they have been previously computed. Passing in null
- *     may cause the content metrics to be computed again, if it is needed.
- * @return {!MetricsManager.ContainerRegion} The metrics for the scroll
- *    container.
- */
-MetricsManager.prototype.getScrollMetrics = function(opt_getWorkspaceCoordinates, opt_viewMetrics, opt_contentMetrics) {
-  const scale = opt_getWorkspaceCoordinates ? this.workspace_.scale : 1;
-  const viewMetrics = opt_viewMetrics || this.getViewMetrics();
-  const contentMetrics = opt_contentMetrics || this.getContentMetrics();
-  const fixedEdges = this.getComputedFixedEdges_(viewMetrics);
-
-  // Add padding around content.
-  const paddedContent = this.getPaddedContent_(viewMetrics, contentMetrics);
-
-  // Use combination of fixed bounds and padded content to make scroll area.
-  const top = fixedEdges.top !== undefined ? fixedEdges.top : paddedContent.top;
-  const left = fixedEdges.left !== undefined ? fixedEdges.left : paddedContent.left;
-  const bottom = fixedEdges.bottom !== undefined ? fixedEdges.bottom : paddedContent.bottom;
-  const right = fixedEdges.right !== undefined ? fixedEdges.right : paddedContent.right;
-
-  return {
-    top: top / scale,
-    left: left / scale,
-    width: (right - left) / scale,
-    height: (bottom - top) / scale,
-  };
-};
-
-/**
- * Returns common metrics used by UI elements.
- * @return {!MetricsManager.UiMetrics} The UI metrics.
- */
-MetricsManager.prototype.getUiMetrics = function() {
-  return {
-    viewMetrics: this.getViewMetrics(),
-    absoluteMetrics: this.getAbsoluteMetrics(),
-    toolboxMetrics: this.getToolboxMetrics(),
-  };
-};
-
-/**
- * Returns an object with all the metrics required to size scrollbars for a
- * top level workspace.  The following properties are computed:
- * Coordinate system: pixel coordinates, -left, -up, +right, +down
- * .viewHeight: Height of the visible portion of the workspace.
- * .viewWidth: Width of the visible portion of the workspace.
- * .contentHeight: Height of the content.
- * .contentWidth: Width of the content.
- * .scrollHeight: Height of the scroll area.
- * .scrollWidth: Width of the scroll area.
- * .svgHeight: Height of the Blockly div (the view + the toolbox,
- *    simple or otherwise),
- * .svgWidth: Width of the Blockly div (the view + the toolbox,
- *    simple or otherwise),
- * .viewTop: Top-edge of the visible portion of the workspace, relative to
- *     the workspace origin.
- * .viewLeft: Left-edge of the visible portion of the workspace, relative to
- *     the workspace origin.
- * .contentTop: Top-edge of the content, relative to the workspace origin.
- * .contentLeft: Left-edge of the content relative to the workspace origin.
- * .scrollTop: Top-edge of the scroll area, relative to the workspace origin.
- * .scrollLeft: Left-edge of the scroll area relative to the workspace origin.
- * .absoluteTop: Top-edge of the visible portion of the workspace, relative
- *     to the blocklyDiv.
- * .absoluteLeft: Left-edge of the visible portion of the workspace, relative
- *     to the blocklyDiv.
- * .toolboxWidth: Width of the toolbox, if it exists.  Otherwise zero.
- * .toolboxHeight: Height of the toolbox, if it exists.  Otherwise zero.
- * .flyoutWidth: Width of the flyout if it is always open.  Otherwise zero.
- * .flyoutHeight: Height of the flyout if it is always open.  Otherwise zero.
- * .toolboxPosition: Top, bottom, left or right. Use TOOLBOX_AT constants to
- *     compare.
- * @return {!Metrics} Contains size and position metrics of a top
- *     level workspace.
- * @public
- */
-MetricsManager.prototype.getMetrics = function() {
-  const toolboxMetrics = this.getToolboxMetrics();
-  const flyoutMetrics = this.getFlyoutMetrics();
-  const svgMetrics = this.getSvgMetrics();
-  const absoluteMetrics = this.getAbsoluteMetrics();
-  const viewMetrics = this.getViewMetrics();
-  const contentMetrics = this.getContentMetrics();
-  const scrollMetrics = this.getScrollMetrics(false, viewMetrics, contentMetrics);
-
-  return {
-    contentHeight: contentMetrics.height,
-    contentWidth: contentMetrics.width,
-    contentTop: contentMetrics.top,
-    contentLeft: contentMetrics.left,
-
-    scrollHeight: scrollMetrics.height,
-    scrollWidth: scrollMetrics.width,
-    scrollTop: scrollMetrics.top,
-    scrollLeft: scrollMetrics.left,
-
-    viewHeight: viewMetrics.height,
-    viewWidth: viewMetrics.width,
-    viewTop: viewMetrics.top,
-    viewLeft: viewMetrics.left,
-
-    absoluteTop: absoluteMetrics.top,
-    absoluteLeft: absoluteMetrics.left,
-
-    svgHeight: svgMetrics.height,
-    svgWidth: svgMetrics.width,
-
-    toolboxWidth: toolboxMetrics.width,
-    toolboxHeight: toolboxMetrics.height,
-    toolboxPosition: toolboxMetrics.position,
-
-    flyoutWidth: flyoutMetrics.width,
-    flyoutHeight: flyoutMetrics.height,
-  };
-};
-
-registry.register(registry.Type.METRICS_MANAGER, registry.DEFAULT, MetricsManager);
-
-=======
 
 registry.register(
     registry.Type.METRICS_MANAGER, registry.DEFAULT, MetricsManager);
 
->>>>>>> 61322294
 exports.MetricsManager = MetricsManager;