/**
 * @license
 * Copyright 2019 Google LLC
 * SPDX-License-Identifier: Apache-2.0
 */

<<<<<<< HEAD
goog.module('Blockly.test.fieldNumber');

const {assertFieldValue, runConstructorSuiteTests, runFromJsonSuiteTests, runSetValueTests} = goog.require('Blockly.test.helpers.fields');
const {defineRowBlock} = goog.require('Blockly.test.helpers.blockDefinitions');
const {sharedTestSetup, sharedTestTeardown, workspaceTeardown} = goog.require('Blockly.test.helpers.setupTeardown');
const {runTestCases} = goog.require('Blockly.test.helpers.common');


suite('Number Fields', function() {
  setup(function() {
=======
import * as Blockly from '../../build/src/core/blockly.js';
import {
  assertFieldValue,
  runConstructorSuiteTests,
  runFromJsonSuiteTests,
  runSetValueTests,
} from './test_helpers/fields.js';
import {defineRowBlock} from './test_helpers/block_definitions.js';
import {
  sharedTestSetup,
  sharedTestTeardown,
  workspaceTeardown,
} from './test_helpers/setup_teardown.js';
import {runTestCases} from './test_helpers/common.js';

suite('Number Fields', function () {
  setup(function () {
>>>>>>> 0e22a798
    sharedTestSetup.call(this);
  });
  teardown(function () {
    sharedTestTeardown.call(this);
  });
  /**
   * Configuration for field tests with invalid values.
   * @type {!Array<!FieldCreationTestCase>}
   */
  const invalidValueTestCases = [
    {title: 'Undefined', value: undefined},
    {title: 'Null', value: null},
    {title: 'NaN', value: NaN},
    {title: 'Non-Parsable String', value: 'bad'},
  ];
  /**
   * Configuration for field tests with valid values.
   * @type {!Array<!FieldCreationTestCase>}
   */
  const validValueTestCases = [
    {title: 'Integer', value: 1, expectedValue: 1},
    {title: 'Float', value: 1.5, expectedValue: 1.5},
    {title: 'Integer String', value: '1', expectedValue: 1},
    {title: 'Float String', value: '1.5', expectedValue: 1.5},
    {title: 'Infinity', value: Infinity, expectedValue: Infinity},
    {title: 'Negative Infinity', value: -Infinity, expectedValue: -Infinity},
    {title: 'Infinity String', value: 'Infinity', expectedValue: Infinity},
    {
      title: 'Negative Infinity String',
      value: '-Infinity',
      expectedValue: -Infinity,
    },
  ];
<<<<<<< HEAD
  const addArgsAndJson = function(testCase) {
=======
  const addArgsAndJson = function (testCase) {
>>>>>>> 0e22a798
    testCase.args = Array(4).fill(testCase.value);
    testCase.json = {
      'value': testCase.value,
      'min': testCase.value,
      'max': testCase.value,
      'precision': testCase.value,
    };
  };
  invalidValueTestCases.forEach(addArgsAndJson);
  validValueTestCases.forEach(addArgsAndJson);

  /**
   * The expected default value for the field being tested.
   * @type {*}
   */
  const defaultFieldValue = 0;
  /**
   * Asserts that the field property values are as expected.
   * @param {!Blockly.FieldNumber} field The field to check.
   * @param {!number} expectedMin The expected min.
   * @param {!number} expectedMax The expected max.
   * @param {!number} expectedPrecision The expected precision.
   * @param {!number} expectedValue The expected value.
   */
<<<<<<< HEAD
  function assertNumberField(field, expectedMin, expectedMax,
      expectedPrecision, expectedValue) {
=======
  function assertNumberField(
    field,
    expectedMin,
    expectedMax,
    expectedPrecision,
    expectedValue,
  ) {
>>>>>>> 0e22a798
    assertFieldValue(field, expectedValue);
    chai.assert.equal(field.getMin(), expectedMin, 'Min');
    chai.assert.equal(field.getMax(), expectedMax, 'Max');
    chai.assert.equal(field.getPrecision(), expectedPrecision, 'Precision');
  }
  /**
   * Asserts that the field property values are set to default.
   * @param {!Blockly.FieldNumber} field The field to check.
   */
<<<<<<< HEAD
  const assertFieldDefault = function(field) {
=======
  const assertFieldDefault = function (field) {
>>>>>>> 0e22a798
    assertNumberField(field, -Infinity, Infinity, 0, defaultFieldValue);
  };
  /**
   * Asserts that the field properties are correct based on the test case.
   * @param {!Blockly.FieldNumber} field The field to check.
   * @param {!FieldValueTestCase} testCase The test case.
   */
<<<<<<< HEAD
  const validTestCaseAssertField = function(field, testCase) {
=======
  const validTestCaseAssertField = function (field, testCase) {
>>>>>>> 0e22a798
    assertNumberField(
      field,
      testCase.expectedValue,
      testCase.expectedValue,
      testCase.expectedValue,
      testCase.expectedValue,
    );
  };

  runConstructorSuiteTests(
<<<<<<< HEAD
      Blockly.FieldNumber, validValueTestCases, invalidValueTestCases,
      validTestCaseAssertField, assertFieldDefault);

  runFromJsonSuiteTests(
      Blockly.FieldNumber, validValueTestCases, invalidValueTestCases,
      validTestCaseAssertField, assertFieldDefault);
=======
    Blockly.FieldNumber,
    validValueTestCases,
    invalidValueTestCases,
    validTestCaseAssertField,
    assertFieldDefault,
  );

  runFromJsonSuiteTests(
    Blockly.FieldNumber,
    validValueTestCases,
    invalidValueTestCases,
    validTestCaseAssertField,
    assertFieldDefault,
  );
>>>>>>> 0e22a798

  suite('setValue', function () {
    suite('Empty -> New Value', function () {
      setup(function () {
        this.field = new Blockly.FieldNumber();
      });
      runSetValueTests(
<<<<<<< HEAD
          validValueTestCases, invalidValueTestCases, defaultFieldValue);
    });
    suite('Value -> New Value', function() {
      const initialValue = 1;
      setup(function() {
        this.field = new Blockly.FieldNumber(initialValue);
      });
      runSetValueTests(
          validValueTestCases, invalidValueTestCases, initialValue);
    });
    suite('Constraints', function() {
=======
        validValueTestCases,
        invalidValueTestCases,
        defaultFieldValue,
      );
    });
    suite('Value -> New Value', function () {
      const initialValue = 1;
      setup(function () {
        this.field = new Blockly.FieldNumber(initialValue);
      });
      runSetValueTests(
        validValueTestCases,
        invalidValueTestCases,
        initialValue,
      );
    });
    suite('Constraints', function () {
>>>>>>> 0e22a798
      const testCases = [
        {title: 'Float', json: {}, value: 123.456, expectedValue: 123.456},
        {
          title: '0.01',
          json: {precision: 0.01},
          value: 123.456,
          expectedValue: 123.46,
        },
        {
          title: '1e-7',
          json: {precision: 0.0000001},
          value: 123.00000456,
          expectedValue: 123.0000046,
        },
        {
          title: '0.5',
          json: {precision: 0.5},
          value: 123.456,
          expectedValue: 123.5,
        },
        {title: '1', json: {precision: 1}, value: 123.456, expectedValue: 123},
        {
          title: '1.5',
          json: {precision: 1.5},
          value: 123.456,
          expectedValue: 123,
        },
      ];
<<<<<<< HEAD
      suite('Precision', function() {
        runTestCases(testCases, function(testCase) {
          return function() {
=======
      suite('Precision', function () {
        runTestCases(testCases, function (testCase) {
          return function () {
>>>>>>> 0e22a798
            const field = Blockly.FieldNumber.fromJson(testCase.json);
            field.setValue(testCase.value);
            assertFieldValue(field, testCase.expectedValue);
          };
        });
<<<<<<< HEAD
        test('Null', function() {
=======
        test('Null', function () {
>>>>>>> 0e22a798
          const field = Blockly.FieldNumber.fromJson({precision: null});
          chai.assert.equal(field.getPrecision(), 0);
        });
      });
<<<<<<< HEAD
      const setValueBoundsTestFn = function(testCase) {
        return function() {
          const field = Blockly.FieldNumber.fromJson(testCase.json);
          testCase.values.forEach(function(value, i) {
            field.setValue(value);
            assertFieldValue(
                field, testCase.expectedValues[i]);
          });
        };
      };
      suite('Min', function() {
        const testCases = [
          {title: '-10', json: {min: -10}, values: [-20, 0, 20],
            expectedValues: [-10, 0, 20]},
          {title: '0', json: {min: 0}, values: [-20, 0, 20],
            expectedValues: [0, 0, 20]},
          {title: '+10', json: {min: 10}, values: [-20, 0, 20],
            expectedValues: [10, 10, 20]},
        ];
        runTestCases(testCases, setValueBoundsTestFn);
        test('Null', function() {
=======
      const setValueBoundsTestFn = function (testCase) {
        return function () {
          const field = Blockly.FieldNumber.fromJson(testCase.json);
          testCase.values.forEach(function (value, i) {
            field.setValue(value);
            assertFieldValue(field, testCase.expectedValues[i]);
          });
        };
      };
      suite('Min', function () {
        const testCases = [
          {
            title: '-10',
            json: {min: -10},
            values: [-20, 0, 20],
            expectedValues: [-10, 0, 20],
          },
          {
            title: '0',
            json: {min: 0},
            values: [-20, 0, 20],
            expectedValues: [0, 0, 20],
          },
          {
            title: '+10',
            json: {min: 10},
            values: [-20, 0, 20],
            expectedValues: [10, 10, 20],
          },
        ];
        runTestCases(testCases, setValueBoundsTestFn);
        test('Null', function () {
>>>>>>> 0e22a798
          const field = Blockly.FieldNumber.fromJson({min: null});
          chai.assert.equal(field.getMin(), -Infinity);
        });
      });
<<<<<<< HEAD
      suite('Max', function() {
        const testCases = [
          {title: '-10', json: {max: -10}, values: [-20, 0, 20],
            expectedValues: [-20, -10, -10]},
          {title: '0', json: {max: 0}, values: [-20, 0, 20],
            expectedValues: [-20, 0, 0]},
          {title: '+10', json: {max: 10}, values: [-20, 0, 20],
            expectedValues: [-20, 0, 10]},
        ];
        runTestCases(testCases, setValueBoundsTestFn);
        test('Null', function() {
=======
      suite('Max', function () {
        const testCases = [
          {
            title: '-10',
            json: {max: -10},
            values: [-20, 0, 20],
            expectedValues: [-20, -10, -10],
          },
          {
            title: '0',
            json: {max: 0},
            values: [-20, 0, 20],
            expectedValues: [-20, 0, 0],
          },
          {
            title: '+10',
            json: {max: 10},
            values: [-20, 0, 20],
            expectedValues: [-20, 0, 10],
          },
        ];
        runTestCases(testCases, setValueBoundsTestFn);
        test('Null', function () {
>>>>>>> 0e22a798
          const field = Blockly.FieldNumber.fromJson({max: null});
          chai.assert.equal(field.getMax(), Infinity);
        });
      });
    });
  });
  suite('Validators', function () {
    setup(function () {
      this.field = new Blockly.FieldNumber(1);
      this.field.htmlInput_ = document.createElement('input');
      this.field.htmlInput_.setAttribute('data-old-value', '1');
      this.field.htmlInput_.setAttribute('data-untyped-default-value', '1');
      this.stub = sinon.stub(this.field, 'resizeEditor_');
    });
    teardown(function () {
      sinon.restore();
    });
    const testSuites = [
<<<<<<< HEAD
      {title: 'Null Validator',
        validator:
            function() {
              return null;
            },
        value: 2, expectedValue: 1},
      {title: 'Force End with 6 Validator',
        validator:
            function(newValue) {
              return String(newValue).replace(/.$/, '6');
            },
        value: 25, expectedValue: 26},
      {title: 'Returns Undefined Validator', validator: function() {}, value: 2,
        expectedValue: 2},
=======
      {
        title: 'Null Validator',
        validator: function () {
          return null;
        },
        value: 2,
        expectedValue: '1',
      },
      {
        title: 'Force End with 6 Validator',
        validator: function (newValue) {
          return +String(newValue).replace(/.$/, '6');
        },
        value: 25,
        expectedValue: 26,
      },
      {
        title: 'Returns Undefined Validator',
        validator: function () {},
        value: 2,
        expectedValue: 2,
      },
>>>>>>> 0e22a798
    ];
    testSuites.forEach(function (suiteInfo) {
      suite(suiteInfo.title, function () {
        setup(function () {
          this.field.setValidator(suiteInfo.validator);
        });
        test('When Editing', function () {
          this.field.isBeingEdited_ = true;
          this.field.htmlInput_.value = String(suiteInfo.value);
          this.field.onHtmlInputChange_(null);
          assertFieldValue(
<<<<<<< HEAD
              this.field, suiteInfo.expectedValue, String(suiteInfo.value));
=======
            this.field,
            suiteInfo.expectedValue,
            String(suiteInfo.value),
          );
>>>>>>> 0e22a798
        });
        test('When Not Editing', function () {
          this.field.setValue(suiteInfo.value);
<<<<<<< HEAD
          assertFieldValue(this.field, suiteInfo.expectedValue);
        });
      });
    });
  });
  suite('Customizations', function() {
    suite('Min', function() {
      test('JS Constructor', function() {
        const field = new Blockly.FieldNumber(0, -10);
        assertNumberField(field, -10, Infinity, 0, 0);
      });
      test('JSON Definition', function() {
=======
          assertFieldValue(this.field, +suiteInfo.expectedValue);
        });
      });
    });
  });
  suite('Customizations', function () {
    suite('Min', function () {
      test('JS Constructor', function () {
        const field = new Blockly.FieldNumber(0, -10);
        assertNumberField(field, -10, Infinity, 0, 0);
      });
      test('JSON Definition', function () {
>>>>>>> 0e22a798
        const field = Blockly.FieldNumber.fromJson({
          min: -10,
        });
        assertNumberField(field, -10, Infinity, 0, 0);
      });
<<<<<<< HEAD
      test('Set Constraints', function() {
=======
      test('Set Constraints', function () {
>>>>>>> 0e22a798
        const field = new Blockly.FieldNumber();
        field.setConstraints(-10);
        assertNumberField(field, -10, Infinity, 0, 0);
      });
<<<<<<< HEAD
      test('Set Min', function() {
=======
      test('Set Min', function () {
>>>>>>> 0e22a798
        const field = new Blockly.FieldNumber();
        field.setMin(-10);
        assertNumberField(field, -10, Infinity, 0, 0);
      });
<<<<<<< HEAD
      test('JS Configuration - Simple', function() {
        const field = new Blockly.FieldNumber(
            undefined, undefined, undefined, undefined, undefined, {
              min: -10,
            });
        assertNumberField(field, -10, Infinity, 0, 0);
      });
      test('JS Configuration - Ignore', function() {
        const field = new Blockly.FieldNumber(
            undefined, -1, undefined, undefined, undefined, {
              min: -10,
            });
        assertNumberField(field, -10, Infinity, 0, 0);
      });
    });
    suite('Max', function() {
      test('JS Constructor', function() {
        const field = new Blockly.FieldNumber(0, undefined, 10);
        assertNumberField(field, -Infinity, 10, 0, 0);
      });
      test('JSON Definition', function() {
=======
      test('JS Configuration - Simple', function () {
        const field = new Blockly.FieldNumber(
          undefined,
          undefined,
          undefined,
          undefined,
          undefined,
          {
            min: -10,
          },
        );
        assertNumberField(field, -10, Infinity, 0, 0);
      });
      test('JS Configuration - Ignore', function () {
        const field = new Blockly.FieldNumber(
          undefined,
          -1,
          undefined,
          undefined,
          undefined,
          {
            min: -10,
          },
        );
        assertNumberField(field, -10, Infinity, 0, 0);
      });
    });
    suite('Max', function () {
      test('JS Constructor', function () {
        const field = new Blockly.FieldNumber(0, undefined, 10);
        assertNumberField(field, -Infinity, 10, 0, 0);
      });
      test('JSON Definition', function () {
>>>>>>> 0e22a798
        const field = Blockly.FieldNumber.fromJson({
          max: 10,
        });
        assertNumberField(field, -Infinity, 10, 0, 0);
      });
<<<<<<< HEAD
      test('Set Constraints', function() {
=======
      test('Set Constraints', function () {
>>>>>>> 0e22a798
        const field = new Blockly.FieldNumber();
        field.setConstraints(undefined, 10);
        assertNumberField(field, -Infinity, 10, 0, 0);
      });
<<<<<<< HEAD
      test('Set Max', function() {
=======
      test('Set Max', function () {
>>>>>>> 0e22a798
        const field = new Blockly.FieldNumber();
        field.setMax(10);
        assertNumberField(field, -Infinity, 10, 0, 0);
      });
<<<<<<< HEAD
      test('JS Configuration - Simple', function() {
        const field = new Blockly.FieldNumber(
            undefined, undefined, undefined, undefined, undefined, {
              max: 10,
            });
        assertNumberField(field, -Infinity, 10, 0, 0);
      });
      test('JS Configuration - Ignore', function() {
        const field = new Blockly.FieldNumber(
            undefined, undefined, 1, undefined, undefined, {
              max: 10,
            });
        assertNumberField(field, -Infinity, 10, 0, 0);
      });
    });
    suite('Precision', function() {
      test('JS Constructor', function() {
        const field = new Blockly.FieldNumber(0, undefined, undefined, 1);
        assertNumberField(field, -Infinity, Infinity, 1, 0);
      });
      test('JSON Definition', function() {
=======
      test('JS Configuration - Simple', function () {
        const field = new Blockly.FieldNumber(
          undefined,
          undefined,
          undefined,
          undefined,
          undefined,
          {
            max: 10,
          },
        );
        assertNumberField(field, -Infinity, 10, 0, 0);
      });
      test('JS Configuration - Ignore', function () {
        const field = new Blockly.FieldNumber(
          undefined,
          undefined,
          1,
          undefined,
          undefined,
          {
            max: 10,
          },
        );
        assertNumberField(field, -Infinity, 10, 0, 0);
      });
    });
    suite('Precision', function () {
      test('JS Constructor', function () {
        const field = new Blockly.FieldNumber(0, undefined, undefined, 1);
        assertNumberField(field, -Infinity, Infinity, 1, 0);
      });
      test('JSON Definition', function () {
>>>>>>> 0e22a798
        const field = Blockly.FieldNumber.fromJson({
          precision: 1,
        });
        assertNumberField(field, -Infinity, Infinity, 1, 0);
      });
<<<<<<< HEAD
      test('Set Constraints', function() {
=======
      test('Set Constraints', function () {
>>>>>>> 0e22a798
        const field = new Blockly.FieldNumber();
        field.setConstraints(undefined, undefined, 1);
        assertNumberField(field, -Infinity, Infinity, 1, 0);
      });
<<<<<<< HEAD
      test('Set Precision', function() {
=======
      test('Set Precision', function () {
>>>>>>> 0e22a798
        const field = new Blockly.FieldNumber();
        field.setPrecision(1);
        assertNumberField(field, -Infinity, Infinity, 1, 0);
      });
<<<<<<< HEAD
      test('JS Configuration - Simple', function() {
        const field = new Blockly.FieldNumber(
            undefined, undefined, undefined, undefined, undefined, {
              precision: 1,
            });
        assertNumberField(field, -Infinity, Infinity, 1, 0);
      });
      test('JS Configuration - Ignore', function() {
        const field = new Blockly.FieldNumber(
            undefined, undefined, undefined, .5, undefined, {
              precision: 1,
            });
=======
      test('JS Configuration - Simple', function () {
        const field = new Blockly.FieldNumber(
          undefined,
          undefined,
          undefined,
          undefined,
          undefined,
          {
            precision: 1,
          },
        );
        assertNumberField(field, -Infinity, Infinity, 1, 0);
      });
      test('JS Configuration - Ignore', function () {
        const field = new Blockly.FieldNumber(
          undefined,
          undefined,
          undefined,
          0.5,
          undefined,
          {
            precision: 1,
          },
        );
>>>>>>> 0e22a798
        assertNumberField(field, -Infinity, Infinity, 1, 0);
      });
    });
  });

<<<<<<< HEAD
  suite('Serialization', function() {
    setup(function() {
      this.workspace = new Blockly.Workspace();
      defineRowBlock();
      
=======
  suite('Serialization', function () {
    setup(function () {
      this.workspace = new Blockly.Workspace();
      defineRowBlock();

>>>>>>> 0e22a798
      this.assertValue = (value) => {
        const block = this.workspace.newBlock('row_block');
        const field = new Blockly.FieldNumber(value);
        block.getInput('INPUT').appendField(field, 'NUMBER');
        const jso = Blockly.serialization.blocks.save(block);
        chai.assert.deepEqual(jso['fields'], {'NUMBER': value});
      };
    });

<<<<<<< HEAD
    teardown(function() {
      workspaceTeardown.call(this, this.workspace);
    });

    test('Simple', function() {
      this.assertValue(10);
    });

    test('Max precision small', function() {
      this.assertValue(1.000000000000001);
    });

    test('Max precision large', function() {
      this.assertValue(1000000000000001);
    });

    test('Smallest', function() {
      this.assertValue(5e-324);
    });

    test('Largest', function() {
      this.assertValue(1.7976931348623157e+308);
=======
    teardown(function () {
      workspaceTeardown.call(this, this.workspace);
    });

    test('Simple', function () {
      this.assertValue(10);
    });

    test('Max precision small', function () {
      this.assertValue(1.000000000000001);
    });

    test('Max precision large', function () {
      this.assertValue(1000000000000001);
    });

    test('Smallest', function () {
      this.assertValue(5e-324);
    });

    test('Largest', function () {
      this.assertValue(1.7976931348623157e308);
>>>>>>> 0e22a798
    });
  });
});<|MERGE_RESOLUTION|>--- conflicted
+++ resolved
@@ -4,18 +4,6 @@
  * SPDX-License-Identifier: Apache-2.0
  */
 
-<<<<<<< HEAD
-goog.module('Blockly.test.fieldNumber');
-
-const {assertFieldValue, runConstructorSuiteTests, runFromJsonSuiteTests, runSetValueTests} = goog.require('Blockly.test.helpers.fields');
-const {defineRowBlock} = goog.require('Blockly.test.helpers.blockDefinitions');
-const {sharedTestSetup, sharedTestTeardown, workspaceTeardown} = goog.require('Blockly.test.helpers.setupTeardown');
-const {runTestCases} = goog.require('Blockly.test.helpers.common');
-
-
-suite('Number Fields', function() {
-  setup(function() {
-=======
 import * as Blockly from '../../build/src/core/blockly.js';
 import {
   assertFieldValue,
@@ -33,7 +21,6 @@
 
 suite('Number Fields', function () {
   setup(function () {
->>>>>>> 0e22a798
     sharedTestSetup.call(this);
   });
   teardown(function () {
@@ -67,11 +54,7 @@
       expectedValue: -Infinity,
     },
   ];
-<<<<<<< HEAD
-  const addArgsAndJson = function(testCase) {
-=======
   const addArgsAndJson = function (testCase) {
->>>>>>> 0e22a798
     testCase.args = Array(4).fill(testCase.value);
     testCase.json = {
       'value': testCase.value,
@@ -96,10 +79,6 @@
    * @param {!number} expectedPrecision The expected precision.
    * @param {!number} expectedValue The expected value.
    */
-<<<<<<< HEAD
-  function assertNumberField(field, expectedMin, expectedMax,
-      expectedPrecision, expectedValue) {
-=======
   function assertNumberField(
     field,
     expectedMin,
@@ -107,7 +86,6 @@
     expectedPrecision,
     expectedValue,
   ) {
->>>>>>> 0e22a798
     assertFieldValue(field, expectedValue);
     chai.assert.equal(field.getMin(), expectedMin, 'Min');
     chai.assert.equal(field.getMax(), expectedMax, 'Max');
@@ -117,11 +95,7 @@
    * Asserts that the field property values are set to default.
    * @param {!Blockly.FieldNumber} field The field to check.
    */
-<<<<<<< HEAD
-  const assertFieldDefault = function(field) {
-=======
   const assertFieldDefault = function (field) {
->>>>>>> 0e22a798
     assertNumberField(field, -Infinity, Infinity, 0, defaultFieldValue);
   };
   /**
@@ -129,11 +103,7 @@
    * @param {!Blockly.FieldNumber} field The field to check.
    * @param {!FieldValueTestCase} testCase The test case.
    */
-<<<<<<< HEAD
-  const validTestCaseAssertField = function(field, testCase) {
-=======
   const validTestCaseAssertField = function (field, testCase) {
->>>>>>> 0e22a798
     assertNumberField(
       field,
       testCase.expectedValue,
@@ -144,14 +114,6 @@
   };
 
   runConstructorSuiteTests(
-<<<<<<< HEAD
-      Blockly.FieldNumber, validValueTestCases, invalidValueTestCases,
-      validTestCaseAssertField, assertFieldDefault);
-
-  runFromJsonSuiteTests(
-      Blockly.FieldNumber, validValueTestCases, invalidValueTestCases,
-      validTestCaseAssertField, assertFieldDefault);
-=======
     Blockly.FieldNumber,
     validValueTestCases,
     invalidValueTestCases,
@@ -166,7 +128,6 @@
     validTestCaseAssertField,
     assertFieldDefault,
   );
->>>>>>> 0e22a798
 
   suite('setValue', function () {
     suite('Empty -> New Value', function () {
@@ -174,19 +135,6 @@
         this.field = new Blockly.FieldNumber();
       });
       runSetValueTests(
-<<<<<<< HEAD
-          validValueTestCases, invalidValueTestCases, defaultFieldValue);
-    });
-    suite('Value -> New Value', function() {
-      const initialValue = 1;
-      setup(function() {
-        this.field = new Blockly.FieldNumber(initialValue);
-      });
-      runSetValueTests(
-          validValueTestCases, invalidValueTestCases, initialValue);
-    });
-    suite('Constraints', function() {
-=======
         validValueTestCases,
         invalidValueTestCases,
         defaultFieldValue,
@@ -204,7 +152,6 @@
       );
     });
     suite('Constraints', function () {
->>>>>>> 0e22a798
       const testCases = [
         {title: 'Float', json: {}, value: 123.456, expectedValue: 123.456},
         {
@@ -233,52 +180,19 @@
           expectedValue: 123,
         },
       ];
-<<<<<<< HEAD
-      suite('Precision', function() {
-        runTestCases(testCases, function(testCase) {
-          return function() {
-=======
       suite('Precision', function () {
         runTestCases(testCases, function (testCase) {
           return function () {
->>>>>>> 0e22a798
             const field = Blockly.FieldNumber.fromJson(testCase.json);
             field.setValue(testCase.value);
             assertFieldValue(field, testCase.expectedValue);
           };
         });
-<<<<<<< HEAD
-        test('Null', function() {
-=======
         test('Null', function () {
->>>>>>> 0e22a798
           const field = Blockly.FieldNumber.fromJson({precision: null});
           chai.assert.equal(field.getPrecision(), 0);
         });
       });
-<<<<<<< HEAD
-      const setValueBoundsTestFn = function(testCase) {
-        return function() {
-          const field = Blockly.FieldNumber.fromJson(testCase.json);
-          testCase.values.forEach(function(value, i) {
-            field.setValue(value);
-            assertFieldValue(
-                field, testCase.expectedValues[i]);
-          });
-        };
-      };
-      suite('Min', function() {
-        const testCases = [
-          {title: '-10', json: {min: -10}, values: [-20, 0, 20],
-            expectedValues: [-10, 0, 20]},
-          {title: '0', json: {min: 0}, values: [-20, 0, 20],
-            expectedValues: [0, 0, 20]},
-          {title: '+10', json: {min: 10}, values: [-20, 0, 20],
-            expectedValues: [10, 10, 20]},
-        ];
-        runTestCases(testCases, setValueBoundsTestFn);
-        test('Null', function() {
-=======
       const setValueBoundsTestFn = function (testCase) {
         return function () {
           const field = Blockly.FieldNumber.fromJson(testCase.json);
@@ -311,24 +225,10 @@
         ];
         runTestCases(testCases, setValueBoundsTestFn);
         test('Null', function () {
->>>>>>> 0e22a798
           const field = Blockly.FieldNumber.fromJson({min: null});
           chai.assert.equal(field.getMin(), -Infinity);
         });
       });
-<<<<<<< HEAD
-      suite('Max', function() {
-        const testCases = [
-          {title: '-10', json: {max: -10}, values: [-20, 0, 20],
-            expectedValues: [-20, -10, -10]},
-          {title: '0', json: {max: 0}, values: [-20, 0, 20],
-            expectedValues: [-20, 0, 0]},
-          {title: '+10', json: {max: 10}, values: [-20, 0, 20],
-            expectedValues: [-20, 0, 10]},
-        ];
-        runTestCases(testCases, setValueBoundsTestFn);
-        test('Null', function() {
-=======
       suite('Max', function () {
         const testCases = [
           {
@@ -352,7 +252,6 @@
         ];
         runTestCases(testCases, setValueBoundsTestFn);
         test('Null', function () {
->>>>>>> 0e22a798
           const field = Blockly.FieldNumber.fromJson({max: null});
           chai.assert.equal(field.getMax(), Infinity);
         });
@@ -371,22 +270,6 @@
       sinon.restore();
     });
     const testSuites = [
-<<<<<<< HEAD
-      {title: 'Null Validator',
-        validator:
-            function() {
-              return null;
-            },
-        value: 2, expectedValue: 1},
-      {title: 'Force End with 6 Validator',
-        validator:
-            function(newValue) {
-              return String(newValue).replace(/.$/, '6');
-            },
-        value: 25, expectedValue: 26},
-      {title: 'Returns Undefined Validator', validator: function() {}, value: 2,
-        expectedValue: 2},
-=======
       {
         title: 'Null Validator',
         validator: function () {
@@ -409,7 +292,6 @@
         value: 2,
         expectedValue: 2,
       },
->>>>>>> 0e22a798
     ];
     testSuites.forEach(function (suiteInfo) {
       suite(suiteInfo.title, function () {
@@ -421,31 +303,13 @@
           this.field.htmlInput_.value = String(suiteInfo.value);
           this.field.onHtmlInputChange_(null);
           assertFieldValue(
-<<<<<<< HEAD
-              this.field, suiteInfo.expectedValue, String(suiteInfo.value));
-=======
             this.field,
             suiteInfo.expectedValue,
             String(suiteInfo.value),
           );
->>>>>>> 0e22a798
         });
         test('When Not Editing', function () {
           this.field.setValue(suiteInfo.value);
-<<<<<<< HEAD
-          assertFieldValue(this.field, suiteInfo.expectedValue);
-        });
-      });
-    });
-  });
-  suite('Customizations', function() {
-    suite('Min', function() {
-      test('JS Constructor', function() {
-        const field = new Blockly.FieldNumber(0, -10);
-        assertNumberField(field, -10, Infinity, 0, 0);
-      });
-      test('JSON Definition', function() {
-=======
           assertFieldValue(this.field, +suiteInfo.expectedValue);
         });
       });
@@ -458,53 +322,21 @@
         assertNumberField(field, -10, Infinity, 0, 0);
       });
       test('JSON Definition', function () {
->>>>>>> 0e22a798
         const field = Blockly.FieldNumber.fromJson({
           min: -10,
         });
         assertNumberField(field, -10, Infinity, 0, 0);
       });
-<<<<<<< HEAD
-      test('Set Constraints', function() {
-=======
       test('Set Constraints', function () {
->>>>>>> 0e22a798
         const field = new Blockly.FieldNumber();
         field.setConstraints(-10);
         assertNumberField(field, -10, Infinity, 0, 0);
       });
-<<<<<<< HEAD
-      test('Set Min', function() {
-=======
       test('Set Min', function () {
->>>>>>> 0e22a798
         const field = new Blockly.FieldNumber();
         field.setMin(-10);
         assertNumberField(field, -10, Infinity, 0, 0);
       });
-<<<<<<< HEAD
-      test('JS Configuration - Simple', function() {
-        const field = new Blockly.FieldNumber(
-            undefined, undefined, undefined, undefined, undefined, {
-              min: -10,
-            });
-        assertNumberField(field, -10, Infinity, 0, 0);
-      });
-      test('JS Configuration - Ignore', function() {
-        const field = new Blockly.FieldNumber(
-            undefined, -1, undefined, undefined, undefined, {
-              min: -10,
-            });
-        assertNumberField(field, -10, Infinity, 0, 0);
-      });
-    });
-    suite('Max', function() {
-      test('JS Constructor', function() {
-        const field = new Blockly.FieldNumber(0, undefined, 10);
-        assertNumberField(field, -Infinity, 10, 0, 0);
-      });
-      test('JSON Definition', function() {
-=======
       test('JS Configuration - Simple', function () {
         const field = new Blockly.FieldNumber(
           undefined,
@@ -538,53 +370,21 @@
         assertNumberField(field, -Infinity, 10, 0, 0);
       });
       test('JSON Definition', function () {
->>>>>>> 0e22a798
         const field = Blockly.FieldNumber.fromJson({
           max: 10,
         });
         assertNumberField(field, -Infinity, 10, 0, 0);
       });
-<<<<<<< HEAD
-      test('Set Constraints', function() {
-=======
       test('Set Constraints', function () {
->>>>>>> 0e22a798
         const field = new Blockly.FieldNumber();
         field.setConstraints(undefined, 10);
         assertNumberField(field, -Infinity, 10, 0, 0);
       });
-<<<<<<< HEAD
-      test('Set Max', function() {
-=======
       test('Set Max', function () {
->>>>>>> 0e22a798
         const field = new Blockly.FieldNumber();
         field.setMax(10);
         assertNumberField(field, -Infinity, 10, 0, 0);
       });
-<<<<<<< HEAD
-      test('JS Configuration - Simple', function() {
-        const field = new Blockly.FieldNumber(
-            undefined, undefined, undefined, undefined, undefined, {
-              max: 10,
-            });
-        assertNumberField(field, -Infinity, 10, 0, 0);
-      });
-      test('JS Configuration - Ignore', function() {
-        const field = new Blockly.FieldNumber(
-            undefined, undefined, 1, undefined, undefined, {
-              max: 10,
-            });
-        assertNumberField(field, -Infinity, 10, 0, 0);
-      });
-    });
-    suite('Precision', function() {
-      test('JS Constructor', function() {
-        const field = new Blockly.FieldNumber(0, undefined, undefined, 1);
-        assertNumberField(field, -Infinity, Infinity, 1, 0);
-      });
-      test('JSON Definition', function() {
-=======
       test('JS Configuration - Simple', function () {
         const field = new Blockly.FieldNumber(
           undefined,
@@ -618,44 +418,21 @@
         assertNumberField(field, -Infinity, Infinity, 1, 0);
       });
       test('JSON Definition', function () {
->>>>>>> 0e22a798
         const field = Blockly.FieldNumber.fromJson({
           precision: 1,
         });
         assertNumberField(field, -Infinity, Infinity, 1, 0);
       });
-<<<<<<< HEAD
-      test('Set Constraints', function() {
-=======
       test('Set Constraints', function () {
->>>>>>> 0e22a798
         const field = new Blockly.FieldNumber();
         field.setConstraints(undefined, undefined, 1);
         assertNumberField(field, -Infinity, Infinity, 1, 0);
       });
-<<<<<<< HEAD
-      test('Set Precision', function() {
-=======
       test('Set Precision', function () {
->>>>>>> 0e22a798
         const field = new Blockly.FieldNumber();
         field.setPrecision(1);
         assertNumberField(field, -Infinity, Infinity, 1, 0);
       });
-<<<<<<< HEAD
-      test('JS Configuration - Simple', function() {
-        const field = new Blockly.FieldNumber(
-            undefined, undefined, undefined, undefined, undefined, {
-              precision: 1,
-            });
-        assertNumberField(field, -Infinity, Infinity, 1, 0);
-      });
-      test('JS Configuration - Ignore', function() {
-        const field = new Blockly.FieldNumber(
-            undefined, undefined, undefined, .5, undefined, {
-              precision: 1,
-            });
-=======
       test('JS Configuration - Simple', function () {
         const field = new Blockly.FieldNumber(
           undefined,
@@ -680,25 +457,16 @@
             precision: 1,
           },
         );
->>>>>>> 0e22a798
         assertNumberField(field, -Infinity, Infinity, 1, 0);
       });
     });
   });
 
-<<<<<<< HEAD
-  suite('Serialization', function() {
-    setup(function() {
-      this.workspace = new Blockly.Workspace();
-      defineRowBlock();
-      
-=======
   suite('Serialization', function () {
     setup(function () {
       this.workspace = new Blockly.Workspace();
       defineRowBlock();
 
->>>>>>> 0e22a798
       this.assertValue = (value) => {
         const block = this.workspace.newBlock('row_block');
         const field = new Blockly.FieldNumber(value);
@@ -708,30 +476,6 @@
       };
     });
 
-<<<<<<< HEAD
-    teardown(function() {
-      workspaceTeardown.call(this, this.workspace);
-    });
-
-    test('Simple', function() {
-      this.assertValue(10);
-    });
-
-    test('Max precision small', function() {
-      this.assertValue(1.000000000000001);
-    });
-
-    test('Max precision large', function() {
-      this.assertValue(1000000000000001);
-    });
-
-    test('Smallest', function() {
-      this.assertValue(5e-324);
-    });
-
-    test('Largest', function() {
-      this.assertValue(1.7976931348623157e+308);
-=======
     teardown(function () {
       workspaceTeardown.call(this, this.workspace);
     });
@@ -754,7 +498,6 @@
 
     test('Largest', function () {
       this.assertValue(1.7976931348623157e308);
->>>>>>> 0e22a798
     });
   });
 });