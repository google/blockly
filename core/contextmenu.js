/**
 * @license
 * Copyright 2011 Google LLC
 * SPDX-License-Identifier: Apache-2.0
 */

/**
 * @fileoverview Functionality for the right-click context menus.
 */
'use strict';

/**
 * Functionality for the right-click context menus.
 * @namespace Blockly.ContextMenu
 */
goog.module('Blockly.ContextMenu');

const WidgetDiv = goog.require('Blockly.WidgetDiv');
const Xml = goog.require('Blockly.Xml');
const aria = goog.require('Blockly.utils.aria');
const browserEvents = goog.require('Blockly.browserEvents');
const clipboard = goog.require('Blockly.clipboard');
const deprecation = goog.require('Blockly.utils.deprecation');
const dom = goog.require('Blockly.utils.dom');
const eventUtils = goog.require('Blockly.Events.utils');
<<<<<<< HEAD
const internalConstants = goog.require('Blockly.internalConstants');
=======
>>>>>>> 61322294
const userAgent = goog.require('Blockly.utils.userAgent');
const svgMath = goog.require('Blockly.utils.svgMath');
/* eslint-disable-next-line no-unused-vars */
const {Block} = goog.requireType('Blockly.Block');
<<<<<<< HEAD
=======
/* eslint-disable-next-line no-unused-vars */
const {BlockSvg} = goog.requireType('Blockly.BlockSvg');
const {config} = goog.require('Blockly.config');
>>>>>>> 61322294
const {Coordinate} = goog.require('Blockly.utils.Coordinate');
const {MenuItem} = goog.require('Blockly.MenuItem');
const {Menu} = goog.require('Blockly.Menu');
const {Msg} = goog.require('Blockly.Msg');
const {Rect} = goog.require('Blockly.utils.Rect');
/* eslint-disable-next-line no-unused-vars */
const {WorkspaceCommentSvg} = goog.requireType('Blockly.WorkspaceCommentSvg');
/* eslint-disable-next-line no-unused-vars */
const {WorkspaceSvg} = goog.requireType('Blockly.WorkspaceSvg');
/** @suppress {extraRequire} */
goog.require('Blockly.Events.BlockCreate');


/**
 * Which block is the context menu attached to?
 * @type {?Block}
<<<<<<< HEAD
 */
let currentBlock = null;

/**
 * Gets the block the context menu is currently attached to.
 * @return {?Block} The block the context menu is attached to.
 * @alias Blockly.ContextMenu.getCurrentBlock
 */
=======
 */
let currentBlock = null;

/**
 * Gets the block the context menu is currently attached to.
 * @return {?Block} The block the context menu is attached to.
 * @alias Blockly.ContextMenu.getCurrentBlock
 */
>>>>>>> 61322294
const getCurrentBlock = function() {
  return currentBlock;
};
exports.getCurrentBlock = getCurrentBlock;

/**
 * Sets the block the context menu is currently attached to.
 * @param {?Block} block The block the context menu is attached to.
 * @alias Blockly.ContextMenu.setCurrentBlock
 */
const setCurrentBlock = function(block) {
  currentBlock = block;
};
exports.setCurrentBlock = setCurrentBlock;

// Add JS accessors for backwards compatibility.
Object.defineProperties(exports, {
  /**
   * Which block is the context menu attached to?
   * @name Blockly.ContextMenu.currentBlock
   * @type {Block}
   * @deprecated Use Blockly.Tooltip.getCurrentBlock() /
   *     .setCurrentBlock() instead.  (September 2021)
   * @suppress {checkTypes}
   */
  currentBlock: {
    get: function() {
      deprecation.warn(
          'Blockly.ContextMenu.currentBlock', 'September 2021',
          'September 2022', 'Blockly.Tooltip.getCurrentBlock()');
      return getCurrentBlock();
    },
    set: function(block) {
      deprecation.warn(
          'Blockly.ContextMenu.currentBlock', 'September 2021',
          'September 2022', 'Blockly.Tooltip.setCurrentBlock(block)');
      setCurrentBlock(block);
    },
  },
});

/**
 * Menu object.
 * @type {Menu}
 */
let menu_ = null;

/**
 * Construct the menu based on the list of options and show the menu.
 * @param {!Event} e Mouse event.
 * @param {!Array<!Object>} options Array of menu options.
 * @param {boolean} rtl True if RTL, false if LTR.
 * @alias Blockly.ContextMenu.show
 */
const show = function(e, options, rtl) {
  WidgetDiv.show(exports, rtl, dispose);
  if (!options.length) {
    hide();
    return;
  }
  const menu = populate_(options, rtl);
  menu_ = menu;

  position_(menu, e, rtl);
  // 1ms delay is required for focusing on context menus because some other
  // mouse event is still waiting in the queue and clears focus.
  setTimeout(function() {
    menu.focus();
  }, 1);
  currentBlock = null;  // May be set by Blockly.Block.
};
exports.show = show;

/**
 * Create the context menu object and populate it with the given options.
 * @param {!Array<!Object>} options Array of menu options.
 * @param {boolean} rtl True if RTL, false if LTR.
 * @return {!Menu} The menu that will be shown on right click.
 * @private
 */
const populate_ = function(options, rtl) {
  /* Here's what one option object looks like:
    {text: 'Make It So',
     enabled: true,
     callback: Blockly.MakeItSo}
  */
  const menu = new Menu();
  menu.setRole(aria.Role.MENU);
  for (let i = 0; i < options.length; i++) {
    const option = options[i];
    const menuItem = new MenuItem(option.text);
    menuItem.setRightToLeft(rtl);
    menuItem.setRole(aria.Role.MENUITEM);
    menu.addChild(menuItem);
    menuItem.setEnabled(option.enabled);
    if (option.enabled) {
      const actionHandler = function(_menuItem) {
        // TODO: Create a type for option that can be used in an @this tag.
        /* eslint-disable-next-line no-invalid-this */
        const option = this;
        hide();
        option.callback(option.scope);
      };
      menuItem.onAction(actionHandler, option);
    }
  }
  return menu;
};

/**
 * Add the menu to the page and position it correctly.
 * @param {!Menu} menu The menu to add and position.
 * @param {!Event} e Mouse event for the right click that is making the context
 *     menu appear.
 * @param {boolean} rtl True if RTL, false if LTR.
 * @private
 */
const position_ = function(menu, e, rtl) {
  // Record windowSize and scrollOffset before adding menu.
  const viewportBBox = svgMath.getViewportBBox();
  // This one is just a point, but we'll pretend that it's a rect so we can use
  // some helper functions.
  const anchorBBox = new Rect(
      e.clientY + viewportBBox.top, e.clientY + viewportBBox.top,
      e.clientX + viewportBBox.left, e.clientX + viewportBBox.left);

  createWidget_(menu);
  const menuSize = menu.getSize();

  if (rtl) {
    anchorBBox.left += menuSize.width;
    anchorBBox.right += menuSize.width;
    viewportBBox.left += menuSize.width;
    viewportBBox.right += menuSize.width;
  }

  WidgetDiv.positionWithAnchor(viewportBBox, anchorBBox, menuSize, rtl);
  // Calling menuDom.focus() has to wait until after the menu has been placed
  // correctly.  Otherwise it will cause a page scroll to get the misplaced menu
  // in view.  See issue #1329.
  menu.focus();
};

/**
 * Create and render the menu widget inside Blockly's widget div.
 * @param {!Menu} menu The menu to add to the widget div.
 * @private
 */
const createWidget_ = function(menu) {
  const div = WidgetDiv.getDiv();
  if (!div) {
    throw Error('Attempting to create a context menu when widget div is null');
  }
  menu.render(div);
  const menuDom = menu.getElement();
  dom.addClass(
      /** @type {!Element} */ (menuDom), 'blocklyContextMenu');
  // Prevent system context menu when right-clicking a Blockly context menu.
  browserEvents.conditionalBind(
      /** @type {!EventTarget} */ (menuDom), 'contextmenu', null,
      haltPropagation);
  // Focus only after the initial render to avoid issue #1329.
  menu.focus();
};

/**
 * Halts the propagation of the event without doing anything else.
 * @param {!Event} e An event.
 */
const haltPropagation = function(e) {
  // This event has been handled.  No need to bubble up to the document.
  e.preventDefault();
  e.stopPropagation();
};

/**
 * Hide the context menu.
 * @alias Blockly.ContextMenu.hide
 */
const hide = function() {
  WidgetDiv.hideIfOwner(exports);
  currentBlock = null;
};
exports.hide = hide;

/**
 * Dispose of the menu.
 * @alias Blockly.ContextMenu.dispose
 */
const dispose = function() {
  if (menu_) {
    menu_.dispose();
    menu_ = null;
  }
};
exports.dispose = dispose;

/**
 * Create a callback function that creates and configures a block,
 *   then places the new block next to the original.
 * @param {!Block} block Original block.
 * @param {!Element} xml XML representation of new block.
 * @return {!Function} Function that creates a block.
 * @alias Blockly.ContextMenu.callbackFactory
 */
const callbackFactory = function(block, xml) {
  return function() {
    eventUtils.disable();
    let newBlock;
    try {
<<<<<<< HEAD
      newBlock = Xml.domToBlock(xml, block.workspace);
      // Remove module from block
      newBlock.removeAttribute('module');
      // Move the new block next to the old block.
      const xy = block.getRelativeToSurfaceXY();
      if (block.RTL) {
        xy.x -= internalConstants.SNAP_RADIUS;
      } else {
        xy.x += internalConstants.SNAP_RADIUS;
      }
      xy.y += internalConstants.SNAP_RADIUS * 2;
=======
      newBlock =
          /** @type {!BlockSvg} */ (Xml.domToBlock(xml, block.workspace));
      // Move the new block next to the old block.
      const xy = block.getRelativeToSurfaceXY();
      if (block.RTL) {
        xy.x -= config.snapRadius;
      } else {
        xy.x += config.snapRadius;
      }
      xy.y += config.snapRadius * 2;
>>>>>>> 61322294
      newBlock.moveBy(xy.x, xy.y);
    } finally {
      eventUtils.enable();
    }
    if (eventUtils.isEnabled() && !newBlock.isShadow()) {
      eventUtils.fire(new (eventUtils.get(eventUtils.BLOCK_CREATE))(newBlock));
    }
    newBlock.select();
  };
};
exports.callbackFactory = callbackFactory;

// Helper functions for creating context menu options.

/**
 * Make a context menu option for deleting the current workspace comment.
 * @param {!WorkspaceCommentSvg} comment The workspace comment where the
 *     right-click originated.
 * @return {!Object} A menu option, containing text, enabled, and a callback.
 * @alias Blockly.ContextMenu.commentDeleteOption
 * @package
 */
const commentDeleteOption = function(comment) {
  const deleteOption = {
    text: Msg['REMOVE_COMMENT'],
    enabled: true,
    callback: function() {
      eventUtils.setGroup(true);
      comment.dispose();
      eventUtils.setGroup(false);
    },
  };
  return deleteOption;
};
exports.commentDeleteOption = commentDeleteOption;
<<<<<<< HEAD

/**
 * Make a context menu option for duplicating the current block.
 * @param {!BlockSvg} block The block where the right-click originated.
 * @param {!ModuleModel} module The module to move block.
 * @package
 */
const blockMoveToModuleOption = function(block, module) {
  return {
    text: Blockly.Msg['BLOCK_MOVE_TO_MODULE'].replace('%1', Blockly.Msg[module.name] || module.name),
    enabled: block.isMovable(),
    callback: function() {
      block.workspace.getModuleManager().moveBlockToModule(block, module);
    },
  };
};
exports.blockMoveToModuleOption = blockMoveToModuleOption;
=======
>>>>>>> 61322294

/**
 * Make a context menu option for duplicating the current workspace comment.
 * @param {!WorkspaceCommentSvg} comment The workspace comment where the
 *     right-click originated.
 * @return {!Object} A menu option, containing text, enabled, and a callback.
 * @alias Blockly.ContextMenu.commentDuplicateOption
 * @package
 */
const commentDuplicateOption = function(comment) {
  const duplicateOption = {
    text: Msg['DUPLICATE_COMMENT'],
    enabled: true,
    callback: function() {
      clipboard.duplicate(comment);
    },
  };
  return duplicateOption;
};
exports.commentDuplicateOption = commentDuplicateOption;

/**
 * Make a context menu option for adding a comment on the workspace.
 * @param {!WorkspaceSvg} ws The workspace where the right-click
 *     originated.
 * @param {!Event} e The right-click mouse event.
 * @return {!Object} A menu option, containing text, enabled, and a callback.
 * @package
 * @suppress {strictModuleDepCheck,checkTypes} Suppress checks while workspace
 *     comments are not bundled in.
 * @alias Blockly.ContextMenu.workspaceCommentOption
 */
const workspaceCommentOption = function(ws, e) {
<<<<<<< HEAD
  const WorkspaceCommentSvg = goog.module.get('Blockly.WorkspaceCommentSvg');
=======
  const {WorkspaceCommentSvg} = goog.module.get('Blockly.WorkspaceCommentSvg');
>>>>>>> 61322294
  if (!WorkspaceCommentSvg) {
    throw Error('Missing require for Blockly.WorkspaceCommentSvg');
  }
  // Helper function to create and position a comment correctly based on the
  // location of the mouse event.
  const addWsComment = function() {
    const comment = new WorkspaceCommentSvg(
        ws, Msg['WORKSPACE_COMMENT_DEFAULT_TEXT'],
        WorkspaceCommentSvg.DEFAULT_SIZE, WorkspaceCommentSvg.DEFAULT_SIZE);

    const injectionDiv = ws.getInjectionDiv();
    // Bounding rect coordinates are in client coordinates, meaning that they
    // are in pixels relative to the upper left corner of the visible browser
    // window.  These coordinates change when you scroll the browser window.
    const boundingRect = injectionDiv.getBoundingClientRect();

    // The client coordinates offset by the injection div's upper left corner.
    const clientOffsetPixels = new Coordinate(
        e.clientX - boundingRect.left, e.clientY - boundingRect.top);

    // The offset in pixels between the main workspace's origin and the upper
    // left corner of the injection div.
    const mainOffsetPixels = ws.getOriginOffsetInPixels();

    // The position of the new comment in pixels relative to the origin of the
    // main workspace.
    const finalOffset =
        Coordinate.difference(clientOffsetPixels, mainOffsetPixels);
    // The position of the new comment in main workspace coordinates.
    finalOffset.scale(1 / ws.scale);

    const commentX = finalOffset.x;
    const commentY = finalOffset.y;
    comment.moveBy(commentX, commentY);
    if (ws.rendered) {
      comment.initSvg();
      comment.render();
      comment.select();
    }
  };

  const wsCommentOption = {
    // Foreign objects don't work in IE.  Don't let the user create comments
    // that they won't be able to edit.
    enabled: !userAgent.IE,
  };
  wsCommentOption.text = Msg['ADD_COMMENT'];
  wsCommentOption.callback = function() {
    addWsComment();
  };
  return wsCommentOption;
};
exports.workspaceCommentOption = workspaceCommentOption;<|MERGE_RESOLUTION|>--- conflicted
+++ resolved
@@ -23,20 +23,13 @@
 const deprecation = goog.require('Blockly.utils.deprecation');
 const dom = goog.require('Blockly.utils.dom');
 const eventUtils = goog.require('Blockly.Events.utils');
-<<<<<<< HEAD
-const internalConstants = goog.require('Blockly.internalConstants');
-=======
->>>>>>> 61322294
 const userAgent = goog.require('Blockly.utils.userAgent');
 const svgMath = goog.require('Blockly.utils.svgMath');
 /* eslint-disable-next-line no-unused-vars */
 const {Block} = goog.requireType('Blockly.Block');
-<<<<<<< HEAD
-=======
 /* eslint-disable-next-line no-unused-vars */
 const {BlockSvg} = goog.requireType('Blockly.BlockSvg');
 const {config} = goog.require('Blockly.config');
->>>>>>> 61322294
 const {Coordinate} = goog.require('Blockly.utils.Coordinate');
 const {MenuItem} = goog.require('Blockly.MenuItem');
 const {Menu} = goog.require('Blockly.Menu');
@@ -53,7 +46,6 @@
 /**
  * Which block is the context menu attached to?
  * @type {?Block}
-<<<<<<< HEAD
  */
 let currentBlock = null;
 
@@ -62,16 +54,6 @@
  * @return {?Block} The block the context menu is attached to.
  * @alias Blockly.ContextMenu.getCurrentBlock
  */
-=======
- */
-let currentBlock = null;
-
-/**
- * Gets the block the context menu is currently attached to.
- * @return {?Block} The block the context menu is attached to.
- * @alias Blockly.ContextMenu.getCurrentBlock
- */
->>>>>>> 61322294
 const getCurrentBlock = function() {
   return currentBlock;
 };
@@ -282,19 +264,6 @@
     eventUtils.disable();
     let newBlock;
     try {
-<<<<<<< HEAD
-      newBlock = Xml.domToBlock(xml, block.workspace);
-      // Remove module from block
-      newBlock.removeAttribute('module');
-      // Move the new block next to the old block.
-      const xy = block.getRelativeToSurfaceXY();
-      if (block.RTL) {
-        xy.x -= internalConstants.SNAP_RADIUS;
-      } else {
-        xy.x += internalConstants.SNAP_RADIUS;
-      }
-      xy.y += internalConstants.SNAP_RADIUS * 2;
-=======
       newBlock =
           /** @type {!BlockSvg} */ (Xml.domToBlock(xml, block.workspace));
       // Move the new block next to the old block.
@@ -305,7 +274,6 @@
         xy.x += config.snapRadius;
       }
       xy.y += config.snapRadius * 2;
->>>>>>> 61322294
       newBlock.moveBy(xy.x, xy.y);
     } finally {
       eventUtils.enable();
@@ -341,7 +309,6 @@
   return deleteOption;
 };
 exports.commentDeleteOption = commentDeleteOption;
-<<<<<<< HEAD
 
 /**
  * Make a context menu option for duplicating the current block.
@@ -359,8 +326,6 @@
   };
 };
 exports.blockMoveToModuleOption = blockMoveToModuleOption;
-=======
->>>>>>> 61322294
 
 /**
  * Make a context menu option for duplicating the current workspace comment.
@@ -394,11 +359,7 @@
  * @alias Blockly.ContextMenu.workspaceCommentOption
  */
 const workspaceCommentOption = function(ws, e) {
-<<<<<<< HEAD
-  const WorkspaceCommentSvg = goog.module.get('Blockly.WorkspaceCommentSvg');
-=======
   const {WorkspaceCommentSvg} = goog.module.get('Blockly.WorkspaceCommentSvg');
->>>>>>> 61322294
   if (!WorkspaceCommentSvg) {
     throw Error('Missing require for Blockly.WorkspaceCommentSvg');
   }
