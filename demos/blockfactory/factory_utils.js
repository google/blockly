--- conflicted
+++ resolved
@@ -121,19 +121,11 @@
     }
     var name = input.name;
     if (name) {
-<<<<<<< HEAD
       if (input.type == Blockly.ConnectionType.INPUT_VALUE) {
         code.push(makeVar('value', name) +
                   " = Blockly." + language + ".valueToCode(block, '" + name +
                   "', Blockly." + language + ".ORDER_ATOMIC);");
       } else if (input.type == Blockly.ConnectionType.NEXT_STATEMENT) {
-=======
-      if (input.type === Blockly.INPUT_VALUE) {
-        code.push(makeVar('value', name) +
-                  " = Blockly." + language + ".valueToCode(block, '" + name +
-                  "', Blockly." + language + ".ORDER_ATOMIC);");
-      } else if (input.type === Blockly.NEXT_STATEMENT) {
->>>>>>> 5a70f8a3
         code.push(makeVar('statements', name) +
                   " = Blockly." + language + ".statementToCode(block, '" +
                   name + "');");
@@ -304,13 +296,8 @@
         code.push('        .setCheck(' + check + ')');
       }
       var align = contentsBlock.getFieldValue('ALIGN');
-<<<<<<< HEAD
       if (align != 'LEFT') {
-        code.push('        .setAlign(Blockly.constants.ALIGN.' + align + ')');
-=======
-      if (align !== 'LEFT') {
-        code.push('        .setAlign(Blockly.ALIGN_' + align + ')');
->>>>>>> 5a70f8a3
+        code.push('        .setAlign(Blockly.Input.ALIGN.' + align + ')');
       }
       var fields = FactoryUtils.getFieldsJs_(
           contentsBlock.getInputTargetBlock('FIELDS'));
