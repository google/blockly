--- conflicted
+++ resolved
@@ -141,8 +141,6 @@
 };
 
 /**
-<<<<<<< HEAD
-=======
  * Dispose of this toolbox.
  */
 Blockly.Toolbox.prototype.dispose = function() {
@@ -153,7 +151,6 @@
 };
 
 /**
->>>>>>> 53f54248
  * Move the toolbox to the edge.
  */
 Blockly.Toolbox.prototype.position = function() {
