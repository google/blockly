--- conflicted
+++ resolved
@@ -185,11 +185,7 @@
     for (var x = 0; x < procedureList.length; x++) {
       var block = Blockly.Block.obtain(workspace, templateName);
       block.setFieldValue(procedureList[x][0], 'NAME');
-      var tempIds = [];
-      for (var t = 0; t < procedureList[x][1].length; t++) {
-        tempIds[t] = 'ARG' + t;
-      }
-      block.setProcedureParameters(procedureList[x][1], tempIds);
+      block.setProcedureParameters(procedureList[x][1]);
       block.initSvg();
       blocks.push(block);
       gaps.push(margin * 2);
@@ -245,13 +241,8 @@
  */
 Blockly.Procedures.mutateCallers = function(name, workspace, parameters) {
   var callers = Blockly.Procedures.getCallers(name, workspace);
-<<<<<<< HEAD
-  for (var x = 0; x < callers.length; x++) {
+  for (var i = 0; i < callers.length; i++) {
     callers[x].setProcedureParameters(parameters);
-=======
-  for (var i = 0; i < callers.length; i++) {
-    callers[i].setProcedureParameters(paramNames, paramIds);
->>>>>>> ffe49a70
   }
 };
 
