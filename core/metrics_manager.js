--- conflicted
+++ resolved
@@ -152,17 +152,13 @@
  * Gets the width and the height of the flyout on the workspace in pixel
  * coordinates. Returns 0 for the width and height if the workspace has a
  * category toolbox instead of a simple toolbox.
-<<<<<<< HEAD
+ * @param {boolean=} opt_own Whether to only return the workspace's own flyout.
  * @return {!Blockly.MetricsManager.ToolboxMetrics} The width and height of the
  *     flyout.
-=======
- * @param {boolean=} opt_own Whether to only return the workspace's own flyout.
- * @return {!Blockly.utils.Size} The width and height of the flyout.
->>>>>>> d81703a7
- * @public
- */
-Blockly.MetricsManager.prototype.getFlyoutMetrics = function() {
-  var flyoutDimensions = this.getDimensionsPx_(this.workspace_.getFlyout(true));
+ * @public
+ */
+Blockly.MetricsManager.prototype.getFlyoutMetrics = function(opt_own) {
+  var flyoutDimensions = this.getDimensionsPx_(this.workspace_.getFlyout(opt_own));
   return {
     width: flyoutDimensions.width,
     height: flyoutDimensions.height,
@@ -259,8 +255,7 @@
     if (toolboxPosition == Blockly.TOOLBOX_AT_TOP ||
         toolboxPosition == Blockly.TOOLBOX_AT_BOTTOM) {
       svgMetrics.height -= toolboxMetrics.height;
-    } else if (
-        toolboxPosition == Blockly.TOOLBOX_AT_LEFT ||
+    } else if (toolboxPosition == Blockly.TOOLBOX_AT_LEFT ||
         toolboxPosition == Blockly.TOOLBOX_AT_RIGHT) {
       svgMetrics.width -= toolboxMetrics.width;
     }
@@ -268,8 +263,7 @@
     if (toolboxPosition == Blockly.TOOLBOX_AT_TOP ||
         toolboxPosition == Blockly.TOOLBOX_AT_BOTTOM) {
       svgMetrics.height -= flyoutMetrics.height;
-    } else if (
-        toolboxPosition == Blockly.TOOLBOX_AT_LEFT ||
+    } else if (toolboxPosition == Blockly.TOOLBOX_AT_LEFT ||
         toolboxPosition == Blockly.TOOLBOX_AT_RIGHT) {
       svgMetrics.width -= flyoutMetrics.width;
     }
@@ -297,15 +291,8 @@
  * @param {boolean=} opt_getWorkspaceCoordinates True to get the content metrics
  *     in workspace coordinates, false to get them in pixel coordinates.
  * @param {!Blockly.MetricsManager.ContainerRegion=} opt_viewMetrics The view
-<<<<<<< HEAD
- *     metrics if they have been previously computed. Passing in null will cause
- *     the view metrics to be computed again.
-=======
  *     metrics if they have been previously computed. Passing in null may cause
  *     the view metrics to be computed again, if it is needed.
- * @param {boolean=} opt_getWorkspaceCoordinates True to get the content metrics
- *     in workspace coordinates, false to get them in pixel coordinates.
->>>>>>> d81703a7
  * @return {!Blockly.MetricsManager.ContainerRegion} The
  *     metrics for the content container.
  * @public
