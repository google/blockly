{
	"@metadata": {
		"authors": [
			"Bl707",
			"संजीव कुमार",
			"Phoenix303",
			"Sfic",
			"Earlyengineers",
			"Sachinkatiyar"
		]
	},
	"VARIABLES_DEFAULT_NAME": "वस्तु",
	"TODAY": "आज",
	"DUPLICATE_BLOCK": "कॉपी करें",
	"ADD_COMMENT": "टिप्पणी छोड़ें",
	"REMOVE_COMMENT": "टिप्पणी हटायें",
	"EXTERNAL_INPUTS": "बाहरी इनपुट",
	"INLINE_INPUTS": "इनलाइन इनपुट",
	"DELETE_BLOCK": "ब्लॉक हटाएँ",
	"DELETE_X_BLOCKS": "%1 ब्लॉक हटाएँ",
	"DELETE_ALL_BLOCKS": "सभी %1 खानों को हटा दें?",
	"CLEAN_UP": "खानों को साफ करें",
	"COLLAPSE_BLOCK": "ब्लॉक को संक्षिप्त करें",
	"COLLAPSE_ALL": "ब्लॉक संक्षिप्त करें",
	"EXPAND_BLOCK": "ब्लॉक का विस्तार करें",
	"EXPAND_ALL": "ब्लॉक विस्तार करें",
	"DISABLE_BLOCK": "ब्लॉक को अक्षम करें",
	"ENABLE_BLOCK": "ब्लॉक को सक्षम करें",
	"HELP": "सहायता",
	"UNDO": "पूर्ववत करें",
	"REDO": "फिर से करें",
	"CHANGE_VALUE_TITLE": "मान परिवर्तित करें:",
	"RENAME_VARIABLE": "चर का नाम बदलें...",
	"RENAME_VARIABLE_TITLE": "सभी '%1' चरों के नाम बदलें:",
	"NEW_VARIABLE": "चर बनाएँ...",
	"NEW_VARIABLE_TITLE": "नए चर का नाम:",
	"VARIABLE_ALREADY_EXISTS": "प्राचल नाम '%1' पहले से मौजूद है।",
<<<<<<< HEAD
	"DELETE_VARIABLE_CONFIRMATION": "'%2' चर के %1 उपयोग को हटाएँ?",
=======
	"VARIABLE_ALREADY_EXISTS_FOR_ANOTHER_TYPE": "'%1' नाम का एक चर पहले से '%2' प्रकार के अन्य चर के लिए मौजूद है।",
	"PROCEDURE_ALREADY_EXISTS": "'%1' नाम की एक प्रक्रिया पहले से मौजूद है।",
	"DELETE_VARIABLE_CONFIRMATION": "'%2' चर के %1 उपयोग को हटाएँ?",
	"CANNOT_DELETE_VARIABLE_PROCEDURE": "चर '%1' को नहीं हटा सकता क्योंकि यह फ़ंक्शन '%2' की परिभाषा का हिस्सा है",
	"DELETE_VARIABLE": "'%1' चर को हटाएँ",
>>>>>>> e1f1575b
	"COLOUR_PICKER_HELPURL": "https://en.wikipedia.org/wiki/Color",
	"COLOUR_PICKER_TOOLTIP": "पैलेट से एक रंग चुनें।",
	"COLOUR_RANDOM_TITLE": "कोई भी रंग",
	"COLOUR_RANDOM_TOOLTIP": "कोई भी एक रंग का चयन करें।",
	"COLOUR_RGB_TITLE": "इसके साथ रंग करें",
	"COLOUR_RGB_RED": "लाल",
	"COLOUR_RGB_GREEN": "हरा",
	"COLOUR_RGB_BLUE": "नीला",
	"COLOUR_RGB_TOOLTIP": "लाल, हरा और नीले की निर्दिष्ट मात्रा के साथ एक रंग बनायें। सभी मान ० से १०० के बीच होने चाहिए।",
	"COLOUR_BLEND_TITLE": "मिश्रण करें",
	"COLOUR_BLEND_COLOUR1": "रंग 1",
	"COLOUR_BLEND_COLOUR2": "रंग 2",
	"COLOUR_BLEND_RATIO": "अनुपात",
	"COLOUR_BLEND_TOOLTIP": "दिए गए अनुपात (0.0 - 1.0) के साथ दो रंगों का मिश्रण करता है।",
	"CONTROLS_REPEAT_HELPURL": "https://en.wikipedia.org/wiki/For_loop",
	"CONTROLS_REPEAT_TITLE": "%1 बार दोहराएँ",
	"CONTROLS_REPEAT_INPUT_DO": "करें",
	"CONTROLS_REPEAT_TOOLTIP": "कुछ विवरण कई बार चलाएँ।",
	"CONTROLS_WHILEUNTIL_OPERATOR_WHILE": "दोहराएँ जब कि",
	"CONTROLS_WHILEUNTIL_OPERATOR_UNTIL": "दोहराएँ जब तक",
	"CONTROLS_WHILEUNTIL_TOOLTIP_WHILE": "जब तक मान सही है, तब तक कुछ विवरण चलाएँ।",
	"CONTROLS_WHILEUNTIL_TOOLTIP_UNTIL": "जब तक मान गलत है, तब तक कुछ विवरण चलाएँ।",
	"CONTROLS_FOR_TOOLTIP": "क्या चर '%1' प्रारंभ संख्या से अंत संख्या तक मानों को लेता है, निर्दिष्ट अंतराल के अनुसार गिनती करता है, और निर्दिष्ट रुकावटों को करता है।",
	"CONTROLS_FOR_TITLE": "%1 से %2 से %3 तक %4 के साथ गिनती करें",
	"CONTROLS_FOREACH_TITLE": "प्रत्येक वस्तु के लिए %1 सूची में %2",
	"CONTROLS_FOREACH_TOOLTIP": "सूची के प्रत्येक वस्तु के लिए, वस्तु में चर का मान '%1' रखें और बाद में कुछ कथन लिखें।",
	"CONTROLS_FLOW_STATEMENTS_OPERATOR_BREAK": "फंदे से बाहर निकलें",
	"CONTROLS_FLOW_STATEMENTS_OPERATOR_CONTINUE": "फंदे की अगली यात्रा के साथ जारी रखें",
	"CONTROLS_FLOW_STATEMENTS_TOOLTIP_BREAK": "भीतरी फंदे से बाहर निकलें।",
	"CONTROLS_FLOW_STATEMENTS_TOOLTIP_CONTINUE": "बाकी बचे फंदे को छोड़ें, और अगली यात्रा जारी रखें।",
	"CONTROLS_FLOW_STATEMENTS_WARNING": "सावधान: ये ब्लॉक केवल लूप के अंदर इस्तेमाल किया जा सकता है।",
	"CONTROLS_IF_TOOLTIP_1": "यदी मान सही है, तो कुछ विवरण चलाएँ।",
	"CONTROLS_IF_TOOLTIP_2": "यदि एक मान सत्य है तो कथनों का प्रथम खण्ड बनायें। अन्यथा कथनों का दूसरा भाग निर्मित करें।",
<<<<<<< HEAD
	"CONTROLS_IF_MSG_IF": "इफ",
	"CONTROLS_IF_MSG_ELSEIF": "एल्स इफ",
	"CONTROLS_IF_MSG_ELSE": "एल्स",
	"CONTROLS_IF_ELSEIF_TOOLTIP": "यदि ब्लॉक मे एक शर्त जोड़ें।",
	"IOS_OK": "ठीक है",
	"IOS_CANCEL": "रद्द करें",
	"IOS_ERROR": "त्रुटि",
=======
	"CONTROLS_IF_TOOLTIP_3": "यदि पहले मान सही है, तो बयानों का पहला खंड करें। अन्यथा, यदि दूसरा मान सत्य है, तो बयानों का दूसरा खंड करें।",
	"CONTROLS_IF_TOOLTIP_4": "यदि पहला मान सही है, तो बयानों का पहला खंड करें। अन्यथा, यदि दूसरा मान सत्य है, तो बयानों का दूसरा खंड करें। यदि कोई भी मान सही नहीं है, तो बयानों का अंतिम खंड करें।",
	"CONTROLS_IF_MSG_IF": "यदि",
	"CONTROLS_IF_MSG_ELSEIF": "यदि अन्य",
	"CONTROLS_IF_MSG_ELSE": "अन्य",
	"CONTROLS_IF_IF_TOOLTIP": "भाग को समनरूप बनाने के लिए जोङें, हटाएं, या पुनः व्यवस्थित करें यदि यह बंद है।",
	"CONTROLS_IF_ELSEIF_TOOLTIP": "एक शर्त जोड़ें यदि ब्लॉक है।",
	"CONTROLS_IF_ELSE_TOOLTIP": "यदि ब्लॉक है तो इसके लिए एक अंतिम, कैच-सभी स्थिति जोड़ें।",
	"IOS_OK": "ठीक है",
	"IOS_CANCEL": "रद्द करें",
	"IOS_ERROR": "त्रुटि",
	"IOS_PROCEDURES_INPUTS": "इनपुट",
	"IOS_PROCEDURES_ADD_INPUT": "+ इनपुट जोड़ें",
	"IOS_PROCEDURES_ALLOW_STATEMENTS": "बयानों की अनुमति दें",
	"IOS_PROCEDURES_DUPLICATE_INPUTS_ERROR": "इस फंक्शन में नकली निवेश हैं।",
>>>>>>> e1f1575b
	"IOS_VARIABLES_ADD_VARIABLE": "+ चर जोड़ें",
	"IOS_VARIABLES_ADD_BUTTON": "जोड़ें",
	"IOS_VARIABLES_RENAME_BUTTON": "नाम बदलें",
	"IOS_VARIABLES_DELETE_BUTTON": "हटाएँ",
	"IOS_VARIABLES_VARIABLE_NAME": "चर का नाम",
	"IOS_VARIABLES_EMPTY_NAME_ERROR": "आप रिक्त चर नाम उपयोग नहीं कर सकते",
	"LOGIC_COMPARE_HELPURL": "https://en.wikipedia.org/wiki/Inequality_(mathematics)",
	"LOGIC_COMPARE_TOOLTIP_EQ": "ट्रू रिटर्न करें यदि दोनो इनपुट इक दूसरे के बराबर हों।",
	"LOGIC_COMPARE_TOOLTIP_NEQ": "ट्रू रिटर्न करें यदि दोनो इनपुट इक दूसरे के बराबर नहीं हों।",
	"LOGIC_COMPARE_TOOLTIP_LT": "ट्रू रिटर्न करें यदि पहला इनपुट दूसरे इनपुट से छोटा हो।",
	"LOGIC_COMPARE_TOOLTIP_LTE": "ट्रू रिटर्न करें यदि पहला इनपुट दूसरे इनपुट से छोटा हो या बराबर हो।",
	"LOGIC_COMPARE_TOOLTIP_GT": "ट्रू रिटर्न करें यदि पहला इनपुट दूसरे इनपुट से बड़ा हो।",
	"LOGIC_COMPARE_TOOLTIP_GTE": "ट्रू रिटर्न करें यदि पहला इनपुट दूसरे इनपुट से बड़ा हो या बराबर हो।",
	"LOGIC_OPERATION_TOOLTIP_AND": "ट्रू रिटर्न करें यदि दोनो इनपुट ट्रू हों।",
	"LOGIC_OPERATION_AND": "AND (तथा)",
	"LOGIC_OPERATION_TOOLTIP_OR": "ट्रू रिटर्न करें यदि दोनो मे से इक इनपुट ट्रू हो।",
	"LOGIC_OPERATION_OR": "OR (अथवा)",
	"LOGIC_NEGATE_TITLE": "NOT (पूरक) %1",
	"LOGIC_NEGATE_TOOLTIP": "ट्रू रिटर्न करता है यदि इनपुट फॉल्स है। फॉल्स रिटर्न करता है यदि इनपुट ट्रू है।",
	"LOGIC_BOOLEAN_TRUE": "सही",
	"LOGIC_BOOLEAN_FALSE": "गलत",
	"LOGIC_BOOLEAN_TOOLTIP": "ट्रू या फॉल्स रिटर्न करता है।",
	"LOGIC_NULL": "NULL (अमान्य)",
	"LOGIC_NULL_TOOLTIP": "null (अमान्य) रिटर्न करता है।",
	"LOGIC_TERNARY_CONDITION": "टेस्ट",
	"LOGIC_TERNARY_IF_TRUE": "यदि सही है",
	"LOGIC_TERNARY_IF_FALSE": "यदि गलत है",
	"LOGIC_TERNARY_TOOLTIP": "'परीक्षण' में हालत की जांच करें। यदि स्थिति सही है, तो 'सच' मान लौटाता है; अन्यथा वापस लौटता 'अगर झूठा'मान देता है।",
	"MATH_NUMBER_HELPURL": "https://en.wikipedia.org/wiki/Number",
	"MATH_NUMBER_TOOLTIP": "एक संख्या।",
	"MATH_ARITHMETIC_HELPURL": "https://en.wikipedia.org/wiki/Arithmetic",
	"MATH_ARITHMETIC_TOOLTIP_ADD": "दो संख्याओं का योग रिटर्न करें।",
	"MATH_ARITHMETIC_TOOLTIP_MINUS": "दो संख्याओं का अंतर रिटर्न करें।",
	"MATH_ARITHMETIC_TOOLTIP_MULTIPLY": "दो संख्याओं का गुणन रिटर्न करें।",
	"MATH_ARITHMETIC_TOOLTIP_DIVIDE": "दो संख्याओं का भागफल रिटर्न करें।",
	"MATH_ARITHMETIC_TOOLTIP_POWER": "दूसरे नंबर की शक्ति को उठाए गए पहले नंबर पर लौटें",
	"MATH_SINGLE_HELPURL": "https://en.wikipedia.org/wiki/Square_root",
	"MATH_SINGLE_OP_ROOT": "वर्गमूल",
	"MATH_SINGLE_TOOLTIP_ROOT": "संख्या का वर्गमूल रिटर्न करें।",
	"MATH_SINGLE_OP_ABSOLUTE": "परम",
	"MATH_SINGLE_TOOLTIP_ABS": "संख्या का परम मान रिटर्न करें।",
	"MATH_SINGLE_TOOLTIP_NEG": "संख्या का निषेध मान रिटर्न करें।",
	"MATH_SINGLE_TOOLTIP_LN": "संख्या का प्राकृतिक लघुगणक रिटर्न करें।",
	"MATH_SINGLE_TOOLTIP_LOG10": "संख्या का मूल 10 लघुगणक रिटर्न करें।",
	"MATH_SINGLE_TOOLTIP_EXP": "किसी संख्या की शक्ति को वापस ई करें।",
	"MATH_SINGLE_TOOLTIP_POW10": "किसी संख्या की शक्ति पर 10 लौटें।",
	"MATH_TRIG_HELPURL": "https://en.wikipedia.org/wiki/Trigonometric_functions",
	"MATH_TRIG_TOOLTIP_SIN": "डिग्री का साइन रिटर्न करें (रेडियन नही)",
	"MATH_TRIG_TOOLTIP_COS": "डिग्री का कोसाइन रिटर्न करें (रेडियन नही)",
	"MATH_TRIG_TOOLTIP_TAN": "डिग्री का टैन्जन्ट रिटर्न करें (रेडियन नही)",
	"MATH_TRIG_TOOLTIP_ASIN": "संख्या का आर्कसाइन रिटर्न करें।",
	"MATH_TRIG_TOOLTIP_ACOS": "संख्या का आर्ककोसाइन रिटर्न करें।",
	"MATH_TRIG_TOOLTIP_ATAN": "संख्या का आर्कटैन्जन्ट रिटर्न करें।",
	"MATH_CONSTANT_HELPURL": "https://en.wikipedia.org/wiki/Mathematical_constant",
	"MATH_CONSTANT_TOOLTIP": "सामान्य स्थिरांक में से एक को वापस लौटें:π (3.141…), e (2.718…), φ (1.618…), sqrt(2) (1.414…), sqrt(½) (0.707…), or ∞ (infinity)।",
	"MATH_IS_EVEN": "सम है",
	"MATH_IS_ODD": "विषम है",
	"MATH_IS_PRIME": "अभाज्य है",
	"MATH_IS_WHOLE": "पूर्णांक है",
	"MATH_IS_POSITIVE": "धनात्मक है",
	"MATH_IS_NEGATIVE": "ऋणात्मक है",
	"MATH_IS_DIVISIBLE_BY": "इसके द्वारा विभाज्य है",
	"MATH_IS_TOOLTIP": "जांचें कि क्या कोई संख्या एक सम, विषम, मुख्य, संपूर्ण, सकारात्मक, नकारात्मक है या यदि वह निश्चित संख्या से विभाजित है। वास्तविक या गलत रिटर्न देता है।",
	"MATH_CHANGE_HELPURL": "https://en.wikipedia.org/wiki/Programming_idiom#Incrementing_a_counter",
	"MATH_CHANGE_TITLE": "%1 को %2 से बदलें",
	"MATH_CHANGE_TOOLTIP": "संख्या को चर '%1' से जोड़ें।",
	"MATH_ROUND_HELPURL": "https://en.wikipedia.org/wiki/Rounding",
	"MATH_ROUND_TOOLTIP": "संख्या को बड़ा या घटा के पूर्णांक बनाएँ।",
	"MATH_ROUND_OPERATOR_ROUND": "पूर्णांक बनाएँ",
	"MATH_ROUND_OPERATOR_ROUNDUP": "बड़ा के पूर्णांक बनाएँ",
	"MATH_ROUND_OPERATOR_ROUNDDOWN": "घटा के पूर्णांक बनाएँ",
	"MATH_ONLIST_OPERATOR_SUM": "सूची का योग",
	"MATH_ONLIST_TOOLTIP_SUM": "सूची की सभी संख्याओं का योग रिटर्न करें।",
	"MATH_ONLIST_OPERATOR_MIN": "सूची मे न्यूनतम",
	"MATH_ONLIST_TOOLTIP_MIN": "सूची मे सबसे छोटी संख्या रिटर्न करें।",
	"MATH_ONLIST_OPERATOR_MAX": "सूची मे अधिकतम",
	"MATH_ONLIST_TOOLTIP_MAX": "सूची में सबसे बड़ी संख्या रिटर्न करें।",
	"MATH_ONLIST_OPERATOR_AVERAGE": "सूची का औसत मान",
	"MATH_ONLIST_TOOLTIP_AVERAGE": "सूची में संख्यात्मक मानों का औसत (अंकगणित माध्य) लौटें।",
	"MATH_ONLIST_OPERATOR_MEDIAN": "सूची की माध्यिका",
	"MATH_ONLIST_TOOLTIP_MEDIAN": "सूची की माध्यिका संख्या रिटर्न करें।",
	"MATH_ONLIST_OPERATOR_MODE": "सूची का मोड",
	"MATH_ONLIST_TOOLTIP_MODE": "सूची मे सबसे आम आइटम(s) की सूची रिटर्न करें।",
	"MATH_ONLIST_OPERATOR_STD_DEV": "सूची का मानक विचलन",
	"MATH_ONLIST_TOOLTIP_STD_DEV": "सूची का मानक विचलन रिटर्न करें।",
	"MATH_ONLIST_OPERATOR_RANDOM": "सूची का रैन्डम आइटम",
	"MATH_ONLIST_TOOLTIP_RANDOM": "सूची से एक रैन्डम आइटम रिटर्न करें।",
	"MATH_MODULO_HELPURL": "https://en.wikipedia.org/wiki/Modulo_operation",
	"MATH_MODULO_TITLE": "%1 ÷ %2 का शेषफल",
	"MATH_MODULO_TOOLTIP": "दो संख्याओं के भाग का शेषफल रिटर्न करें।",
	"MATH_CONSTRAIN_TITLE": "%1 कम %2 उच्च %3 बाधित करें",
	"MATH_CONSTRAIN_TOOLTIP": "एक संख्या को निर्दिष्ट सीमा (सम्मिलित) के बीच बाधित करें।",
	"MATH_RANDOM_INT_HELPURL": "https://en.wikipedia.org/wiki/Random_number_generation",
	"MATH_RANDOM_INT_TITLE": "%1 से %2 तक रैन्डम पूर्णांक",
	"MATH_RANDOM_INT_TOOLTIP": "दो निर्दिष्ट सीमाओं, समावेशी के बीच एक यादृच्छिक पूर्णांक लौटें।",
	"MATH_RANDOM_FLOAT_HELPURL": "https://en.wikipedia.org/wiki/Random_number_generation",
	"MATH_RANDOM_FLOAT_TITLE_RANDOM": "रैन्डम अंश",
	"MATH_RANDOM_FLOAT_TOOLTIP": "0.0 (समावेशी) और 1.0 (विशिष्ट) के बीच एक यादृच्छिक अंश पर लौटें।",
	"TEXT_TEXT_HELPURL": "https://en.wikipedia.org/wiki/String_(computer_science)",
	"TEXT_TEXT_TOOLTIP": "एक अक्षर, शब्द, या टेक्स्ट की पंक्ति।",
	"TEXT_JOIN_TITLE_CREATEWITH": "इसके साथ टेक्स्ट बनाएँ",
	"TEXT_JOIN_TOOLTIP": "किसी भी संख्या के मदों को एक साथ जोड़ कर पाठ का एक टुकड़ा बनाएं।",
	"TEXT_CREATE_JOIN_TITLE_JOIN": "जोड़",
	"TEXT_CREATE_JOIN_TOOLTIP": "भाग को समनरूप बनाने के लिए जोङें, हटाएं, या पुनः व्यवस्थित करें यदि यह बंद है।",
	"TEXT_CREATE_JOIN_ITEM_TOOLTIP": "सूची मे एक आइटम जोड़ें।",
<<<<<<< HEAD
=======
	"TEXT_APPEND_TITLE": "%1 में पाठ %2 को जोड़ें",
>>>>>>> e1f1575b
	"TEXT_APPEND_TOOLTIP": "कुछ टेक्स्ट इस चर '%1' से जोड़ें।",
	"TEXT_LENGTH_TITLE": "%1 की लंबाई",
	"TEXT_LENGTH_TOOLTIP": "दिए गये टेक्स्ट मे अक्षरों की संख्या रिटर्न करता है (खाली स्थान मिला के)।",
	"TEXT_ISEMPTY_TITLE": "%1 खाली है",
	"TEXT_ISEMPTY_TOOLTIP": "ट्रू रिटर्न करता है यदि दिया गया टेक्स्ट खाली है।",
<<<<<<< HEAD
	"TEXT_INDEXOF_OPERATOR_FIRST": "टेक्स्ट पहली बार जहाँ आया है उसे ढूढ़े",
	"TEXT_INDEXOF_OPERATOR_LAST": "टेक्स्ट आखरी बार जहाँ आया है उसे ढूढ़े",
=======
	"TEXT_INDEXOF_TOOLTIP": "दूसरे पाठ में पहले पाठ की पहली/अंतिम घटना का सूचक देता है। यदि पाठ नहीं मिला है तो %1 रिटर्न होता है।",
	"TEXT_INDEXOF_TITLE": "पाठ %1 %2 %3 में",
	"TEXT_INDEXOF_OPERATOR_FIRST": "टेक्स्ट पहली बार जहाँ आया है उसे ढूढ़े",
	"TEXT_INDEXOF_OPERATOR_LAST": "टेक्स्ट आखरी बार जहाँ आया है उसे ढूढ़े",
	"TEXT_CHARAT_TITLE": "पाठ %1 %2 में",
>>>>>>> e1f1575b
	"TEXT_CHARAT_FROM_START": "अक्षर # पाएँ",
	"TEXT_CHARAT_FROM_END": "आखिर से अक्षर # पाएँ",
	"TEXT_CHARAT_FIRST": "पहला अक्षर पाएँ",
	"TEXT_CHARAT_LAST": "आखरी अक्षर पाएँ",
	"TEXT_CHARAT_RANDOM": "रैन्डम अक्षर पाएँ",
	"TEXT_CHARAT_TOOLTIP": "बताई गयी जगह से अक्षर रिटर्न करता है",
	"TEXT_GET_SUBSTRING_TOOLTIP": "टेक्स्ट का बताया गया अंश रिटर्न करता है",
	"TEXT_GET_SUBSTRING_INPUT_IN_TEXT": "इस टेक्स्ट मे",
	"TEXT_GET_SUBSTRING_START_FROM_START": "अक्षर # से सबस्ट्रिंग पाएँ",
	"TEXT_GET_SUBSTRING_START_FROM_END": "आखरी अक्षर # से सबस्ट्रिंग पाएँ",
	"TEXT_GET_SUBSTRING_START_FIRST": "पहले अक्षर से सबस्ट्रिंग पाएँ",
	"TEXT_GET_SUBSTRING_END_FROM_START": "यहाँ तक अक्षर #",
	"TEXT_GET_SUBSTRING_END_FROM_END": "आखिर से यहाँ तक अक्षर #",
	"TEXT_GET_SUBSTRING_END_LAST": "यहाँ तक आखरी अक्षर",
	"TEXT_CHANGECASE_TOOLTIP": "टेक्स्ट की कॉपी भिन्न केस (अक्षर से संबंधित) मे रिटर्न करें।",
	"TEXT_CHANGECASE_OPERATOR_UPPERCASE": "बड़े अक्षर मे",
	"TEXT_CHANGECASE_OPERATOR_LOWERCASE": "छोटे अक्षर मे",
	"TEXT_CHANGECASE_OPERATOR_TITLECASE": "टाइटल केस मे",
	"TEXT_TRIM_TOOLTIP": "एक या दोनों सिरों से हटाए गए रिक्त स्थान के साथ पाठ की एक प्रति लौटाएं।",
	"TEXT_TRIM_OPERATOR_BOTH": "रिक्त स्थान को इस टेक्स्ट के दोनों तरफ से निकालें",
	"TEXT_TRIM_OPERATOR_LEFT": "रिक्त स्थान को इस टेक्स्ट के बायें तरफ से निकालें",
	"TEXT_TRIM_OPERATOR_RIGHT": "रिक्त स्थान को इस टेक्स्ट के दाईं तरफ से निकालें",
	"TEXT_PRINT_TITLE": "प्रिंट करें %1",
	"TEXT_PRINT_TOOLTIP": "दिया गया टेक्स्ट प्रिंट करें, संख्या या अन्य मान।",
	"TEXT_PROMPT_TYPE_TEXT": "सूचना के साथ टेक्स्ट के लिए प्रॉम्प्ट करें",
	"TEXT_PROMPT_TYPE_NUMBER": "सूचना के साथ संख्या के लिए प्रॉम्प्ट करें",
	"TEXT_PROMPT_TOOLTIP_NUMBER": "यूज़र से संख्या के लिए प्रॉम्प्ट करें।",
	"TEXT_PROMPT_TOOLTIP_TEXT": "यूज़र से कुछ टेक्स्ट के लिए प्रॉम्प्ट करें।",
<<<<<<< HEAD
	"TEXT_REVERSE_HELPURL": "https://github.com/google/blockly/wiki/Text#reversing-text",
=======
	"TEXT_COUNT_MESSAGE0": "%1 को %2 में गिने",
	"TEXT_COUNT_TOOLTIP": "गिने, कितनी बार कुछ पाठ कुछ अन्य पाठ के अंदर समाहित होता है।",
	"TEXT_REPLACE_MESSAGE0": "%1 को %2 के साथ %3 में बदलें",
	"TEXT_REPLACE_TOOLTIP": "कुछ अन्य पाठ के अंदर कुछ पाठ की सभी जगहों को बदलें।",
	"TEXT_REVERSE_MESSAGE0": "%1 को बदल दें",
	"TEXT_REVERSE_HELPURL": "https://github.com/google/blockly/wiki/Text#reversing-text",
	"TEXT_REVERSE_TOOLTIP": "पाठ में वर्णों के क्रम को उलट देता है।",
>>>>>>> e1f1575b
	"LISTS_CREATE_EMPTY_TITLE": "खाली सूची बनाएँ",
	"LISTS_CREATE_EMPTY_TOOLTIP": "0 लंबाई की, कोई भी डेटा ना रखने वाली एक सूची लौटती है",
	"LISTS_CREATE_WITH_TOOLTIP": "कितने भी आइटम वाली एक सूची बनाएँ।",
	"LISTS_CREATE_WITH_INPUT_WITH": "इसके सूची बनाएँ",
	"LISTS_CREATE_WITH_CONTAINER_TITLE_ADD": "सूची",
	"LISTS_CREATE_WITH_CONTAINER_TOOLTIP": "इस सूची ब्लॉक को पुन: आकार देने के लिए वर्गों को जोड़ें, निकालें, या पुन: क्रमित करें।",
	"LISTS_CREATE_WITH_ITEM_TOOLTIP": "सूची मे एक आइटम जोड़ें।",
	"LISTS_REPEAT_TOOLTIP": "निर्धारित मान की बार-बार दोहराई गई एक सूची बनाता है।",
	"LISTS_REPEAT_TITLE": "वस्तु %1 के साथ %2 बार दोहराई गयी सूची बनाएं",
	"LISTS_LENGTH_TITLE": "%1 की लंबाई",
	"LISTS_LENGTH_TOOLTIP": "सूची की लंबाई रिटर्न करता है।",
	"LISTS_ISEMPTY_TITLE": "%1 खाली है",
	"LISTS_ISEMPTY_TOOLTIP": "यदि सूची खाली है तो ट्रू रिटर्न करता है।",
	"LISTS_INLIST": "सूची में",
	"LISTS_INDEX_OF_FIRST": "आइटम पहली बार जहाँ आया है उसे ढूढ़े",
	"LISTS_INDEX_OF_LAST": "आइटम आखरी बार जहाँ आया है उसे ढूढ़े",
	"LISTS_INDEX_OF_TOOLTIP": "सूची में आइटम की पहली/अंतिम घटना का सूचक देता है। यदि आइटम नहीं मिला है तो %1 रिटर्न होता है।",
	"LISTS_GET_INDEX_GET": "प्राप्त",
	"LISTS_GET_INDEX_GET_REMOVE": "प्राप्त करे और हटाए",
	"LISTS_GET_INDEX_REMOVE": "निकालें",
	"LISTS_GET_INDEX_FROM_END": "अंत से #",
	"LISTS_GET_INDEX_FIRST": "पहला",
	"LISTS_GET_INDEX_LAST": "आखिरी",
	"LISTS_GET_INDEX_RANDOM": "रैन्डम",
	"LISTS_INDEX_FROM_START_TOOLTIP": "%1 पहली वस्तु है।",
	"LISTS_INDEX_FROM_END_TOOLTIP": "%1 आखिरी वस्तु है।",
	"LISTS_GET_INDEX_TOOLTIP_GET_FROM": "एक सूची में निर्दिष्ट स्थान पर वस्तु को लौटाता है।",
	"LISTS_GET_INDEX_TOOLTIP_GET_FIRST": "सूची का पहला आइटम रिटर्न करता है।",
	"LISTS_GET_INDEX_TOOLTIP_GET_LAST": "सूची का आखरी आइटम रिटर्न करता है।",
	"LISTS_GET_INDEX_TOOLTIP_GET_RANDOM": "सूची से रैन्डम आइटम रिटर्न करता है।",
	"LISTS_GET_INDEX_TOOLTIP_GET_REMOVE_FROM": "एक सूची में निर्दिष्ट स्थिति में आइटम निकालता है और लौटाता है।",
	"LISTS_GET_INDEX_TOOLTIP_GET_REMOVE_FIRST": "सूची का पहला आइटम निकालता है और रिटर्न करता है।",
	"LISTS_GET_INDEX_TOOLTIP_GET_REMOVE_LAST": "सूची का आखरी आइटम निकालता है और रिटर्न करता है।",
	"LISTS_GET_INDEX_TOOLTIP_GET_REMOVE_RANDOM": "सूची से रैन्डम आइटम निकालता है और रिटर्न करता है।",
	"LISTS_GET_INDEX_TOOLTIP_REMOVE_FROM": "एक सूची में निर्दिष्ट स्थान पर आइटम निकाल देता है।",
	"LISTS_GET_INDEX_TOOLTIP_REMOVE_FIRST": "सूची का पहला आइटम निकालता है।",
	"LISTS_GET_INDEX_TOOLTIP_REMOVE_LAST": "सूची का आखरी आइटम निकालता है।",
	"LISTS_GET_INDEX_TOOLTIP_REMOVE_RANDOM": "सूची से रैन्डम आइटम निकालता है।",
	"LISTS_SET_INDEX_SET": "सैट करें",
	"LISTS_SET_INDEX_INSERT": "पर डालें",
	"LISTS_SET_INDEX_INPUT_TO": "बतौर",
	"LISTS_SET_INDEX_TOOLTIP_SET_FROM": "सूची मे बताए गये स्थान में आइटम सैट करता है।",
	"LISTS_SET_INDEX_TOOLTIP_SET_FIRST": "सूची में पहला आइटम सैट करता है।",
	"LISTS_SET_INDEX_TOOLTIP_SET_LAST": "सूची में आखरी आइटम सैट करता है।",
	"LISTS_SET_INDEX_TOOLTIP_SET_RANDOM": "सूची में रैन्डम आइटम सैट करता है।",
	"LISTS_SET_INDEX_TOOLTIP_INSERT_FROM": "सूची मे बताए गये स्थान में आइटम इनसर्ट करता है।",
	"LISTS_SET_INDEX_TOOLTIP_INSERT_FIRST": "आइटम को सूची के शुरू में इनसर्ट करता है।",
	"LISTS_SET_INDEX_TOOLTIP_INSERT_LAST": "आइटम को सूची के अंत में जोड़ता है।",
	"LISTS_SET_INDEX_TOOLTIP_INSERT_RANDOM": "आइटम को सूची में रैन्डम्ली इनसर्ट करता है।",
	"LISTS_GET_SUBLIST_START_FROM_START": "# से उप-सूची प्राप्त करें",
	"LISTS_GET_SUBLIST_START_FROM_END": "अंत से # से उप-सूची प्राप्त करें",
	"LISTS_GET_SUBLIST_START_FIRST": "प्रथम से उप-सूची प्राप्त करें",
	"LISTS_GET_SUBLIST_END_FROM_START": "# को",
	"LISTS_GET_SUBLIST_END_FROM_END": "अंतिम से # को",
	"LISTS_GET_SUBLIST_END_LAST": "अंत से",
	"LISTS_GET_SUBLIST_TOOLTIP": "सूची के बताए गये भाग की कॉपी बनता है।",
	"LISTS_SORT_HELPURL": "https://github.com/google/blockly/wiki/Text#reversing-text",
	"LISTS_SORT_TITLE": "%1 %2 %3 को छांटे",
	"LISTS_SORT_TOOLTIP": "एक सूची की एक प्रति को छांटे।",
	"LISTS_SORT_ORDER_ASCENDING": "बढ़ते क्रम",
	"LISTS_SORT_ORDER_DESCENDING": "बढ़ते क्रम में",
	"LISTS_SORT_TYPE_NUMERIC": "अंकीय",
	"LISTS_SORT_TYPE_TEXT": "वर्णक्रमानुसार",
	"LISTS_SORT_TYPE_IGNORECASE": "वर्णक्रमानुसार, मामले की अनदेखी करें",
	"LISTS_SPLIT_LIST_FROM_TEXT": "पाठ से एक सूची बनाएं",
	"LISTS_SPLIT_TEXT_FROM_LIST": "सूची से एक पाठ बनाएं",
	"LISTS_SPLIT_WITH_DELIMITER": "सीमांकक के साथ",
	"LISTS_SPLIT_TOOLTIP_SPLIT": "ग्रंथों की सूची में पाठ को विभाजित करें, प्रत्येक सीमांकक पर तोड़कर।",
	"LISTS_SPLIT_TOOLTIP_JOIN": "ग्रंथों की एक सूची में शामिल करें, जो एक सीमांकक से अलग हो।",
	"LISTS_REVERSE_MESSAGE0": "%1 को बदल दें",
	"LISTS_REVERSE_TOOLTIP": "एक सूची की एक प्रति को छांटे।",
	"VARIABLES_GET_TOOLTIP": "इस चर का मान रिटर्न करता है।",
	"VARIABLES_GET_CREATE_SET": "सेट '%1' बनाएँ",
	"VARIABLES_SET": "सेट करें %1 को %2",
	"VARIABLES_SET_TOOLTIP": "इस चर को इनपुट के बराबर सेट करता है।",
	"VARIABLES_SET_CREATE_GET": "'प्राप्त करें %1' बनाएं",
	"PROCEDURES_DEFNORETURN_TITLE": "को",
	"PROCEDURES_DEFNORETURN_PROCEDURE": "कुछ करें",
	"PROCEDURES_BEFORE_PARAMS": ": के साथ",
	"PROCEDURES_CALL_BEFORE_PARAMS": ": के साथ",
	"PROCEDURES_DEFNORETURN_TOOLTIP": "बिना आउटपुट वाला एक फ़ंक्शन बनाता है।",
	"PROCEDURES_DEFNORETURN_COMMENT": "इस फंकशन को समझाएँ...",
<<<<<<< HEAD
	"PROCEDURES_DEFRETURN_RETURN": "रिटर्न",
=======
	"PROCEDURES_DEFRETURN_RETURN": "वापस आएं",
>>>>>>> e1f1575b
	"PROCEDURES_DEFRETURN_TOOLTIP": "आउटपुट वाला एक फ़ंक्शन बनाता है।",
	"PROCEDURES_ALLOW_STATEMENTS": "बयानों की अनुमति दें",
	"PROCEDURES_DEF_DUPLICATE_WARNING": "सावधान: इस फ़ंक्शन मे डुप्लिकेट पैरामीटर हैं।",
	"PROCEDURES_CALLNORETURN_HELPURL": "https://en.wikipedia.org/wiki/Subroutine",
	"PROCEDURES_CALLNORETURN_TOOLTIP": "यूज़र द्वारा वर्णन किया गया फ़ंक्शन '%1' चलाएँ।",
	"PROCEDURES_CALLRETURN_HELPURL": "https://en.wikipedia.org/wiki/Subroutine",
	"PROCEDURES_CALLRETURN_TOOLTIP": "यूज़र द्वारा वर्णन किया गया फ़ंक्शन '%1' चलाएँ और उसका आउटपुट इस्तेमाल करें।",
	"PROCEDURES_MUTATORCONTAINER_TITLE": "इनपुट",
	"PROCEDURES_MUTATORCONTAINER_TOOLTIP": "इस फ़ंक्शन में इनपुट जोड़ें, निकालें, या पुन: क्रमित करें।",
	"PROCEDURES_MUTATORARG_TITLE": "इनपुट का नाम:",
	"PROCEDURES_MUTATORARG_TOOLTIP": "फंगक्शन को इनपुट प्रदान करें।",
	"PROCEDURES_HIGHLIGHT_DEF": "फ़ंक्शन परिभाषा को हाइलाइट करें",
	"PROCEDURES_CREATE_DO": "'%1' बनाएँ",
	"PROCEDURES_IFRETURN_TOOLTIP": "यदि एक मान ट्रू है तो, दूसरा मान रिटर्न करें।",
	"PROCEDURES_IFRETURN_WARNING": "सावधान: ये ब्लॉक फ़ंक्शन परिभाषा के अंदर ही इस्तेमाल किया जा सकता।"
}<|MERGE_RESOLUTION|>--- conflicted
+++ resolved
@@ -35,15 +35,11 @@
 	"NEW_VARIABLE": "चर बनाएँ...",
 	"NEW_VARIABLE_TITLE": "नए चर का नाम:",
 	"VARIABLE_ALREADY_EXISTS": "प्राचल नाम '%1' पहले से मौजूद है।",
-<<<<<<< HEAD
-	"DELETE_VARIABLE_CONFIRMATION": "'%2' चर के %1 उपयोग को हटाएँ?",
-=======
 	"VARIABLE_ALREADY_EXISTS_FOR_ANOTHER_TYPE": "'%1' नाम का एक चर पहले से '%2' प्रकार के अन्य चर के लिए मौजूद है।",
 	"PROCEDURE_ALREADY_EXISTS": "'%1' नाम की एक प्रक्रिया पहले से मौजूद है।",
 	"DELETE_VARIABLE_CONFIRMATION": "'%2' चर के %1 उपयोग को हटाएँ?",
 	"CANNOT_DELETE_VARIABLE_PROCEDURE": "चर '%1' को नहीं हटा सकता क्योंकि यह फ़ंक्शन '%2' की परिभाषा का हिस्सा है",
 	"DELETE_VARIABLE": "'%1' चर को हटाएँ",
->>>>>>> e1f1575b
 	"COLOUR_PICKER_HELPURL": "https://en.wikipedia.org/wiki/Color",
 	"COLOUR_PICKER_TOOLTIP": "पैलेट से एक रंग चुनें।",
 	"COLOUR_RANDOM_TITLE": "कोई भी रंग",
@@ -77,15 +73,6 @@
 	"CONTROLS_FLOW_STATEMENTS_WARNING": "सावधान: ये ब्लॉक केवल लूप के अंदर इस्तेमाल किया जा सकता है।",
 	"CONTROLS_IF_TOOLTIP_1": "यदी मान सही है, तो कुछ विवरण चलाएँ।",
 	"CONTROLS_IF_TOOLTIP_2": "यदि एक मान सत्य है तो कथनों का प्रथम खण्ड बनायें। अन्यथा कथनों का दूसरा भाग निर्मित करें।",
-<<<<<<< HEAD
-	"CONTROLS_IF_MSG_IF": "इफ",
-	"CONTROLS_IF_MSG_ELSEIF": "एल्स इफ",
-	"CONTROLS_IF_MSG_ELSE": "एल्स",
-	"CONTROLS_IF_ELSEIF_TOOLTIP": "यदि ब्लॉक मे एक शर्त जोड़ें।",
-	"IOS_OK": "ठीक है",
-	"IOS_CANCEL": "रद्द करें",
-	"IOS_ERROR": "त्रुटि",
-=======
 	"CONTROLS_IF_TOOLTIP_3": "यदि पहले मान सही है, तो बयानों का पहला खंड करें। अन्यथा, यदि दूसरा मान सत्य है, तो बयानों का दूसरा खंड करें।",
 	"CONTROLS_IF_TOOLTIP_4": "यदि पहला मान सही है, तो बयानों का पहला खंड करें। अन्यथा, यदि दूसरा मान सत्य है, तो बयानों का दूसरा खंड करें। यदि कोई भी मान सही नहीं है, तो बयानों का अंतिम खंड करें।",
 	"CONTROLS_IF_MSG_IF": "यदि",
@@ -101,7 +88,6 @@
 	"IOS_PROCEDURES_ADD_INPUT": "+ इनपुट जोड़ें",
 	"IOS_PROCEDURES_ALLOW_STATEMENTS": "बयानों की अनुमति दें",
 	"IOS_PROCEDURES_DUPLICATE_INPUTS_ERROR": "इस फंक्शन में नकली निवेश हैं।",
->>>>>>> e1f1575b
 	"IOS_VARIABLES_ADD_VARIABLE": "+ चर जोड़ें",
 	"IOS_VARIABLES_ADD_BUTTON": "जोड़ें",
 	"IOS_VARIABLES_RENAME_BUTTON": "नाम बदलें",
@@ -207,25 +193,17 @@
 	"TEXT_CREATE_JOIN_TITLE_JOIN": "जोड़",
 	"TEXT_CREATE_JOIN_TOOLTIP": "भाग को समनरूप बनाने के लिए जोङें, हटाएं, या पुनः व्यवस्थित करें यदि यह बंद है।",
 	"TEXT_CREATE_JOIN_ITEM_TOOLTIP": "सूची मे एक आइटम जोड़ें।",
-<<<<<<< HEAD
-=======
 	"TEXT_APPEND_TITLE": "%1 में पाठ %2 को जोड़ें",
->>>>>>> e1f1575b
 	"TEXT_APPEND_TOOLTIP": "कुछ टेक्स्ट इस चर '%1' से जोड़ें।",
 	"TEXT_LENGTH_TITLE": "%1 की लंबाई",
 	"TEXT_LENGTH_TOOLTIP": "दिए गये टेक्स्ट मे अक्षरों की संख्या रिटर्न करता है (खाली स्थान मिला के)।",
 	"TEXT_ISEMPTY_TITLE": "%1 खाली है",
 	"TEXT_ISEMPTY_TOOLTIP": "ट्रू रिटर्न करता है यदि दिया गया टेक्स्ट खाली है।",
-<<<<<<< HEAD
-	"TEXT_INDEXOF_OPERATOR_FIRST": "टेक्स्ट पहली बार जहाँ आया है उसे ढूढ़े",
-	"TEXT_INDEXOF_OPERATOR_LAST": "टेक्स्ट आखरी बार जहाँ आया है उसे ढूढ़े",
-=======
 	"TEXT_INDEXOF_TOOLTIP": "दूसरे पाठ में पहले पाठ की पहली/अंतिम घटना का सूचक देता है। यदि पाठ नहीं मिला है तो %1 रिटर्न होता है।",
 	"TEXT_INDEXOF_TITLE": "पाठ %1 %2 %3 में",
 	"TEXT_INDEXOF_OPERATOR_FIRST": "टेक्स्ट पहली बार जहाँ आया है उसे ढूढ़े",
 	"TEXT_INDEXOF_OPERATOR_LAST": "टेक्स्ट आखरी बार जहाँ आया है उसे ढूढ़े",
 	"TEXT_CHARAT_TITLE": "पाठ %1 %2 में",
->>>>>>> e1f1575b
 	"TEXT_CHARAT_FROM_START": "अक्षर # पाएँ",
 	"TEXT_CHARAT_FROM_END": "आखिर से अक्षर # पाएँ",
 	"TEXT_CHARAT_FIRST": "पहला अक्षर पाएँ",
@@ -254,9 +232,6 @@
 	"TEXT_PROMPT_TYPE_NUMBER": "सूचना के साथ संख्या के लिए प्रॉम्प्ट करें",
 	"TEXT_PROMPT_TOOLTIP_NUMBER": "यूज़र से संख्या के लिए प्रॉम्प्ट करें।",
 	"TEXT_PROMPT_TOOLTIP_TEXT": "यूज़र से कुछ टेक्स्ट के लिए प्रॉम्प्ट करें।",
-<<<<<<< HEAD
-	"TEXT_REVERSE_HELPURL": "https://github.com/google/blockly/wiki/Text#reversing-text",
-=======
 	"TEXT_COUNT_MESSAGE0": "%1 को %2 में गिने",
 	"TEXT_COUNT_TOOLTIP": "गिने, कितनी बार कुछ पाठ कुछ अन्य पाठ के अंदर समाहित होता है।",
 	"TEXT_REPLACE_MESSAGE0": "%1 को %2 के साथ %3 में बदलें",
@@ -264,7 +239,6 @@
 	"TEXT_REVERSE_MESSAGE0": "%1 को बदल दें",
 	"TEXT_REVERSE_HELPURL": "https://github.com/google/blockly/wiki/Text#reversing-text",
 	"TEXT_REVERSE_TOOLTIP": "पाठ में वर्णों के क्रम को उलट देता है।",
->>>>>>> e1f1575b
 	"LISTS_CREATE_EMPTY_TITLE": "खाली सूची बनाएँ",
 	"LISTS_CREATE_EMPTY_TOOLTIP": "0 लंबाई की, कोई भी डेटा ना रखने वाली एक सूची लौटती है",
 	"LISTS_CREATE_WITH_TOOLTIP": "कितने भी आइटम वाली एक सूची बनाएँ।",
@@ -347,11 +321,7 @@
 	"PROCEDURES_CALL_BEFORE_PARAMS": ": के साथ",
 	"PROCEDURES_DEFNORETURN_TOOLTIP": "बिना आउटपुट वाला एक फ़ंक्शन बनाता है।",
 	"PROCEDURES_DEFNORETURN_COMMENT": "इस फंकशन को समझाएँ...",
-<<<<<<< HEAD
-	"PROCEDURES_DEFRETURN_RETURN": "रिटर्न",
-=======
 	"PROCEDURES_DEFRETURN_RETURN": "वापस आएं",
->>>>>>> e1f1575b
 	"PROCEDURES_DEFRETURN_TOOLTIP": "आउटपुट वाला एक फ़ंक्शन बनाता है।",
 	"PROCEDURES_ALLOW_STATEMENTS": "बयानों की अनुमति दें",
 	"PROCEDURES_DEF_DUPLICATE_WARNING": "सावधान: इस फ़ंक्शन मे डुप्लिकेट पैरामीटर हैं।",
