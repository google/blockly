{
<<<<<<< HEAD
  "name": "varwin-blockly",
  "version": "10.4.3",
  "description": "Varwin Blockly it is a fork of Google Blockly for Varwin XRMS",
=======
  "name": "blockly",
  "version": "11.1.1",
  "description": "Blockly is a library for building visual programming editors.",
>>>>>>> 7a154ea8
  "keywords": [
    "blockly",
    "varwin"
  ],
  "repository": {
    "type": "git",
<<<<<<< HEAD
    "url": "https://github.com/varwin/blockly.git"
=======
    "url": "git+https://github.com/google/blockly.git"
>>>>>>> 7a154ea8
  },
  "bugs": {
    "url": "https://github.com/varwin/blockly/issues"
  },
  "homepage": "https://varwin.com",
  "author": {
    "name": "Varwin Frontend Team"
  },
  "scripts": {
    "build": "gulp build",
    "build-debug": "gulp build --verbose --debug",
    "build-debug-log": "npm run build:debug > build-debug.log 2>&1 && tail -3 build-debug.log",
    "build-strict": "gulp build --verbose --strict",
    "build-strict-log": "npm run build:strict > build-debug.log 2>&1 && tail -3 build-debug.log",
    "build:compiled": "exit 1 # Deprecated; use \"npm run minify\" instead.",
    "build:compressed": "exit 1 # Deprecated; use \"npm run minify\" instead.",
    "build:js": "exit 1 # Deprecated; use \"npm run tsc\" instead.",
    "build:langfiles": "exit 1 # Deprecated; use \"npm run langfiles\" instead.",
    "clean": "gulp clean",
    "deployDemos": "npm ci && gulp deployDemos",
    "deployDemos:beta": "npm ci && gulp deployDemosBeta",
    "docs": "gulp docs",
    "format": "prettier --write .",
    "format:check": "prettier --check .",
    "generate:langfiles": "exit 1 # Deprecated; use \"npm run messages\" instead.",
    "messages": "gulp messages",
    "lint": "eslint .",
    "lint:fix": "eslint . --fix",
    "langfiles": "gulp langfiles",
    "minify": "gulp minify",
    "package": "gulp package",
    "postinstall": "patch-package",
    "prepareDemos": "gulp prepareDemos",
    "publish": "npm ci && gulp publish",
    "publish:beta": "npm ci && gulp publishBeta",
    "recompile": "gulp recompile",
    "release": "gulp gitCreateRC",
    "start": "npm run build && concurrently -n tsc,server \"tsc --watch --preserveWatchOutput --outDir \"build/src\" --declarationDir \"build/declarations\"\" \"http-server ./ -s -o /tests/playground.html -c-1\"",
    "tsc": "gulp tsc",
    "test": "gulp test",
    "test:browser": "cd tests/browser && npx mocha",
    "test:generators": "gulp testGenerators",
    "test:mocha:interactive": "npm run build && concurrently -n tsc,server \"tsc --watch --preserveWatchOutput --outDir \"build/src\" --declarationDir \"build/declarations\"\" \"http-server ./ -o /tests/mocha/index.html -c-1\"",
    "test:compile:advanced": "gulp buildAdvancedCompilationTest --debug",
    "updateGithubPages": "npm ci && gulp gitUpdateGithubPages",
    "package:copy": "npm run package && gulp copyDist",
    "build:copy": "npm run build && gulp copyDist"
  },
  "exports": {
    ".": {
      "types": "./index.d.ts",
      "import": "./index.mjs",
      "umd": "./blockly.min.js",
      "default": "./index.js"
    },
    "./core": {
      "types": "./core.d.ts",
      "node": "./core-node.js",
      "import": "./blockly.mjs",
      "default": "./blockly_compressed.js"
    },
    "./blocks": {
      "types": "./blocks.d.ts",
      "import": "./blocks.mjs",
      "default": "./blocks_compressed.js"
    },
    "./dart": {
      "types": "./dart.d.ts",
      "import": "./dart.mjs",
      "default": "./dart_compressed.js"
    },
    "./lua": {
      "types": "./lua.d.ts",
      "import": "./lua.mjs",
      "default": "./lua_compressed.js"
    },
    "./javascript": {
      "types": "./javascript.d.ts",
      "import": "./javascript.mjs",
      "default": "./javascript_compressed.js"
    },
    "./php": {
      "types": "./php.d.ts",
      "import": "./php.mjs",
      "default": "./php_compressed.js"
    },
    "./python": {
      "types": "./python.d.ts",
      "import": "./python.mjs",
      "default": "./python_compressed.js"
    },
    "./msg/*": {
      "types": "./msg/*.d.ts",
      "import": "./msg/*.mjs",
      "default": "./msg/*.js"
    }
  },
  "license": "Apache-2.0",
  "devDependencies": {
    "@blockly/block-test": "^5.0.0",
    "@blockly/dev-tools": "^7.0.2",
    "@blockly/theme-modern": "^5.0.0",
    "@hyperjump/json-schema": "^1.5.0",
    "@microsoft/api-documenter": "^7.22.4",
    "@microsoft/api-extractor": "^7.29.5",
    "@typescript-eslint/eslint-plugin": "^7.3.1",
    "async-done": "^2.0.0",
    "chai": "^4.2.0",
    "concurrently": "^8.0.1",
    "eslint": "^8.4.1",
    "eslint-config-google": "^0.14.0",
    "eslint-config-prettier": "^9.0.0",
    "eslint-plugin-jsdoc": "^48.0.2",
    "glob": "^10.3.4",
    "google-closure-compiler": "^20230802.0.0",
    "gulp": "^4.0.2",
    "gulp-concat": "^2.6.1",
    "gulp-gzip": "^1.4.2",
    "gulp-header": "^2.0.9",
    "gulp-insert": "^0.5.0",
    "gulp-rename": "^2.0.0",
    "gulp-replace": "^1.0.0",
    "gulp-series": "^1.0.2",
    "gulp-shell": "^0.8.0",
    "gulp-sourcemaps": "^3.0.0",
    "gulp-umd": "^2.0.0",
    "http-server": "^14.0.0",
    "json5": "^2.2.0",
    "markdown-tables-to-json": "^0.1.7",
    "mocha": "^10.0.0",
    "patch-package": "^8.0.0",
    "prettier": "3.2.5",
    "readline-sync": "^1.4.10",
    "rimraf": "^5.0.0",
    "typescript": "^5.3.3",
    "webdriverio": "^8.32.2",
    "yargs": "^17.2.1"
  },
  "dependencies": {
    "jsdom": "23.0.0"
  },
  "engines": {
    "node": ">=18"
  }
}<|MERGE_RESOLUTION|>--- conflicted
+++ resolved
@@ -1,24 +1,14 @@
 {
-<<<<<<< HEAD
   "name": "varwin-blockly",
-  "version": "10.4.3",
+  "version": "11.1.1",
   "description": "Varwin Blockly it is a fork of Google Blockly for Varwin XRMS",
-=======
-  "name": "blockly",
-  "version": "11.1.1",
-  "description": "Blockly is a library for building visual programming editors.",
->>>>>>> 7a154ea8
   "keywords": [
     "blockly",
     "varwin"
   ],
   "repository": {
     "type": "git",
-<<<<<<< HEAD
     "url": "https://github.com/varwin/blockly.git"
-=======
-    "url": "git+https://github.com/google/blockly.git"
->>>>>>> 7a154ea8
   },
   "bugs": {
     "url": "https://github.com/varwin/blockly/issues"
