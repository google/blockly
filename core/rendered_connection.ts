--- conflicted
+++ resolved
@@ -27,15 +27,12 @@
 import {hasBubble} from './interfaces/i_has_bubble.js';
 import * as internalConstants from './internal_constants.js';
 import {Coordinate} from './utils/coordinate.js';
-<<<<<<< HEAD
 import {WorkspaceSvg} from './workspace_svg.js';
 import * as dom from './utils/dom.js';
 import {Svg} from './utils/svg.js';
 import * as svgPaths from './utils/svg_paths.js';
 import type {ConstantProvider, PuzzleTab} from './renderers/common/constants.js';
-=======
 import * as svgMath from './utils/svg_math.js';
->>>>>>> c91fed3f
 
 /** Maximum randomness in workspace units for bumping a block. */
 const BUMP_RANDOMNESS = 10;
@@ -43,11 +40,9 @@
 /**
  * Class for a connection between blocks that may be rendered on screen.
  */
-<<<<<<< HEAD
-export class RenderedConnection extends Connection implements IFocusableNode {
-=======
-export class RenderedConnection extends Connection implements IContextMenu {
->>>>>>> c91fed3f
+export class RenderedConnection
+  extends Connection
+  implements IContextMenu, IFocusableNode {
   // TODO(b/109816955): remove '!', see go/strict-prop-init-fix.
   sourceBlock_!: BlockSvg;
   private readonly db: ConnectionDB;
@@ -655,30 +650,12 @@
     return this;
   }
 
-<<<<<<< HEAD
-  getFocusableElement(): HTMLElement | SVGElement {
-    const highlightSvg = this.findHighlightSvg();
-    if (highlightSvg) return highlightSvg;
-    throw new Error('No highlight SVG found corresponding to this connection.');
-  }
-
-  getFocusableTree(): IFocusableTree {
-    return this.getSourceBlock().workspace as WorkspaceSvg;
-  }
-
-  onNodeFocus(): void {
-    this.highlight();
-  }
-
-  onNodeBlur(): void {
-    this.unhighlight();
-  }
-
   private findHighlightSvg(): SVGElement | null {
     // This cast is valid as TypeScript's definition is wrong. See:
     // https://github.com/microsoft/TypeScript/issues/60996.
     return document.getElementById(this.id) as unknown | null as SVGElement | null;
-=======
+  }
+
   /**
    * Handles showing the context menu when it is opened on a connection.
    * Note that typically the context menu can't be opened with the mouse
@@ -711,7 +688,24 @@
     }
 
     ContextMenu.show(e, menuOptions, block.RTL, workspace, location);
->>>>>>> c91fed3f
+  }
+
+  getFocusableElement(): HTMLElement | SVGElement {
+    const highlightSvg = this.findHighlightSvg();
+    if (highlightSvg) return highlightSvg;
+    throw new Error('No highlight SVG found corresponding to this connection.');
+  }
+
+  getFocusableTree(): IFocusableTree {
+    return this.getSourceBlock().workspace as WorkspaceSvg;
+  }
+
+  onNodeFocus(): void {
+    this.highlight();
+  }
+
+  onNodeBlur(): void {
+    this.unhighlight();
   }
 }
 
