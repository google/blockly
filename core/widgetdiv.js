/**
 * @license
 * Copyright 2013 Google LLC
 * SPDX-License-Identifier: Apache-2.0
 */

/**
 * @fileoverview A div that floats on top of Blockly.  This singleton contains
 *     temporary HTML UI widgets that the user is currently interacting with.
 *     E.g. text input areas, colour pickers, context menus.
 */
'use strict';

/**
 * A div that floats on top of Blockly.  This singleton contains
 *     temporary HTML UI widgets that the user is currently interacting with.
 *     E.g. text input areas, colour pickers, context menus.
 * @namespace Blockly.WidgetDiv
 */
goog.module('Blockly.WidgetDiv');

const common = goog.require('Blockly.common');
const deprecation = goog.require('Blockly.utils.deprecation');
const dom = goog.require('Blockly.utils.dom');
/* eslint-disable-next-line no-unused-vars */
const {Rect} = goog.requireType('Blockly.utils.Rect');
/* eslint-disable-next-line no-unused-vars */
const {Size} = goog.requireType('Blockly.utils.Size');
/* eslint-disable-next-line no-unused-vars */
const {WorkspaceSvg} = goog.requireType('Blockly.WorkspaceSvg');


/**
 * The object currently using this container.
 * @type {Object}
 */
let owner = null;

/**
 * Optional cleanup function set by whichever object uses the widget.
 * @type {Function}
 */
let dispose = null;

/**
 * A class name representing the current owner's workspace renderer.
 * @type {string}
 */
let rendererClassName = '';

/**
 * A class name representing the current owner's workspace theme.
 * @type {string}
 */
let themeClassName = '';

/**
 * The HTML container for popup overlays (e.g. editor widgets).
<<<<<<< HEAD
 * @type {?Element}
=======
 * @type {?HTMLDivElement}
>>>>>>> 61322294
 */
let DIV;

/**
 * Returns the HTML container for editor widgets.
<<<<<<< HEAD
 * @return {?Element} The editor widget container.
=======
 * @return {?HTMLDivElement} The editor widget container.
>>>>>>> 61322294
 * @alias Blockly.WidgetDiv.getDiv
 */
const getDiv = function() {
  return DIV;
};
exports.getDiv = getDiv;

/**
 * Allows unit tests to reset the div.
<<<<<<< HEAD
 * @param {?Element} newDiv The new value for the DIV field.
=======
 * @param {?HTMLDivElement} newDiv The new value for the DIV field.
>>>>>>> 61322294
 * @alias Blockly.WidgetDiv.testOnly_setDiv
 * @ignore
 */
const testOnly_setDiv = function(newDiv) {
  DIV = newDiv;
};
exports.testOnly_setDiv = testOnly_setDiv;

Object.defineProperties(exports, {
  /**
   * The HTML container for popup overlays (e.g. editor widgets).
   * @name Blockly.WidgetDiv.DIV
   * @type {?Element}
   * @deprecated Use Blockly.WidgetDiv.getDiv() and .setDiv().
   *     (September 2021)
   * @suppress {checkTypes}
   */
  DIV: {
    get: function() {
      deprecation.warn(
          'Blockly.WidgetDiv.DIV', 'September 2021', 'September 2022',
          'Blockly.WidgetDiv.getDiv()');
      return getDiv();
    },
  },
});

/**
 * Create the widget div and inject it onto the page.
 * @alias Blockly.WidgetDiv.createDom
 */
const createDom = function() {
  if (DIV) {
    return;  // Already created.
  }

<<<<<<< HEAD
  DIV = document.createElement('div');
=======
  DIV = /** @type {!HTMLDivElement} */ (document.createElement('div'));
>>>>>>> 61322294
  DIV.className = 'blocklyWidgetDiv';
  const container = common.getParentContainer() || document.body;
  container.appendChild(DIV);
};
exports.createDom = createDom;

/**
 * Initialize and display the widget div.  Close the old one if needed.
 * @param {!Object} newOwner The object that will be using this container.
 * @param {boolean} rtl Right-to-left (true) or left-to-right (false).
 * @param {Function} newDispose Optional cleanup function to be run when the
 *     widget is closed.
 * @alias Blockly.WidgetDiv.show
 */
const show = function(newOwner, rtl, newDispose) {
  hide();
  owner = newOwner;
  dispose = newDispose;
  const div = DIV;
  div.style.direction = rtl ? 'rtl' : 'ltr';
  div.style.display = 'block';
  const mainWorkspace =
      /** @type {!WorkspaceSvg} */ (common.getMainWorkspace());
  rendererClassName = mainWorkspace.getRenderer().getClassName();
  themeClassName = mainWorkspace.getTheme().getClassName();
  dom.addClass(div, rendererClassName);
  dom.addClass(div, themeClassName);
};
exports.show = show;

/**
 * Destroy the widget and hide the div.
 * @alias Blockly.WidgetDiv.hide
 */
const hide = function() {
  if (!isVisible()) {
    return;
  }
  owner = null;

  const div = DIV;
  div.style.display = 'none';
  div.style.left = '';
  div.style.top = '';
  dispose && dispose();
  dispose = null;
  div.textContent = '';

  if (rendererClassName) {
    dom.removeClass(div, rendererClassName);
    rendererClassName = '';
  }
  if (themeClassName) {
    dom.removeClass(div, themeClassName);
    themeClassName = '';
  }
  (/** @type {!WorkspaceSvg} */ (common.getMainWorkspace())).markFocused();
};
exports.hide = hide;

/**
 * Is the container visible?
 * @return {boolean} True if visible.
 * @alias Blockly.WidgetDiv.isVisible
 */
const isVisible = function() {
  return !!owner;
};
exports.isVisible = isVisible;

/**
 * Destroy the widget and hide the div if it is being used by the specified
 * object.
 * @param {!Object} oldOwner The object that was using this container.
 * @alias Blockly.WidgetDiv.hideIfOwner
 */
const hideIfOwner = function(oldOwner) {
  if (owner === oldOwner) {
    hide();
  }
};
exports.hideIfOwner = hideIfOwner;

/**
 * Set the widget div's position and height.  This function does nothing clever:
 * it will not ensure that your widget div ends up in the visible window.
 * @param {number} x Horizontal location (window coordinates, not body).
 * @param {number} y Vertical location (window coordinates, not body).
 * @param {number} height The height of the widget div (pixels).
 */
const positionInternal = function(x, y, height) {
  DIV.style.left = x + 'px';
  DIV.style.top = y + 'px';
  DIV.style.height = height + 'px';
};

/**
 * Position the widget div based on an anchor rectangle.
 * The widget should be placed adjacent to but not overlapping the anchor
 * rectangle.  The preferred position is directly below and aligned to the left
 * (LTR) or right (RTL) side of the anchor.
 * @param {!Rect} viewportBBox The bounding rectangle of the
 *     current viewport, in window coordinates.
 * @param {!Rect} anchorBBox The bounding rectangle of the anchor,
 *     in window coordinates.
 * @param {!Size} widgetSize The size of the widget that is inside
 *     the widget div, in window coordinates.
 * @param {boolean} rtl Whether the workspace is in RTL mode.  This determines
 *     horizontal alignment.
 * @alias Blockly.WidgetDiv.positionWithAnchor
 * @package
 */
const positionWithAnchor = function(viewportBBox, anchorBBox, widgetSize, rtl) {
  const y = calculateY(viewportBBox, anchorBBox, widgetSize);
  const x = calculateX(viewportBBox, anchorBBox, widgetSize, rtl);

  if (y < 0) {
    positionInternal(x, 0, widgetSize.height + y);
  } else {
    positionInternal(x, y, widgetSize.height);
  }
};
exports.positionWithAnchor = positionWithAnchor;

/**
 * Calculate an x position (in window coordinates) such that the widget will not
 * be offscreen on the right or left.
 * @param {!Rect} viewportBBox The bounding rectangle of the
 *     current viewport, in window coordinates.
 * @param {!Rect} anchorBBox The bounding rectangle of the anchor,
 *     in window coordinates.
 * @param {!Size} widgetSize The dimensions of the widget inside
 *     the widget div.
 * @param {boolean} rtl Whether the Blockly workspace is in RTL mode.
 * @return {number} A valid x-coordinate for the top left corner of the widget
 *     div, in window coordinates.
 */
const calculateX = function(viewportBBox, anchorBBox, widgetSize, rtl) {
  if (rtl) {
    // Try to align the right side of the field and the right side of widget.
    const widgetLeft = anchorBBox.right - widgetSize.width;
    // Don't go offscreen left.
    const x = Math.max(widgetLeft, viewportBBox.left);
    // But really don't go offscreen right:
    return Math.min(x, viewportBBox.right - widgetSize.width);
  } else {
    // Try to align the left side of the field and the left side of widget.
    // Don't go offscreen right.
    const x = Math.min(anchorBBox.left, viewportBBox.right - widgetSize.width);
    // But left is more important, because that's where the text is.
    return Math.max(x, viewportBBox.left);
  }
};

/**
 * Calculate a y position (in window coordinates) such that the widget will not
 * be offscreen on the top or bottom.
 * @param {!Rect} viewportBBox The bounding rectangle of the
 *     current viewport, in window coordinates.
 * @param {!Rect} anchorBBox The bounding rectangle of the anchor,
 *     in window coordinates.
 * @param {!Size} widgetSize The dimensions of the widget inside
 *     the widget div.
 * @return {number} A valid y-coordinate for the top left corner of the widget
 *     div, in window coordinates.
 */
const calculateY = function(viewportBBox, anchorBBox, widgetSize) {
  // Flip the widget vertically if off the bottom.
  if (anchorBBox.bottom + widgetSize.height >= viewportBBox.bottom) {
    // The bottom of the widget is at the top of the field.
    return anchorBBox.top - widgetSize.height;
    // The widget could go off the top of the window, but it would also go off
    // the bottom.  The window is just too small.
  } else {
    // The top of the widget is at the bottom of the field.
    return anchorBBox.bottom;
  }
};<|MERGE_RESOLUTION|>--- conflicted
+++ resolved
@@ -56,21 +56,13 @@
 
 /**
  * The HTML container for popup overlays (e.g. editor widgets).
-<<<<<<< HEAD
- * @type {?Element}
-=======
  * @type {?HTMLDivElement}
->>>>>>> 61322294
  */
 let DIV;
 
 /**
  * Returns the HTML container for editor widgets.
-<<<<<<< HEAD
- * @return {?Element} The editor widget container.
-=======
  * @return {?HTMLDivElement} The editor widget container.
->>>>>>> 61322294
  * @alias Blockly.WidgetDiv.getDiv
  */
 const getDiv = function() {
@@ -80,11 +72,7 @@
 
 /**
  * Allows unit tests to reset the div.
-<<<<<<< HEAD
- * @param {?Element} newDiv The new value for the DIV field.
-=======
  * @param {?HTMLDivElement} newDiv The new value for the DIV field.
->>>>>>> 61322294
  * @alias Blockly.WidgetDiv.testOnly_setDiv
  * @ignore
  */
@@ -121,11 +109,7 @@
     return;  // Already created.
   }
 
-<<<<<<< HEAD
-  DIV = document.createElement('div');
-=======
   DIV = /** @type {!HTMLDivElement} */ (document.createElement('div'));
->>>>>>> 61322294
   DIV.className = 'blocklyWidgetDiv';
   const container = common.getParentContainer() || document.body;
   container.appendChild(DIV);
