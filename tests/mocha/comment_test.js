--- conflicted
+++ resolved
@@ -4,23 +4,6 @@
  * SPDX-License-Identifier: Apache-2.0
  */
 
-<<<<<<< HEAD
-goog.module('Blockly.test.comments');
-
-const {assertEventFired} = goog.require('Blockly.test.helpers.events');
-const eventUtils = goog.require('Blockly.Events.utils');
-const {sharedTestSetup, sharedTestTeardown} = goog.require('Blockly.test.helpers.setupTeardown');
-
-
-suite('Comments', function() {
-  setup(function() {
-    sharedTestSetup.call(this);
-    Blockly.defineBlocksWithJsonArray([
-      {
-        "type": "empty_block",
-        "message0": "",
-        "args0": [],
-=======
 import {assertEventFired} from './test_helpers/events.js';
 import * as eventUtils from '../../build/src/core/events/utils.js';
 import {
@@ -36,7 +19,6 @@
         'type': 'empty_block',
         'message0': '',
         'args0': [],
->>>>>>> 0e22a798
       },
     ]);
     this.workspace = Blockly.inject('blocklyDiv', {
@@ -70,43 +52,27 @@
       chai.assert.isTrue(this.comment.bubbleIsVisible());
       assertEditable(this.comment);
       assertEventFired(
-<<<<<<< HEAD
-          this.eventsFireStub, Blockly.Events.BubbleOpen,
-          {bubbleType: 'comment', isOpen: true, type: eventUtils.BUBBLE_OPEN}, this.workspace.id,
-          this.block.id);
-=======
         this.eventsFireStub,
         Blockly.Events.BubbleOpen,
         {bubbleType: 'comment', isOpen: true, type: eventUtils.BUBBLE_OPEN},
         this.workspace.id,
         this.block.id,
       );
->>>>>>> 0e22a798
     });
     test('Not Editable', function () {
       sinon.stub(this.block, 'isEditable').returns(false);
 
-<<<<<<< HEAD
-      this.comment.setVisible(true);
-=======
       this.comment.setBubbleVisible(true);
->>>>>>> 0e22a798
 
       chai.assert.isTrue(this.comment.bubbleIsVisible());
       assertNotEditable(this.comment);
       assertEventFired(
-<<<<<<< HEAD
-          this.eventsFireStub, Blockly.Events.BubbleOpen,
-          {bubbleType: 'comment', isOpen: true, type: eventUtils.BUBBLE_OPEN},
-          this.workspace.id, this.block.id);
-=======
         this.eventsFireStub,
         Blockly.Events.BubbleOpen,
         {bubbleType: 'comment', isOpen: true, type: eventUtils.BUBBLE_OPEN},
         this.workspace.id,
         this.block.id,
       );
->>>>>>> 0e22a798
     });
     test('Editable -> Not Editable', function () {
       this.comment.setBubbleVisible(true);
@@ -117,16 +83,6 @@
       chai.assert.isTrue(this.comment.bubbleIsVisible());
       assertNotEditable(this.comment);
       assertEventFired(
-<<<<<<< HEAD
-          this.eventsFireStub, Blockly.Events.BubbleOpen,
-          {bubbleType: 'comment', isOpen: true, type: eventUtils.BUBBLE_OPEN},
-          this.workspace.id, this.block.id);
-    });
-    test('Not Editable -> Editable', function() {
-      const editableStub = sinon.stub(this.block, 'isEditable').returns(false);
-
-      this.comment.setVisible(true);
-=======
         this.eventsFireStub,
         Blockly.Events.BubbleOpen,
         {bubbleType: 'comment', isOpen: true, type: eventUtils.BUBBLE_OPEN},
@@ -138,7 +94,6 @@
       const editableStub = sinon.stub(this.block, 'isEditable').returns(false);
 
       this.comment.setBubbleVisible(true);
->>>>>>> 0e22a798
 
       editableStub.returns(true);
 
@@ -146,18 +101,12 @@
       chai.assert.isTrue(this.comment.bubbleIsVisible());
       assertEditable(this.comment);
       assertEventFired(
-<<<<<<< HEAD
-          this.eventsFireStub, Blockly.Events.BubbleOpen,
-          {bubbleType: 'comment', isOpen: true, type: eventUtils.BUBBLE_OPEN},
-          this.workspace.id, this.block.id);
-=======
         this.eventsFireStub,
         Blockly.Events.BubbleOpen,
         {bubbleType: 'comment', isOpen: true, type: eventUtils.BUBBLE_OPEN},
         this.workspace.id,
         this.block.id,
       );
->>>>>>> 0e22a798
     });
   });
   suite('Set/Get Bubble Size', function () {
@@ -172,14 +121,8 @@
     function assertBubbleSizeDefault(comment) {
       assertBubbleSize(comment, 80, 160);
     }
-<<<<<<< HEAD
-    test('Set Size While Visible', function() {
-      this.comment.setVisible(true);
-      const bubbleSizeSpy = sinon.spy(this.comment.bubble_, 'setBubbleSize');
-=======
     test('Set Size While Visible', function () {
       this.comment.setBubbleVisible(true);
->>>>>>> 0e22a798
 
       assertBubbleSizeDefault(this.comment);
       this.comment.setBubbleSize(new Blockly.utils.Size(100, 100));
