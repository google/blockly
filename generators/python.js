/**
 * @license
 * Visual Blocks Language
 *
 * Copyright 2012 Google Inc.
 * https://developers.google.com/blockly/
 *
 * Licensed under the Apache License, Version 2.0 (the "License");
 * you may not use this file except in compliance with the License.
 * You may obtain a copy of the License at
 *
 *   http://www.apache.org/licenses/LICENSE-2.0
 *
 * Unless required by applicable law or agreed to in writing, software
 * distributed under the License is distributed on an "AS IS" BASIS,
 * WITHOUT WARRANTIES OR CONDITIONS OF ANY KIND, either express or implied.
 * See the License for the specific language governing permissions and
 * limitations under the License.
 */

/**
 * @fileoverview Helper functions for generating Python for blocks.
 * @author fraser@google.com (Neil Fraser)
 */
'use strict';

goog.provide('Blockly.Python');

goog.require('Blockly.Generator');


/**
 * Python code generator.
 * @type {!Blockly.Generator}
 */
Blockly.Python = new Blockly.Generator('Python');

/**
 * List of illegal variable names.
 * This is not intended to be a security feature.  Blockly is 100% client-side,
 * so bypassing this list is trivial.  This is intended to prevent users from
 * accidentally clobbering a built-in object or function.
 * @private
 */
Blockly.Python.addReservedWords(
    // import keyword
    // print ','.join(keyword.kwlist)
    // http://docs.python.org/reference/lexical_analysis.html#keywords
    'and,as,assert,break,class,continue,def,del,elif,else,except,exec,finally,for,from,global,if,import,in,is,lambda,not,or,pass,print,raise,return,try,while,with,yield,' +
    //http://docs.python.org/library/constants.html
    'True,False,None,NotImplemented,Ellipsis,__debug__,quit,exit,copyright,license,credits,' +
    // http://docs.python.org/library/functions.html
    'abs,divmod,input,open,staticmethod,all,enumerate,int,ord,str,any,eval,isinstance,pow,sum,basestring,execfile,issubclass,print,super,bin,file,iter,property,tuple,bool,filter,len,range,type,bytearray,float,list,raw_input,unichr,callable,format,locals,reduce,unicode,chr,frozenset,long,reload,vars,classmethod,getattr,map,repr,xrange,cmp,globals,max,reversed,zip,compile,hasattr,memoryview,round,__import__,complex,hash,min,set,apply,delattr,help,next,setattr,buffer,dict,hex,object,slice,coerce,dir,id,oct,sorted,intern');

/**
 * Order of operation ENUMs.
 * http://docs.python.org/reference/expressions.html#summary
 */
Blockly.Python.ORDER_ATOMIC = 0;            // 0 "" ...
Blockly.Python.ORDER_COLLECTION = 1;        // tuples, lists, dictionaries
Blockly.Python.ORDER_STRING_CONVERSION = 1; // `expression...`
Blockly.Python.ORDER_MEMBER = 2.1;          // . []
Blockly.Python.ORDER_FUNCTION_CALL = 2.2;   // ()
Blockly.Python.ORDER_EXPONENTIATION = 3;    // **
Blockly.Python.ORDER_UNARY_SIGN = 4;        // + -
Blockly.Python.ORDER_BITWISE_NOT = 4;       // ~
Blockly.Python.ORDER_MULTIPLICATIVE = 5;    // * / // %
Blockly.Python.ORDER_ADDITIVE = 6;          // + -
Blockly.Python.ORDER_BITWISE_SHIFT = 7;     // << >>
Blockly.Python.ORDER_BITWISE_AND = 8;       // &
Blockly.Python.ORDER_BITWISE_XOR = 9;       // ^
Blockly.Python.ORDER_BITWISE_OR = 10;       // |
Blockly.Python.ORDER_RELATIONAL = 11;       // in, not in, is, is not,
                                            //     <, <=, >, >=, <>, !=, ==
Blockly.Python.ORDER_LOGICAL_NOT = 12;      // not
Blockly.Python.ORDER_LOGICAL_AND = 13;      // and
Blockly.Python.ORDER_LOGICAL_OR = 14;       // or
Blockly.Python.ORDER_CONDITIONAL = 15;      // if else
Blockly.Python.ORDER_LAMBDA = 16;           // lambda
Blockly.Python.ORDER_NONE = 99;             // (...)

/**
 * Allow for switching between one and zero based indexing, one based by
 * default.
 */
Blockly.Python.ONE_BASED_INDEXING = true;

/**
 * List of outer-inner pairings that do NOT require parentheses.
 * @type {!Array.<!Array.<number>>}
 */
Blockly.Python.ORDER_OVERRIDES = [
  // (foo()).bar -> foo().bar
  // (foo())[0] -> foo()[0]
<<<<<<< HEAD
  [Blockly.Python.ORDER_MEMBER, Blockly.Python.ORDER_FUNCTION_CALL]
=======
  [Blockly.Python.ORDER_FUNCTION_CALL, Blockly.Python.ORDER_MEMBER],
  // (foo())() -> foo()()
  [Blockly.Python.ORDER_FUNCTION_CALL, Blockly.Python.ORDER_FUNCTION_CALL],
  // (foo.bar).baz -> foo.bar.baz
  // (foo.bar)[0] -> foo.bar[0]
  // (foo[0]).bar -> foo[0].bar
  // (foo[0])[1] -> foo[0][1]
  [Blockly.Python.ORDER_MEMBER, Blockly.Python.ORDER_MEMBER],
  // (foo.bar)() -> foo.bar()
  // (foo[0])() -> foo[0]()
  [Blockly.Python.ORDER_MEMBER, Blockly.Python.ORDER_FUNCTION_CALL],

  // not (not foo) -> not not foo
  [Blockly.Python.ORDER_LOGICAL_NOT, Blockly.Python.ORDER_LOGICAL_NOT],
  // a and (b and c) -> a and b and c
  [Blockly.Python.ORDER_LOGICAL_AND, Blockly.Python.ORDER_LOGICAL_AND],
  // a or (b or c) -> a or b or c
  [Blockly.Python.ORDER_LOGICAL_OR, Blockly.Python.ORDER_LOGICAL_OR]
>>>>>>> be664dcd
];

/**
 * Initialise the database of variable names.
 * @param {!Blockly.Workspace} workspace Workspace to generate code from.
 */
Blockly.Python.init = function(workspace) {
  /**
   * Empty loops or conditionals are not allowed in Python.
   */
  Blockly.Python.PASS = this.INDENT + 'pass\n';
  // Create a dictionary of definitions to be printed before the code.
  Blockly.Python.definitions_ = Object.create(null);
  // Create a dictionary mapping desired function names in definitions_
  // to actual function names (to avoid collisions with user functions).
  Blockly.Python.functionNames_ = Object.create(null);

  if (!Blockly.Python.variableDB_) {
    Blockly.Python.variableDB_ =
        new Blockly.Names(Blockly.Python.RESERVED_WORDS_);
  } else {
    Blockly.Python.variableDB_.reset();
  }

  var defvars = [];
  var variables = Blockly.Variables.allVariables(workspace);
  for (var i = 0; i < variables.length; i++) {
    defvars[i] = Blockly.Python.variableDB_.getName(variables[i],
        Blockly.Variables.NAME_TYPE) + ' = None';
  }
  Blockly.Python.definitions_['variables'] = defvars.join('\n');
};

/**
 * Prepend the generated code with the variable definitions.
 * @param {string} code Generated code.
 * @return {string} Completed code.
 */
Blockly.Python.finish = function(code) {
  // Convert the definitions dictionary into a list.
  var imports = [];
  var definitions = [];
  for (var name in Blockly.Python.definitions_) {
    var def = Blockly.Python.definitions_[name];
    if (def.match(/^(from\s+\S+\s+)?import\s+\S+/)) {
      imports.push(def);
    } else {
      definitions.push(def);
    }
  }
  // Clean up temporary data.
  delete Blockly.Python.definitions_;
  delete Blockly.Python.functionNames_;
  Blockly.Python.variableDB_.reset();
  var allDefs = imports.join('\n') + '\n\n' + definitions.join('\n\n');
  return allDefs.replace(/\n\n+/g, '\n\n').replace(/\n*$/, '\n\n\n') + code;
};

/**
 * Naked values are top-level blocks with outputs that aren't plugged into
 * anything.
 * @param {string} line Line of generated code.
 * @return {string} Legal line of code.
 */
Blockly.Python.scrubNakedValue = function(line) {
  return line + '\n';
};

/**
 * Encode a string as a properly escaped Python string, complete with quotes.
 * @param {string} string Text to encode.
 * @return {string} Python string.
 * @private
 */
Blockly.Python.quote_ = function(string) {
  // Can't use goog.string.quote since % must also be escaped.
  string = string.replace(/\\/g, '\\\\')
                 .replace(/\n/g, '\\\n')
                 .replace(/\%/g, '\\%')
                 .replace(/'/g, '\\\'');
  return '\'' + string + '\'';
};

/**
 * Common tasks for generating Python from blocks.
 * Handles comments for the specified block and any connected value blocks.
 * Calls any statements following this block.
 * @param {!Blockly.Block} block The current block.
 * @param {string} code The Python code created for this block.
 * @return {string} Python code with comments and subsequent blocks added.
 * @private
 */
Blockly.Python.scrub_ = function(block, code) {
  var commentCode = '';
  // Only collect comments for blocks that aren't inline.
  if (!block.outputConnection || !block.outputConnection.targetConnection) {
    // Collect comment for this block.
    var comment = block.getCommentText();
    comment = Blockly.utils.wrap(comment, this.COMMENT_WRAP - 3);
    if (comment) {
      if (block.getProcedureDef) {
        // Use a comment block for function comments.
        commentCode += '"""' + comment + '\n"""\n';
      } else {
        commentCode += Blockly.Python.prefixLines(comment + '\n', '# ');
      }
    }
    // Collect comments for all value arguments.
    // Don't collect comments for nested statements.
    for (var x = 0; x < block.inputList.length; x++) {
      if (block.inputList[x].type == Blockly.INPUT_VALUE) {
        var childBlock = block.inputList[x].connection.targetBlock();
        if (childBlock) {
          var comment = Blockly.Python.allNestedComments(childBlock);
          if (comment) {
            commentCode += Blockly.Python.prefixLines(comment, '# ');
          }
        }
      }
    }
  }
  var nextBlock = block.nextConnection && block.nextConnection.targetBlock();
  var nextCode = Blockly.Python.blockToCode(nextBlock);
  return commentCode + code + nextCode;
};

/**
 * Gets a property, adjusts the value (taking into account indexing), and casts
 * to an integer.
 * @param {Blockly.Block} block the block
 * @param {string} atId the property ID of the element to get
 * @param {number=} opt_delta value to add
 * @param {boolean=} opt_negate whether to negate the value
 * @return {string|number}
 */
Blockly.Python.getAdjustedInt = function(block, atId, opt_delta, opt_negate) {
  var delta = opt_delta || 0;
  if (Blockly.Python.ONE_BASED_INDEXING) {
    delta--;
  }
  var defaultAtIndex = (Blockly.Python.ONE_BASED_INDEXING) ? '1' : '0';
  if (delta) {
    var at = Blockly.Python.valueToCode(block, atId,
            Blockly.Python.ORDER_ADDITIVE) || defaultAtIndex;
  } else {
    var at = Blockly.Python.valueToCode(block, atId,
            Blockly.Python.ORDER_NONE) || defaultAtIndex;
  }

  if (Blockly.isNumber(at)) {
    // If the index is a naked number, adjust it right now.
    at = parseInt(at, 10) + delta;
    if (opt_negate) {
      at = -at;
    }
  } else {
    // If the index is dynamic, adjust it in code.
    if (delta > 0) {
      at = 'int(' + at + ' + ' + delta + ')';
    } else if (delta < 0) {
      at = 'int(' + at + ' - ' + -delta + ')';
    } else {
      at = 'int(' + at + ')';
    }
    if (opt_negate) {
      at = '-' + at;
    }
  }
  return at;
};
<|MERGE_RESOLUTION|>--- conflicted
+++ resolved
@@ -92,9 +92,6 @@
 Blockly.Python.ORDER_OVERRIDES = [
   // (foo()).bar -> foo().bar
   // (foo())[0] -> foo()[0]
-<<<<<<< HEAD
-  [Blockly.Python.ORDER_MEMBER, Blockly.Python.ORDER_FUNCTION_CALL]
-=======
   [Blockly.Python.ORDER_FUNCTION_CALL, Blockly.Python.ORDER_MEMBER],
   // (foo())() -> foo()()
   [Blockly.Python.ORDER_FUNCTION_CALL, Blockly.Python.ORDER_FUNCTION_CALL],
@@ -113,7 +110,6 @@
   [Blockly.Python.ORDER_LOGICAL_AND, Blockly.Python.ORDER_LOGICAL_AND],
   // a or (b or c) -> a or b or c
   [Blockly.Python.ORDER_LOGICAL_OR, Blockly.Python.ORDER_LOGICAL_OR]
->>>>>>> be664dcd
 ];
 
 /**
