--- conflicted
+++ resolved
@@ -207,13 +207,8 @@
         code.push('        .setCheck(' + check + ')');
       }
       var align = contentsBlock.getFieldValue('ALIGN');
-<<<<<<< HEAD
       if (align != 'LEFT') {
-        code.push('        .setAlign(Blockly.constants.ALIGN.' + align + ')');
-=======
-      if (align !== 'LEFT') {
-        code.push('        .setAlign(Blockly.ALIGN_' + align + ')');
->>>>>>> 5a70f8a3
+        code.push('        .setAlign(Blockly.Input.ALIGN.' + align + ')');
       }
       var fields = getFieldsJs_(contentsBlock.getInputTargetBlock('FIELDS'));
       for (var i = 0; i < fields.length; i++) {
@@ -587,19 +582,11 @@
     }
     var name = input.name;
     if (name) {
-<<<<<<< HEAD
       if (input.type == Blockly.ConnectionType.INPUT_VALUE) {
         code.push(makeVar('value', name) +
                   " = Blockly." + language + ".valueToCode(block, '" + name +
                   "', Blockly." + language + ".ORDER_ATOMIC);");
       } else if (input.type == Blockly.ConnectionType.NEXT_STATEMENT) {
-=======
-      if (input.type === Blockly.INPUT_VALUE) {
-        code.push(makeVar('value', name) +
-                  " = Blockly." + language + ".valueToCode(block, '" + name +
-                  "', Blockly." + language + ".ORDER_ATOMIC);");
-      } else if (input.type === Blockly.NEXT_STATEMENT) {
->>>>>>> 5a70f8a3
         code.push(makeVar('statements', name) +
                   " = Blockly." + language + ".statementToCode(block, '" +
                   name + "');");
