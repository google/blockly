/**
 * @license
 * Visual Blocks Editor
 *
 * Copyright 2012 Google Inc.
 * https://developers.google.com/blockly/
 *
 * Licensed under the Apache License, Version 2.0 (the "License");
 * you may not use this file except in compliance with the License.
 * You may obtain a copy of the License at
 *
 *   http://www.apache.org/licenses/LICENSE-2.0
 *
 * Unless required by applicable law or agreed to in writing, software
 * distributed under the License is distributed on an "AS IS" BASIS,
 * WITHOUT WARRANTIES OR CONDITIONS OF ANY KIND, either express or implied.
 * See the License for the specific language governing permissions and
 * limitations under the License.
 */

/**
 * @fileoverview Utility methods.
 * These methods are not specific to Blockly, and could be factored out into
 * a JavaScript framework such as Closure.
 * @author fraser@google.com (Neil Fraser)
 */
'use strict';

goog.provide('Blockly.utils');

goog.require('goog.events.BrowserFeature');
goog.require('goog.userAgent');


/**
 * Add a CSS class to a element.
 * Similar to Closure's goog.dom.classes.add, except it handles SVG elements.
 * @param {!Element} element DOM element to add class to.
 * @param {string} className Name of class to add.
 * @private
 */
Blockly.addClass_ = function(element, className) {
  var classes = element.getAttribute('class') || '';
  if ((' ' + classes + ' ').indexOf(' ' + className + ' ') == -1) {
    if (classes) {
      classes += ' ';
    }
    element.setAttribute('class', classes + className);
  }
};

/**
 * Remove a CSS class from a element.
 * Similar to Closure's goog.dom.classes.remove, except it handles SVG elements.
 * @param {!Element} element DOM element to remove class from.
 * @param {string} className Name of class to remove.
 * @private
 */
Blockly.removeClass_ = function(element, className) {
  var classes = element.getAttribute('class');
  if ((' ' + classes + ' ').indexOf(' ' + className + ' ') != -1) {
    var classList = classes.split(/\s+/);
    for (var i = 0; i < classList.length; i++) {
      if (!classList[i] || classList[i] == className) {
        classList.splice(i, 1);
        i--;
      }
    }
    if (classList.length) {
      element.setAttribute('class', classList.join(' '));
    } else {
      element.removeAttribute('class');
    }
  }
};

/**
 * Checks if an element has the specified CSS class.
 * Similar to Closure's goog.dom.classes.has, except it handles SVG elements.
 * @param {!Element} element DOM element to check.
 * @param {string} className Name of class to check.
 * @return {boolean} True if class exists, false otherwise.
 * @private
 */
Blockly.hasClass_ = function(element, className) {
  var classes = element.getAttribute('class');
  return (' ' + classes + ' ').indexOf(' ' + className + ' ') != -1;
};

/**
 * Bind an event to a function call.
 * @param {!Node} node Node upon which to listen.
 * @param {string} name Event name to listen to (e.g. 'mousedown').
 * @param {Object} thisObject The value of 'this' in the function.
 * @param {!Function} func Function to call when event is triggered.
 * @return {!Array.<!Array>} Opaque data that can be passed to unbindEvent_.
 * @private
 */
Blockly.bindEvent_ = function(node, name, thisObject, func) {
  if (thisObject) {
    var wrapFunc = function(e) {
      func.call(thisObject, e);
    };
  } else {
    var wrapFunc = func;
  }
  node.addEventListener(name, wrapFunc, false);
  var bindData = [[node, name, wrapFunc]];
  // Add equivalent touch event.
  if (name in Blockly.bindEvent_.TOUCH_MAP) {
    wrapFunc = function(e) {
      // Punt on multitouch events.
      if (e.changedTouches.length == 1) {
        // Map the touch event's properties to the event.
        var touchPoint = e.changedTouches[0];
        e.clientX = touchPoint.clientX;
        e.clientY = touchPoint.clientY;
      }
      func.call(thisObject, e);
      // Stop the browser from scrolling/zooming the page.
      e.preventDefault();
    };
    for (var i = 0, eventName;
         eventName = Blockly.bindEvent_.TOUCH_MAP[name][i]; i++) {
      node.addEventListener(eventName, wrapFunc, false);
      bindData.push([node, eventName, wrapFunc]);
    }
  }
  return bindData;
};

/**
 * The TOUCH_MAP lookup dictionary specifies additional touch events to fire,
 * in conjunction with mouse events.
 * @type {Object}
 */
Blockly.bindEvent_.TOUCH_MAP = {};
if (goog.events.BrowserFeature.TOUCH_ENABLED) {
  Blockly.bindEvent_.TOUCH_MAP = {
    'mousedown': ['touchstart'],
    'mousemove': ['touchmove'],
    'mouseup': ['touchend', 'touchcancel']
  };
}

/**
 * Unbind one or more events event from a function call.
 * @param {!Array.<!Array>} bindData Opaque data from bindEvent_.  This list is
 *     emptied during the course of calling this function.
 * @return {!Function} The function call.
 * @private
 */
Blockly.unbindEvent_ = function(bindData) {
  while (bindData.length) {
    var bindDatum = bindData.pop();
    var node = bindDatum[0];
    var name = bindDatum[1];
    var func = bindDatum[2];
    node.removeEventListener(name, func, false);
  }
  return func;
};

/**
 * Fire a synthetic event synchronously.
 * @param {!EventTarget} node The event's target node.
 * @param {string} eventName Name of event (e.g. 'click').
 */
Blockly.fireUiEventNow = function(node, eventName) {
  // Remove the event from the anti-duplicate database.
  var list = Blockly.fireUiEvent.DB_[eventName];
  if (list) {
    var i = list.indexOf(node);
    if (i != -1) {
      list.splice(i, 1);
    }
  }
  // Fire the event in a browser-compatible way.
  if (document.createEvent) {
    // W3
    var evt = document.createEvent('UIEvents');
    evt.initEvent(eventName, true, true);  // event type, bubbling, cancelable
    node.dispatchEvent(evt);
  } else if (document.createEventObject) {
    // MSIE
    var evt = document.createEventObject();
    node.fireEvent('on' + eventName, evt);
  } else {
    throw 'FireEvent: No event creation mechanism.';
  }
};

/**
 * Fire a synthetic event asynchronously.  Groups of simultaneous events (e.g.
 * a tree of blocks being deleted) are merged into one event.
 * @param {!EventTarget} node The event's target node.
 * @param {string} eventName Name of event (e.g. 'click').
 */
Blockly.fireUiEvent = function(node, eventName) {
  var list = Blockly.fireUiEvent.DB_[eventName];
  if (list) {
    if (list.indexOf(node) != -1) {
      // This event is already scheduled to fire.
      return;
    }
    list.push(node);
  } else {
    Blockly.fireUiEvent.DB_[eventName] = [node];
  }
  var fire = function() {
    Blockly.fireUiEventNow(node, eventName);
  };
  setTimeout(fire, 0);
};

/**
 * Database of upcoming firing event types.
 * Used to fire only one event after multiple changes.
 * @type {!Object}
 * @private
 */
Blockly.fireUiEvent.DB_ = {};

/**
 * Don't do anything for this event, just halt propagation.
 * @param {!Event} e An event.
 */
Blockly.noEvent = function(e) {
  // This event has been handled.  No need to bubble up to the document.
  e.preventDefault();
  e.stopPropagation();
};

/**
 * Is this event targeting a text input widget?
 * @param {!Event} e An event.
 * @return {boolean} True if text input.
 * @private
 */
Blockly.isTargetInput_ = function(e) {
  return e.target.type == 'textarea' || e.target.type == 'text' ||
         e.target.type == 'number' || e.target.type == 'email' ||
         e.target.type == 'password' || e.target.type == 'search' ||
         e.target.type == 'tel' || e.target.type == 'url' ||
         e.target.isContentEditable;
};

/**
 * Return the coordinates of the top-left corner of this element relative to
 * its parent.  Only for SVG elements and children (e.g. rect, g, path).
 * @param {!Element} element SVG element to find the coordinates of.
 * @return {!Object} Object with .x and .y properties.
 * @private
 */
Blockly.getRelativeXY_ = function(element) {
  var xy = {x: 0, y: 0};
  // First, check for x and y attributes.
  var x = element.getAttribute('x');
  if (x) {
    xy.x = parseInt(x, 10);
  }
  var y = element.getAttribute('y');
  if (y) {
    xy.y = parseInt(y, 10);
  }
  // Second, check for transform="translate(...)" attribute.
  var transform = element.getAttribute('transform');
  // Note that Firefox and IE (9,10) return 'translate(12)' instead of
  // 'translate(12, 0)'.
  // Note that IE (9,10) returns 'translate(16 8)' instead of
  // 'translate(16, 8)'.
  var r = transform &&
          transform.match(/translate\(\s*([-\d.]+)([ ,]\s*([-\d.]+)\s*\))?/);
  if (r) {
    xy.x += parseFloat(r[1]);
    if (r[3]) {
      xy.y += parseFloat(r[3]);
    }
  }
  return xy;
};

/**
 * Return the absolute coordinates of the top-left corner of this element.
 * The origin (0,0) is the top-left corner of the nearest SVG.
 * @param {!Element} element Element to find the coordinates of.
 * @return {!Object} Object with .x and .y properties.
 * @private
 */
Blockly.getSvgXY_ = function(element) {
  var x = 0;
  var y = 0;
  do {
    // Loop through this block and every parent.
    var xy = Blockly.getRelativeXY_(element);
    x += xy.x;
    y += xy.y;
    element = element.parentNode;
  } while (element && element.nodeName.toLowerCase() != 'svg');
  return {x: x, y: y};
};

/**
 * Helper method for creating SVG elements.
 * @param {string} name Element's tag name.
 * @param {!Object} attrs Dictionary of attribute names and values.
 * @param {Element=} opt_parent Optional parent on which to append the element.
 * @return {!SVGElement} Newly created SVG element.
 */
Blockly.createSvgElement = function(name, attrs, opt_parent) {
  var e = /** @type {!SVGElement} */ (
      document.createElementNS(Blockly.SVG_NS, name));
  for (var key in attrs) {
    e.setAttribute(key, attrs[key]);
  }
  // IE defines a unique attribute "runtimeStyle", it is NOT applied to
  // elements created with createElementNS. However, Closure checks for IE
  // and assumes the presence of the attribute and crashes.
  if (document.body.runtimeStyle) {  // Indicates presence of IE-only attr.
    e.runtimeStyle = e.currentStyle = e.style;
  }
  if (opt_parent) {
    opt_parent.appendChild(e);
  }
  return e;
};

/**
 * Deselect any selections on the webpage.
 * Chrome will select text outside the SVG when double-clicking.
 * Deselect this text, so that it doesn't mess up any subsequent drag.
 */
Blockly.removeAllRanges = function() {
  if (getSelection()) {
    setTimeout(function() {
        try {
          var selection = getSelection();
          if (!selection.isCollapsed) {
            selection.removeAllRanges();
          }
        } catch (e) {
          // MSIE throws 'error 800a025e' here.
        }
      }, 0);
  }
};

/**
 * Is this event a right-click?
 * @param {!Event} e Mouse event.
 * @return {boolean} True if right-click.
 */
Blockly.isRightButton = function(e) {
  if (e.ctrlKey && goog.userAgent.MAC) {
    // Control-clicking on Mac OS X is treated as a right-click.
    // WebKit on Mac OS X fails to change button to 2 (but Gecko does).
    return true;
  }
  return e.button == 2;
};

/**
 * Return the converted coordinates of the given mouse event.
 * The origin (0,0) is the top-left corner of the Blockly svg.
 * @param {!Event} e Mouse event.
 * @param {!Element} svg SVG element.
 * @return {!Object} Object with .x and .y properties.
 */
Blockly.mouseToSvg = function(e, svg) {
  var svgPoint = svg.createSVGPoint();
  svgPoint.x = e.clientX;
  svgPoint.y = e.clientY;
  var matrix = svg.getScreenCTM();
  matrix = matrix.inverse();
  return svgPoint.matrixTransform(matrix);
};

/**
 * Given an array of strings, return the length of the shortest one.
 * @param {!Array.<string>} array Array of strings.
 * @return {number} Length of shortest string.
 */
Blockly.shortestStringLength = function(array) {
  if (!array.length) {
    return 0;
  }
  var len = array[0].length;
  for (var i = 1; i < array.length; i++) {
    len = Math.min(len, array[i].length);
  }
  return len;
};

/**
 * Given an array of strings, return the length of the common prefix.
 * Words may not be split.  Any space after a word is included in the length.
 * @param {!Array.<string>} array Array of strings.
 * @param {?number} opt_shortest Length of shortest string.
 * @return {number} Length of common prefix.
 */
Blockly.commonWordPrefix = function(array, opt_shortest) {
  if (!array.length) {
    return 0;
  } else if (array.length == 1) {
    return array[0].length;
  }
  var wordPrefix = 0;
  var max = opt_shortest || Blockly.shortestStringLength(array);
  for (var len = 0; len < max; len++) {
    var letter = array[0][len];
    for (var i = 1; i < array.length; i++) {
      if (letter != array[i][len]) {
        return wordPrefix;
      }
    }
    if (letter == ' ') {
      wordPrefix = len + 1;
    }
  }
  for (var i = 1; i < array.length; i++) {
    var letter = array[i][len];
    if (letter && letter != ' ') {
      return wordPrefix;
    }
  }
  return max;
};

/**
 * Given an array of strings, return the length of the common suffix.
 * Words may not be split.  Any space after a word is included in the length.
 * @param {!Array.<string>} array Array of strings.
 * @param {?number} opt_shortest Length of shortest string.
 * @return {number} Length of common suffix.
 */
Blockly.commonWordSuffix = function(array, opt_shortest) {
  if (!array.length) {
    return 0;
  } else if (array.length == 1) {
    return array[0].length;
  }
  var wordPrefix = 0;
  var max = opt_shortest || Blockly.shortestStringLength(array);
  for (var len = 0; len < max; len++) {
    var letter = array[0].substr(-len - 1, 1);
    for (var i = 1; i < array.length; i++) {
      if (letter != array[i].substr(-len - 1, 1)) {
        return wordPrefix;
      }
    }
    if (letter == ' ') {
      wordPrefix = len + 1;
    }
  }
  for (var i = 1; i < array.length; i++) {
    var letter = array[i].charAt(array[i].length - len - 1);
    if (letter && letter != ' ') {
      return wordPrefix;
    }
  }
  return max;
};

/**
 * Is the given string a number (includes negative and decimals).
 * @param {string} str Input string.
 * @return {boolean} True if number, false otherwise.
 */
Blockly.isNumber = function(str) {
  return !!str.match(/^\s*-?\d+(\.\d+)?\s*$/);
};

/**
<<<<<<< HEAD
 * Lookup the language translation of a message.
 * @param {string} str Input string.
 * @return {string} the translated string.
 */
Blockly.getMsgString = function(id) {
	var msgString = null;
    if (typeof MSG  === 'object') {
      msgString = MSG[id];
    }
    if (!msgString) {
      msgString =  Blockly.Msg[id];
    }
	if (!msgString) {
		console.log('Missing message for '+id);
		msgString = '\u226A'+id+'\u226B';
	}
	return msgString;
};

/**
 * Lookup the language translation of a tooltip.
 * @param {string} str Input string.
 * @return {string} the translated string.
 */
Blockly.getToolTipString = function(id) {
	var tooltip = null;
    if (typeof ToolTips === 'object') {
      tooltip = ToolTips[id];
    }
	if (!tooltip) {
		console.log('Missing tool tip for '+id);
		tooltip = '\u226A'+id+'\u226B';
	}
	return tooltip;
};

/**
 * Lookup the language translation of a url.
 * @param {string} str Input string.
 * @return {string} the translated string.
 */
Blockly.getUrlString = function(id) {
	var url = null;
    if (typeof Urls  === 'object') {
      url = Urls[id];
    }
	if (!url) {
		console.log('Missing URL for '+id);
		url = '\u226A'+id+'\u226B';
	}
	return url;
};

/**
 * Lookup the appropriate block color based on type.
 * @param {string} str Input string (block type).
 * @return {int} the color hue for that block type.
 */
Blockly.getBlockHue = function(id) {
	var hueVal = null;
    if (typeof HUES  === 'object') {
      hueVal = HUES[id];
    }
	if (!hueVal) {
		console.log('Missing hue for '+id);
		hueVal = 260;
	}
	return hueVal;
=======
 * Parse a string with any number of interpolation tokens (%1, %2, ...).
 * '%' characters may be self-escaped (%%).
 * @param {string} message Text containing interpolation tokens.
 * @return {!Array.<string|number>} Array of strings and numbers.
 */
Blockly.tokenizeInterpolation = function(message) {
  var tokens = [];
  var chars = message.split('');
  chars.push('');  // End marker.
  // Parse the message with a finite state machine.
  // 0 - Base case.
  // 1 - % found.
  // 2 - Digit found.
  var state = 0;
  var buffer = [];
  var number = null;
  for (var i = 0; i < chars.length; i++) {
    var c = chars[i];
    if (state == 0) {
      if (c == '%') {
        state = 1;  // Start escape.
      } else {
        buffer.push(c);  // Regular char.
      }
    } else if (state == 1) {
      if (c == '%') {
        buffer.push(c);  // Escaped %: %%
        state = 0;
      } else if ('0' <= c && c <= '9') {
        state = 2;
        number = c;
        var text = buffer.join('');
        if (text) {
          tokens.push(text);
        }
        buffer.length = 0;
      } else {
        buffer.push('%', c);  // Not an escape: %a
        state = 0;
      }
    } else if (state == 2) {
      if ('0' <= c && c <= '9') {
        number += c;  // Multi-digit number.
      } else {
        tokens.push(parseInt(number, 10));
        i--;  // Parse this char again.
        state = 0;
      }
    }
  }
  var text = buffer.join('');
  if (text) {
    tokens.push(text);
  }
  return tokens;
>>>>>>> a9392359
};<|MERGE_RESOLUTION|>--- conflicted
+++ resolved
@@ -471,76 +471,6 @@
 };
 
 /**
-<<<<<<< HEAD
- * Lookup the language translation of a message.
- * @param {string} str Input string.
- * @return {string} the translated string.
- */
-Blockly.getMsgString = function(id) {
-	var msgString = null;
-    if (typeof MSG  === 'object') {
-      msgString = MSG[id];
-    }
-    if (!msgString) {
-      msgString =  Blockly.Msg[id];
-    }
-	if (!msgString) {
-		console.log('Missing message for '+id);
-		msgString = '\u226A'+id+'\u226B';
-	}
-	return msgString;
-};
-
-/**
- * Lookup the language translation of a tooltip.
- * @param {string} str Input string.
- * @return {string} the translated string.
- */
-Blockly.getToolTipString = function(id) {
-	var tooltip = null;
-    if (typeof ToolTips === 'object') {
-      tooltip = ToolTips[id];
-    }
-	if (!tooltip) {
-		console.log('Missing tool tip for '+id);
-		tooltip = '\u226A'+id+'\u226B';
-	}
-	return tooltip;
-};
-
-/**
- * Lookup the language translation of a url.
- * @param {string} str Input string.
- * @return {string} the translated string.
- */
-Blockly.getUrlString = function(id) {
-	var url = null;
-    if (typeof Urls  === 'object') {
-      url = Urls[id];
-    }
-	if (!url) {
-		console.log('Missing URL for '+id);
-		url = '\u226A'+id+'\u226B';
-	}
-	return url;
-};
-
-/**
- * Lookup the appropriate block color based on type.
- * @param {string} str Input string (block type).
- * @return {int} the color hue for that block type.
- */
-Blockly.getBlockHue = function(id) {
-	var hueVal = null;
-    if (typeof HUES  === 'object') {
-      hueVal = HUES[id];
-    }
-	if (!hueVal) {
-		console.log('Missing hue for '+id);
-		hueVal = 260;
-	}
-	return hueVal;
-=======
  * Parse a string with any number of interpolation tokens (%1, %2, ...).
  * '%' characters may be self-escaped (%%).
  * @param {string} message Text containing interpolation tokens.
@@ -596,5 +526,75 @@
     tokens.push(text);
   }
   return tokens;
->>>>>>> a9392359
+};
+
+/*
+ * Lookup the language translation of a message.
+ * @param {string} str Input string.
+ * @return {string} the translated string.
+ */
+Blockly.getMsgString = function(id) {
+	var msgString = null;
+    if (typeof MSG  === 'object') {
+      msgString = MSG[id];
+    }
+    if (!msgString) {
+      msgString =  Blockly.Msg[id];
+    }
+	if (!msgString) {
+		console.log('Missing message for '+id);
+		msgString = '\u226A'+id+'\u226B';
+	}
+	return msgString;
+};
+
+/**
+ * Lookup the language translation of a tooltip.
+ * @param {string} str Input string.
+ * @return {string} the translated string.
+ */
+Blockly.getToolTipString = function(id) {
+	var tooltip = null;
+    if (typeof ToolTips === 'object') {
+      tooltip = ToolTips[id];
+    }
+	if (!tooltip) {
+		console.log('Missing tool tip for '+id);
+		tooltip = '\u226A'+id+'\u226B';
+	}
+	return tooltip;
+};
+
+/**
+ * Lookup the language translation of a url.
+ * @param {string} str Input string.
+ * @return {string} the translated string.
+ */
+Blockly.getUrlString = function(id) {
+	var url = null;
+    if (typeof Urls  === 'object') {
+      url = Urls[id];
+    }
+	if (!url) {
+		console.log('Missing URL for '+id);
+		url = '\u226A'+id+'\u226B';
+	}
+	return url;
+};
+
+/**
+ * Lookup the appropriate block color based on type.
+ * @param {string} str Input string (block type).
+ * @return {int} the color hue for that block type.
+ */
+Blockly.getBlockHue = function(id) {
+	var hueVal = null;
+    if (typeof HUES  === 'object') {
+      hueVal = HUES[id];
+    }
+	if (!hueVal) {
+		console.log('Missing hue for '+id);
+		hueVal = 260;
+	}
+	return hueVal;
 };