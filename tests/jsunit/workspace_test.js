--- conflicted
+++ resolved
@@ -286,22 +286,20 @@
   // Expect that when the variable already exists, the variableMap_ is unchanged.
   workspaceTest_setUp();
   var var_1 = this.createAndGetVariable('name1', 'type1', 'id1');
-<<<<<<< HEAD
+
   // Assert there is only one variable in the workspace.
-  var keys = Object.keys(workspace.variableMap_);
+  var keys = Object.keys(workspace.variableMap_.variableMap_);
   assertEquals(1, keys.length);
-  assertEquals(1, workspace.variableMap_[keys[0]].length);
+  var varMapLength = workspace.variableMap_.variableMap_[keys[0]].length;
+  assertEquals(1, varMapLength);
 
   workspace.createVariable('name1');
   checkVariableValues('name1', 'type1', 'id1');
   // Check that the size of the variableMap_ did not change.
+  keys = Object.keys(workspace.variableMap_.variableMap_);
   assertEquals(1, keys.length);
-  var varMapLength = workspace.variableMap_[keys[0]].length;
+  varMapLength = workspace.variableMap_.variableMap_[keys[0]].length;
   assertEquals(1, varMapLength);
-=======
-  workspace.createVariable('name1');
-  checkVariableValues('name1', 'type1', 'id1');
->>>>>>> b159c7c3
   workspaceTest_tearDown();
 }
 
@@ -353,7 +351,6 @@
   workspaceTest_tearDown();
 }
 
-<<<<<<< HEAD
 function test_createVariable_MismatchedIdAndType() {
   workspaceTest_setUp();
   workspace.createVariable('name1', 'type1', 'id1');
@@ -372,8 +369,6 @@
   workspaceTest_tearDown();
 }
 
-=======
->>>>>>> b159c7c3
 function test_createVariable_TwoSameTypes() {
   workspaceTest_setUp();
   workspace.createVariable('name1', 'type1', 'id1');
@@ -433,7 +428,6 @@
   }
   finally {
     workspaceTest_tearDown();
-<<<<<<< HEAD
   }
 }
 
@@ -505,7 +499,7 @@
     workspace.clear();
     mockControl_.$verifyAll();
     var topBlocks_length = workspace.topBlocks_.length;
-    var varMapLength = Object.keys(workspace.variableMap_).length;
+    var varMapLength = Object.keys(workspace.variableMap_.variableMap_).length;
     assertEquals(0, topBlocks_length);
     assertEquals(0, varMapLength);
   }
@@ -525,7 +519,7 @@
     workspace.clear();
     mockSetGroup.$verify();
     var topBlocks_length = workspace.topBlocks_.length;
-    var varMapLength = Object.keys(workspace.variableMap_).length;
+    var varMapLength = Object.keys(workspace.variableMap_.variableMap_).length;
     assertEquals(0, topBlocks_length);
     assertEquals(0, varMapLength);
   }
@@ -625,199 +619,6 @@
   } catch (e) {
     // expected
   }
-=======
-  }
-}
-
-function test_updateVariableStore_ClearAndAllInUse() {
-  workspaceTest_setUp();
-  workspace.createVariable('name1', 'type1', 'id1');
-  workspace.createVariable('name2', 'type2', 'id2');
-  var mockAllUsedVariables = setUpMockMethod(Blockly.Variables,
-    'allUsedVariables', workspace, ['name1', 'name2']);
-
-  try {
-    workspace.updateVariableStore(true);
-    mockAllUsedVariables.$verify();
-    checkVariableValues('name1', 'type1', 'id1');
-    checkVariableValues('name2', 'type2', 'id2');
-  }
-  finally {
-    workspaceTest_tearDown();
-  }
-}
-
-function test_updateVariableStore_ClearAndOneInUse() {
-  workspaceTest_setUp();
-  workspace.createVariable('name1', 'type1', 'id1');
-  workspace.createVariable('name2', 'type2', 'id2');
-  var mockAllUsedVariables = setUpMockMethod(Blockly.Variables,
-    'allUsedVariables', workspace, ['name1']);
-
-  try {
-    workspace.updateVariableStore(true);
-    mockAllUsedVariables.$verify();
-    checkVariableValues('name1', 'type1', 'id1');
-    var variabe = workspace.getVariable('name2');
-    assertNull(variable);
-  }
-  finally {
-    workspaceTest_tearDown();
-  }
-}
-
-function test_addTopBlock_TrivialFlyoutIsTrue() {
-  workspaceTest_setUpWithMockBlocks()
-  workspace.isFlyout = true;
-  var block = createMockBlock();
-  workspace.removeTopBlock(block);
-  setUpMockMethod(Blockly.Variables, 'allUsedVariables', block, ['name1']);
-  setUpMockMethod(Blockly.utils, 'genUid', null, '1');
-
-  try {
-    workspace.addTopBlock(block);
-    mockControl_.$verifyAll();
-    checkVariableValues('name1', '', '1');
-  }
-  finally {
-    workspaceTest_tearDownWithMockBlocks();
-  }
-}
-
-function test_clear_Trivial() {
-  workspaceTest_setUp();
-  workspace.createVariable('name1', 'type1', 'id1');
-  workspace.createVariable('name2', 'type2', 'id2');
-  var mockSetGroup = mockControl_.createMethodMock(Blockly.Events, 'setGroup');
-  mockSetGroup(true);
-  mockSetGroup(false);
-  mockSetGroup.$replay();
-
-  try {
-    workspace.clear();
-    mockControl_.$verifyAll();
-    var topBlocks_length = workspace.topBlocks_.length;
-    var varMapLength = Object.keys(workspace.variableMap_.variableMap_).length;
-    assertEquals(0, topBlocks_length);
-    assertEquals(0, varMapLength);
-  }
-  finally {
-    workspaceTest_tearDown();
-  }
-}
-
-function test_clear_NoVariables() {
-  workspaceTest_setUp();
-  var mockSetGroup = mockControl_.createMethodMock(Blockly.Events, 'setGroup');
-  mockSetGroup(true);
-  mockSetGroup(false);
-  mockSetGroup.$replay();
-
-  try {
-    workspace.clear();
-    mockSetGroup.$verify();
-    var topBlocks_length = workspace.topBlocks_.length;
-    var varMapLength = Object.keys(workspace.variableMap_.variableMap_).length;
-    assertEquals(0, topBlocks_length);
-    assertEquals(0, varMapLength);
-  }
-  finally {
-    workspaceTest_tearDown();
-  }
-}
-
-function test_renameVariable_NoBlocks() {
-  // Expect 'renameVariable' to create new variable with newName.
-  workspaceTest_setUp();
-  var oldName = 'name1';
-  var newName = 'name2';
-  var mockSetGroup = mockControl_.createMethodMock(Blockly.Events, 'setGroup');
-  var mockGenUid = mockControl_.createMethodMock(Blockly.utils, 'genUid');
-  // Mocked setGroup to ensure only one call to the mocked genUid.
-  mockSetGroup(true);
-  mockSetGroup(false);
-  mockGenUid().$returns('1');
-  mockControl_.$replayAll();
-
-  try {
-    workspace.renameVariable(oldName, newName);
-    mockControl_.$verifyAll();
-    checkVariableValues('name2', '', '1');
-    var variable = workspace.getVariable(oldName);
-    assertNull(variable);
-  }
-  finally {
-    workspaceTest_tearDown();
-  }
-}
-
-function test_renameVariable_SameNameNoBlocks() {
-  // Expect 'renameVariable' to create new variable with newName.
-  workspaceTest_setUpWithMockBlocks()
-  var name = 'name1';
-  workspace.createVariable(name, 'type1', 'id1');
-
-  workspace.renameVariable(name, name);
-  checkVariableValues(name, 'type1', 'id1');
-  workspaceTest_tearDownWithMockBlocks();
-}
-
-function test_renameVariable_OnlyOldNameBlockExists() {
-  // Expect 'renameVariable' to change oldName variable name to newName.
-  workspaceTest_setUpWithMockBlocks()
-  var oldName = 'name1';
-  var newName = 'name2';
-  workspace.createVariable(oldName, 'type1', 'id1');
-  createMockBlock(oldName);
-
-  workspace.renameVariable(oldName, newName);
-  checkVariableValues(newName, 'type1', 'id1');
-  var variable = workspace.getVariable(oldName);
-  var block_var_name = workspace.topBlocks_[0].getVars()[0];
-  assertNull(variable);
-  assertEquals(newName, block_var_name);
-  workspaceTest_tearDownWithMockBlocks();
-}
-
-function test_renameVariable_TwoVariablesSameType() {
-  // Expect 'renameVariable' to change oldName variable name to newName.
-  // Expect oldName block name to change to newName
-  workspaceTest_setUpWithMockBlocks()
-  var oldName = 'name1';
-  var newName = 'name2';
-  workspace.createVariable(oldName, 'type1', 'id1');
-  workspace.createVariable(newName, 'type1', 'id2');
-  createMockBlock(oldName);
-  createMockBlock(newName);
-
-  workspace.renameVariable(oldName, newName);
-  checkVariableValues(newName, 'type1', 'id2');
-  var variable = workspace.getVariable(oldName);
-  var block_var_name_1 = workspace.topBlocks_[0].getVars()[0];
-  var block_var_name_2 = workspace.topBlocks_[1].getVars()[0];
-  assertNull(variable);
-  assertEquals(newName, block_var_name_1);
-  assertEquals(newName, block_var_name_2);
-  workspaceTest_tearDownWithMockBlocks();
-}
-
-function test_renameVariable_TwoVariablesDifferentType() {
-  // Expect triggered error because of different types
-  workspaceTest_setUpWithMockBlocks()
-  var oldName = 'name1';
-  var newName = 'name2';
-  workspace.createVariable(oldName, 'type1', 'id1');
-  workspace.createVariable(newName, 'type2', 'id2');
-  createMockBlock(oldName);
-  createMockBlock(newName);
-
-  try {
-    workspace.renameVariable(oldName, newName);
-    fail();
-  } catch (e) {
-    // expected
-  }
->>>>>>> b159c7c3
   checkVariableValues(oldName, 'type1', 'id1');
   checkVariableValues(newName, 'type2', 'id2');
   var block_var_name_1 = workspace.topBlocks_[0].getVars()[0];
