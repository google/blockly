--- conflicted
+++ resolved
@@ -37,7 +37,6 @@
     this.failCount = 0;
     this.tasks = tasks;
   }
-<<<<<<< HEAD
 
   /**
    * Run all tests in sequence.
@@ -50,38 +49,16 @@
   }
 
   /**
-=======
-  
-  /**
-   * Run all tests in sequence.
-   */
-  async runAll() {
-    for (const task of this.tasks) {
-      await this.runTestTask(task)
-    }
-    this.reportTestResult();
-  }
-
-  /**
->>>>>>> 6ef90b7c
    * Create a Gulp task to run all tests.
    */
   asTask() {
     return this.runAll.bind(this);
   }
-<<<<<<< HEAD
 
   /**
    * Run an arbitrary Gulp task as a test.
    * @param {function} task Any Gulp task.
    * @return {Promise} Asynchronous result.
-=======
-  
-  /**
-   * Run an arbitrary Gulp task as a test.
-   * @param {function} task Any gulp task
-   * @return {Promise} asynchronous result
->>>>>>> 6ef90b7c
    */
   async runTestTask(task) {
     const id = task.name;
@@ -127,13 +104,8 @@
 
 /**
  * Helper method for running test command.
-<<<<<<< HEAD
  * @param {string} command Command line to run.
  * @return {Promise} Asynchronous result.
-=======
- * @param {string} command command line to run
- * @return {Promise} asynchronous result
->>>>>>> 6ef90b7c
  */
 async function runTestCommand(command) {
   execSync(command, {stdio: 'inherit'});
@@ -263,11 +235,7 @@
  * @return {Promise} Asynchronous result.
  */
 async function mocha() {
-<<<<<<< HEAD
   const result = await runMochaTestsInBrowser().catch(e => {
-=======
-  const result =  await runMochaTestsInBrowser().catch(e => {
->>>>>>> 6ef90b7c
     throw e;
   });
   if (result) {
@@ -340,12 +308,8 @@
   generatorSuffixes.forEach((suffix) => {
     failed += checkResult(suffix);
   });
-<<<<<<< HEAD
-
-=======
-  
->>>>>>> 6ef90b7c
-  if (failed === 0) {
+
+if (failed === 0) {
     console.log(`${BOLD_GREEN}All generator tests passed.${ANSI_RESET}`);
   } else {
     console.log(
@@ -362,7 +326,6 @@
   return runTestCommand('mocha tests/node --config tests/node/.mocharc.js');
 }
 
-<<<<<<< HEAD
 /**
  * Attempt advanced compilation of a Blockly app.
  * @return {Promise} Asynchronous result.
@@ -371,8 +334,6 @@
   const compilePromise = runTestCommand('npm run test:compile:advanced');
   return compilePromise.then(runCompileCheckInBrowser);
 }
-=======
->>>>>>> 6ef90b7c
 
 // Run all tests in sequence.
 const test = new Tester([
@@ -383,11 +344,7 @@
   mocha,
   generators,
   node,
-<<<<<<< HEAD
   advancedCompile,
-=======
-  buildTasks.onlyBuildAdvancedCompilationTest,
->>>>>>> 6ef90b7c
 ]).asTask();
 
 
