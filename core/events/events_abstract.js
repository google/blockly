/**
 * @license
 * Copyright 2018 Google LLC
 * SPDX-License-Identifier: Apache-2.0
 */

/**
 * @fileoverview Abstract class for events fired as a result of actions in
 * Blockly's editor.
 */
'use strict';

/**
 * Abstract class for events fired as a result of actions in
 * Blockly's editor.
 * @class
 */
goog.module('Blockly.Events.Abstract');

const eventUtils = goog.require('Blockly.Events.utils');
/* eslint-disable-next-line no-unused-vars */
<<<<<<< HEAD
const { Workspace } = goog.requireType('Blockly.Workspace');
=======
const {Workspace} = goog.requireType('Blockly.Workspace');
>>>>>>> 61322294


/**
 * Abstract class for an event.
<<<<<<< HEAD
 * @constructor
 * @alias Blockly.Events.Abstract
 */
const Abstract = function () {
=======
 * @abstract
 * @alias Blockly.Events.Abstract
 */
class Abstract {
>>>>>>> 61322294
  /**
   * @alias Blockly.Events.Abstract
   */
  constructor() {
    /**
     * Whether or not the event is blank (to be populated by fromJson).
     * @type {?boolean}
     */
    this.isBlank = null;

    /**
     * The workspace identifier for this event.
     * @type {string|undefined}
     */
    this.workspaceId = undefined;

    /**
     * The event group id for the group this event belongs to. Groups define
     * events that should be treated as an single action from the user's
     * perspective, and should be undone together.
     * @type {string}
     */
    this.group = eventUtils.getGroup();

    /**
     * Sets whether the event should be added to the undo stack.
     * @type {boolean}
     */
    this.recordUndo = eventUtils.getRecordUndo();

    /**
     * Whether or not the event is a UI event.
     * @type {boolean}
     */
    this.isUiEvent = false;

    /**
     * Type of this event.
     * @type {string|undefined}
     */
    this.type = undefined;
  }

  /**
   * Encode the event as JSON.
   * @return {!Object} JSON representation.
   */
  toJson() {
    const json = {'type': this.type};
    if (this.group) {
      json['group'] = this.group;
    }
    return json;
  }

  /**
   * Decode the JSON event.
   * @param {!Object} json JSON representation.
   */
<<<<<<< HEAD
  this.group = eventUtils.getGroup();
=======
  fromJson(json) {
    this.isBlank = false;
    this.group = json['group'];
  }
>>>>>>> 61322294

  /**
   * Does this event record any change of state?
   * @return {boolean} True if null, false if something changed.
   */
<<<<<<< HEAD
  this.recordUndo = eventUtils.getRecordUndo();
};

/**
 * Whether or not the event is a UI event.
 * @type {boolean}
 */
Abstract.prototype.isUiEvent = false;

/**
 * Encode the event as JSON.
 * @return {!Object} JSON representation.
 */
Abstract.prototype.toJson = function () {
  const json = { 'type': this.type };
  if (this.group) {
    json['group'] = this.group;
  }
  return json;
};

/**
 * Decode the JSON event.
 * @param {!Object} json JSON representation.
 */
Abstract.prototype.fromJson = function (json) {
  this.isBlank = false;
  this.group = json['group'];
};

/**
 * Does this event record any change of state?
 * @return {boolean} True if null, false if something changed.
 */
Abstract.prototype.isNull = function () {
  return false;
};

/**
 * Run an event.
 * @param {boolean} _forward True if run forward, false if run backward (undo).
 */
Abstract.prototype.run = function (_forward) {
  // Defined by subclasses.
};

/**
 * Get workspace the event belongs to.
 * @return {!Workspace} The workspace the event belongs to.
 * @throws {Error} if workspace is null.
 * @protected
 */
Abstract.prototype.getEventWorkspace_ = function () {
  let workspace;

  if (this.workspaceId) {
    const { Workspace } = goog.module.get('Blockly.Workspace');
    workspace = Workspace.getById(this.workspaceId);
  }

  if (!workspace) {
    throw Error('Workspace is null. Event must have been generated from real Blockly events.');
  }

  return workspace;
};

exports = Abstract;
=======
  isNull() {
    return false;
  }

  /**
   * Run an event.
   * @param {boolean} _forward True if run forward, false if run backward
   *     (undo).
   */
  run(_forward) {
    // Defined by subclasses.
  }

  /**
   * Get workspace the event belongs to.
   * @return {!Workspace} The workspace the event belongs to.
   * @throws {Error} if workspace is null.
   * @protected
   */
  getEventWorkspace_() {
    let workspace;
    if (this.workspaceId) {
      const {Workspace} = goog.module.get('Blockly.Workspace');
      workspace = Workspace.getById(this.workspaceId);
    }
    if (!workspace) {
      throw Error(
          'Workspace is null. Event must have been generated from real' +
          ' Blockly events.');
    }
    return workspace;
  }
}

exports.Abstract = Abstract;
>>>>>>> 61322294
<|MERGE_RESOLUTION|>--- conflicted
+++ resolved
@@ -19,26 +19,15 @@
 
 const eventUtils = goog.require('Blockly.Events.utils');
 /* eslint-disable-next-line no-unused-vars */
-<<<<<<< HEAD
-const { Workspace } = goog.requireType('Blockly.Workspace');
-=======
 const {Workspace} = goog.requireType('Blockly.Workspace');
->>>>>>> 61322294
 
 
 /**
  * Abstract class for an event.
-<<<<<<< HEAD
- * @constructor
- * @alias Blockly.Events.Abstract
- */
-const Abstract = function () {
-=======
  * @abstract
  * @alias Blockly.Events.Abstract
  */
 class Abstract {
->>>>>>> 61322294
   /**
    * @alias Blockly.Events.Abstract
    */
@@ -98,89 +87,15 @@
    * Decode the JSON event.
    * @param {!Object} json JSON representation.
    */
-<<<<<<< HEAD
-  this.group = eventUtils.getGroup();
-=======
   fromJson(json) {
     this.isBlank = false;
     this.group = json['group'];
   }
->>>>>>> 61322294
 
   /**
    * Does this event record any change of state?
    * @return {boolean} True if null, false if something changed.
    */
-<<<<<<< HEAD
-  this.recordUndo = eventUtils.getRecordUndo();
-};
-
-/**
- * Whether or not the event is a UI event.
- * @type {boolean}
- */
-Abstract.prototype.isUiEvent = false;
-
-/**
- * Encode the event as JSON.
- * @return {!Object} JSON representation.
- */
-Abstract.prototype.toJson = function () {
-  const json = { 'type': this.type };
-  if (this.group) {
-    json['group'] = this.group;
-  }
-  return json;
-};
-
-/**
- * Decode the JSON event.
- * @param {!Object} json JSON representation.
- */
-Abstract.prototype.fromJson = function (json) {
-  this.isBlank = false;
-  this.group = json['group'];
-};
-
-/**
- * Does this event record any change of state?
- * @return {boolean} True if null, false if something changed.
- */
-Abstract.prototype.isNull = function () {
-  return false;
-};
-
-/**
- * Run an event.
- * @param {boolean} _forward True if run forward, false if run backward (undo).
- */
-Abstract.prototype.run = function (_forward) {
-  // Defined by subclasses.
-};
-
-/**
- * Get workspace the event belongs to.
- * @return {!Workspace} The workspace the event belongs to.
- * @throws {Error} if workspace is null.
- * @protected
- */
-Abstract.prototype.getEventWorkspace_ = function () {
-  let workspace;
-
-  if (this.workspaceId) {
-    const { Workspace } = goog.module.get('Blockly.Workspace');
-    workspace = Workspace.getById(this.workspaceId);
-  }
-
-  if (!workspace) {
-    throw Error('Workspace is null. Event must have been generated from real Blockly events.');
-  }
-
-  return workspace;
-};
-
-exports = Abstract;
-=======
   isNull() {
     return false;
   }
@@ -202,18 +117,22 @@
    */
   getEventWorkspace_() {
     let workspace;
+
     if (this.workspaceId) {
       const {Workspace} = goog.module.get('Blockly.Workspace');
       workspace = Workspace.getById(this.workspaceId);
     }
+
     if (!workspace) {
       throw Error(
           'Workspace is null. Event must have been generated from real' +
           ' Blockly events.');
     }
+
     return workspace;
   }
 }
 
 exports.Abstract = Abstract;
->>>>>>> 61322294
+
+exports = Abstract;