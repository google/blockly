/**
 * @license
 * Visual Blocks Editor
 *
 * Copyright 2012 Google Inc.
 * https://developers.google.com/blockly/
 *
 * Licensed under the Apache License, Version 2.0 (the "License");
 * you may not use this file except in compliance with the License.
 * You may obtain a copy of the License at
 *
 *   http://www.apache.org/licenses/LICENSE-2.0
 *
 * Unless required by applicable law or agreed to in writing, software
 * distributed under the License is distributed on an "AS IS" BASIS,
 * WITHOUT WARRANTIES OR CONDITIONS OF ANY KIND, either express or implied.
 * See the License for the specific language governing permissions and
 * limitations under the License.
 */

/**
 * @fileoverview XML reader and writer.
 * @author fraser@google.com (Neil Fraser)
 */
'use strict';

/**
 * @name Blockly.Xml
 * @namespace
 */
goog.provide('Blockly.Xml');

goog.require('Blockly.Events');
goog.require('Blockly.Events.BlockCreate');
goog.require('Blockly.Events.FinishedLoading');
goog.require('Blockly.Events.VarCreate');
goog.require('Blockly.utils');
goog.require('Blockly.utils.dom');
goog.require('Blockly.utils.xml');


/**
 * Encode a block tree as XML.
 * @param {!Blockly.Workspace} workspace The workspace containing blocks.
 * @param {boolean=} opt_noId True if the encoder should skip the block IDs.
 * @return {!Element} XML document.
 */
Blockly.Xml.workspaceToDom = function(workspace, opt_noId) {
  var xml = Blockly.utils.xml.createElement('xml');
  var variablesElement = Blockly.Xml.variablesToDom(
      Blockly.Variables.allUsedVarModels(workspace));
  if (variablesElement.hasChildNodes()) {
    xml.appendChild(variablesElement);
  }
  var comments = workspace.getTopComments(true);
  for (var i = 0, comment; comment = comments[i]; i++) {
    xml.appendChild(comment.toXmlWithXY(opt_noId));
  }
  var blocks = workspace.getTopBlocks(true);
  for (var i = 0, block; block = blocks[i]; i++) {
    xml.appendChild(Blockly.Xml.blockToDomWithXY(block, opt_noId));
  }
  return xml;
};

/**
 * Encode a list of variables as XML.
 * @param {!Array.<!Blockly.VariableModel>} variableList List of all variable
 *     models.
 * @return {!Element} List of XML elements.
 */
Blockly.Xml.variablesToDom = function(variableList) {
  var variables = Blockly.utils.xml.createElement('variables');
  for (var i = 0, variable; variable = variableList[i]; i++) {
    var element = Blockly.utils.xml.createElement('variable');
    element.appendChild(Blockly.utils.xml.createTextNode(variable.name));
    if (variable.type) {
      element.setAttribute('type', variable.type);
    }
    element.id = variable.getId();
    variables.appendChild(element);
  }
  return variables;
};

/**
 * Encode a block subtree as XML with XY coordinates.
 * @param {!Blockly.Block} block The root block to encode.
 * @param {boolean=} opt_noId True if the encoder should skip the block ID.
 * @return {!Element} Tree of XML elements.
 */
Blockly.Xml.blockToDomWithXY = function(block, opt_noId) {
  var width;  // Not used in LTR.
  if (block.workspace.RTL) {
    width = block.workspace.getWidth();
  }
  var element = Blockly.Xml.blockToDom(block, opt_noId);
  var xy = block.getRelativeToSurfaceXY();
  element.setAttribute('x',
      Math.round(block.workspace.RTL ? width - xy.x : xy.x));
  element.setAttribute('y', Math.round(xy.y));
  return element;
};

/**
 * Encode a field as XML.
 * @param {!Blockly.Field} field The field to encode.
 * @return {Element} XML element, or null if the field did not need to be
 *     serialized.
 * @private
 */
Blockly.Xml.fieldToDom_ = function(field) {
  if (field.isSerializable()) {
    var container = Blockly.utils.xml.createElement('field');
    container.setAttribute('name', field.name);
    return field.toXml(container);
  }
  return null;
};

/**
 * Encode all of a block's fields as XML and attach them to the given tree of
 * XML elements.
 * @param {!Blockly.Block} block A block with fields to be encoded.
 * @param {!Element} element The XML element to which the field DOM should be
 *     attached.
 * @private
 */
Blockly.Xml.allFieldsToDom_ = function(block, element) {
  for (var i = 0, input; input = block.inputList[i]; i++) {
    for (var j = 0, field; field = input.fieldRow[j]; j++) {
      var fieldDom = Blockly.Xml.fieldToDom_(field);
      if (fieldDom) {
        element.appendChild(fieldDom);
      }
    }
  }
};

/**
 * Encode a block subtree as XML.
 * @param {!Blockly.Block} block The root block to encode.
 * @param {boolean=} opt_noId True if the encoder should skip the block ID.
 * @return {!Element} Tree of XML elements.
 */
Blockly.Xml.blockToDom = function(block, opt_noId) {
  var element =
      Blockly.utils.xml.createElement(block.isShadow() ? 'shadow' : 'block');
  element.setAttribute('type', block.type);
  if (!opt_noId) {
    element.id = block.id;
  }
  if (block.mutationToDom) {
    // Custom data for an advanced block.
    var mutation = block.mutationToDom();
    if (mutation && (mutation.hasChildNodes() || mutation.hasAttributes())) {
      element.appendChild(mutation);
    }
  }

  Blockly.Xml.allFieldsToDom_(block, element);

  var commentText = block.getCommentText();
  if (commentText) {
    var commentElement = Blockly.utils.xml.createElement('comment');
    commentElement.appendChild(Blockly.utils.xml.createTextNode(commentText));
    if (typeof block.comment == 'object') {
      commentElement.setAttribute('pinned', block.comment.isVisible());
      var hw = block.comment.getBubbleSize();
      commentElement.setAttribute('h', hw.height);
      commentElement.setAttribute('w', hw.width);
    }
    element.appendChild(commentElement);
  }

  if (block.data) {
    var dataElement = Blockly.utils.xml.createElement('data');
    dataElement.appendChild(Blockly.utils.xml.createTextNode(block.data));
    element.appendChild(dataElement);
  }

  for (var i = 0, input; input = block.inputList[i]; i++) {
    var container;
    var empty = true;
    if (input.type == Blockly.DUMMY_INPUT) {
      continue;
    } else {
      var childBlock = input.connection.targetBlock();
      if (input.type == Blockly.INPUT_VALUE) {
        container = Blockly.utils.xml.createElement('value');
      } else if (input.type == Blockly.NEXT_STATEMENT) {
        container = Blockly.utils.xml.createElement('statement');
      }
      var shadow = input.connection.getShadowDom();
      if (shadow && (!childBlock || !childBlock.isShadow())) {
        container.appendChild(Blockly.Xml.cloneShadow_(shadow, opt_noId));
      }
      if (childBlock) {
        container.appendChild(Blockly.Xml.blockToDom(childBlock, opt_noId));
        empty = false;
      }
    }
    container.setAttribute('name', input.name);
    if (!empty) {
      element.appendChild(container);
    }
  }
  if (block.inputsInline != undefined &&
      block.inputsInline != block.inputsInlineDefault) {
    element.setAttribute('inline', block.inputsInline);
  }
  if (block.isCollapsed()) {
    element.setAttribute('collapsed', true);
  }
  if (!block.isEnabled()) {
    element.setAttribute('disabled', true);
  }
  if (!block.isDeletable() && !block.isShadow()) {
    element.setAttribute('deletable', false);
  }
  if (!block.isMovable() && !block.isShadow()) {
    element.setAttribute('movable', false);
  }
  if (!block.isEditable()) {
    element.setAttribute('editable', false);
  }

  var nextBlock = block.getNextBlock();
  if (nextBlock) {
    var container = Blockly.utils.xml.createElement('next');
    container.appendChild(Blockly.Xml.blockToDom(nextBlock, opt_noId));
    element.appendChild(container);
  }
  var shadow = block.nextConnection && block.nextConnection.getShadowDom();
  if (shadow && (!nextBlock || !nextBlock.isShadow())) {
    container.appendChild(Blockly.Xml.cloneShadow_(shadow, opt_noId));
  }

  return element;
};

/**
 * Deeply clone the shadow's DOM so that changes don't back-wash to the block.
 * @param {!Element} shadow A tree of XML elements.
 * @param {boolean=} opt_noId True if the encoder should skip the block ID.
 * @return {!Element} A tree of XML elements.
 * @private
 */
Blockly.Xml.cloneShadow_ = function(shadow, opt_noId) {
  shadow = shadow.cloneNode(true);
  // Walk the tree looking for whitespace.  Don't prune whitespace in a tag.
  var node = shadow;
  var textNode;
  while (node) {
    if (opt_noId && node.nodeName == 'shadow') {
      // Strip off IDs from shadow blocks.  There should never be a 'block' as
      // a child of a 'shadow', so no need to check that.
      node.removeAttribute('id');
    }
    if (node.firstChild) {
      node = node.firstChild;
    } else {
      while (node && !node.nextSibling) {
        textNode = node;
        node = node.parentNode;
        if (textNode.nodeType == Node.TEXT_NODE &&
            textNode.data.trim() == '' && node.firstChild != textNode) {
          // Prune whitespace after a tag.
          Blockly.utils.dom.removeNode(textNode);
        }
      }
      if (node) {
        textNode = node;
        node = node.nextSibling;
        if (textNode.nodeType == Node.TEXT_NODE && textNode.data.trim() == '') {
          // Prune whitespace before a tag.
          Blockly.utils.dom.removeNode(textNode);
        }
      }
    }
  }
  return shadow;
};

/**
 * Converts a DOM structure into plain text.
 * Currently the text format is fairly ugly: all one line with no whitespace,
 * unless the DOM itself has whitespace built-in.
 * @param {!Element} dom A tree of XML elements.
 * @return {string} Text representation.
 */
Blockly.Xml.domToText = function(dom) {
<<<<<<< HEAD
  return Blockly.utils.xml.domToText(dom);
=======
  var text = Blockly.Xml.utils.domToText(dom);
  // Replace line breaks in text content with '&#10;' to make them single line.
  // E.g. <foo>hello\nworld</foo> -> <foo>hello&#10;world</foo>
  // Do not replace line breaks between tags.
  // E.g. ...</foo>\n</bar> is unchanged.
  // Can't use global flag on regexp since backtracking is needed.
  var regexp = /(<[^/][^<]*>[^<]*)\n([^<]*<\/)/;
  var oldText;
  do {
    oldText = text;
    text = text.replace(regexp, '$1&#10;$2');
  } while (text != oldText);
  return text;
>>>>>>> 9e74ca7f
};

/**
 * Converts a DOM structure into properly indented text.
 * @param {!Element} dom A tree of XML elements.
 * @return {string} Text representation.
 */
Blockly.Xml.domToPrettyText = function(dom) {
  // This function is not guaranteed to be correct for all XML.
  // But it handles the XML that Blockly generates.
  var blob = Blockly.Xml.domToText(dom);
  // Place every open and close tag on its own line.
  var lines = blob.split('<');
  // Indent every line.
  var indent = '';
  for (var i = 1; i < lines.length; i++) {
    var line = lines[i];
    if (line[0] == '/') {
      indent = indent.substring(2);
    }
    lines[i] = indent + '<' + line;
    if (line[0] != '/' && line.slice(-2) != '/>') {
      indent += '  ';
    }
  }
  // Pull simple tags back together.
  // E.g. <foo></foo>
  var text = lines.join('\n');
  text = text.replace(/(<(\w+)\b[^>]*>[^\n]*)\n *<\/\2>/g, '$1</$2>');
  // Trim leading blank line.
  return text.replace(/^\n/, '');
};

/**
 * Converts an XML string into a DOM structure.
 * @param {string} text An XML string.
 * @return {!Element} A DOM object representing the singular child of the
 *     document element.
 * @throws if the text doesn't parse.
 */
Blockly.Xml.textToDom = function(text) {
  var doc = Blockly.utils.xml.textToDomDocument(text);
  if (!doc || !doc.documentElement ||
      doc.getElementsByTagName('parsererror').length) {
    throw Error('textToDom was unable to parse: ' + text);
  }
  return doc.documentElement;
};

/**
 * Clear the given workspace then decode an XML DOM and
 * create blocks on the workspace.
 * @param {!Element} xml XML DOM.
 * @param {!Blockly.Workspace} workspace The workspace.
 * @return {Array.<string>} An array containing new block ids.
 */
Blockly.Xml.clearWorkspaceAndLoadFromXml = function(xml, workspace) {
  workspace.setResizesEnabled(false);
  workspace.clear();
  var blockIds = Blockly.Xml.domToWorkspace(xml, workspace);
  workspace.setResizesEnabled(true);
  return blockIds;
};

/**
 * Decode an XML DOM and create blocks on the workspace.
 * @param {!Element} xml XML DOM.
 * @param {!Blockly.Workspace} workspace The workspace.
 * @return {!Array.<string>} An array containing new block IDs.
 */
Blockly.Xml.domToWorkspace = function(xml, workspace) {
  if (xml instanceof Blockly.Workspace) {
    var swap = xml;
    // Closure Compiler complains here because the arguments are reversed.
    /** @suppress {checkTypes} */
    xml = workspace;
    workspace = swap;
    console.warn('Deprecated call to Blockly.Xml.domToWorkspace, ' +
                 'swap the arguments.');
  }

  var width;  // Not used in LTR.
  if (workspace.RTL) {
    width = workspace.getWidth();
  }
  var newBlockIds = [];  // A list of block IDs added by this call.
  Blockly.Field.startCache();
  // Safari 7.1.3 is known to provide node lists with extra references to
  // children beyond the lists' length.  Trust the length, do not use the
  // looping pattern of checking the index for an object.
  var childCount = xml.childNodes.length;
  var existingGroup = Blockly.Events.getGroup();
  if (!existingGroup) {
    Blockly.Events.setGroup(true);
  }

  // Disable workspace resizes as an optimization.
  if (workspace.setResizesEnabled) {
    workspace.setResizesEnabled(false);
  }
  var variablesFirst = true;
  try {
    for (var i = 0; i < childCount; i++) {
      var xmlChild = xml.childNodes[i];
      var name = xmlChild.nodeName.toLowerCase();
      if (name == 'block' ||
          (name == 'shadow' && !Blockly.Events.recordUndo)) {
        // Allow top-level shadow blocks if recordUndo is disabled since
        // that means an undo is in progress.  Such a block is expected
        // to be moved to a nested destination in the next operation.
        var block = Blockly.Xml.domToBlock(xmlChild, workspace);
        newBlockIds.push(block.id);
        var blockX = xmlChild.hasAttribute('x') ?
            parseInt(xmlChild.getAttribute('x'), 10) : 10;
        var blockY = xmlChild.hasAttribute('y') ?
            parseInt(xmlChild.getAttribute('y'), 10) : 10;
        if (!isNaN(blockX) && !isNaN(blockY)) {
          block.moveBy(workspace.RTL ? width - blockX : blockX, blockY);
        }
        variablesFirst = false;
      } else if (name == 'shadow') {
        throw TypeError('Shadow block cannot be a top-level block.');
      } else if (name == 'comment') {
        if (workspace.rendered) {
          Blockly.WorkspaceCommentSvg.fromXml(xmlChild, workspace, width);
        } else {
          Blockly.WorkspaceComment.fromXml(xmlChild, workspace);
        }
      } else if (name == 'variables') {
        if (variablesFirst) {
          Blockly.Xml.domToVariables(xmlChild, workspace);
        } else {
          throw Error('\'variables\' tag must exist once before block and ' +
              'shadow tag elements in the workspace XML, but it was found in ' +
              'another location.');
        }
        variablesFirst = false;
      }
    }
  } finally {
    if (!existingGroup) {
      Blockly.Events.setGroup(false);
    }
    Blockly.Field.stopCache();
  }
  // Re-enable workspace resizing.
  if (workspace.setResizesEnabled) {
    workspace.setResizesEnabled(true);
  }
  Blockly.Events.fire(new Blockly.Events.FinishedLoading(workspace));
  return newBlockIds;
};

/**
 * Decode an XML DOM and create blocks on the workspace. Position the new
 * blocks immediately below prior blocks, aligned by their starting edge.
 * @param {!Element} xml The XML DOM.
 * @param {!Blockly.Workspace} workspace The workspace to add to.
 * @return {Array.<string>} An array containing new block IDs.
 */
Blockly.Xml.appendDomToWorkspace = function(xml, workspace) {
  var bbox;  // Bounding box of the current blocks.
  // First check if we have a workspaceSvg, otherwise the blocks have no shape
  // and the position does not matter.
  if (workspace.hasOwnProperty('scale')) {
    var savetab = Blockly.BlockSvg.TAB_WIDTH;
    try {
      Blockly.BlockSvg.TAB_WIDTH = 0;
      bbox = workspace.getBlocksBoundingBox();
    } finally {
      Blockly.BlockSvg.TAB_WIDTH = savetab;
    }
  }
  // Load the new blocks into the workspace and get the IDs of the new blocks.
  var newBlockIds = Blockly.Xml.domToWorkspace(xml,workspace);
  if (bbox && bbox.top != bbox.bottom) {  // check if any previous block
    var offsetY = 0;  // offset to add to y of the new block
    var offsetX = 0;
    var farY = bbox.bottom;  // bottom position
    var topX = bbox.left;  // x of bounding box
    // Check position of the new blocks.
    var newX = Infinity;  // x of top corner
    var newY = Infinity;  // y of top corner
    for (var i = 0; i < newBlockIds.length; i++) {
      var blockXY =
          workspace.getBlockById(newBlockIds[i]).getRelativeToSurfaceXY();
      if (blockXY.y < newY) {
        newY = blockXY.y;
      }
      if (blockXY.x  < newX) {  // if we align also on x
        newX = blockXY.x;
      }
    }
    offsetY = farY - newY + Blockly.BlockSvg.SEP_SPACE_Y;
    offsetX = topX - newX;
    // move the new blocks to append them at the bottom
    var width;  // Not used in LTR.
    if (workspace.RTL) {
      width = workspace.getWidth();
    }
    for (var i = 0; i < newBlockIds.length; i++) {
      var block = workspace.getBlockById(newBlockIds[i]);
      block.moveBy(workspace.RTL ? width - offsetX : offsetX, offsetY);
    }
  }
  return newBlockIds;
};

/**
 * Decode an XML block tag and create a block (and possibly sub blocks) on the
 * workspace.
 * @param {!Element} xmlBlock XML block element.
 * @param {!Blockly.Workspace} workspace The workspace.
 * @return {!Blockly.Block} The root block created.
 */
Blockly.Xml.domToBlock = function(xmlBlock, workspace) {
  if (xmlBlock instanceof Blockly.Workspace) {
    var swap = xmlBlock;
    // Closure Compiler complains here because the arguments are reversed.
    /** @suppress {checkTypes} */
    xmlBlock = workspace;
    workspace = swap;
    console.warn('Deprecated call to Blockly.Xml.domToBlock, ' +
                 'swap the arguments.');
  }
  // Create top-level block.
  Blockly.Events.disable();
  var variablesBeforeCreation = workspace.getAllVariables();
  try {
    var topBlock = Blockly.Xml.domToBlockHeadless_(xmlBlock, workspace);
    // Generate list of all blocks.
    var blocks = topBlock.getDescendants(false);
    if (workspace.rendered) {
      // Hide connections to speed up assembly.
      topBlock.setConnectionsHidden(true);
      // Render each block.
      for (var i = blocks.length - 1; i >= 0; i--) {
        blocks[i].initSvg();
      }
      for (var i = blocks.length - 1; i >= 0; i--) {
        blocks[i].render(false);
      }
      // Populating the connection database may be deferred until after the
      // blocks have rendered.
      setTimeout(function() {
        if (topBlock.workspace) {  // Check that the block hasn't been deleted.
          topBlock.setConnectionsHidden(false);
        }
      }, 1);
      topBlock.updateDisabled();
      // Allow the scrollbars to resize and move based on the new contents.
      // TODO(@picklesrus): #387. Remove when domToBlock avoids resizing.
      workspace.resizeContents();
    } else {
      for (var i = blocks.length - 1; i >= 0; i--) {
        blocks[i].initModel();
      }
    }
  } finally {
    Blockly.Events.enable();
  }
  if (Blockly.Events.isEnabled()) {
    var newVariables = Blockly.Variables.getAddedVariables(workspace,
        variablesBeforeCreation);
    // Fire a VarCreate event for each (if any) new variable created.
    for (var i = 0; i < newVariables.length; i++) {
      var thisVariable = newVariables[i];
      Blockly.Events.fire(new Blockly.Events.VarCreate(thisVariable));
    }
    // Block events come after var events, in case they refer to newly created
    // variables.
    Blockly.Events.fire(new Blockly.Events.BlockCreate(topBlock));
  }
  return topBlock;
};


/**
 * Decode an XML list of variables and add the variables to the workspace.
 * @param {!Element} xmlVariables List of XML variable elements.
 * @param {!Blockly.Workspace} workspace The workspace to which the variable
 *     should be added.
 */
Blockly.Xml.domToVariables = function(xmlVariables, workspace) {
  for (var i = 0, xmlChild; xmlChild = xmlVariables.childNodes[i]; i++) {
    if (xmlChild.nodeType != Node.ELEMENT_NODE) {
      continue;  // Skip text nodes.
    }
    var type = xmlChild.getAttribute('type');
    var id = xmlChild.getAttribute('id');
    var name = xmlChild.textContent;

    workspace.createVariable(name, type, id);
  }
};

/**
 * Decode an XML block tag and create a block (and possibly sub blocks) on the
 * workspace.
 * @param {!Element} xmlBlock XML block element.
 * @param {!Blockly.Workspace} workspace The workspace.
 * @return {!Blockly.Block} The root block created.
 * @private
 */
Blockly.Xml.domToBlockHeadless_ = function(xmlBlock, workspace) {
  var block = null;
  var prototypeName = xmlBlock.getAttribute('type');
  if (!prototypeName) {
    throw TypeError('Block type unspecified: ' + xmlBlock.outerHTML);
  }
  var id = xmlBlock.getAttribute('id');
  block = workspace.newBlock(prototypeName, id);

  var blockChild = null;
  for (var i = 0, xmlChild; xmlChild = xmlBlock.childNodes[i]; i++) {
    if (xmlChild.nodeType == Node.TEXT_NODE) {
      // Ignore any text at the <block> level.  It's all whitespace anyway.
      continue;
    }
    var input;

    // Find any enclosed blocks or shadows in this tag.
    var childBlockElement = null;
    var childShadowElement = null;
    for (var j = 0, grandchild; grandchild = xmlChild.childNodes[j]; j++) {
      if (grandchild.nodeType == Node.ELEMENT_NODE) {
        if (grandchild.nodeName.toLowerCase() == 'block') {
          childBlockElement = /** @type {!Element} */ (grandchild);
        } else if (grandchild.nodeName.toLowerCase() == 'shadow') {
          childShadowElement = /** @type {!Element} */ (grandchild);
        }
      }
    }
    // Use the shadow block if there is no child block.
    if (!childBlockElement && childShadowElement) {
      childBlockElement = childShadowElement;
    }

    var name = xmlChild.getAttribute('name');
    switch (xmlChild.nodeName.toLowerCase()) {
      case 'mutation':
        // Custom data for an advanced block.
        if (block.domToMutation) {
          block.domToMutation(xmlChild);
          if (block.initSvg) {
            // Mutation may have added some elements that need initializing.
            block.initSvg();
          }
        }
        break;
      case 'comment':
        block.setCommentText(xmlChild.textContent);
        var visible = xmlChild.getAttribute('pinned');
        if (visible && !block.isInFlyout) {
          // Give the renderer a millisecond to render and position the block
          // before positioning the comment bubble.
          setTimeout(function() {
            if (block.comment && block.comment.setVisible) {
              block.comment.setVisible(visible == 'true');
            }
          }, 1);
        }
        var bubbleW = parseInt(xmlChild.getAttribute('w'), 10);
        var bubbleH = parseInt(xmlChild.getAttribute('h'), 10);
        if (!isNaN(bubbleW) && !isNaN(bubbleH) &&
            block.comment && block.comment.setVisible) {
          block.comment.setBubbleSize(bubbleW, bubbleH);
        }
        break;
      case 'data':
        block.data = xmlChild.textContent;
        break;
      case 'title':
        // Titles were renamed to field in December 2013.
        // Fall through.
      case 'field':
        Blockly.Xml.domToField_(block, name, xmlChild);
        break;
      case 'value':
      case 'statement':
        input = block.getInput(name);
        if (!input) {
          console.warn('Ignoring non-existent input ' + name + ' in block ' +
                       prototypeName);
          break;
        }
        if (childShadowElement) {
          input.connection.setShadowDom(childShadowElement);
        }
        if (childBlockElement) {
          blockChild = Blockly.Xml.domToBlockHeadless_(childBlockElement,
              workspace);
          if (blockChild.outputConnection) {
            input.connection.connect(blockChild.outputConnection);
          } else if (blockChild.previousConnection) {
            input.connection.connect(blockChild.previousConnection);
          } else {
            throw TypeError(
                'Child block does not have output or previous statement.');
          }
        }
        break;
      case 'next':
        if (childShadowElement && block.nextConnection) {
          block.nextConnection.setShadowDom(childShadowElement);
        }
        if (childBlockElement) {
          if (!block.nextConnection) {
            throw TypeError('Next statement does not exist.');
          }
          // If there is more than one XML 'next' tag.
          if (block.nextConnection.isConnected()) {
            throw TypeError('Next statement is already connected.');
          }
          blockChild = Blockly.Xml.domToBlockHeadless_(childBlockElement,
              workspace);
          if (!blockChild.previousConnection) {
            throw TypeError('Next block does not have previous statement.');
          }
          block.nextConnection.connect(blockChild.previousConnection);
        }
        break;
      default:
        // Unknown tag; ignore.  Same principle as HTML parsers.
        console.warn('Ignoring unknown tag: ' + xmlChild.nodeName);
    }
  }

  var inline = xmlBlock.getAttribute('inline');
  if (inline) {
    block.setInputsInline(inline == 'true');
  }
  var disabled = xmlBlock.getAttribute('disabled');
  if (disabled) {
    block.setEnabled(disabled != 'true' && disabled != 'disabled');
  }
  var deletable = xmlBlock.getAttribute('deletable');
  if (deletable) {
    block.setDeletable(deletable == 'true');
  }
  var movable = xmlBlock.getAttribute('movable');
  if (movable) {
    block.setMovable(movable == 'true');
  }
  var editable = xmlBlock.getAttribute('editable');
  if (editable) {
    block.setEditable(editable == 'true');
  }
  var collapsed = xmlBlock.getAttribute('collapsed');
  if (collapsed) {
    block.setCollapsed(collapsed == 'true');
  }
  if (xmlBlock.nodeName.toLowerCase() == 'shadow') {
    // Ensure all children are also shadows.
    var children = block.getChildren(false);
    for (var i = 0, child; child = children[i]; i++) {
      if (!child.isShadow()) {
        throw TypeError('Shadow block not allowed non-shadow child.');
      }
    }
    // Ensure this block doesn't have any variable inputs.
    if (block.getVarModels().length) {
      throw TypeError('Shadow blocks cannot have variable references.');
    }
    block.setShadow(true);
  }
  return block;
};

/**
 * Decode an XML field tag and set the value of that field on the given block.
 * @param {!Blockly.Block} block The block that is currently being deserialized.
 * @param {string} fieldName The name of the field on the block.
 * @param {!Element} xml The field tag to decode.
 * @private
 */
Blockly.Xml.domToField_ = function(block, fieldName, xml) {
  var field = block.getField(fieldName);
  if (!field) {
    console.warn('Ignoring non-existent field ' + fieldName + ' in block ' +
        block.type);
    return;
  }
  field.fromXml(xml);
};

/**
 * Remove any 'next' block (statements in a stack).
 * @param {!Element} xmlBlock XML block element.
 */
Blockly.Xml.deleteNext = function(xmlBlock) {
  for (var i = 0, child; child = xmlBlock.childNodes[i]; i++) {
    if (child.nodeName.toLowerCase() == 'next') {
      xmlBlock.removeChild(child);
      break;
    }
  }
};

// Export symbols that would otherwise be renamed by Closure compiler.
if (!Blockly.utils.global['Blockly']) {
  Blockly.utils.global['Blockly'] = {};
}
if (!Blockly.utils.global['Blockly']['Xml']) {
  Blockly.utils.global['Blockly']['Xml'] = {};
}
Blockly.utils.global['Blockly']['Xml']['domToText'] = Blockly.Xml.domToText;
Blockly.utils.global['Blockly']['Xml']['domToWorkspace'] =
    Blockly.Xml.domToWorkspace;
Blockly.utils.global['Blockly']['Xml']['textToDom'] = Blockly.Xml.textToDom;
Blockly.utils.global['Blockly']['Xml']['workspaceToDom'] =
    Blockly.Xml.workspaceToDom;<|MERGE_RESOLUTION|>--- conflicted
+++ resolved
@@ -290,10 +290,7 @@
  * @return {string} Text representation.
  */
 Blockly.Xml.domToText = function(dom) {
-<<<<<<< HEAD
-  return Blockly.utils.xml.domToText(dom);
-=======
-  var text = Blockly.Xml.utils.domToText(dom);
+  var text = Blockly.utils.xml.domToText(dom);
   // Replace line breaks in text content with '&#10;' to make them single line.
   // E.g. <foo>hello\nworld</foo> -> <foo>hello&#10;world</foo>
   // Do not replace line breaks between tags.
@@ -306,7 +303,6 @@
     text = text.replace(regexp, '$1&#10;$2');
   } while (text != oldText);
   return text;
->>>>>>> 9e74ca7f
 };
 
 /**
