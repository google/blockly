--- conflicted
+++ resolved
@@ -84,15 +84,8 @@
    */
   getContextMenuOptions(scopeType: ScopeType, scope: Scope):
       ContextMenuOption[] {
-<<<<<<< HEAD
     const menuOptions: ContextMenuOption[] = [];
-    const registry = this.registry_;
-    Object.keys(registry).forEach(function(id) {
-      const item = registry[id];
-=======
-    const menuOptions: AnyDuringMigration[] = [];
     for (const item of this.registry_.values()) {
->>>>>>> ffe6d55d
       if (scopeType === item.scopeType) {
         const precondition = item.preconditionFn(scope);
         if (precondition !== 'hidden') {
