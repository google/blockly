/**
 * @license
 * Visual Blocks Editor
 *
 * Copyright 2012 Google Inc.
 * https://developers.google.com/blockly/
 *
 * Licensed under the Apache License, Version 2.0 (the "License");
 * you may not use this file except in compliance with the License.
 * You may obtain a copy of the License at
 *
 *   http://www.apache.org/licenses/LICENSE-2.0
 *
 * Unless required by applicable law or agreed to in writing, software
 * distributed under the License is distributed on an "AS IS" BASIS,
 * WITHOUT WARRANTIES OR CONDITIONS OF ANY KIND, either express or implied.
 * See the License for the specific language governing permissions and
 * limitations under the License.
 */

/**
 * @fileoverview Methods for graphically rendering a block as SVG.
 * @author fraser@google.com (Neil Fraser)
 */
'use strict';

goog.provide('Blockly.BlockSvg');

goog.require('Blockly.Block');
goog.require('Blockly.ContextMenu');
goog.require('goog.Timer');
goog.require('goog.asserts');
goog.require('goog.dom');
goog.require('goog.math.Coordinate');


/**
 * Class for a block's SVG representation.
 * @extends {Blockly.Block}
 * @constructor
 */
Blockly.BlockSvg = function() {
  // Create core elements for the block.
  this.svgGroup_ = Blockly.createSvgElement('g', {}, null);
  this.svgPathDark_ = Blockly.createSvgElement('path',
      {'class': 'blocklyPathDark', 'transform': 'translate(1, 1)'},
      this.svgGroup_);
  this.svgPath_ = Blockly.createSvgElement('path', {'class': 'blocklyPath'},
      this.svgGroup_);
  this.svgPathLight_ = Blockly.createSvgElement('path',
      {'class': 'blocklyPathLight'}, this.svgGroup_);
  this.svgPath_.tooltip = this;
  Blockly.Tooltip.bindMouseEvents(this.svgPath_);
};
goog.inherits(Blockly.BlockSvg, Blockly.Block);

/**
 * Height of this block, not including any statement blocks above or below.
 */
Blockly.BlockSvg.prototype.height = 0;
/**
 * Width of this block, including any connected value blocks.
 */
Blockly.BlockSvg.prototype.width = 0;

/**
 * Constant for identifying rows that are to be rendered inline.
 * Don't collide with Blockly.INPUT_VALUE and friends.
 * @const
 */
Blockly.BlockSvg.INLINE = -1;

/**
 * Create and initialize the SVG representation of the block.
 * May be called more than once.
 */
Blockly.BlockSvg.prototype.initSvg = function() {
  goog.asserts.assert(this.workspace.rendered, 'Workspace is headless.');
  for (var i = 0, input; input = this.inputList[i]; i++) {
    input.init();
  }
  if (this.mutator) {
    this.mutator.createIcon();
  }
  this.updateColour();
  this.updateMovable();
  if (!this.workspace.options.readOnly && !this.eventsInit_) {
    Blockly.bindEvent_(this.getSvgRoot(), 'mousedown', this,
                       this.onMouseDown_);
    var thisBlock = this;
    Blockly.bindEvent_(this.getSvgRoot(), 'touchstart', null,
                       function(e) {Blockly.longStart_(e, thisBlock);});
  }
  // Bind an onchange function, if it exists.
  if (goog.isFunction(this.onchange) && !this.eventsInit_) {
    this.onchangeWrapper_ = Blockly.bindEvent_(this.workspace.getCanvas(),
        'blocklyWorkspaceChange', this, this.onchange);
  }
  this.eventsInit_ = true;

  if (!this.getSvgRoot().parentNode) {
    this.workspace.getCanvas().appendChild(this.getSvgRoot());
  }
};

/**
 * Select this block.  Highlight it visually.
 */
Blockly.BlockSvg.prototype.select = function() {
  if (Blockly.selected) {
    // Unselect any previously selected block.
    Blockly.selected.unselect();
  }
  Blockly.selected = this;
  this.addSelect();
  Blockly.fireUiEvent(this.workspace.getCanvas(), 'blocklySelectChange');
};

/**
 * Unselect this block.  Remove its highlighting.
 */
Blockly.BlockSvg.prototype.unselect = function() {
  Blockly.selected = null;
  this.removeSelect();
  Blockly.fireUiEvent(this.workspace.getCanvas(), 'blocklySelectChange');
};

/**
 * Block's mutator icon (if any).
 * @type {Blockly.Mutator}
 */
Blockly.BlockSvg.prototype.mutator = null;

/**
 * Block's comment icon (if any).
 * @type {Blockly.Comment}
 */
Blockly.BlockSvg.prototype.comment = null;

/**
 * Block's warning icon (if any).
 * @type {Blockly.Warning}
 */
Blockly.BlockSvg.prototype.warning = null;

/**
 * Returns a list of mutator, comment, and warning icons.
 * @return {!Array} List of icons.
 */
Blockly.BlockSvg.prototype.getIcons = function(getAll) {
  var icons = [];
  if (this.mutator) {
    icons.push(this.mutator);
  }
  if (this.comment) {
    icons.push(this.comment);
  }
  if (this.warning) {
    icons.push(this.warning);
  }
  return icons;
};

/**
 * Wrapper function called when a mouseUp occurs during a drag operation.
 * @type {Array.<!Array>}
 * @private
 */
Blockly.BlockSvg.onMouseUpWrapper_ = null;

/**
 * Wrapper function called when a mouseMove occurs during a drag operation.
 * @type {Array.<!Array>}
 * @private
 */
Blockly.BlockSvg.onMouseMoveWrapper_ = null;

/**
 * Stop binding to the global mouseup and mousemove events.
 * @private
 */
Blockly.BlockSvg.terminateDrag_ = function() {
  if (Blockly.BlockSvg.onMouseUpWrapper_) {
    Blockly.unbindEvent_(Blockly.BlockSvg.onMouseUpWrapper_);
    Blockly.BlockSvg.onMouseUpWrapper_ = null;
  }
  if (Blockly.BlockSvg.onMouseMoveWrapper_) {
    Blockly.unbindEvent_(Blockly.BlockSvg.onMouseMoveWrapper_);
    Blockly.BlockSvg.onMouseMoveWrapper_ = null;
  }
  var selected = Blockly.selected;
  if (Blockly.dragMode_ == 2) {
    // Terminate a drag operation.
    if (selected) {
      // Update the connection locations.
      var xy = selected.getRelativeToSurfaceXY();
      var dx = xy.x - selected.startDragX;
      var dy = xy.y - selected.startDragY;
      selected.moveConnections_(dx, dy);
      delete selected.draggedBubbles_;
      selected.setDragging_(false);
      selected.render();
      if (selected.workspace &&
          selected.workspace.options.gridOptions &&
          selected.workspace.options.gridOptions['snap']) {
        goog.Timer.callOnce(
            selected.snapToGrid_, Blockly.BUMP_DELAY / 2, selected);
      }
      goog.Timer.callOnce(
          selected.bumpNeighbours_, Blockly.BUMP_DELAY, selected);
      // Fire an event to allow scrollbars to resize.
      Blockly.fireUiEvent(window, 'resize');
      selected.workspace.fireChangeEvent();
    }
  }
  Blockly.dragMode_ = 0;
  Blockly.Css.setCursor(Blockly.Css.Cursor.OPEN);
};

/**
 * Set parent of this block to be a new block or null.
 * @param {Blockly.BlockSvg} newParent New parent block.
 */
Blockly.BlockSvg.prototype.setParent = function(newParent) {
  var svgRoot = this.getSvgRoot();
  if (this.parentBlock_ && svgRoot) {
    // Move this block up the DOM.  Keep track of x/y translations.
    var xy = this.getRelativeToSurfaceXY();
    this.workspace.getCanvas().appendChild(svgRoot);
    svgRoot.setAttribute('transform',
        'translate(' + xy.x + ', ' + xy.y + ')');
  }

  Blockly.BlockSvg.superClass_.setParent.call(this, newParent);

  if (newParent) {
    var oldXY = this.getRelativeToSurfaceXY();
    newParent.getSvgRoot().appendChild(svgRoot);
    var newXY = this.getRelativeToSurfaceXY();
    // Move the connections to match the child's new position.
    this.moveConnections_(newXY.x - oldXY.x, newXY.y - oldXY.y);
  }
};

/**
 * Return the coordinates of the top-left corner of this block relative to the
 * drawing surface's origin (0,0).
 * @return {!goog.math.Coordinate} Object with .x and .y properties.
 */
Blockly.BlockSvg.prototype.getRelativeToSurfaceXY = function() {
  var x = 0;
  var y = 0;
  var element = this.getSvgRoot();
  if (element) {
    do {
      // Loop through this block and every parent.
      var xy = Blockly.getRelativeXY_(element);
      x += xy.x;
      y += xy.y;
      element = element.parentNode;
    } while (element && element != this.workspace.getCanvas());
  }
  return new goog.math.Coordinate(x, y);
};

/**
 * Move a block by a relative offset.
 * @param {number} dx Horizontal offset.
 * @param {number} dy Vertical offset.
 */
Blockly.BlockSvg.prototype.moveBy = function(dx, dy) {
  var xy = this.getRelativeToSurfaceXY();
  this.getSvgRoot().setAttribute('transform',
      'translate(' + (xy.x + dx) + ', ' + (xy.y + dy) + ')');
  this.moveConnections_(dx, dy);
  Blockly.Realtime.blockChanged(this);
};

/**
 * Snap this block to the nearest grid point.
 * @private
 */
Blockly.BlockSvg.prototype.snapToGrid_ = function() {
  if (!this.workspace) {
    return;  // Deleted block.
  }
  if (Blockly.dragMode_ != 0) {
    return;  // Don't bump blocks during a drag.
  }
  if (this.getParent()) {
    return;  // Only snap top-level blocks.
  }
  if (this.isInFlyout) {
    return;  // Don't move blocks around in a flyout.
  }
  var spacing = this.workspace.options.gridOptions['spacing'];
  var half = spacing / 2;
  var xy = this.getRelativeToSurfaceXY();
  var dx = Math.round((xy.x - half) / spacing) * spacing + half - xy.x;
  var dy = Math.round((xy.y - half) / spacing) * spacing + half - xy.y;
  dx = Math.round(dx);
  dy = Math.round(dy);
  if (dx != 0 || dy != 0) {
    this.moveBy(dx, dy);
  }
};

/**
 * Returns a bounding box describing the dimensions of this block
 * and any blocks stacked below it.
 * @return {!Object} Object with height and width properties.
 */
Blockly.BlockSvg.prototype.getHeightWidth = function() {
  var height = this.height;
  var width = this.width;
  // Recursively add size of subsequent blocks.
  var nextBlock = this.getNextBlock();
  if (nextBlock) {
    var nextHeightWidth = nextBlock.getHeightWidth();
    height += nextHeightWidth.height - 4;  // Height of tab.
    width = Math.max(width, nextHeightWidth.width);
  } else if (!this.nextConnection && !this.outputConnection) {
    // Add a bit of margin under blocks with no bottom tab.
    height += 2;
  }
  return {height: height, width: width};
};

/**
 * Set whether the block is collapsed or not.
 * @param {boolean} collapsed True if collapsed.
 */
Blockly.BlockSvg.prototype.setCollapsed = function(collapsed) {
  if (this.collapsed_ == collapsed) {
    return;
  }
  var renderList = [];
  // Show/hide the inputs.
  for (var i = 0, input; input = this.inputList[i]; i++) {
    renderList.push.apply(renderList, input.setVisible(!collapsed));
  }

  var COLLAPSED_INPUT_NAME = '_TEMP_COLLAPSED_INPUT';
  if (collapsed) {
    var icons = this.getIcons();
    for (var i = 0; i < icons.length; i++) {
      icons[i].setVisible(false);
    }
    var text = this.toString(Blockly.COLLAPSE_CHARS);
    this.appendDummyInput(COLLAPSED_INPUT_NAME).appendField(text).init();
  } else {
    this.removeInput(COLLAPSED_INPUT_NAME);
    // Clear any warnings inherited from enclosed blocks.
    this.setWarningText(null);
  }
  Blockly.BlockSvg.superClass_.setCollapsed.call(this, collapsed);

  if (!renderList.length) {
    // No child blocks, just render this block.
    renderList[0] = this;
  }
  if (this.rendered) {
    for (var i = 0, block; block = renderList[i]; i++) {
      block.render();
    }
    // Don't bump neighbours.
    // Although bumping neighbours would make sense, users often collapse
    // all their functions and store them next to each other.  Expanding and
    // bumping causes all their definitions to go out of alignment.
  }
  this.workspace.fireChangeEvent();
};

/**
 * Handle a mouse-down on an SVG block.
 * @param {!Event} e Mouse down event.
 * @private
 */
Blockly.BlockSvg.prototype.onMouseDown_ = function(e) {
  if (this.isInFlyout) {
    return;
  }
  // Update Blockly's knowledge of its own location.
  Blockly.svgResize(this.workspace);
  Blockly.terminateDrag_();
  this.select();
  Blockly.hideChaff();
  if (Blockly.isRightButton(e)) {
    // Right-click.
    this.showContextMenu_(e);
  } else if (!this.isMovable()) {
    // Allow unmovable blocks to be selected and context menued, but not
    // dragged.  Let this event bubble up to document, so the workspace may be
    // dragged instead.
    return;
  } else {
    // Left-click (or middle click)
    Blockly.removeAllRanges();
    Blockly.Css.setCursor(Blockly.Css.Cursor.CLOSED);
    // Look up the current translation and record it.
    var xy = this.getRelativeToSurfaceXY();
    this.startDragX = xy.x;
    this.startDragY = xy.y;
    // Record the current mouse position.
    this.startDragMouseX = e.clientX;
    this.startDragMouseY = e.clientY;
    Blockly.dragMode_ = 1;
    Blockly.BlockSvg.onMouseUpWrapper_ = Blockly.bindEvent_(document,
        'mouseup', this, this.onMouseUp_);
    Blockly.BlockSvg.onMouseMoveWrapper_ = Blockly.bindEvent_(document,
        'mousemove', this, this.onMouseMove_);
    // Build a list of bubbles that need to be moved and where they started.
    this.draggedBubbles_ = [];
    var descendants = this.getDescendants();
<<<<<<< HEAD
    for (var x = 0, descendant; descendant = descendants[x]; x++) {
      var icons = descendant.getIcons(true);
      for (var y = 0; y < icons.length; y++) {
        var data = icons[y].getIconLocation();
        data.bubble = icons[y];
=======
    for (var i = 0, descendant; descendant = descendants[i]; i++) {
      var icons = descendant.getIcons();
      for (var j = 0; j < icons.length; j++) {
        var data = icons[j].getIconLocation();
        data.bubble = icons[j];
>>>>>>> 0b974916
        this.draggedBubbles_.push(data);
      }
    }
  }
  // This event has been handled.  No need to bubble up to the document.
  e.stopPropagation();
};

/**
 * Handle a mouse-up anywhere in the SVG pane.  Is only registered when a
 * block is clicked.  We can't use mouseUp on the block since a fast-moving
 * cursor can briefly escape the block before it catches up.
 * @param {!Event} e Mouse up event.
 * @private
 */
Blockly.BlockSvg.prototype.onMouseUp_ = function(e) {
  var this_ = this;
  Blockly.doCommand(function() {
    Blockly.terminateDrag_();
    if (Blockly.selected && Blockly.highlightedConnection_) {
      // Connect two blocks together.
      Blockly.localConnection_.connect(Blockly.highlightedConnection_);
      if (this_.rendered) {
        // Trigger a connection animation.
        // Determine which connection is inferior (lower in the source stack).
        var inferiorConnection;
        if (Blockly.localConnection_.isSuperior()) {
          inferiorConnection = Blockly.highlightedConnection_;
        } else {
          inferiorConnection = Blockly.localConnection_;
        }
        inferiorConnection.sourceBlock_.connectionUiEffect();
      }
      if (this_.workspace.trashcan) {
        // Don't throw an object in the trash can if it just got connected.
        this_.workspace.trashcan.close();
      }
    } else if (Blockly.selected.isDeletable() &&
        this_.workspace.isDeleteArea(e)) {
      var trashcan = this_.workspace.trashcan;
      if (trashcan) {
        goog.Timer.callOnce(trashcan.close, 100, trashcan);
      }
      Blockly.selected.dispose(false, true);
      // Dropping a block on the trash can will usually cause the workspace to
      // resize to contain the newly positioned block.  Force a second resize
      // now that the block has been deleted.
      Blockly.fireUiEvent(window, 'resize');
    }
    if (Blockly.highlightedConnection_) {
      Blockly.highlightedConnection_.unhighlight();
      Blockly.highlightedConnection_ = null;
    }
    Blockly.Css.setCursor(Blockly.Css.Cursor.OPEN);
  });
};

/**
 * Load the block's help page in a new window.
 * @private
 */
Blockly.BlockSvg.prototype.showHelp_ = function() {
  var url = goog.isFunction(this.helpUrl) ? this.helpUrl() : this.helpUrl;
  if (url) {
    window.open(url);
  }
};

/**
 * Show the context menu for this block.
 * @param {!Event} e Mouse event.
 * @private
 */
Blockly.BlockSvg.prototype.showContextMenu_ = function(e) {
  if (this.workspace.options.readOnly || !this.contextMenu) {
    return;
  }
  // Save the current block in a variable for use in closures.
  var block = this;
  var options = [];

  if (this.isDeletable() && this.isMovable() && !block.isInFlyout) {
    // Option to duplicate this block.
    var duplicateOption = {
      text: Blockly.Msg.DUPLICATE_BLOCK,
      enabled: true,
      callback: function() {
        block.duplicate_();
      }
    };
    if (this.getDescendants().length > this.workspace.remainingCapacity()) {
      duplicateOption.enabled = false;
    }
    options.push(duplicateOption);

    if (this.isEditable() && !this.collapsed_ &&
        this.workspace.options.comments) {
      // Option to add/remove a comment.
      var commentOption = {enabled: true};
      if (this.comment) {
        commentOption.text = Blockly.Msg.REMOVE_COMMENT;
        commentOption.callback = function() {
          block.setCommentText(null);
        };
      } else {
        commentOption.text = Blockly.Msg.ADD_COMMENT;
        commentOption.callback = function() {
          block.setCommentText('');
        };
      }
      options.push(commentOption);
    }

    // Option to make block inline.
    if (!this.collapsed_) {
      for (var i = 1; i < this.inputList.length; i++) {
        if (this.inputList[i - 1].type != Blockly.NEXT_STATEMENT &&
            this.inputList[i].type != Blockly.NEXT_STATEMENT) {
          // Only display this option if there are two value or dummy inputs
          // next to each other.
          var inlineOption = {enabled: true};
          var isInline = this.getInputsInline();
          inlineOption.text = isInline ?
              Blockly.Msg.EXTERNAL_INPUTS : Blockly.Msg.INLINE_INPUTS;
          inlineOption.callback = function() {
            block.setInputsInline(!isInline);
          };
          options.push(inlineOption);
          break;
        }
      }
    }

    if (this.workspace.options.collapse) {
      // Option to collapse/expand block.
      if (this.collapsed_) {
        var expandOption = {enabled: true};
        expandOption.text = Blockly.Msg.EXPAND_BLOCK;
        expandOption.callback = function() {
          block.setCollapsed(false);
        };
        options.push(expandOption);
      } else {
        var collapseOption = {enabled: true};
        collapseOption.text = Blockly.Msg.COLLAPSE_BLOCK;
        collapseOption.callback = function() {
          block.setCollapsed(true);
        };
        options.push(collapseOption);
      }
    }

    if (this.workspace.options.disable) {
      // Option to disable/enable block.
      var disableOption = {
        text: this.disabled ?
            Blockly.Msg.ENABLE_BLOCK : Blockly.Msg.DISABLE_BLOCK,
        enabled: !this.getInheritedDisabled(),
        callback: function() {
          block.setDisabled(!block.disabled);
        }
      };
      options.push(disableOption);
    }

    // Option to delete this block.
    // Count the number of blocks that are nested in this block.
    var descendantCount = this.getDescendants().length;
    var nextBlock = this.getNextBlock();
    if (nextBlock) {
      // Blocks in the current stack would survive this block's deletion.
      descendantCount -= nextBlock.getDescendants().length;
    }
    var deleteOption = {
      text: descendantCount == 1 ? Blockly.Msg.DELETE_BLOCK :
          Blockly.Msg.DELETE_X_BLOCKS.replace('%1', String(descendantCount)),
      enabled: true,
      callback: function() {
        block.dispose(true, true);
      }
    };
    options.push(deleteOption);
  }

  // Option to get help.
  var url = goog.isFunction(this.helpUrl) ? this.helpUrl() : this.helpUrl;
  var helpOption = {enabled: !!url};
  helpOption.text = Blockly.Msg.HELP;
  helpOption.callback = function() {
    block.showHelp_();
  };
  options.push(helpOption);

  // Allow the block to add or modify options.
  if (this.customContextMenu && !block.isInFlyout) {
    this.customContextMenu(options);
  }

  Blockly.ContextMenu.show(e, options, this.RTL);
  Blockly.ContextMenu.currentBlock = this;
};

/**
 * Move the connections for this block and all blocks attached under it.
 * Also update any attached bubbles.
 * @param {number} dx Horizontal offset from current location.
 * @param {number} dy Vertical offset from current location.
 * @private
 */
Blockly.BlockSvg.prototype.moveConnections_ = function(dx, dy) {
  if (!this.rendered) {
    // Rendering is required to lay out the blocks.
    // This is probably an invisible block attached to a collapsed block.
    return;
  }
  var myConnections = this.getConnections_(false);
  for (var i = 0; i < myConnections.length; i++) {
    myConnections[i].moveBy(dx, dy);
  }
<<<<<<< HEAD
  var icons = this.getIcons(true);
  for (var x = 0; x < icons.length; x++) {
    icons[x].computeIconLocation();
=======
  var icons = this.getIcons();
  for (var i = 0; i < icons.length; i++) {
    icons[i].computeIconLocation();
>>>>>>> 0b974916
  }

  // Recurse through all blocks attached under this one.
  for (var i = 0; i < this.childBlocks_.length; i++) {
    this.childBlocks_[i].moveConnections_(dx, dy);
  }
};

/**
 * Recursively adds or removes the dragging class to this node and its children.
 * @param {boolean} adding True if adding, false if removing.
 * @private
 */
Blockly.BlockSvg.prototype.setDragging_ = function(adding) {
  if (adding) {
    this.addDragging();
  } else {
    this.removeDragging();
  }
  // Recurse through all blocks attached under this one.
  for (var i = 0; i < this.childBlocks_.length; i++) {
    this.childBlocks_[i].setDragging_(adding);
  }
};

/**
 * Drag this block to follow the mouse.
 * @param {!Event} e Mouse move event.
 * @private
 */
Blockly.BlockSvg.prototype.onMouseMove_ = function(e) {
  var this_ = this;
  Blockly.doCommand(function() {
    if (e.type == 'mousemove' && e.clientX <= 1 && e.clientY == 0 &&
        e.button == 0) {
      /* HACK:
       Safari Mobile 6.0 and Chrome for Android 18.0 fire rogue mousemove
       events on certain touch actions. Ignore events with these signatures.
       This may result in a one-pixel blind spot in other browsers,
       but this shouldn't be noticeable. */
      e.stopPropagation();
      return;
    }
    Blockly.removeAllRanges();
    var dx = e.clientX - this_.startDragMouseX;
    var dy = e.clientY - this_.startDragMouseY;
    if (Blockly.dragMode_ == 1) {
      // Still dragging within the sticky DRAG_RADIUS.
      var dr = Math.sqrt(Math.pow(dx, 2) + Math.pow(dy, 2));
      if (dr > Blockly.DRAG_RADIUS) {
        // Switch to unrestricted dragging.
        Blockly.dragMode_ = 2;
        Blockly.longStop_();
        // Push this block to the very top of the stack.
        this_.setParent(null);
        this_.setDragging_(true);
        this_.workspace.recordDeleteAreas();
      }
    }
    if (Blockly.dragMode_ == 2) {
      // Unrestricted dragging.
      var x = this_.startDragX + dx;
      var y = this_.startDragY + dy;
      this_.getSvgRoot().setAttribute('transform',
          'translate(' + x + ', ' + y + ')');
      // Drag all the nested bubbles.
      for (var i = 0; i < this_.draggedBubbles_.length; i++) {
        var commentData = this_.draggedBubbles_[i];
        commentData.bubble.setIconLocation(commentData.x + dx,
            commentData.y + dy);
      }

      // Check to see if any of this block's connections are within range of
      // another block's connection.
      var myConnections = this_.getConnections_(false);
      var closestConnection = null;
      var localConnection = null;
      var radiusConnection = Blockly.SNAP_RADIUS;
      for (var i = 0; i < myConnections.length; i++) {
        var myConnection = myConnections[i];
        var neighbour = myConnection.closest(radiusConnection, dx, dy);
        if (neighbour.connection) {
          closestConnection = neighbour.connection;
          localConnection = myConnection;
          radiusConnection = neighbour.radius;
        }
      }

      // Remove connection highlighting if needed.
      if (Blockly.highlightedConnection_ &&
          Blockly.highlightedConnection_ != closestConnection) {
        Blockly.highlightedConnection_.unhighlight();
        Blockly.highlightedConnection_ = null;
        Blockly.localConnection_ = null;
      }
      // Add connection highlighting if needed.
      if (closestConnection &&
          closestConnection != Blockly.highlightedConnection_) {
        closestConnection.highlight();
        Blockly.highlightedConnection_ = closestConnection;
        Blockly.localConnection_ = localConnection;
      }
      // Provide visual indication of whether the block will be deleted if
      // dropped here.
      if (this_.isDeletable()) {
        this_.workspace.isDeleteArea(e);
      }
    }
    // This event has been handled.  No need to bubble up to the document.
    e.stopPropagation();
  });
};

/**
 * Add or remove the UI indicating if this block is movable or not.
 */
Blockly.BlockSvg.prototype.updateMovable = function() {
  if (this.isMovable()) {
    Blockly.addClass_(/** @type {!Element} */ (this.svgGroup_),
                      'blocklyDraggable');
  } else {
    Blockly.removeClass_(/** @type {!Element} */ (this.svgGroup_),
                         'blocklyDraggable');
  }
};

/**
 * Set whether this block is movable or not.
 * @param {boolean} movable True if movable.
 */
Blockly.BlockSvg.prototype.setMovable = function(movable) {
  Blockly.BlockSvg.superClass_.setMovable.call(this, movable);
  this.updateMovable();
};

/**
 * Return the root node of the SVG or null if none exists.
 * @return {Element} The root SVG node (probably a group).
 */
Blockly.BlockSvg.prototype.getSvgRoot = function() {
  return this.svgGroup_;
};

// UI constants for rendering blocks.
/**
 * Horizontal space between elements.
 * @const
 */
Blockly.BlockSvg.SEP_SPACE_X = 10;
/**
 * Vertical space between elements.
 * @const
 */
Blockly.BlockSvg.SEP_SPACE_Y = 10;
/**
 * Vertical padding around inline elements.
 * @const
 */
Blockly.BlockSvg.INLINE_PADDING_Y = 5;
/**
 * Minimum height of a block.
 * @const
 */
Blockly.BlockSvg.MIN_BLOCK_Y = 25;
/**
 * Height of horizontal puzzle tab.
 * @const
 */
Blockly.BlockSvg.TAB_HEIGHT = 20;
/**
 * Width of horizontal puzzle tab.
 * @const
 */
Blockly.BlockSvg.TAB_WIDTH = 8;
/**
 * Width of vertical tab (inc left margin).
 * @const
 */
Blockly.BlockSvg.NOTCH_WIDTH = 30;
/**
 * Rounded corner radius.
 * @const
 */
Blockly.BlockSvg.CORNER_RADIUS = 8;
/**
 * Minimum height of field rows.
 * @const
 */
Blockly.BlockSvg.FIELD_HEIGHT = 18;
/**
 * Distance from shape edge to intersect with a curved corner at 45 degrees.
 * Applies to highlighting on around the inside of a curve.
 * @const
 */
Blockly.BlockSvg.DISTANCE_45_INSIDE = (1 - Math.SQRT1_2) *
      (Blockly.BlockSvg.CORNER_RADIUS - 0.5) + 0.5;
/**
 * Distance from shape edge to intersect with a curved corner at 45 degrees.
 * Applies to highlighting on around the outside of a curve.
 * @const
 */
Blockly.BlockSvg.DISTANCE_45_OUTSIDE = (1 - Math.SQRT1_2) *
      (Blockly.BlockSvg.CORNER_RADIUS + 0.5) - 0.5;
/**
 * SVG path for drawing next/previous notch from left to right.
 * @const
 */
Blockly.BlockSvg.NOTCH_PATH_LEFT = 'l 6,4 3,0 6,-4';
/**
 * SVG path for drawing next/previous notch from left to right with
 * highlighting.
 * @const
 */
Blockly.BlockSvg.NOTCH_PATH_LEFT_HIGHLIGHT = 'l 6,4 3,0 6,-4';
/**
 * SVG path for drawing next/previous notch from right to left.
 * @const
 */
Blockly.BlockSvg.NOTCH_PATH_RIGHT = 'l -6,4 -3,0 -6,-4';
/**
 * SVG path for drawing jagged teeth at the end of collapsed blocks.
 * @const
 */
Blockly.BlockSvg.JAGGED_TEETH = 'l 8,0 0,4 8,4 -16,8 8,4';
/**
 * Height of SVG path for jagged teeth at the end of collapsed blocks.
 * @const
 */
Blockly.BlockSvg.JAGGED_TEETH_HEIGHT = 20;
/**
 * Width of SVG path for jagged teeth at the end of collapsed blocks.
 * @const
 */
Blockly.BlockSvg.JAGGED_TEETH_WIDTH = 15;
/**
 * SVG path for drawing a horizontal puzzle tab from top to bottom.
 * @const
 */
Blockly.BlockSvg.TAB_PATH_DOWN = 'v 5 c 0,10 -' + Blockly.BlockSvg.TAB_WIDTH +
    ',-8 -' + Blockly.BlockSvg.TAB_WIDTH + ',7.5 s ' +
    Blockly.BlockSvg.TAB_WIDTH + ',-2.5 ' + Blockly.BlockSvg.TAB_WIDTH + ',7.5';
/**
 * SVG path for drawing a horizontal puzzle tab from top to bottom with
 * highlighting from the upper-right.
 * @const
 */
Blockly.BlockSvg.TAB_PATH_DOWN_HIGHLIGHT_RTL = 'v 6.5 m -' +
    (Blockly.BlockSvg.TAB_WIDTH * 0.97) + ',3 q -' +
    (Blockly.BlockSvg.TAB_WIDTH * 0.05) + ',10 ' +
    (Blockly.BlockSvg.TAB_WIDTH * 0.3) + ',9.5 m ' +
    (Blockly.BlockSvg.TAB_WIDTH * 0.67) + ',-1.9 v 1.4';

/**
 * SVG start point for drawing the top-left corner.
 * @const
 */
Blockly.BlockSvg.TOP_LEFT_CORNER_START =
    'm 0,' + Blockly.BlockSvg.CORNER_RADIUS;
/**
 * SVG start point for drawing the top-left corner's highlight in RTL.
 * @const
 */
Blockly.BlockSvg.TOP_LEFT_CORNER_START_HIGHLIGHT_RTL =
    'm ' + Blockly.BlockSvg.DISTANCE_45_INSIDE + ',' +
    Blockly.BlockSvg.DISTANCE_45_INSIDE;
/**
 * SVG start point for drawing the top-left corner's highlight in LTR.
 * @const
 */
Blockly.BlockSvg.TOP_LEFT_CORNER_START_HIGHLIGHT_LTR =
    'm 0.5,' + (Blockly.BlockSvg.CORNER_RADIUS - 0.5);
/**
 * SVG path for drawing the rounded top-left corner.
 * @const
 */
Blockly.BlockSvg.TOP_LEFT_CORNER =
    'A ' + Blockly.BlockSvg.CORNER_RADIUS + ',' +
    Blockly.BlockSvg.CORNER_RADIUS + ' 0 0,1 ' +
    Blockly.BlockSvg.CORNER_RADIUS + ',0';
/**
 * SVG path for drawing the highlight on the rounded top-left corner.
 * @const
 */
Blockly.BlockSvg.TOP_LEFT_CORNER_HIGHLIGHT =
    'A ' + (Blockly.BlockSvg.CORNER_RADIUS - 0.5) + ',' +
    (Blockly.BlockSvg.CORNER_RADIUS - 0.5) + ' 0 0,1 ' +
    Blockly.BlockSvg.CORNER_RADIUS + ',0.5';
/**
 * SVG path for drawing the top-left corner of a statement input.
 * Includes the top notch, a horizontal space, and the rounded inside corner.
 * @const
 */
Blockly.BlockSvg.INNER_TOP_LEFT_CORNER =
    Blockly.BlockSvg.NOTCH_PATH_RIGHT + ' h -' +
    (Blockly.BlockSvg.NOTCH_WIDTH - 15 - Blockly.BlockSvg.CORNER_RADIUS) +
    ' h -0.5 a ' + Blockly.BlockSvg.CORNER_RADIUS + ',' +
    Blockly.BlockSvg.CORNER_RADIUS + ' 0 0,0 -' +
    Blockly.BlockSvg.CORNER_RADIUS + ',' +
    Blockly.BlockSvg.CORNER_RADIUS;
/**
 * SVG path for drawing the bottom-left corner of a statement input.
 * Includes the rounded inside corner.
 * @const
 */
Blockly.BlockSvg.INNER_BOTTOM_LEFT_CORNER =
    'a ' + Blockly.BlockSvg.CORNER_RADIUS + ',' +
    Blockly.BlockSvg.CORNER_RADIUS + ' 0 0,0 ' +
    Blockly.BlockSvg.CORNER_RADIUS + ',' +
    Blockly.BlockSvg.CORNER_RADIUS;
/**
 * SVG path for drawing highlight on the top-left corner of a statement
 * input in RTL.
 * @const
 */
Blockly.BlockSvg.INNER_TOP_LEFT_CORNER_HIGHLIGHT_RTL =
    'a ' + Blockly.BlockSvg.CORNER_RADIUS + ',' +
    Blockly.BlockSvg.CORNER_RADIUS + ' 0 0,0 ' +
    (-Blockly.BlockSvg.DISTANCE_45_OUTSIDE - 0.5) + ',' +
    (Blockly.BlockSvg.CORNER_RADIUS -
    Blockly.BlockSvg.DISTANCE_45_OUTSIDE);
/**
 * SVG path for drawing highlight on the bottom-left corner of a statement
 * input in RTL.
 * @const
 */
Blockly.BlockSvg.INNER_BOTTOM_LEFT_CORNER_HIGHLIGHT_RTL =
    'a ' + (Blockly.BlockSvg.CORNER_RADIUS + 0.5) + ',' +
    (Blockly.BlockSvg.CORNER_RADIUS + 0.5) + ' 0 0,0 ' +
    (Blockly.BlockSvg.CORNER_RADIUS + 0.5) + ',' +
    (Blockly.BlockSvg.CORNER_RADIUS + 0.5);
/**
 * SVG path for drawing highlight on the bottom-left corner of a statement
 * input in LTR.
 * @const
 */
Blockly.BlockSvg.INNER_BOTTOM_LEFT_CORNER_HIGHLIGHT_LTR =
    'a ' + (Blockly.BlockSvg.CORNER_RADIUS + 0.5) + ',' +
    (Blockly.BlockSvg.CORNER_RADIUS + 0.5) + ' 0 0,0 ' +
    (Blockly.BlockSvg.CORNER_RADIUS -
    Blockly.BlockSvg.DISTANCE_45_OUTSIDE) + ',' +
    (Blockly.BlockSvg.DISTANCE_45_OUTSIDE + 0.5);

/**
 * Dispose of this block.
 * @param {boolean} healStack If true, then try to heal any gap by connecting
 *     the next statement with the previous statement.  Otherwise, dispose of
 *     all children of this block.
 * @param {boolean} animate If true, show a disposal animation and sound.
 * @param {boolean=} opt_dontRemoveFromWorkspace If true, don't remove this
 *     block from the workspace's list of top blocks.
 */
Blockly.BlockSvg.prototype.dispose = function(healStack, animate,
                                              opt_dontRemoveFromWorkspace) {
  // Terminate onchange event calls.
  if (this.onchangeWrapper_) {
    Blockly.unbindEvent_(this.onchangeWrapper_);
    this.onchangeWrapper_ = null;
  }
  // If this block is being dragged, unlink the mouse events.
  if (Blockly.selected == this) {
    Blockly.terminateDrag_();
  }
  // If this block has a context menu open, close it.
  if (Blockly.ContextMenu.currentBlock == this) {
    Blockly.ContextMenu.hide();
  }
  // Bring block to the top of the workspace.
  this.unplug(healStack, false);

  if (animate && this.rendered) {
    this.disposeUiEffect();
  }
  // Stop rerendering.
  this.rendered = false;

<<<<<<< HEAD
  var icons = this.getIcons(false);
  for (var x = 0; x < icons.length; x++) {
    icons[x].dispose();
=======
  var icons = this.getIcons();
  for (var i = 0; i < icons.length; i++) {
    icons[i].dispose();
>>>>>>> 0b974916
  }

  Blockly.BlockSvg.superClass_.dispose.call(this, healStack);

  goog.dom.removeNode(this.svgGroup_);
  // Sever JavaScript to DOM connections.
  this.svgGroup_ = null;
  this.svgPath_ = null;
  this.svgPathLight_ = null;
  this.svgPathDark_ = null;
};

/**
 * Play some UI effects (sound, animation) when disposing of a block.
 */
Blockly.BlockSvg.prototype.disposeUiEffect = function() {
  this.workspace.playAudio('delete');

  var xy = Blockly.getSvgXY_(/** @type {!Element} */ (this.svgGroup_));
  // Deeply clone the current block.
  var clone = this.svgGroup_.cloneNode(true);
  clone.translateX_ = xy.x;
  clone.translateY_ = xy.y;
  clone.setAttribute('transform',
      'translate(' + clone.translateX_ + ',' + clone.translateY_ + ')');
  this.workspace.options.svg.appendChild(clone);
  clone.bBox_ = clone.getBBox();
  // Start the animation.
  clone.startDate_ = new Date();
  Blockly.BlockSvg.disposeUiStep_(clone, this.RTL);
};

/**
 * Animate a cloned block and eventually dispose of it.
 * @param {!Element} clone SVG element to animate and dispose of.
 * @param {boolean} rtl True if RTL, false if LTR.
 * @private
 */
Blockly.BlockSvg.disposeUiStep_ = function(clone, rtl) {
  var ms = (new Date()) - clone.startDate_;
  var percent = ms / 150;
  if (percent > 1) {
    goog.dom.removeNode(clone);
  } else {
    var x = clone.translateX_ +
        (rtl ? -1 : 1) * clone.bBox_.width / 2 * percent;
    var y = clone.translateY_ + clone.bBox_.height * percent;
    var translate = x + ', ' + y;
    var scale = 1 - percent;
    clone.setAttribute('transform', 'translate(' + translate + ')' +
        ' scale(' + scale + ')');
    var closure = function() {
      Blockly.BlockSvg.disposeUiStep_(clone, rtl);
    };
    setTimeout(closure, 10);
  }
};

/**
 * Play some UI effects (sound, ripple) after a connection has been established.
 */
Blockly.BlockSvg.prototype.connectionUiEffect = function() {
  this.workspace.playAudio('click');

  // Determine the absolute coordinates of the inferior block.
  var xy = Blockly.getSvgXY_(/** @type {!Element} */ (this.svgGroup_));
  // Offset the coordinates based on the two connection types.
  if (this.outputConnection) {
    xy.x += this.RTL ? 3 : -3;
    xy.y += 13;
  } else if (this.previousConnection) {
    xy.x += this.RTL ? -23 : 23;
    xy.y += 3;
  }
  var ripple = Blockly.createSvgElement('circle',
      {'cx': xy.x, 'cy': xy.y, 'r': 0, 'fill': 'none',
       'stroke': '#888', 'stroke-width': 10},
      this.workspace.options.svg);
  // Start the animation.
  ripple.startDate_ = new Date();
  Blockly.BlockSvg.connectionUiStep_(ripple);
};

/**
 * Expand a ripple around a connection.
 * @param {!Element} ripple Element to animate.
 * @private
 */
Blockly.BlockSvg.connectionUiStep_ = function(ripple) {
  var ms = (new Date()) - ripple.startDate_;
  var percent = ms / 150;
  if (percent > 1) {
    goog.dom.removeNode(ripple);
  } else {
    ripple.setAttribute('r', percent * 25);
    ripple.style.opacity = 1 - percent;
    var closure = function() {
      Blockly.BlockSvg.connectionUiStep_(ripple);
    };
    setTimeout(closure, 10);
  }
};

/**
 * Change the colour of a block.
 */
Blockly.BlockSvg.prototype.updateColour = function() {
  if (this.disabled) {
    // Disabled blocks don't have colour.
    return;
  }
  var hexColour = Blockly.makeColour(this.getColour());
  var rgb = goog.color.hexToRgb(hexColour);
  var rgbLight = goog.color.lighten(rgb, 0.3);
  var rgbDark = goog.color.darken(rgb, 0.2);
  this.svgPathLight_.setAttribute('stroke', goog.color.rgbArrayToHex(rgbLight));
  this.svgPathDark_.setAttribute('fill', goog.color.rgbArrayToHex(rgbDark));
  this.svgPath_.setAttribute('fill', hexColour);

<<<<<<< HEAD
  var icons = this.getIcons(true);
  for (var x = 0; x < icons.length; x++) {
    icons[x].updateColour();
=======
  var icons = this.getIcons();
  for (var i = 0; i < icons.length; i++) {
    icons[i].updateColour();
>>>>>>> 0b974916
  }

  // Bump every dropdown to change its colour.
  for (var x = 0, input; input = this.inputList[x]; x++) {
    for (var y = 0, field; field = input.fieldRow[y]; y++) {
      field.setText(null);
    }
  }
};

/**
 * Enable or disable a block.
 */
Blockly.BlockSvg.prototype.updateDisabled = function() {
  var hasClass = Blockly.hasClass_(/** @type {!Element} */ (this.svgGroup_),
                                   'blocklyDisabled');
  if (this.disabled || this.getInheritedDisabled()) {
    if (!hasClass) {
      Blockly.addClass_(/** @type {!Element} */ (this.svgGroup_),
                        'blocklyDisabled');
      this.svgPath_.setAttribute('fill', 'url(#blocklyDisabledPattern)');
    }
  } else {
    if (hasClass) {
      Blockly.removeClass_(/** @type {!Element} */ (this.svgGroup_),
                           'blocklyDisabled');
      this.updateColour();
    }
  }
  var children = this.getChildren();
  for (var i = 0, child; child = children[i]; i++) {
    child.updateDisabled();
  }
};

/**
 * Returns the comment on this block (or '' if none).
 * @return {string} Block's comment.
 */
Blockly.BlockSvg.prototype.getCommentText = function() {
  if (this.comment) {
    var comment = this.comment.getText();
    // Trim off trailing whitespace.
    return comment.replace(/\s+$/, '').replace(/ +\n/g, '\n');
  }
  return '';
};

/**
 * Set this block's comment text.
 * @param {?string} text The text, or null to delete.
 */
Blockly.BlockSvg.prototype.setCommentText = function(text) {
  var changedState = false;
  if (goog.isString(text)) {
    if (!this.comment) {
      this.comment = new Blockly.Comment(this);
      changedState = true;
    }
    this.comment.setText(/** @type {string} */ (text));
  } else {
    if (this.comment) {
      this.comment.dispose();
      changedState = true;
    }
  }
  if (changedState && this.rendered) {
    this.render();
    // Adding or removing a comment icon will cause the block to change shape.
    this.bumpNeighbours_();
  }
};

/**
 * Set this block's warning text.
 * @param {?string} text The text, or null to delete.
 * @param {string=} opt_id An optional ID for the warning text to be able to
 *     maintain multiple warnings.
 */
Blockly.BlockSvg.prototype.setWarningText = function(text, opt_id) {
  if (!this.setWarningText.pid_) {
    // Create a database of warning PIDs.
    // Only runs once per block (and only those with warnings).
    this.setWarningText.pid_ = Object.create(null);
  }
  var id = opt_id || '';
  if (!id) {
    // Kill all previous pending processes, this edit supercedes them all.
    for (var n in this.setWarningText.pid_) {
      clearTimeout(this.setWarningText.pid_[n]);
      delete this.setWarningText.pid_[n];
    }
  } else if (this.setWarningText.pid_[id]) {
    // Only queue up the latest change.  Kill any earlier pending process.
    clearTimeout(this.setWarningText.pid_[id]);
    delete this.setWarningText.pid_[id];
  }
  if (Blockly.dragMode_ == 2) {
    // Don't change the warning text during a drag.
    // Wait until the drag finishes.
    var thisBlock = this;
    this.setWarningText.pid_[id] = setTimeout(function() {
      delete thisBlock.setWarningText.pid_[id];
      thisBlock.setWarningText(text, id);
    }, 100);
    return;
  }
  if (this.isInFlyout) {
    text = null;
  }

  // Bubble up through block's parents to add a warning on any collapsed block.
  var parent = this.getParent();
  while (parent) {
    if (parent.isCollapsed()) {
      parent.setWarningText(text, this.id);
    }
    parent = parent.getParent();
  }

  var changedState = false;
  if (goog.isString(text)) {
    if (!this.warning) {
      this.warning = new Blockly.Warning(this);
      changedState = true;
    }
    this.warning.setText(/** @type {string} */ (text), id);
  } else {
    // Dispose all warnings if no id is given.
    if (this.warning && !id) {
      this.warning.dispose();
      changedState = true;
    } else if (this.warning) {
      var oldText = this.warning.getAllText();
      this.warning.setText('', id);
      var newText = this.warning.getAllText();
      if (!newText) {
        this.warning.dispose();
      }
      changedState = oldText == newText;
    }
  }
  if (changedState && this.rendered) {
    this.render();
    // Adding or removing a warning icon will cause the block to change shape.
    this.bumpNeighbours_();
  }
};

/**
 * Give this block a mutator dialog.
 * @param {Blockly.Mutator} mutator A mutator dialog instance or null to remove.
 */
Blockly.BlockSvg.prototype.setMutator = function(mutator) {
  if (this.mutator && this.mutator !== mutator) {
    this.mutator.dispose();
  }
  if (mutator) {
    mutator.block_ = this;
    this.mutator = mutator;
    if (this.rendered) {
      mutator.createIcon();
    }
  }
};

/**
 * Set whether the block is disabled or not.
 * @param {boolean} disabled True if disabled.
 */
Blockly.BlockSvg.prototype.setDisabled = function(disabled) {
  if (this.disabled == disabled) {
    return;
  }
  Blockly.BlockSvg.superClass_.setDisabled.call(this, disabled);
  if (this.rendered) {
    this.updateDisabled();
  }
  this.workspace.fireChangeEvent();
};

/**
 * Select this block.  Highlight it visually.
 */
Blockly.BlockSvg.prototype.addSelect = function() {
  Blockly.addClass_(/** @type {!Element} */ (this.svgGroup_),
                    'blocklySelected');
  // Move the selected block to the top of the stack.
  this.svgGroup_.parentNode.appendChild(this.svgGroup_);
};

/**
 * Unselect this block.  Remove its highlighting.
 */
Blockly.BlockSvg.prototype.removeSelect = function() {
  Blockly.removeClass_(/** @type {!Element} */ (this.svgGroup_),
                       'blocklySelected');
};

/**
 * Adds the dragging class to this block.
 * Also disables the highlights/shadows to improve performance.
 */
Blockly.BlockSvg.prototype.addDragging = function() {
  Blockly.addClass_(/** @type {!Element} */ (this.svgGroup_),
                    'blocklyDragging');
};

/**
 * Removes the dragging class from this block.
 */
Blockly.BlockSvg.prototype.removeDragging = function() {
  Blockly.removeClass_(/** @type {!Element} */ (this.svgGroup_),
                       'blocklyDragging');
};

/**
 * Render the block.
 * Lays out and reflows a block based on its contents and settings.
 * @param {boolean=} opt_bubble If false, just render this block.
 *   If true, also render block's parent, grandparent, etc.  Defaults to true.
 */
Blockly.BlockSvg.prototype.render = function(opt_bubble) {
  this.rendered = true;

  var cursorX = Blockly.BlockSvg.SEP_SPACE_X;
  if (this.RTL) {
    cursorX = -cursorX;
  }
  // Move the icons into position.
  var icons = this.getIcons();
  for (var i = 0; i < icons.length; i++) {
    cursorX = icons[i].renderIcon(cursorX);
  }
  cursorX += this.RTL ?
      Blockly.BlockSvg.SEP_SPACE_X : -Blockly.BlockSvg.SEP_SPACE_X;
  // If there are no icons, cursorX will be 0, otherwise it will be the
  // width that the first label needs to move over by.

  var inputRows = this.renderCompute_(cursorX);
  this.renderDraw_(cursorX, inputRows);

  if (opt_bubble !== false) {
    // Render all blocks above this one (propagate a reflow).
    var parentBlock = this.getParent();
    if (parentBlock) {
      parentBlock.render(true);
    } else {
      // Top-most block.  Fire an event to allow scrollbars to resize.
      Blockly.fireUiEvent(window, 'resize');
    }
  }
  Blockly.Realtime.blockChanged(this);
};

/**
 * Render a list of fields starting at the specified location.
 * @param {!Array.<!Blockly.Field>} fieldList List of fields.
 * @param {number} cursorX X-coordinate to start the fields.
 * @param {number} cursorY Y-coordinate to start the fields.
 * @return {number} X-coordinate of the end of the field row (plus a gap).
 * @private
 */
Blockly.BlockSvg.prototype.renderFields_ =
    function(fieldList, cursorX, cursorY) {
  if (this.RTL) {
    cursorX = -cursorX;
  }
  for (var t = 0, field; field = fieldList[t]; t++) {
    var root = field.getSvgRoot();
    if (!root) {
      continue;
    }
    if (this.RTL) {
      cursorX -= field.renderSep + field.renderWidth;
      root.setAttribute('transform',
          'translate(' + cursorX + ', ' + cursorY + ')');
      if (field.renderWidth) {
        cursorX -= Blockly.BlockSvg.SEP_SPACE_X;
      }
    } else {
      root.setAttribute('transform',
          'translate(' + (cursorX + field.renderSep) + ', ' + cursorY + ')');
      if (field.renderWidth) {
        cursorX += field.renderSep + field.renderWidth +
            Blockly.BlockSvg.SEP_SPACE_X;
      }
    }
  }
  return this.RTL ? -cursorX : cursorX;
};

/**
 * Computes the height and widths for each row and field.
 * @param {number} iconWidth Offset of first row due to icons.
 * @return {!Array.<!Array.<!Object>>} 2D array of objects, each containing
 *     position information.
 * @private
 */
Blockly.BlockSvg.prototype.renderCompute_ = function(iconWidth) {
  var inputList = this.inputList;
  var inputRows = [];
  inputRows.rightEdge = iconWidth + Blockly.BlockSvg.SEP_SPACE_X * 2;
  if (this.previousConnection || this.nextConnection) {
    inputRows.rightEdge = Math.max(inputRows.rightEdge,
        Blockly.BlockSvg.NOTCH_WIDTH + Blockly.BlockSvg.SEP_SPACE_X);
  }
  var fieldValueWidth = 0;  // Width of longest external value field.
  var fieldStatementWidth = 0;  // Width of longest statement field.
  var hasValue = false;
  var hasStatement = false;
  var hasDummy = false;
  var lastType = undefined;
  var isInline = this.getInputsInline() && !this.isCollapsed();
  for (var i = 0, input; input = inputList[i]; i++) {
    if (!input.isVisible()) {
      continue;
    }
    var row;
    if (!isInline || !lastType ||
        lastType == Blockly.NEXT_STATEMENT ||
        input.type == Blockly.NEXT_STATEMENT) {
      // Create new row.
      lastType = input.type;
      row = [];
      if (isInline && input.type != Blockly.NEXT_STATEMENT) {
        row.type = Blockly.BlockSvg.INLINE;
      } else {
        row.type = input.type;
      }
      row.height = 0;
      inputRows.push(row);
    } else {
      row = inputRows[inputRows.length - 1];
    }
    row.push(input);

    // Compute minimum input size.
    input.renderHeight = Blockly.BlockSvg.MIN_BLOCK_Y;
    // The width is currently only needed for inline value inputs.
    if (isInline && input.type == Blockly.INPUT_VALUE) {
      input.renderWidth = Blockly.BlockSvg.TAB_WIDTH +
          Blockly.BlockSvg.SEP_SPACE_X * 1.25;
    } else {
      input.renderWidth = 0;
    }
    // Expand input size if there is a connection.
    if (input.connection && input.connection.targetConnection) {
      var linkedBlock = input.connection.targetBlock();
      var bBox = linkedBlock.getHeightWidth();
      input.renderHeight = Math.max(input.renderHeight, bBox.height);
      input.renderWidth = Math.max(input.renderWidth, bBox.width);
    }
    // Blocks have a one pixel shadow that should sometimes overhang.
    if (!isInline && i == inputList.length - 1) {
      // Last value input should overhang.
      input.renderHeight--;
    } else if (!isInline && input.type == Blockly.INPUT_VALUE &&
        inputList[i + 1] && inputList[i + 1].type == Blockly.NEXT_STATEMENT) {
      // Value input above statement input should overhang.
      input.renderHeight--;
    }

    row.height = Math.max(row.height, input.renderHeight);
    input.fieldWidth = 0;
    if (inputRows.length == 1) {
      // The first row gets shifted to accommodate any icons.
      input.fieldWidth += this.RTL ? -iconWidth : iconWidth;
    }
    var previousFieldEditable = false;
    for (var j = 0, field; field = input.fieldRow[j]; j++) {
      if (j != 0) {
        input.fieldWidth += Blockly.BlockSvg.SEP_SPACE_X;
      }
      // Get the dimensions of the field.
      var fieldSize = field.getSize();
      field.renderWidth = fieldSize.width;
      field.renderSep = (previousFieldEditable && field.EDITABLE) ?
          Blockly.BlockSvg.SEP_SPACE_X : 0;
      input.fieldWidth += field.renderWidth + field.renderSep;
      row.height = Math.max(row.height, fieldSize.height);
      previousFieldEditable = field.EDITABLE;
    }

    if (row.type != Blockly.BlockSvg.INLINE) {
      if (row.type == Blockly.NEXT_STATEMENT) {
        hasStatement = true;
        fieldStatementWidth = Math.max(fieldStatementWidth, input.fieldWidth);
      } else {
        if (row.type == Blockly.INPUT_VALUE) {
          hasValue = true;
        } else if (row.type == Blockly.DUMMY_INPUT) {
          hasDummy = true;
        }
        fieldValueWidth = Math.max(fieldValueWidth, input.fieldWidth);
      }
    }
  }

  // Make inline rows a bit thicker in order to enclose the values.
  for (var y = 0, row; row = inputRows[y]; y++) {
    row.thicker = false;
    if (row.type == Blockly.BlockSvg.INLINE) {
      for (var z = 0, input; input = row[z]; z++) {
        if (input.type == Blockly.INPUT_VALUE) {
          row.height += 2 * Blockly.BlockSvg.INLINE_PADDING_Y;
          row.thicker = true;
          break;
        }
      }
    }
  }

  // Compute the statement edge.
  // This is the width of a block where statements are nested.
  inputRows.statementEdge = 2 * Blockly.BlockSvg.SEP_SPACE_X +
      fieldStatementWidth;
  // Compute the preferred right edge.  Inline blocks may extend beyond.
  // This is the width of the block where external inputs connect.
  if (hasStatement) {
    inputRows.rightEdge = Math.max(inputRows.rightEdge,
        inputRows.statementEdge + Blockly.BlockSvg.NOTCH_WIDTH);
  }
  if (hasValue) {
    inputRows.rightEdge = Math.max(inputRows.rightEdge, fieldValueWidth +
        Blockly.BlockSvg.SEP_SPACE_X * 2 + Blockly.BlockSvg.TAB_WIDTH);
  } else if (hasDummy) {
    inputRows.rightEdge = Math.max(inputRows.rightEdge, fieldValueWidth +
        Blockly.BlockSvg.SEP_SPACE_X * 2);
  }

  inputRows.hasValue = hasValue;
  inputRows.hasStatement = hasStatement;
  inputRows.hasDummy = hasDummy;
  return inputRows;
};


/**
 * Draw the path of the block.
 * Move the fields to the correct locations.
 * @param {number} iconWidth Offset of first row due to icons.
 * @param {!Array.<!Array.<!Object>>} inputRows 2D array of objects, each
 *     containing position information.
 * @private
 */
Blockly.BlockSvg.prototype.renderDraw_ = function(iconWidth, inputRows) {
  // Should the top and bottom left corners be rounded or square?
  if (this.outputConnection) {
    this.squareTopLeftCorner_ = true;
    this.squareBottomLeftCorner_ = true;
  } else {
    this.squareTopLeftCorner_ = false;
    this.squareBottomLeftCorner_ = false;
    // If this block is in the middle of a stack, square the corners.
    if (this.previousConnection) {
      var prevBlock = this.previousConnection.targetBlock();
      if (prevBlock && prevBlock.getNextBlock() == this) {
        this.squareTopLeftCorner_ = true;
       }
    }
    var nextBlock = this.getNextBlock();
    if (nextBlock) {
      this.squareBottomLeftCorner_ = true;
    }
  }

  // Fetch the block's coordinates on the surface for use in anchoring
  // the connections.
  var connectionsXY = this.getRelativeToSurfaceXY();

  // Assemble the block's path.
  var steps = [];
  var inlineSteps = [];
  // The highlighting applies to edges facing the upper-left corner.
  // Since highlighting is a two-pixel wide border, it would normally overhang
  // the edge of the block by a pixel. So undersize all measurements by a pixel.
  var highlightSteps = [];
  var highlightInlineSteps = [];

  this.renderDrawTop_(steps, highlightSteps, connectionsXY,
      inputRows.rightEdge);
  var cursorY = this.renderDrawRight_(steps, highlightSteps, inlineSteps,
      highlightInlineSteps, connectionsXY, inputRows, iconWidth);
  this.renderDrawBottom_(steps, highlightSteps, connectionsXY, cursorY);
  this.renderDrawLeft_(steps, highlightSteps, connectionsXY, cursorY);

  var pathString = steps.join(' ') + '\n' + inlineSteps.join(' ');
  this.svgPath_.setAttribute('d', pathString);
  this.svgPathDark_.setAttribute('d', pathString);
  pathString = highlightSteps.join(' ') + '\n' + highlightInlineSteps.join(' ');
  this.svgPathLight_.setAttribute('d', pathString);
  if (this.RTL) {
    // Mirror the block's path.
    this.svgPath_.setAttribute('transform', 'scale(-1 1)');
    this.svgPathLight_.setAttribute('transform', 'scale(-1 1)');
    this.svgPathDark_.setAttribute('transform', 'translate(1,1) scale(-1 1)');
  }
};

/**
 * Render the top edge of the block.
 * @param {!Array.<string>} steps Path of block outline.
 * @param {!Array.<string>} highlightSteps Path of block highlights.
 * @param {!Object} connectionsXY Location of block.
 * @param {number} rightEdge Minimum width of block.
 * @private
 */
Blockly.BlockSvg.prototype.renderDrawTop_ =
    function(steps, highlightSteps, connectionsXY, rightEdge) {
  // Position the cursor at the top-left starting point.
  if (this.squareTopLeftCorner_) {
    steps.push('m 0,0');
    highlightSteps.push('m 0.5,0.5');
  } else {
    steps.push(Blockly.BlockSvg.TOP_LEFT_CORNER_START);
    highlightSteps.push(this.RTL ?
        Blockly.BlockSvg.TOP_LEFT_CORNER_START_HIGHLIGHT_RTL :
        Blockly.BlockSvg.TOP_LEFT_CORNER_START_HIGHLIGHT_LTR);
    // Top-left rounded corner.
    steps.push(Blockly.BlockSvg.TOP_LEFT_CORNER);
    highlightSteps.push(Blockly.BlockSvg.TOP_LEFT_CORNER_HIGHLIGHT);
  }

  // Top edge.
  if (this.previousConnection) {
    steps.push('H', Blockly.BlockSvg.NOTCH_WIDTH - 15);
    highlightSteps.push('H', Blockly.BlockSvg.NOTCH_WIDTH - 15);
    steps.push(Blockly.BlockSvg.NOTCH_PATH_LEFT);
    highlightSteps.push(Blockly.BlockSvg.NOTCH_PATH_LEFT_HIGHLIGHT);
    // Create previous block connection.
    var connectionX = connectionsXY.x + (this.RTL ?
        -Blockly.BlockSvg.NOTCH_WIDTH : Blockly.BlockSvg.NOTCH_WIDTH);
    var connectionY = connectionsXY.y;
    this.previousConnection.moveTo(connectionX, connectionY);
    // This connection will be tightened when the parent renders.
  }
  steps.push('H', rightEdge);
  highlightSteps.push('H', rightEdge - 0.5);
  this.width = rightEdge;
};

/**
 * Render the right edge of the block.
 * @param {!Array.<string>} steps Path of block outline.
 * @param {!Array.<string>} highlightSteps Path of block highlights.
 * @param {!Array.<string>} inlineSteps Inline block outlines.
 * @param {!Array.<string>} highlightInlineSteps Inline block highlights.
 * @param {!Object} connectionsXY Location of block.
 * @param {!Array.<!Array.<!Object>>} inputRows 2D array of objects, each
 *     containing position information.
 * @param {number} iconWidth Offset of first row due to icons.
 * @return {number} Height of block.
 * @private
 */
Blockly.BlockSvg.prototype.renderDrawRight_ = function(steps, highlightSteps,
    inlineSteps, highlightInlineSteps, connectionsXY, inputRows, iconWidth) {
  var cursorX;
  var cursorY = 0;
  var connectionX, connectionY;
  for (var y = 0, row; row = inputRows[y]; y++) {
    cursorX = Blockly.BlockSvg.SEP_SPACE_X;
    if (y == 0) {
      cursorX += this.RTL ? -iconWidth : iconWidth;
    }
    highlightSteps.push('M', (inputRows.rightEdge - 0.5) + ',' +
        (cursorY + 0.5));
    if (this.isCollapsed()) {
      // Jagged right edge.
      var input = row[0];
      var fieldX = cursorX;
      var fieldY = cursorY + Blockly.BlockSvg.FIELD_HEIGHT;
      this.renderFields_(input.fieldRow, fieldX, fieldY);
      steps.push(Blockly.BlockSvg.JAGGED_TEETH);
      highlightSteps.push('h 8');
      var remainder = row.height - Blockly.BlockSvg.JAGGED_TEETH_HEIGHT;
      steps.push('v', remainder);
      if (this.RTL) {
        highlightSteps.push('v 3.9 l 7.2,3.4 m -14.5,8.9 l 7.3,3.5');
        highlightSteps.push('v', remainder - 0.7);
      }
      this.width += Blockly.BlockSvg.JAGGED_TEETH_WIDTH;
    } else if (row.type == Blockly.BlockSvg.INLINE) {
      // Inline inputs.
      for (var x = 0, input; input = row[x]; x++) {
        var fieldX = cursorX;
        var fieldY = cursorY + Blockly.BlockSvg.FIELD_HEIGHT;
        if (row.thicker) {
          // Lower the field slightly.
          fieldY += Blockly.BlockSvg.INLINE_PADDING_Y;
        }
        // TODO: Align inline field rows (left/right/centre).
        cursorX = this.renderFields_(input.fieldRow, fieldX, fieldY);
        if (input.type != Blockly.DUMMY_INPUT) {
          cursorX += input.renderWidth + Blockly.BlockSvg.SEP_SPACE_X;
        }
        if (input.type == Blockly.INPUT_VALUE) {
          inlineSteps.push('M', (cursorX - Blockly.BlockSvg.SEP_SPACE_X) +
                           ',' + (cursorY + Blockly.BlockSvg.INLINE_PADDING_Y));
          inlineSteps.push('h', Blockly.BlockSvg.TAB_WIDTH - 2 -
                           input.renderWidth);
          inlineSteps.push(Blockly.BlockSvg.TAB_PATH_DOWN);
          inlineSteps.push('v', input.renderHeight + 1 -
                                Blockly.BlockSvg.TAB_HEIGHT);
          inlineSteps.push('h', input.renderWidth + 2 -
                           Blockly.BlockSvg.TAB_WIDTH);
          inlineSteps.push('z');
          if (this.RTL) {
            // Highlight right edge, around back of tab, and bottom.
            highlightInlineSteps.push('M',
                (cursorX - Blockly.BlockSvg.SEP_SPACE_X - 2.5 +
                 Blockly.BlockSvg.TAB_WIDTH - input.renderWidth) + ',' +
                (cursorY + Blockly.BlockSvg.INLINE_PADDING_Y + 0.5));
            highlightInlineSteps.push(
                Blockly.BlockSvg.TAB_PATH_DOWN_HIGHLIGHT_RTL);
            highlightInlineSteps.push('v',
                input.renderHeight - Blockly.BlockSvg.TAB_HEIGHT + 2.5);
            highlightInlineSteps.push('h',
                input.renderWidth - Blockly.BlockSvg.TAB_WIDTH + 2);
          } else {
            // Highlight right edge, bottom.
            highlightInlineSteps.push('M',
                (cursorX - Blockly.BlockSvg.SEP_SPACE_X + 0.5) + ',' +
                (cursorY + Blockly.BlockSvg.INLINE_PADDING_Y + 0.5));
            highlightInlineSteps.push('v', input.renderHeight + 1);
            highlightInlineSteps.push('h', Blockly.BlockSvg.TAB_WIDTH - 2 -
                                           input.renderWidth);
            // Short highlight glint at bottom of tab.
            highlightInlineSteps.push('M',
                (cursorX - input.renderWidth - Blockly.BlockSvg.SEP_SPACE_X +
                 0.9) + ',' + (cursorY + Blockly.BlockSvg.INLINE_PADDING_Y +
                 Blockly.BlockSvg.TAB_HEIGHT - 0.7));
            highlightInlineSteps.push('l',
                (Blockly.BlockSvg.TAB_WIDTH * 0.46) + ',-2.1');
          }
          // Create inline input connection.
          if (this.RTL) {
            connectionX = connectionsXY.x - cursorX -
                Blockly.BlockSvg.TAB_WIDTH + Blockly.BlockSvg.SEP_SPACE_X +
                input.renderWidth + 1;
          } else {
            connectionX = connectionsXY.x + cursorX +
                Blockly.BlockSvg.TAB_WIDTH - Blockly.BlockSvg.SEP_SPACE_X -
                input.renderWidth - 1;
          }
          connectionY = connectionsXY.y + cursorY +
              Blockly.BlockSvg.INLINE_PADDING_Y + 1;
          input.connection.moveTo(connectionX, connectionY);
          if (input.connection.targetConnection) {
            input.connection.tighten_();
          }
        }
      }

      cursorX = Math.max(cursorX, inputRows.rightEdge);
      this.width = Math.max(this.width, cursorX);
      steps.push('H', cursorX);
      highlightSteps.push('H', cursorX - 0.5);
      steps.push('v', row.height);
      if (this.RTL) {
        highlightSteps.push('v', row.height - 1);
      }
    } else if (row.type == Blockly.INPUT_VALUE) {
      // External input.
      var input = row[0];
      var fieldX = cursorX;
      var fieldY = cursorY + Blockly.BlockSvg.FIELD_HEIGHT;
      if (input.align != Blockly.ALIGN_LEFT) {
        var fieldRightX = inputRows.rightEdge - input.fieldWidth -
            Blockly.BlockSvg.TAB_WIDTH - 2 * Blockly.BlockSvg.SEP_SPACE_X;
        if (input.align == Blockly.ALIGN_RIGHT) {
          fieldX += fieldRightX;
        } else if (input.align == Blockly.ALIGN_CENTRE) {
          fieldX += (fieldRightX + fieldX) / 2;
        }
      }
      this.renderFields_(input.fieldRow, fieldX, fieldY);
      steps.push(Blockly.BlockSvg.TAB_PATH_DOWN);
      var v = row.height - Blockly.BlockSvg.TAB_HEIGHT;
      steps.push('v', v);
      if (this.RTL) {
        // Highlight around back of tab.
        highlightSteps.push(Blockly.BlockSvg.TAB_PATH_DOWN_HIGHLIGHT_RTL);
        highlightSteps.push('v', v + 0.5);
      } else {
        // Short highlight glint at bottom of tab.
        highlightSteps.push('M', (inputRows.rightEdge - 5) + ',' +
            (cursorY + Blockly.BlockSvg.TAB_HEIGHT - 0.7));
        highlightSteps.push('l', (Blockly.BlockSvg.TAB_WIDTH * 0.46) +
            ',-2.1');
      }
      // Create external input connection.
      connectionX = connectionsXY.x +
          (this.RTL ? -inputRows.rightEdge - 1 : inputRows.rightEdge + 1);
      connectionY = connectionsXY.y + cursorY;
      input.connection.moveTo(connectionX, connectionY);
      if (input.connection.targetConnection) {
        input.connection.tighten_();
        this.width = Math.max(this.width, inputRows.rightEdge +
            input.connection.targetBlock().getHeightWidth().width -
            Blockly.BlockSvg.TAB_WIDTH + 1);
      }
    } else if (row.type == Blockly.DUMMY_INPUT) {
      // External naked field.
      var input = row[0];
      var fieldX = cursorX;
      var fieldY = cursorY + Blockly.BlockSvg.FIELD_HEIGHT;
      if (input.align != Blockly.ALIGN_LEFT) {
        var fieldRightX = inputRows.rightEdge - input.fieldWidth -
            2 * Blockly.BlockSvg.SEP_SPACE_X;
        if (inputRows.hasValue) {
          fieldRightX -= Blockly.BlockSvg.TAB_WIDTH;
        }
        if (input.align == Blockly.ALIGN_RIGHT) {
          fieldX += fieldRightX;
        } else if (input.align == Blockly.ALIGN_CENTRE) {
          fieldX += (fieldRightX + fieldX) / 2;
        }
      }
      this.renderFields_(input.fieldRow, fieldX, fieldY);
      steps.push('v', row.height);
      if (this.RTL) {
        highlightSteps.push('v', row.height - 1);
      }
    } else if (row.type == Blockly.NEXT_STATEMENT) {
      // Nested statement.
      var input = row[0];
      if (y == 0) {
        // If the first input is a statement stack, add a small row on top.
        steps.push('v', Blockly.BlockSvg.SEP_SPACE_Y);
        if (this.RTL) {
          highlightSteps.push('v', Blockly.BlockSvg.SEP_SPACE_Y - 1);
        }
        cursorY += Blockly.BlockSvg.SEP_SPACE_Y;
      }
      var fieldX = cursorX;
      var fieldY = cursorY + Blockly.BlockSvg.FIELD_HEIGHT;
      if (input.align != Blockly.ALIGN_LEFT) {
        var fieldRightX = inputRows.statementEdge - input.fieldWidth -
            2 * Blockly.BlockSvg.SEP_SPACE_X;
        if (input.align == Blockly.ALIGN_RIGHT) {
          fieldX += fieldRightX;
        } else if (input.align == Blockly.ALIGN_CENTRE) {
          fieldX += (fieldRightX + fieldX) / 2;
        }
      }
      this.renderFields_(input.fieldRow, fieldX, fieldY);
      cursorX = inputRows.statementEdge + Blockly.BlockSvg.NOTCH_WIDTH;
      steps.push('H', cursorX);
      steps.push(Blockly.BlockSvg.INNER_TOP_LEFT_CORNER);
      steps.push('v', row.height - 2 * Blockly.BlockSvg.CORNER_RADIUS);
      steps.push(Blockly.BlockSvg.INNER_BOTTOM_LEFT_CORNER);
      steps.push('H', inputRows.rightEdge);
      if (this.RTL) {
        highlightSteps.push('M',
            (cursorX - Blockly.BlockSvg.NOTCH_WIDTH +
             Blockly.BlockSvg.DISTANCE_45_OUTSIDE) +
            ',' + (cursorY + Blockly.BlockSvg.DISTANCE_45_OUTSIDE));
        highlightSteps.push(
            Blockly.BlockSvg.INNER_TOP_LEFT_CORNER_HIGHLIGHT_RTL);
        highlightSteps.push('v',
            row.height - 2 * Blockly.BlockSvg.CORNER_RADIUS);
        highlightSteps.push(
            Blockly.BlockSvg.INNER_BOTTOM_LEFT_CORNER_HIGHLIGHT_RTL);
        highlightSteps.push('H', inputRows.rightEdge - 0.5);
      } else {
        highlightSteps.push('M',
            (cursorX - Blockly.BlockSvg.NOTCH_WIDTH +
             Blockly.BlockSvg.DISTANCE_45_OUTSIDE) + ',' +
            (cursorY + row.height - Blockly.BlockSvg.DISTANCE_45_OUTSIDE));
        highlightSteps.push(
            Blockly.BlockSvg.INNER_BOTTOM_LEFT_CORNER_HIGHLIGHT_LTR);
        highlightSteps.push('H', inputRows.rightEdge - 0.5);
      }
      // Create statement connection.
      connectionX = connectionsXY.x + (this.RTL ? -cursorX : cursorX + 1);
      connectionY = connectionsXY.y + cursorY + 1;
      input.connection.moveTo(connectionX, connectionY);
      if (input.connection.targetConnection) {
        input.connection.tighten_();
        this.width = Math.max(this.width, inputRows.statementEdge +
            input.connection.targetBlock().getHeightWidth().width);
      }
      if (y == inputRows.length - 1 ||
          inputRows[y + 1].type == Blockly.NEXT_STATEMENT) {
        // If the final input is a statement stack, add a small row underneath.
        // Consecutive statement stacks are also separated by a small divider.
        steps.push('v', Blockly.BlockSvg.SEP_SPACE_Y);
        if (this.RTL) {
          highlightSteps.push('v', Blockly.BlockSvg.SEP_SPACE_Y - 1);
        }
        cursorY += Blockly.BlockSvg.SEP_SPACE_Y;
      }
    }
    cursorY += row.height;
  }
  if (!inputRows.length) {
    cursorY = Blockly.BlockSvg.MIN_BLOCK_Y;
    steps.push('V', cursorY);
    if (this.RTL) {
      highlightSteps.push('V', cursorY - 1);
    }
  }
  return cursorY;
};

/**
 * Render the bottom edge of the block.
 * @param {!Array.<string>} steps Path of block outline.
 * @param {!Array.<string>} highlightSteps Path of block highlights.
 * @param {!Object} connectionsXY Location of block.
 * @param {number} cursorY Height of block.
 * @private
 */
Blockly.BlockSvg.prototype.renderDrawBottom_ =
    function(steps, highlightSteps, connectionsXY, cursorY) {
  this.height = cursorY + 1;  // Add one for the shadow.
  if (this.nextConnection) {
    steps.push('H', (Blockly.BlockSvg.NOTCH_WIDTH + (this.RTL ? 0.5 : - 0.5)) +
        ' ' + Blockly.BlockSvg.NOTCH_PATH_RIGHT);
    // Create next block connection.
    var connectionX;
    if (this.RTL) {
      connectionX = connectionsXY.x - Blockly.BlockSvg.NOTCH_WIDTH;
    } else {
      connectionX = connectionsXY.x + Blockly.BlockSvg.NOTCH_WIDTH;
    }
    var connectionY = connectionsXY.y + cursorY + 1;
    this.nextConnection.moveTo(connectionX, connectionY);
    if (this.nextConnection.targetConnection) {
      this.nextConnection.tighten_();
    }
    this.height += 4;  // Height of tab.
  }

  // Should the bottom-left corner be rounded or square?
  if (this.squareBottomLeftCorner_) {
    steps.push('H 0');
    if (!this.RTL) {
      highlightSteps.push('M', '0.5,' + (cursorY - 0.5));
    }
  } else {
    steps.push('H', Blockly.BlockSvg.CORNER_RADIUS);
    steps.push('a', Blockly.BlockSvg.CORNER_RADIUS + ',' +
               Blockly.BlockSvg.CORNER_RADIUS + ' 0 0,1 -' +
               Blockly.BlockSvg.CORNER_RADIUS + ',-' +
               Blockly.BlockSvg.CORNER_RADIUS);
    if (!this.RTL) {
      highlightSteps.push('M', Blockly.BlockSvg.DISTANCE_45_INSIDE + ',' +
          (cursorY - Blockly.BlockSvg.DISTANCE_45_INSIDE));
      highlightSteps.push('A', (Blockly.BlockSvg.CORNER_RADIUS - 0.5) + ',' +
          (Blockly.BlockSvg.CORNER_RADIUS - 0.5) + ' 0 0,1 ' +
          '0.5,' + (cursorY - Blockly.BlockSvg.CORNER_RADIUS));
    }
  }
};

/**
 * Render the left edge of the block.
 * @param {!Array.<string>} steps Path of block outline.
 * @param {!Array.<string>} highlightSteps Path of block highlights.
 * @param {!Object} connectionsXY Location of block.
 * @param {number} cursorY Height of block.
 * @private
 */
Blockly.BlockSvg.prototype.renderDrawLeft_ =
    function(steps, highlightSteps, connectionsXY, cursorY) {
  if (this.outputConnection) {
    // Create output connection.
    this.outputConnection.moveTo(connectionsXY.x, connectionsXY.y);
    // This connection will be tightened when the parent renders.
    steps.push('V', Blockly.BlockSvg.TAB_HEIGHT);
    steps.push('c 0,-10 -' + Blockly.BlockSvg.TAB_WIDTH + ',8 -' +
        Blockly.BlockSvg.TAB_WIDTH + ',-7.5 s ' + Blockly.BlockSvg.TAB_WIDTH +
        ',2.5 ' + Blockly.BlockSvg.TAB_WIDTH + ',-7.5');
    if (this.RTL) {
      highlightSteps.push('M', (Blockly.BlockSvg.TAB_WIDTH * -0.25) + ',8.4');
      highlightSteps.push('l', (Blockly.BlockSvg.TAB_WIDTH * -0.45) + ',-2.1');
    } else {
      highlightSteps.push('V', Blockly.BlockSvg.TAB_HEIGHT - 1.5);
      highlightSteps.push('m', (Blockly.BlockSvg.TAB_WIDTH * -0.92) +
                          ',-0.5 q ' + (Blockly.BlockSvg.TAB_WIDTH * -0.19) +
                          ',-5.5 0,-11');
      highlightSteps.push('m', (Blockly.BlockSvg.TAB_WIDTH * 0.92) +
                          ',1 V 0.5 H 1');
    }
    this.width += Blockly.BlockSvg.TAB_WIDTH;
  } else if (!this.RTL) {
    if (this.squareTopLeftCorner_) {
      // Statement block in a stack.
      highlightSteps.push('V', 0.5);
    } else {
      highlightSteps.push('V', Blockly.BlockSvg.CORNER_RADIUS);
    }
  }
  steps.push('z');
};<|MERGE_RESOLUTION|>--- conflicted
+++ resolved
@@ -342,7 +342,7 @@
 
   var COLLAPSED_INPUT_NAME = '_TEMP_COLLAPSED_INPUT';
   if (collapsed) {
-    var icons = this.getIcons();
+    var icons = this.getIcons(true);
     for (var i = 0; i < icons.length; i++) {
       icons[i].setVisible(false);
     }
@@ -412,19 +412,11 @@
     // Build a list of bubbles that need to be moved and where they started.
     this.draggedBubbles_ = [];
     var descendants = this.getDescendants();
-<<<<<<< HEAD
-    for (var x = 0, descendant; descendant = descendants[x]; x++) {
+    for (var i = 0, descendant; descendant = descendants[i]; i++) {
       var icons = descendant.getIcons(true);
-      for (var y = 0; y < icons.length; y++) {
-        var data = icons[y].getIconLocation();
-        data.bubble = icons[y];
-=======
-    for (var i = 0, descendant; descendant = descendants[i]; i++) {
-      var icons = descendant.getIcons();
       for (var j = 0; j < icons.length; j++) {
         var data = icons[j].getIconLocation();
         data.bubble = icons[j];
->>>>>>> 0b974916
         this.draggedBubbles_.push(data);
       }
     }
@@ -644,15 +636,9 @@
   for (var i = 0; i < myConnections.length; i++) {
     myConnections[i].moveBy(dx, dy);
   }
-<<<<<<< HEAD
   var icons = this.getIcons(true);
-  for (var x = 0; x < icons.length; x++) {
-    icons[x].computeIconLocation();
-=======
-  var icons = this.getIcons();
   for (var i = 0; i < icons.length; i++) {
     icons[i].computeIconLocation();
->>>>>>> 0b974916
   }
 
   // Recurse through all blocks attached under this one.
@@ -1028,15 +1014,9 @@
   // Stop rerendering.
   this.rendered = false;
 
-<<<<<<< HEAD
   var icons = this.getIcons(false);
-  for (var x = 0; x < icons.length; x++) {
-    icons[x].dispose();
-=======
-  var icons = this.getIcons();
   for (var i = 0; i < icons.length; i++) {
     icons[i].dispose();
->>>>>>> 0b974916
   }
 
   Blockly.BlockSvg.superClass_.dispose.call(this, healStack);
@@ -1156,15 +1136,9 @@
   this.svgPathDark_.setAttribute('fill', goog.color.rgbArrayToHex(rgbDark));
   this.svgPath_.setAttribute('fill', hexColour);
 
-<<<<<<< HEAD
   var icons = this.getIcons(true);
-  for (var x = 0; x < icons.length; x++) {
-    icons[x].updateColour();
-=======
-  var icons = this.getIcons();
   for (var i = 0; i < icons.length; i++) {
     icons[i].updateColour();
->>>>>>> 0b974916
   }
 
   // Bump every dropdown to change its colour.
@@ -1395,7 +1369,7 @@
     cursorX = -cursorX;
   }
   // Move the icons into position.
-  var icons = this.getIcons();
+  var icons = this.getIcons(true);
   for (var i = 0; i < icons.length; i++) {
     cursorX = icons[i].renderIcon(cursorX);
   }
