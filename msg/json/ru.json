{
	"@metadata": {
		"authors": [
			"Espertus",
			"Facenapalm",
			"Helpau",
			"MS",
			"Mailman",
			"Mouse21",
			"Movses",
			"Okras",
			"Phil Rigovanov",
			"RedFox",
			"Redredsonia",
			"Silovan",
			"SimondR",
			"Teretalexev",
			"Thothsum",
			"Vlad5250",
			"Varwin"
		],
		"lastupdated": "2022-04-21 12:33:54.192839",
		"locale": "ru"
	},
	"DELETE_ALL_SELECTED": "Удалить все выбранные блоки",
	"COPY_ALL_SELECTED": "Копировать все выбранные блоки",
	"DUPLICATE_ALL_SELECTED": "Дублировать все выбранные блоки",
	"MOVE_SELECTED_BLOCKS_TO_MODULE": "Переместить блоки во вкладку %1",
	"SELECT_ALL": "Выбрать все блоки",
	"VARIABLES_DEFAULT_NAME": "элемент",
	"UNNAMED_KEY": "без названия",
	"TODAY": "Сегодня",
	"OBSOLETE_WARNING": "Внимание: Блок устарел, но продолжает работать. Рекомендуется заменить его на аналогичный новый.",
	"REMOVED_WARNING": "Ошибка: Блок удален. Замените его на аналогичный новый.",
	"DUPLICATE_BLOCK": "Дублировать",
	"ADD_COMMENT": "Добавить комментарий",
	"REMOVE_COMMENT": "Удалить комментарий",
	"DUPLICATE_COMMENT": "Дублировать комментарий",
	"EXTERNAL_INPUTS": "Вставки снаружи",
	"INLINE_INPUTS": "Вставки внутри",
	"DELETE_BLOCK": "Удалить блок",
	"DELETE_X_BLOCKS": "Удалить %1 блоков",
	"DELETE_ALL_BLOCKS": "Удалить все блоки (%1)?",
	"CLEAN_UP": "Очистить блоки",
	"COLLAPSE_BLOCK": "Свернуть блок",
	"COLLAPSE_ALL": "Свернуть блоки",
	"EXPAND_BLOCK": "Развернуть блок",
	"EXPAND_ALL": "Развернуть блоки",
	"DISABLE_BLOCK": "Отключить блок",
	"ENABLE_BLOCK": "Включить блок",
	"HELP": "Справка",
	"UNDO": "Отменить",
	"REDO": "Повторить",
	"DEFAULT_MODULE_NAME": "Главный",
	"RENAME_MODULE": "Переименовать",
	"RENAME_MODULE_TITLE": "Имя:",
	"NEW_MODULE_TITLE": "Имя:",
	"LAST_MODULE_DELETE_RESTRICTION": "Невозможно удалить единственную вкладку.",
	"NOT_EMPTY_MODULE_DELETE_RESTRICTION": "Невозможно удалить вкладку с блоками. Сначала удалите блоки в модуле.",
	"DELETE_MODULE": "Удалить",
	"BLOCK_MOVE_TO_MODULE": "Переместить в '%1'",
	"BLOCK_MOVE_TO_NEW_MODULE": "Переместить в новую вкладку",
	"CHANGE_VALUE_TITLE": "Измените значение:",
	"RENAME_ARGUMENT": "Переименовать аргумент…",
	"RENAME_ARGUMENT_TITLE": "Переименовать аргумент '%1' в:",
	"RENAME_VARIABLE": "Переименовать переменную…",
	"RENAME_VARIABLE_TITLE": "Переименовать все переменные '%1' в:",
	"NEW_VARIABLE": "Создать переменную…",
	"NEW_STRING_VARIABLE": "Создать строковую переменную...",
	"NEW_NUMBER_VARIABLE": "Создать числовую переменную...",
	"NEW_COLOUR_VARIABLE": "Создать переменную цвета...",
	"NEW_VARIABLE_TYPE_TITLE": "Новый тип переменной:",
	"NEW_VARIABLE_TITLE": "Имя новой переменной:",
	"VARIABLE_ALREADY_EXISTS": "Переменная с именем '%1' уже существует.",
	"VARIABLE_ALREADY_EXISTS_FOR_ANOTHER_TYPE": "Название переменной '%1' уже используется другой типа: '%2'.",
	"DELETE_VARIABLE_CONFIRMATION": "Удалить %1 использований переменной '%2'?",
	"CANNOT_DELETE_VARIABLE_PROCEDURE": "Невозможно удалить переменную '%1', поскольку она является частью определения функции '%2'",
	"DELETE_VARIABLE": "Удалить переменную '%1'",
	"COLOUR_PICKER_HELPURL": "https://ru.wikipedia.org/wiki/Цвет",
	"COLOUR_PICKER_TOOLTIP": "Выберите цвет из палитры.",
	"COLOUR_RANDOM_TITLE": "случайный цвет",
	"COLOUR_RANDOM_TOOLTIP": "Выбирает цвет случайным образом.",
	"COLOUR_RGB_TITLE": "цвет из",
	"COLOUR_RGB_RED": "красного",
	"COLOUR_RGB_GREEN": "зелёного",
	"COLOUR_RGB_BLUE": "синего",
	"COLOUR_RGB_TOOLTIP": "Создаёт цвет с указанной пропорцией красного, зелёного и синего. Все значения должны быть между 0 и 100.",
	"COLOUR_BLEND_TITLE": "смешать",
	"COLOUR_BLEND_COLOUR1": "цвет 1",
	"COLOUR_BLEND_COLOUR2": "цвет 2",
	"COLOUR_BLEND_RATIO": "доля цвета 1",
	"COLOUR_BLEND_TOOLTIP": "Смешивает два цвета в заданном соотношении (0.0 - 1.0).",
	"CONTROLS_REPEAT_HELPURL": "https://ru.wikipedia.org/wiki/Цикл_(программирование)",
	"CONTROLS_REPEAT_TITLE": "повторить %1 раз",
	"CONTROLS_REPEAT_INPUT_DO": "выполнить",
	"CONTROLS_REPEAT_TOOLTIP": "Выполняет некоторые команды несколько раз.",
	"CONTROLS_WHILEUNTIL_OPERATOR_WHILE": "повторять, пока",
	"CONTROLS_WHILEUNTIL_OPERATOR_UNTIL": "повторять, пока не",
	"CONTROLS_WHILEUNTIL_TOOLTIP_WHILE": "Пока значение истинно, выполняет команды.",
	"CONTROLS_WHILEUNTIL_TOOLTIP_UNTIL": "Пока значение ложно, выполняет команды",
	"CONTROLS_FOR_TOOLTIP": "Присваивает переменной '%1' значения от начального до конечного с заданным шагом и выполняет указанные команды.",
	"CONTROLS_FOR_TITLE": "цикл по %1 от %2 до %3 с шагом %4",
	"CONTROLS_FOREACH_TITLE": "для каждого элемента %1 в списке %2",
	"CONTROLS_FOREACH_TOOLTIP": "Для каждого элемента в списке, присваивает переменной '%1' значение элемента  и выполняет указанные  команды.",
	"CONTROLS_FLOW_STATEMENTS_OPERATOR_BREAK": "выйти из цикла",
	"CONTROLS_FLOW_STATEMENTS_OPERATOR_CONTINUE": "перейти к следующему шагу цикла",
	"CONTROLS_FLOW_STATEMENTS_TOOLTIP_BREAK": "Прерывает этот цикл.",
	"CONTROLS_FLOW_STATEMENTS_TOOLTIP_CONTINUE": "Пропускает остаток цикла и переходит к следующему шагу.",
	"CONTROLS_FLOW_STATEMENTS_WARNING": "Предупреждение: этот блок может использоваться только внутри цикла.",
	"CONTROLS_IF_TOOLTIP_1": "Если условие истинно, выполняет команды.",
	"CONTROLS_IF_TOOLTIP_2": "Если условие истинно, выполняет первый блок команд. Иначе выполняется второй блок команд.",
	"CONTROLS_IF_TOOLTIP_3": "Если первое условие истинно, то выполняет первый блок команд. Иначе, если второе условие истинно, выполняет второй блок команд.",
	"CONTROLS_IF_TOOLTIP_4": "Если первое условие истинно, то выполняет первый блок команд.  В противном случае, если второе условие истинно, выполняет второй блок команд.  Если ни одно из условий не истинно, выполняет последний блок команд.",
	"CONTROLS_IF_MSG_IF": "если",
	"CONTROLS_IF_MSG_ELSEIF": "иначе если",
	"CONTROLS_IF_MSG_ELSE": "иначе",
	"CONTROLS_IF_IF_TOOLTIP": "Добавьте, удалите, переставьте фрагменты для переделки блока \"если\".",
	"CONTROLS_IF_ELSEIF_TOOLTIP": "Добавляет условие к блоку \"если\"",
	"CONTROLS_IF_ELSE_TOOLTIP": "Добавить заключительный подблок для случая, когда все условия ложны.",
  "LOADING_ERROR": "Ошибка при загрузке редактора",
  "LOGIC_COMPARE_HELPURL": "https://ru.wikipedia.org/wiki/Неравенство",
	"LOGIC_COMPARE_TOOLTIP_EQ": "Возвращает положительное значение, если вводы равны.",
	"LOGIC_COMPARE_TOOLTIP_NEQ": "Возвращает положительное значение, если вводы не равны.",
	"LOGIC_COMPARE_TOOLTIP_LT": "Возвращает положительное значение, если первый ввод меньше второго.",
	"LOGIC_COMPARE_TOOLTIP_LTE": "Возвращает значение истина, если первая вставка меньше или равна  второй.",
	"LOGIC_COMPARE_TOOLTIP_GT": "Возвращает значение истина, если первая вставка больше второй.",
	"LOGIC_COMPARE_TOOLTIP_GTE": "Возвращает значение истина, если первая вставка больше или равна  второй.",
	"LOGIC_OPERATION_TOOLTIP_AND": "Возвращает значение истина, если обе вставки истинны.",
	"LOGIC_OPERATION_AND": "и",
	"LOGIC_OPERATION_TOOLTIP_OR": "Возвращает значение истина, если хотя бы одна из вставок истинна.",
	"LOGIC_OPERATION_OR": "или",
	"LOGIC_NEGATE_TITLE": "не %1",
	"LOGIC_NEGATE_TOOLTIP": "Возвращает значение истина, если вставка ложна. Возвращает значение ложь, если вставка истинна.",
	"LOGIC_BOOLEAN_TRUE": "истина",
	"LOGIC_BOOLEAN_FALSE": "ложь",
	"LOGIC_BOOLEAN_TOOLTIP": "Возвращает значение истина или ложь.",
	"LOGIC_NULL_HELPURL": "https://en.wikipedia.org/wiki/Nullable_type",
	"LOGIC_NULL": "ничто",
	"LOGIC_NULL_TOOLTIP": "Возвращает ничто.",
	"LOGIC_TERNARY_HELPURL": "https://ru.wikipedia.org/wiki/Тернарная_условная_операция",
	"LOGIC_TERNARY_CONDITION": "выбрать по",
	"LOGIC_TERNARY_IF_TRUE": "если истина",
	"LOGIC_TERNARY_IF_FALSE": "если ложь",
	"LOGIC_TERNARY_TOOLTIP": "Проверяет условие выбора. Если условие истинно, возвращает первое значение, в противном случае возвращает второе значение.",
	"MATH_NUMBER_HELPURL": "https://ru.wikipedia.org/wiki/Число",
	"MATH_NUMBER_TOOLTIP": "Число.",
	"MATH_ARITHMETIC_HELPURL": "https://ru.wikipedia.org/wiki/Арифметика",
	"MATH_ARITHMETIC_TOOLTIP_ADD": "Возвращает сумму двух чисел.",
	"MATH_ARITHMETIC_TOOLTIP_MINUS": "Возвращает разность двух чисел.",
	"MATH_ARITHMETIC_TOOLTIP_MULTIPLY": "Возвращает произведение двух чисел.",
	"MATH_ARITHMETIC_TOOLTIP_DIVIDE": "Возвращает частное от деления первого числа на второе.",
	"MATH_ARITHMETIC_TOOLTIP_POWER": "Возвращает первое число, возведённое в степень второго числа.",
	"MATH_SINGLE_HELPURL": "https://ru.wikipedia.org/wiki/Квадратный_корень",
	"MATH_SINGLE_OP_ROOT": "квадратный корень",
	"MATH_SINGLE_TOOLTIP_ROOT": "Возвращает квадратный корень числа.",
	"MATH_SINGLE_OP_ABSOLUTE": "модуль",
	"MATH_SINGLE_TOOLTIP_ABS": "Возвращает модуль числа",
	"MATH_SINGLE_TOOLTIP_NEG": "Возвращает противоположное число.",
	"MATH_SINGLE_TOOLTIP_LN": "Возвращает натуральный логарифм числа.",
	"MATH_SINGLE_TOOLTIP_LOG10": "Возвращает десятичный логарифм числа.",
	"MATH_SINGLE_TOOLTIP_EXP": "Возвращает е в указанной степени.",
	"MATH_SINGLE_TOOLTIP_POW10": "Возвращает 10 в указанной степени.",
	"MATH_TRIG_HELPURL": "https://ru.wikipedia.org/wiki/Тригонометрические_функции",
	"MATH_TRIG_TOOLTIP_SIN": "Возвращает синус угла в градусах.",
	"MATH_TRIG_TOOLTIP_COS": "Возвращает косинус угла в градусах.",
	"MATH_TRIG_TOOLTIP_TAN": "Возвращает тангенс угла в градусах.",
	"MATH_TRIG_TOOLTIP_ASIN": "Возвращает арксинус (в градусах).",
	"MATH_TRIG_TOOLTIP_ACOS": "Возвращает арккосинус (в градусах).",
	"MATH_TRIG_TOOLTIP_ATAN": "Возвращает арктангенс (в градусах)",
	"MATH_CONSTANT_HELPURL": "https://ru.wikipedia.org/wiki/Математическая_константа",
	"MATH_CONSTANT_TOOLTIP": "Возвращает одну из распространённых  констант: π (3.141...), e (2.718...), φ (1.618...), sqrt(2) (1.414...), sqrt(½) (0.707...) или ∞ (бесконечность).",
	"MATH_IS_EVEN": "чётное",
	"MATH_IS_ODD": "нечётное",
	"MATH_IS_PRIME": "простое",
	"MATH_IS_WHOLE": "целое",
	"MATH_IS_POSITIVE": "положительное",
	"MATH_IS_NEGATIVE": "отрицательное",
	"MATH_IS_DIVISIBLE_BY": "делится на",
	"MATH_IS_TOOLTIP": "Проверяет, является ли число чётным, нечётным, простым, целым, положительным, отрицательным или оно кратно определённому числу.  Возвращает значение истина или ложь.",
	"MATH_CHANGE_HELPURL": "https://ru.wikipedia.org/wiki/%D0%98%D0%B4%D0%B8%D0%BE%D0%BC%D0%B0_%28%D0%BF%D1%80%D0%BE%D0%B3%D1%80%D0%B0%D0%BC%D0%BC%D0%B8%D1%80%D0%BE%D0%B2%D0%B0%D0%BD%D0%B8%D0%B5%29#.D0.98.D0.BD.D0.BA.D1.80.D0.B5.D0.BC.D0.B5.D0.BD.D1.82",
	"MATH_CHANGE_TITLE": "увеличить %1 на %2",
	"MATH_CHANGE_TOOLTIP": "Добавляет число к переменной '%1'.",
	"MATH_ROUND_HELPURL": "https://ru.wikipedia.org/wiki/Округление",
	"MATH_ROUND_TOOLTIP": "Округляет число до большего или меньшего.",
	"MATH_ROUND_OPERATOR_ROUND": "округлить",
	"MATH_ROUND_OPERATOR_ROUNDUP": "округлить к большему",
	"MATH_ROUND_OPERATOR_ROUNDDOWN": "округлить к меньшему",
	"MATH_ONLIST_OPERATOR_SUM": "сумма списка",
	"MATH_ONLIST_TOOLTIP_SUM": "Возвращает сумму всех чисел в списке.",
	"MATH_ONLIST_OPERATOR_MIN": "наименьшее в списке",
	"MATH_ONLIST_TOOLTIP_MIN": "Возвращает наименьшее число списка.",
	"MATH_ONLIST_OPERATOR_MAX": "наибольшее в списке",
	"MATH_ONLIST_TOOLTIP_MAX": "Возвращает наибольшее число списка.",
	"MATH_ONLIST_OPERATOR_AVERAGE": "среднее арифметическое списка",
	"MATH_ONLIST_TOOLTIP_AVERAGE": "Возвращает среднее арифметическое списка.",
	"MATH_ONLIST_OPERATOR_MEDIAN": "медиана списка",
	"MATH_ONLIST_TOOLTIP_MEDIAN": "Возвращает медиану списка.",
	"MATH_ONLIST_OPERATOR_MODE": "моды списка",
	"MATH_ONLIST_TOOLTIP_MODE": "Возвращает список наиболее часто встречающихся элементов списка.",
	"MATH_ONLIST_OPERATOR_STD_DEV": "стандартное отклонение списка",
	"MATH_ONLIST_TOOLTIP_STD_DEV": "Возвращает стандартное отклонение списка.",
	"MATH_ONLIST_OPERATOR_RANDOM": "случайный элемент списка",
	"MATH_ONLIST_TOOLTIP_RANDOM": "Возвращает случайный элемент списка.",
	"MATH_MODULO_HELPURL": "https://ru.wikipedia.org/wiki/Деление_с_остатком",
	"MATH_MODULO_TITLE": "остаток от %1 : %2",
	"MATH_MODULO_TOOLTIP": "Возвращает остаток от деления двух чисел.",
	"MATH_CONSTRAIN_TITLE": "ограничить %1 снизу %2 сверху %3",
	"MATH_CONSTRAIN_TOOLTIP": "Ограничивает число нижней и верхней границами (включительно).",
	"MATH_RANDOM_INT_HELPURL": "https://ru.wikipedia.org/wiki/Генератор_псевдослучайных_чисел",
	"MATH_RANDOM_INT_TITLE": "случайное целое число от %1 для %2",
	"MATH_RANDOM_INT_TOOLTIP": "Возвращает случайное число между двумя заданными пределами (включая и их).",
	"MATH_RANDOM_FLOAT_HELPURL": "https://ru.wikipedia.org/wiki/Генератор_псевдослучайных_чисел",
	"MATH_RANDOM_FLOAT_TITLE_RANDOM": "случайное число от 0 (включительно) до 1",
	"MATH_RANDOM_FLOAT_TOOLTIP": "Возвращает случайное число от 0.0 (включительно) до 1.0.",
	"MATH_ATAN2_HELPURL": "https://en.wikipedia.org/wiki/Atan2",
	"MATH_ATAN2_TITLE": "atan2 от X:%1 Y:%2",
	"MATH_ATAN2_TOOLTIP": "Возвращает арктангенс точки (X, Y) в градусах от -180 до 180.",
	"TEXT_TEXT_HELPURL": "https://ru.wikipedia.org/wiki/Строковый_тип",
	"TEXT_TEXT_TOOLTIP": "Буква, слово или строка текста.",
	"TEXT_JOIN_TITLE_CREATEWITH": "создать текст из",
	"TEXT_JOIN_TOOLTIP": "Создаёт фрагмент текста, объединяя любое число элементов",
	"TEXT_CREATE_JOIN_TITLE_JOIN": "соединить",
	"TEXT_CREATE_JOIN_TOOLTIP": "Добавьте, удалите, переставьте фрагменты для переделки текстового блока.",
	"TEXT_CREATE_JOIN_ITEM_TOOLTIP": "Добавить элемент к тексту.",
	"TEXT_APPEND_TITLE": "к %1 добавить текст %2",
	"TEXT_APPEND_TOOLTIP": "Добавить текст к переменной «%1».",
	"TEXT_LENGTH_TITLE": "длина %1",
	"TEXT_LENGTH_TOOLTIP": "Возвращает число символов (включая пробелы) в заданном тексте.",
	"TEXT_ISEMPTY_TITLE": "%1 пуст",
	"TEXT_ISEMPTY_TOOLTIP": "Возвращает значение истина, если предоставленный текст пуст.",
	"TEXT_INDEXOF_TOOLTIP": "Возвращает номер позиции первого/последнего вхождения первого текста во  втором.  Возвращает %1, если текст не найден.",
	"TEXT_INDEXOF_TITLE": "в тексте %1 %2 %3",
	"TEXT_INDEXOF_OPERATOR_FIRST": "найти первое вхождение текста",
	"TEXT_INDEXOF_OPERATOR_LAST": "найти последнее вхождение текста",
	"TEXT_CHARAT_TITLE": "в тексте %1 %2",
	"TEXT_CHARAT_FROM_START": "взять букву №",
	"TEXT_CHARAT_FROM_END": "взять букву № с конца",
	"TEXT_CHARAT_FIRST": "взять первую букву",
	"TEXT_CHARAT_LAST": "взять последнюю букву",
	"TEXT_CHARAT_RANDOM": "взять случайную букву",
	"TEXT_CHARAT_TOOLTIP": "Возвращает букву в указанной позиции.",
	"TEXT_GET_SUBSTRING_TOOLTIP": "Возвращает указанную часть текста.",
	"TEXT_GET_SUBSTRING_INPUT_IN_TEXT": "в тексте",
	"TEXT_GET_SUBSTRING_START_FROM_START": "взять подстроку с буквы №",
	"TEXT_GET_SUBSTRING_START_FROM_END": "взять подстроку с буквы № с конца",
	"TEXT_GET_SUBSTRING_START_FIRST": "взять подстроку с первой буквы",
	"TEXT_GET_SUBSTRING_END_FROM_START": "по букву №",
	"TEXT_GET_SUBSTRING_END_FROM_END": "по букву № с конца",
	"TEXT_GET_SUBSTRING_END_LAST": "по последнюю букву",
	"TEXT_CHANGECASE_TOOLTIP": "Возвращает копию текста с ЗАГЛАВНЫМИ или строчными буквами.",
	"TEXT_CHANGECASE_OPERATOR_UPPERCASE": "в ЗАГЛАВНЫЕ БУКВЫ",
	"TEXT_CHANGECASE_OPERATOR_LOWERCASE": "в строчные буквы",
	"TEXT_CHANGECASE_OPERATOR_TITLECASE": "в Заглавные Начальные Буквы",
	"TEXT_TRIM_TOOLTIP": "Возвращает копию текста с пробелами, удалёнными с одного или обоих концов.",
	"TEXT_TRIM_OPERATOR_BOTH": "обрезать пробелы с двух сторон",
	"TEXT_TRIM_OPERATOR_LEFT": "обрезать пробелы слева",
	"TEXT_TRIM_OPERATOR_RIGHT": "обрезать пробелы справа",
	"TEXT_PRINT_TITLE": "напечатать %1",
	"TEXT_PRINT_TOOLTIP": "Печатает текст, число или другой объект.",
	"TEXT_PROMPT_TYPE_TEXT": "запросить текст с подсказкой",
	"TEXT_PROMPT_TYPE_NUMBER": "запросить число с подсказкой",
	"TEXT_PROMPT_TOOLTIP_NUMBER": "Запросить у пользователя число.",
	"TEXT_PROMPT_TOOLTIP_TEXT": "Запросить у пользователя текст.",
	"TEXT_COUNT_MESSAGE0": "подсчитать количество %1 в %2",
	"TEXT_COUNT_HELPURL": "https://github.com/google/blockly/wiki/Text#counting-substrings",
	"TEXT_COUNT_TOOLTIP": "Подсчитать, сколько раз отрывок текста появляется в другом тексте.",
	"TEXT_REPLACE_MESSAGE0": "заменить %1 на %2 в %3",
	"TEXT_REPLACE_HELPURL": "https://github.com/google/blockly/wiki/Text#replacing-substrings",
	"TEXT_REPLACE_TOOLTIP": "Заменить все вхождения некоторого текста другим текстом.",
	"TEXT_REVERSE_MESSAGE0": "изменить порядок на обратный %1",
	"TEXT_REVERSE_HELPURL": "https://github.com/google/blockly/wiki/Text#reversing-text",
	"TEXT_REVERSE_TOOLTIP": "Меняет порядок символов в тексте на обратный.",
	"LISTS_CREATE_EMPTY_TITLE": "создать пустой список",
	"LISTS_CREATE_EMPTY_TOOLTIP": "Возвращает список длины 0, не содержащий данных",
	"LISTS_CREATE_WITH_HELPURL": "https://github.com/google/blockly/wiki/Lists#create-list-with",
	"LISTS_CREATE_WITH_TOOLTIP": "Создаёт список с любым числом элементов.",
	"LISTS_CREATE_WITH_INPUT_WITH": "создать список из",
	"LISTS_CREATE_WITH_CONTAINER_TITLE_ADD": "список",
	"LISTS_CREATE_WITH_CONTAINER_TOOLTIP": "Добавьте, удалите, переставьте элементы для переделки блока списка.",
	"LISTS_CREATE_WITH_ITEM_TOOLTIP": "Добавляет элемент к списку.",
	"LISTS_REPEAT_TOOLTIP": "Создаёт список, состоящий из заданного числа копий элемента.",
	"LISTS_REPEAT_TITLE": "создать список из элемента %1, повторяющегося %2 раз",
	"LISTS_LENGTH_TITLE": "длина %1",
	"LISTS_LENGTH_TOOLTIP": "Возвращает длину списка.",
	"LISTS_ISEMPTY_TITLE": "%1 пуст",
	"LISTS_ISEMPTY_TOOLTIP": "Возвращает значение истина, если список пуст.",
	"LISTS_INLIST": "в списке",
	"LISTS_INDEX": "№",
	"LISTS_INDEX_OF_FIRST": "найти первое вхождение элемента",
	"LISTS_INDEX_OF_LAST": "найти последнее вхождение элемента",
	"LISTS_INDEX_OF_TOOLTIP": "Возвращает номер позиции первого/последнего вхождения элемента в списке. Возвращает %1, если элемент не найден.",
	"LISTS_GET_INDEX_FROM_START": "№",
	"LISTS_GET_INDEX_GET": "взять",
	"LISTS_GET_INDEX_GET_REMOVE": "взять и удалить",
	"LISTS_GET_INDEX_REMOVE": "удалить",
	"LISTS_GET_INDEX_FROM_END": "№ с конца",
	"LISTS_GET_INDEX_FIRST": "первый",
	"LISTS_GET_INDEX_LAST": "последний",
	"LISTS_GET_INDEX_RANDOM": "произвольный",
	"LISTS_INDEX_FROM_START_TOOLTIP": "%1 - первый элемент.",
	"LISTS_INDEX_FROM_END_TOOLTIP": "%1 - последний элемент.",
	"LISTS_GET_INDEX_TOOLTIP_GET_FROM": "Возвращает элемент в указанной позиции списка.",
	"LISTS_GET_INDEX_TOOLTIP_GET_FIRST": "Возвращает первый элемент списка.",
	"LISTS_GET_INDEX_TOOLTIP_GET_LAST": "Возвращает последний элемент списка.",
	"LISTS_GET_INDEX_TOOLTIP_GET_RANDOM": "Возвращает случайный элемент списка.",
	"LISTS_GET_INDEX_TOOLTIP_GET_REMOVE_FROM": "Удаляет и возвращает элемент в указанной позиции списка.",
	"LISTS_GET_INDEX_TOOLTIP_GET_REMOVE_FIRST": "Удаляет и возвращает первый элемент списка.",
	"LISTS_GET_INDEX_TOOLTIP_GET_REMOVE_LAST": "Удаляет и возвращает последний элемент списка.",
	"LISTS_GET_INDEX_TOOLTIP_GET_REMOVE_RANDOM": "Удаляет и возвращает случайный элемент списка.",
	"LISTS_GET_INDEX_TOOLTIP_REMOVE_FROM": "Удаляет элемент в указанной позиции списка.",
	"LISTS_GET_INDEX_TOOLTIP_REMOVE_FIRST": "Удаляет первый элемент списка.",
	"LISTS_GET_INDEX_TOOLTIP_REMOVE_LAST": "Удаляет последний элемент списка.",
	"LISTS_GET_INDEX_TOOLTIP_REMOVE_RANDOM": "Удаляет случайный элемент списка.",
	"LISTS_SET_INDEX_SET": "присвоить",
	"LISTS_SET_INDEX_INSERT": "вставить в",
	"LISTS_SET_INDEX_INPUT_TO": "=",
	"LISTS_SET_INDEX_TOOLTIP_SET_FROM": "Присваивает значение элементу в указанной позиции списка.",
	"LISTS_SET_INDEX_TOOLTIP_SET_FIRST": "Присваивает значение первому элементу списка.",
	"LISTS_SET_INDEX_TOOLTIP_SET_LAST": "Присваивает значение последнему элементу списка.",
	"LISTS_SET_INDEX_TOOLTIP_SET_RANDOM": "Присваивает значение случайному элементу списка.",
	"LISTS_SET_INDEX_TOOLTIP_INSERT_FROM": "Вставляет элемент в указанной позиции списка.",
	"LISTS_SET_INDEX_TOOLTIP_INSERT_FIRST": "Вставляет элемент в начало списка.",
	"LISTS_SET_INDEX_TOOLTIP_INSERT_LAST": "Добавляет элемент в конец списка.",
	"LISTS_SET_INDEX_TOOLTIP_INSERT_RANDOM": "Вставляет элемент в случайное место в списке.",
	"LISTS_GET_SUBLIST_START_FROM_START": "взять подсписок с №",
	"LISTS_GET_SUBLIST_START_FROM_END": "взять подсписок с № с конца",
	"LISTS_GET_SUBLIST_START_FIRST": "взять подсписок с первого",
	"LISTS_GET_SUBLIST_END_FROM_START": "по №",
	"LISTS_GET_SUBLIST_END_FROM_END": "по № с конца",
	"LISTS_GET_SUBLIST_END_LAST": "по последний",
	"LISTS_GET_SUBLIST_TOOLTIP": "Создаёт копию указанной части списка.",
	"LISTS_SORT_HELPURL": "https://github.com/google/blockly/wiki/Lists#sorting-a-list",
	"LISTS_SORT_TITLE": "сортировать %1 %2 %3",
	"LISTS_SORT_TOOLTIP": "Сортировать копию списка.",
	"LISTS_SORT_ORDER_ASCENDING": "по возрастанию",
	"LISTS_SORT_ORDER_DESCENDING": "по убыванию",
	"LISTS_SORT_TYPE_NUMERIC": "числовая",
	"LISTS_SORT_TYPE_TEXT": "по алфавиту",
	"LISTS_SORT_TYPE_IGNORECASE": "по алфавиту, без учёта регистра",
	"LISTS_SPLIT_HELPURL": "https://github.com/google/blockly/wiki/Lists#splitting-strings-and-joining-lists",
	"LISTS_SPLIT_LIST_FROM_TEXT": "сделать список из текста",
	"LISTS_SPLIT_TEXT_FROM_LIST": "собрать текст из списка",
	"LISTS_SPLIT_WITH_DELIMITER": "с разделителем",
	"LISTS_SPLIT_TOOLTIP_SPLIT": "Разбивает текст в список текстов, по разделителям.",
	"LISTS_SPLIT_TOOLTIP_JOIN": "Соединяет список текстов в один текст с разделителями.",
	"LISTS_REVERSE_HELPURL": "https://github.com/google/blockly/wiki/Lists#reversing-a-list",
	"LISTS_REVERSE_MESSAGE0": "изменить порядок на обратный %1",
	"LISTS_REVERSE_TOOLTIP": "Изменить порядок списка на обратный.",
	"VARIABLES_GET_TOOLTIP": "Возвращает значение этой переменной.",
	"VARIABLES_GET_CREATE_SET": "Создать блок \"присвоить\" для %1",
	"VARIABLES_SET": "присвоить %1 = %2",
	"VARIABLES_SET_TOOLTIP": "Присваивает переменной значение вставки.",
	"VARIABLES_SET_CREATE_GET": "Создать вставку %1",
	"UNKNOWN_BLOCK_TYPE": "Неизвестный тип блока",
	"PROCEDURES_DEFNORETURN_TITLE": "чтобы",
	"PROCEDURES_DEFNORETURN_PROCEDURE": "выполнить что-то",
	"PROCEDURES_BEFORE_PARAMS": "с:",
	"PROCEDURES_CALL_BEFORE_PARAMS": "с:",
	"PROCEDURES_DEFNORETURN_TOOLTIP": "Создаёт процедуру, не возвращающую значение.",
	"PROCEDURES_DEFNORETURN_COMMENT": "Опишите эту функцию…",
	"PROCEDURES_DEFRETURN_RETURN": "вернуть",
	"PROCEDURES_DEFRETURN_TOOLTIP": "Создаёт процедуру, возвращающую значение.",
	"PROCEDURES_ALLOW_STATEMENTS": "разрешить операторы",
	"PROCEDURES_DEF_DUPLICATE_WARNING": "Предупреждение: эта функция имеет повторяющиеся параметры.",
	"PROCEDURES_CALLNORETURN_HELPURL": "https://ru.wikipedia.org/wiki/Подпрограмма",
	"PROCEDURES_CALLNORETURN_TOOLTIP": "Исполняет определённую пользователем процедуру '%1'.",
	"PROCEDURES_CALLRETURN_HELPURL": "https://ru.wikipedia.org/wiki/Подпрограмма",
	"PROCEDURES_CALLRETURN_TOOLTIP": "Исполняет определённую пользователем процедуру '%1' и возвращает вычисленное  значение.",
	"PROCEDURES_MUTATORCONTAINER_TITLE": "параметры",
	"PROCEDURES_MUTATORCONTAINER_TOOLTIP": "Добавить, удалить или изменить порядок входных параметров для этой функции.",
	"PROCEDURES_MUTATORARG_TITLE": "имя параметра:",
	"PROCEDURES_MUTATORARG_TOOLTIP": "Добавить входной параметр в функцию.",
	"PROCEDURES_HIGHLIGHT_DEF": "Выделить определение процедуры",
	"PROCEDURES_CREATE_DO": "Создать вызов '%1'",
	"PROCEDURES_IFRETURN_TOOLTIP": "Если первое значение истинно, возвращает второе значение.",
	"PROCEDURES_IFRETURN_HELPURL": "http://c2.com/cgi/wiki?GuardClause",
	"PROCEDURES_IFRETURN_WARNING": "Предупреждение: Этот блок может использоваться только внутри определения функции.",
	"WORKSPACE_COMMENT_DEFAULT_TEXT": "Напишите здесь что-нибудь...",
	"WORKSPACE_ARIA_LABEL": "Рабочая область Blockly",
	"COLLAPSED_WARNINGS_WARNING": "Свёрнутые блоки содержат предупреждения.",
	"DIALOG_OK": "OK",
	"DIALOG_CANCEL": "Отмена",
	"SEARCH": "Поиск",
<<<<<<< HEAD
	"NEW_TAB": "Добавить вкладку"
=======
	"NEW_TAB": "Новая вкладка",
	"OPTION_VALUE_REMOVED": "Значение удалено"
>>>>>>> 583f5281
}<|MERGE_RESOLUTION|>--- conflicted
+++ resolved
@@ -381,10 +381,5 @@
 	"DIALOG_OK": "OK",
 	"DIALOG_CANCEL": "Отмена",
 	"SEARCH": "Поиск",
-<<<<<<< HEAD
-	"NEW_TAB": "Добавить вкладку"
-=======
-	"NEW_TAB": "Новая вкладка",
 	"OPTION_VALUE_REMOVED": "Значение удалено"
->>>>>>> 583f5281
 }