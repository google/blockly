--- conflicted
+++ resolved
@@ -66,8 +66,8 @@
 Blockly.Toolbox.prototype.selectedOption_ = null;
 
 /**
- * The SVG group currently selected.
- * @type {*}
+ * The tree node most recently selected.
+ * @type {goog.ui.tree.BaseNode}
  * @private
  */
 Blockly.Toolbox.prototype.lastCategory_ = null;
@@ -100,7 +100,7 @@
 
   // Create an HTML container for the Toolbox menu.
   this.HtmlDiv = goog.dom.createDom('div', 'blocklyToolboxDiv');
-  this.HtmlDiv.setAttribute('dir', this.workspace_.RTL ? 'RTL' : 'LTR');
+  this.HtmlDiv.setAttribute('dir', workspace.RTL ? 'RTL' : 'LTR');
   
   svg.parentNode.insertBefore(this.HtmlDiv, svg);
 
@@ -131,7 +131,7 @@
 
   this.CONFIG_['cleardotPath'] = workspace.options.pathToMedia + '1x1.gif';
   this.CONFIG_['cssCollapsedFolderIcon'] =
-      'blocklyTreeIconClosed' + (this.workspace_.RTL ? 'Rtl' : 'Ltr');
+      'blocklyTreeIconClosed' + (workspace.RTL ? 'Rtl' : 'Ltr');
   var tree = new Blockly.Toolbox.TreeControl(this, this.CONFIG_);
   this.tree_ = tree;
   tree.setShowRootNode(false);
@@ -141,12 +141,9 @@
   this.hasColours_ = false;
   this.populate_(workspace.options.languageTree);
   tree.render(this.HtmlDiv);
-<<<<<<< HEAD
-=======
   if (this.hasColours_) {
     this.addColour_(tree);
   }
->>>>>>> 00ba0acf
   this.position();
 };
 
@@ -158,6 +155,7 @@
   this.tree_.dispose();
   goog.dom.removeNode(this.HtmlDiv);
   this.workspace_ = null;
+  this.lastCategory_ = null;
 };
 
 /**
@@ -172,13 +170,14 @@
   var svg = this.workspace_.options.svg;
   var svgPosition = goog.style.getPageOffset(svg);
   var svgSize = Blockly.svgSize(svg);
-  
   if (this.workspace_.RTL) {
     treeDiv.style.left =
         (svgPosition.x + svgSize.width - treeDiv.offsetWidth) + 'px';
-  }  
+  } else {
+    //treeDiv.style.left = svgPosition.x + 'px';
+  }
   treeDiv.style.height = svgSize.height + 'px';
-  
+  //treeDiv.style.top = svgPosition.y + 'px';
   this.width = treeDiv.offsetWidth;
   if (!this.workspace_.RTL) {
     // For some reason the LTR toolbox now reports as 1px too wide.
@@ -215,8 +214,6 @@
           } else {
             syncTrees(childIn, childOut);
           }
-<<<<<<< HEAD
-=======
           var hue = childIn.getAttribute('colour');
           if (goog.isString(hue)) {
             childOut.hexColour = Blockly.makeColour(hue);
@@ -224,7 +221,6 @@
           } else {
             childOut.hexColour = '';
           }
->>>>>>> 00ba0acf
           if (childIn.getAttribute('expanded') == 'true') {
             if (childOut.blocks.length) {
               rootOut.setSelectedItem(childOut);
@@ -253,8 +249,6 @@
 };
 
 /**
-<<<<<<< HEAD
-=======
  * Recursively add colours to this toolbox.
  * @param {!Blockly.Toolbox.TreeNode}
  * @private
@@ -276,7 +270,6 @@
 };
 
 /**
->>>>>>> 00ba0acf
  * Unhighlight any previously specified option.
  */
 Blockly.Toolbox.prototype.clearSelection = function() {
@@ -369,11 +362,10 @@
  */
 Blockly.Toolbox.TreeControl.prototype.setSelectedItem = function(node) {
   Blockly.removeAllRanges();
-  if (this.selectedItem_ == node) {
+  var toolbox = this.toolbox_;
+  if (node == this.selectedItem_ || node == toolbox.tree_) {
     return;
   }
-<<<<<<< HEAD
-=======
   if (toolbox.lastCategory_) {
     toolbox.lastCategory_.getRowElement().style.backgroundColor = '';
   }
@@ -384,18 +376,12 @@
     // not rendered.
     toolbox.addColour_(node);
   }
->>>>>>> 00ba0acf
   goog.ui.tree.TreeControl.prototype.setSelectedItem.call(this, node);
-  var toolbox = this.toolbox_;
   if (node && node.blocks && node.blocks.length) {
     toolbox.flyout_.show(node.blocks);
     // Scroll the flyout to the top if the category has changed.
-    if (toolbox.lastCategory_ != node.blocks) {
+    if (toolbox.lastCategory_ != node) {
       toolbox.flyout_.scrollToTop();
-<<<<<<< HEAD
-      toolbox.lastCategory_ = node.blocks;
-=======
->>>>>>> 00ba0acf
     }
   } else {
     // Hide the flyout.
