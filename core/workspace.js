--- conflicted
+++ resolved
@@ -31,12 +31,7 @@
 goog.require('Blockly.utils');
 goog.require('Blockly.utils.math');
 goog.require('Blockly.VariableMap');
-<<<<<<< HEAD
-=======
-goog.require('Blockly.WorkspaceComment');
 goog.require('Blockly.SearchWorkspace');
->>>>>>> 8dc6248a
-
 
 /**
  * Class for a workspace.  This is a data structure that contains blocks.
@@ -119,7 +114,6 @@
    */
   this.potentialVariableMap_ = null;
 
-<<<<<<< HEAD
   /**
    * The cursor used to navigate around the AST for keyboard navigation.
    * @type {!Blockly.Cursor}
@@ -144,7 +138,7 @@
       new Blockly.ThemeManager(this.options.theme || Blockly.Themes.Classic);
   
   this.themeManager_.subscribeWorkspace(this);
-=======
+
   //Instantiate the search handlers
   //SearchWorkspace is the handler for the blocks added to a workspace. Created when the initial workspace is created.
   //Search is the default handler. Used in the toolbox search, since that has no special GUI (uses the toolbox GUI)
@@ -154,7 +148,6 @@
   else if (opt_options.isToolbox) {
     this.search_ = new Blockly.Search(this);
   }
->>>>>>> 8dc6248a
 };
 
 /**
