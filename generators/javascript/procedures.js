/**
 * @license
 * Copyright 2012 Google LLC
 * SPDX-License-Identifier: Apache-2.0
 */

/**
 * @fileoverview Generating JavaScript for procedure blocks.
 */

import * as goog from '../../closure/goog/goog.js';
goog.declareModuleId('Blockly.JavaScript.procedures');

import {NameType} from '../../core/names.js';
import {Order, javascriptGenerator} from '../javascript.js';


<<<<<<< HEAD
javascriptGenerator['procedures_defreturn'] = function(block) {
=======
JavaScript.forBlock['procedures_defreturn'] = function(block) {
>>>>>>> f9c865b1
  // Define a procedure with a return value.
  const funcName = javascriptGenerator.nameDB_.getName(
      block.getFieldValue('NAME'), NameType.PROCEDURE);
  let xfix1 = '';
  if (javascriptGenerator.STATEMENT_PREFIX) {
    xfix1 += javascriptGenerator.injectId(
        javascriptGenerator.STATEMENT_PREFIX, block);
  }
  if (javascriptGenerator.STATEMENT_SUFFIX) {
    xfix1 += javascriptGenerator.injectId(
        javascriptGenerator.STATEMENT_SUFFIX, block);
  }
  if (xfix1) {
    xfix1 = javascriptGenerator.prefixLines(xfix1, javascriptGenerator.INDENT);
  }
  let loopTrap = '';
  if (javascriptGenerator.INFINITE_LOOP_TRAP) {
    loopTrap = javascriptGenerator.prefixLines(
        javascriptGenerator.injectId(
          javascriptGenerator.INFINITE_LOOP_TRAP, block),
        javascriptGenerator.INDENT);
  }
  const branch = javascriptGenerator.statementToCode(block, 'STACK');
  let returnValue =
      javascriptGenerator.valueToCode(block, 'RETURN', Order.NONE) || '';
  let xfix2 = '';
  if (branch && returnValue) {
    // After executing the function body, revisit this block for the return.
    xfix2 = xfix1;
  }
  if (returnValue) {
    returnValue = javascriptGenerator.INDENT + 'return ' + returnValue + ';\n';
  }
  const args = [];
  const variables = block.getVars();
  for (let i = 0; i < variables.length; i++) {
    args[i] =
        javascriptGenerator.nameDB_.getName(variables[i], NameType.VARIABLE);
  }
  let code = 'function ' + funcName + '(' + args.join(', ') + ') {\n' + xfix1 +
      loopTrap + branch + xfix2 + returnValue + '}';
  code = javascriptGenerator.scrub_(block, code);
  // Add % so as not to collide with helper functions in definitions list.
  javascriptGenerator.definitions_['%' + funcName] = code;
  return null;
};

// Defining a procedure without a return value uses the same generator as
// a procedure with a return value.
<<<<<<< HEAD
javascriptGenerator['procedures_defnoreturn'] =
    javascriptGenerator['procedures_defreturn'];

javascriptGenerator['procedures_callreturn'] = function(block) {
=======
JavaScript.forBlock['procedures_defnoreturn'] = JavaScript.forBlock['procedures_defreturn'];

JavaScript.forBlock['procedures_callreturn'] = function(block) {
>>>>>>> f9c865b1
  // Call a procedure with a return value.
  const funcName = javascriptGenerator.nameDB_.getName(
      block.getFieldValue('NAME'), NameType.PROCEDURE);
  const args = [];
  const variables = block.getVars();
  for (let i = 0; i < variables.length; i++) {
    args[i] = javascriptGenerator.valueToCode(block, 'ARG' + i, Order.NONE) ||
        'null';
  }
  const code = funcName + '(' + args.join(', ') + ')';
  return [code, Order.FUNCTION_CALL];
};

<<<<<<< HEAD
javascriptGenerator['procedures_callnoreturn'] = function(block) {
  // Call a procedure with no return value.
  // Generated code is for a function call as a statement is the same as a
  // function call as a value, with the addition of line ending.
  const tuple = javascriptGenerator['procedures_callreturn'](block);
  return tuple[0] + ';\n';
};

javascriptGenerator['procedures_ifreturn'] = function(block) {
=======
JavaScript.forBlock['procedures_callnoreturn'] = function(block) {
  // Call a procedure with no return value.
  // Generated code is for a function call as a statement is the same as a
  // function call as a value, with the addition of line ending.
  const tuple = JavaScript.forBlock['procedures_callreturn'](block);
  return tuple[0] + ';\n';
};

JavaScript.forBlock['procedures_ifreturn'] = function(block) {
>>>>>>> f9c865b1
  // Conditionally return value from a procedure.
  const condition =
      javascriptGenerator.valueToCode(block, 'CONDITION', Order.NONE) ||
      'false';
  let code = 'if (' + condition + ') {\n';
  if (javascriptGenerator.STATEMENT_SUFFIX) {
    // Inject any statement suffix here since the regular one at the end
    // will not get executed if the return is triggered.
    code += javascriptGenerator.prefixLines(
        javascriptGenerator.injectId(
          javascriptGenerator.STATEMENT_SUFFIX, block),
        javascriptGenerator.INDENT);
  }
  if (block.hasReturnValue_) {
    const value =
        javascriptGenerator.valueToCode(block, 'VALUE', Order.NONE) || 'null';
    code += javascriptGenerator.INDENT + 'return ' + value + ';\n';
  } else {
    code += javascriptGenerator.INDENT + 'return;\n';
  }
  code += '}\n';
  return code;
};<|MERGE_RESOLUTION|>--- conflicted
+++ resolved
@@ -15,11 +15,7 @@
 import {Order, javascriptGenerator} from '../javascript.js';
 
 
-<<<<<<< HEAD
-javascriptGenerator['procedures_defreturn'] = function(block) {
-=======
-JavaScript.forBlock['procedures_defreturn'] = function(block) {
->>>>>>> f9c865b1
+javascriptGenerator.forBlock['procedures_defreturn'] = function(block) {
   // Define a procedure with a return value.
   const funcName = javascriptGenerator.nameDB_.getName(
       block.getFieldValue('NAME'), NameType.PROCEDURE);
@@ -69,16 +65,10 @@
 
 // Defining a procedure without a return value uses the same generator as
 // a procedure with a return value.
-<<<<<<< HEAD
-javascriptGenerator['procedures_defnoreturn'] =
-    javascriptGenerator['procedures_defreturn'];
+javascriptGenerator.forBlock['procedures_defnoreturn'] =
+    javascriptGenerator.forBlock['procedures_defreturn'];
 
-javascriptGenerator['procedures_callreturn'] = function(block) {
-=======
-JavaScript.forBlock['procedures_defnoreturn'] = JavaScript.forBlock['procedures_defreturn'];
-
-JavaScript.forBlock['procedures_callreturn'] = function(block) {
->>>>>>> f9c865b1
+javascriptGenerator.forBlock['procedures_callreturn'] = function(block) {
   // Call a procedure with a return value.
   const funcName = javascriptGenerator.nameDB_.getName(
       block.getFieldValue('NAME'), NameType.PROCEDURE);
@@ -92,27 +82,23 @@
   return [code, Order.FUNCTION_CALL];
 };
 
-<<<<<<< HEAD
-javascriptGenerator['procedures_callnoreturn'] = function(block) {
+javascriptGenerator.forBlock['procedures_callnoreturn'] = function(block) {
   // Call a procedure with no return value.
   // Generated code is for a function call as a statement is the same as a
   // function call as a value, with the addition of line ending.
-  const tuple = javascriptGenerator['procedures_callreturn'](block);
+  const tuple = javascriptGenerator.forBlock['procedures_callreturn'](block);
   return tuple[0] + ';\n';
 };
 
-javascriptGenerator['procedures_ifreturn'] = function(block) {
-=======
-JavaScript.forBlock['procedures_callnoreturn'] = function(block) {
+javascriptGenerator.forBlock['procedures_callnoreturn'] = function(block) {
   // Call a procedure with no return value.
   // Generated code is for a function call as a statement is the same as a
   // function call as a value, with the addition of line ending.
-  const tuple = JavaScript.forBlock['procedures_callreturn'](block);
+  const tuple = javascriptGenerator.forBlock['procedures_callreturn'](block);
   return tuple[0] + ';\n';
 };
 
-JavaScript.forBlock['procedures_ifreturn'] = function(block) {
->>>>>>> f9c865b1
+javascriptGenerator.forBlock['procedures_ifreturn'] = function(block) {
   // Conditionally return value from a procedure.
   const condition =
       javascriptGenerator.valueToCode(block, 'CONDITION', Order.NONE) ||
