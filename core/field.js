--- conflicted
+++ resolved
@@ -47,7 +47,6 @@
  *    parameter supports.
  * @constructor
  */
-<<<<<<< HEAD
 Blockly.Field = function(value, opt_validator, opt_config) {
   /**
    * A generic value possessed by the field.
@@ -63,14 +62,6 @@
    * @protected
    */
   this.validator_ = null;
-=======
-Blockly.Field = function(text, opt_validator) {
-  //SHAPE: Removed dependence of height. It should NOT reference constants in other objects unless extremely necessary.
-  this.size_ = new goog.math.Size(0, 25);
-  this.setValue(text);
-  this.setValidator(opt_validator);
-};
->>>>>>> 8dc6248a
 
   /**
    * Used to cache the field's tooltip value if setTooltip is called when the
@@ -86,6 +77,10 @@
    * @protected
    */
   this.size_ = new Blockly.utils.Size(0, 0);
+
+  //TODOQ3: See this.size_ above
+  // //SHAPE: Removed dependence of height. It should NOT reference constants in other objects unless extremely necessary.
+  // this.size_ = new goog.math.Size(0, 25);
 
   /**
    * Holds the cursors svg element when the cursor is attached to the field.
@@ -322,20 +317,19 @@
         'ry': 4,
         'x': 0,
         'y': 0,
-<<<<<<< HEAD
         'height': this.size_.height,
         'width': this.size_.width
       }, this.fieldGroup_);
 };
-=======
-        'height': 25
-        //SHAPE: Last param added from blockly_changes
-      }, this.fieldGroup_, this.sourceBlock_.workspace);
-  /** @type {!Element} */
-  this.textElement_ = Blockly.utils.createSvgElement('text',
-      {'class': 'blocklyText', 'y': this.size_.height - 7.5},
-      this.fieldGroup_);
->>>>>>> 8dc6248a
+
+  //TODOQ3: See above
+  //       'height': 25
+  //       //SHAPE: Last param added from blockly_changes
+  //     }, this.fieldGroup_, this.sourceBlock_.workspace);
+  // /** @type {!Element} */
+  // this.textElement_ = Blockly.utils.dom.createSvgElement('text',
+  //     {'class': 'blocklyText', 'y': this.size_.height - 7.5},
+  //     this.fieldGroup_);
 
 /**
  * Create a field text element. Not to be overridden by subclasses. Instead
@@ -571,31 +565,31 @@
  * called by BlockSvg.updateColour().
  * @package
  */
-<<<<<<< HEAD
 Blockly.Field.prototype.updateColour = function() {
   // Non-abstract sub-classes may wish to implement this. See FieldDropdown.
-=======
-Blockly.Field.prototype.updateWidth = function() {
-  var width = Blockly.Field.getCachedWidth(this.textElement_);
+};
+
+//TODOQ3: This is removed in newest Blockly
+// Blockly.Field.prototype.updateWidth = function() {
+//   var width = Blockly.Field.getCachedWidth(this.textElement_);
   
-  var textX = -1;
-
-  //Make sure that the width of the text field is at least 16 pixels (otherwise its fugly) 
-  if (width < 16) {
-    //Also, recalculate how much the text should be pushed (because it's smaller and would not be centered)
-    textX = (16 - width) / 2;
-    width = 16;
-  } 
-
-  this.textElement_.setAttribute("x", textX);
+//   var textX = -1;
+
+//   //Make sure that the width of the text field is at least 16 pixels (otherwise its fugly) 
+//   if (width < 16) {
+//     //Also, recalculate how much the text should be pushed (because it's smaller and would not be centered)
+//     textX = (16 - width) / 2;
+//     width = 16;
+//   } 
+
+//   this.textElement_.setAttribute("x", textX);
   
-  if (this.borderRect_) {
-    this.borderRect_.setAttribute('width',
-        width + Blockly.BlockSvg.SEP_SPACE_X);
-  }
-  this.size_.width = width;
->>>>>>> 8dc6248a
-};
+//   if (this.borderRect_) {
+//     this.borderRect_.setAttribute('width',
+//         width + Blockly.BlockSvg.SEP_SPACE_X);
+//   }
+//   this.size_.width = width;
+// };
 
 /**
  * Used by getSize() to move/resize any DOM elements, and get the new size.
@@ -604,48 +598,10 @@
  * done here, and should be triggered by getSize().
  * @protected
  */
-<<<<<<< HEAD
 Blockly.Field.prototype.render_ = function() {
   if (this.textContent_) {
     this.textContent_.nodeValue = this.getDisplayText_();
     this.updateSize_();
-=======
-Blockly.Field.getCachedWidth = function(textElement) {
-  var key = textElement.textContent + '\n' + textElement.className.baseVal;
-  var width;
-
-  // Return the cached width if it exists.
-  if (Blockly.Field.cacheWidths_) {
-    width = Blockly.Field.cacheWidths_[key];
-    if (width) {
-      return width;
-    }
-  }
-
-  // Attempt to compute fetch the width of the SVG text element.
-  try {
-    if (goog.userAgent.IE || goog.userAgent.EDGE) {
-      width = textElement.getBBox().width;
-    } else {
-      width = textElement.getComputedTextLength();
-    }
-  } catch (e) {
-    // In other cases where we fail to geth the computed text. Instead, use an
-    // approximation and do not cache the result. At some later point in time
-    // when the block is inserted into the visible DOM, this method will be
-    // called again and, at that point in time, will not throw an exception.
-    return textElement.textContent.length * 8;
-  }
-
-  //Fallback check for when the getBBox() and getComputedTextLength() methods both fail
-  if (width == 0) { 
-    return textElement.textContent.length * 6.5;
-  }
-
-  // Cache the computed width and return.
-  if (Blockly.Field.cacheWidths_) {
-    Blockly.Field.cacheWidths_[key] = width;
->>>>>>> 8dc6248a
   }
 };
 
