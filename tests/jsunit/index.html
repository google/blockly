--- conflicted
+++ resolved
@@ -25,10 +25,6 @@
     <script src="json_test.js"></script>
     <script src="metrics_test.js"></script>
     <script src="names_test.js"></script>
-<<<<<<< HEAD
-    <script src="procedures_test.js"></script>
-=======
->>>>>>> ba6dfd81
     <script src="theme_test.js"></script>
     <script src="utils_test.js"></script>
     <script src="utils_dom_test.js"></script>
