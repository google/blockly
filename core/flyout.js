/**
 * @license
 * Visual Blocks Editor
 *
 * Copyright 2011 Google Inc.
 * https://developers.google.com/blockly/
 *
 * Licensed under the Apache License, Version 2.0 (the "License");
 * you may not use this file except in compliance with the License.
 * You may obtain a copy of the License at
 *
 *   http://www.apache.org/licenses/LICENSE-2.0
 *
 * Unless required by applicable law or agreed to in writing, software
 * distributed under the License is distributed on an "AS IS" BASIS,
 * WITHOUT WARRANTIES OR CONDITIONS OF ANY KIND, either express or implied.
 * See the License for the specific language governing permissions and
 * limitations under the License.
 */

/**
 * @fileoverview Flyout tray containing blocks which may be created.
 * @author fraser@google.com (Neil Fraser)
 */
'use strict';

goog.provide('Blockly.Flyout');

goog.require('Blockly.Block');
goog.require('Blockly.Comment');
goog.require('Blockly.WorkspaceSvg');
goog.require('goog.dom');
goog.require('goog.events');
goog.require('goog.math.Rect');
goog.require('goog.userAgent');


/**
 * Class for a flyout.
 * @param {!Object} workspaceOptions Dictionary of options for the workspace.
 * @constructor
 */
Blockly.Flyout = function(workspaceOptions) {
  var flyout = this;
  workspaceOptions.getMetrics = function() {return flyout.getMetrics_();};
  workspaceOptions.setMetrics =
      function(ratio) {return flyout.setMetrics_(ratio);};
  /**
   * @type {!Blockly.Workspace}
   * @private
   */
  this.workspace_ = new Blockly.WorkspaceSvg(workspaceOptions);
  this.workspace_.isFlyout = true;

  /**
   * Is RTL vs LTR.
   * @type {boolean}
   */
  this.RTL = !!workspaceOptions.RTL;

  /**
   * Opaque data that can be passed to Blockly.unbindEvent_.
   * @type {!Array.<!Array>}
   * @private
   */
  this.eventWrappers_ = [];

  /**
   * List of background buttons that lurk behind each block to catch clicks
   * landing in the blocks' lakes and bays.
   * @type {!Array.<!Element>}
   * @private
   */
  this.buttons_ = [];

  /**
   * List of event listeners.
   * @type {!Array.<!Array>}
   * @private
   */
  this.listeners_ = [];
};

/**
 * Does the flyout automatically close when a block is created?
 * @type {boolean}
 */
Blockly.Flyout.prototype.autoClose = true;

/**
 * Corner radius of the flyout background.
 * @type {number}
 * @const
 */
Blockly.Flyout.prototype.CORNER_RADIUS = 8;

/**
 * Top/bottom padding between scrollbar and edge of flyout background.
 * @type {number}
 * @const
 */
Blockly.Flyout.prototype.SCROLLBAR_PADDING = 2;

/**
 * Width of flyout.
 * @type {number}
 * @private
 */
Blockly.Flyout.prototype.width_ = 0;

/**
 * Height of flyout.
 * @type {number}
 * @private
 */
Blockly.Flyout.prototype.height_ = 0;

/**
 * Creates the flyout's DOM.  Only needs to be called once.
 * @return {!Element} The flyout's SVG group.
 */
Blockly.Flyout.prototype.createDom = function() {
  /*
  <g>
    <path class="blocklyFlyoutBackground"/>
    <g class="blocklyFlyout"></g>
  </g>
  */
  this.svgGroup_ = Blockly.createSvgElement('g', {'class': 'blocklyFlyout'}, null);
  this.svgBackground_ = Blockly.createSvgElement('path',
      {'class': 'blocklyFlyoutBackground'}, this.svgGroup_);
  this.svgGroup_.appendChild(this.workspace_.createDom());
  return this.svgGroup_;
};

/**
 * Initializes the flyout.
 * @param {!Blockly.Workspace} targetWorkspace The workspace in which to create
 *     new blocks.
 */
Blockly.Flyout.prototype.init = function(targetWorkspace) {
  this.targetWorkspace_ = targetWorkspace;
  this.workspace_.targetWorkspace = targetWorkspace;
  // Add scrollbar.
  this.scrollbar_ = new Blockly.Scrollbar(this.workspace_, false, false);

  this.hide();

  Array.prototype.push.apply(this.eventWrappers_,
      Blockly.bindEvent_(this.svgGroup_, 'wheel', this, this.wheel_));
  if (!this.autoClose) {
    Array.prototype.push.apply(this.eventWrappers_,
        Blockly.bindEvent_(this.targetWorkspace_.getCanvas(),
        'blocklyWorkspaceChange', this, this.filterForCapacity_));
  }
  // Dragging the flyout up and down.
  Array.prototype.push.apply(this.eventWrappers_,
      Blockly.bindEvent_(this.svgGroup_, 'mousedown', this, this.onMouseDown_));
};

/**
 * Dispose of this flyout.
 * Unlink from all DOM elements to prevent memory leaks.
 */
Blockly.Flyout.prototype.dispose = function() {
  this.hide();
  Blockly.unbindEvent_(this.eventWrappers_);
  if (this.scrollbar_) {
    this.scrollbar_.dispose();
    this.scrollbar_ = null;
  }
  if (this.workspace_) {
    this.workspace_.targetWorkspace = null;
    this.workspace_.dispose();
    this.workspace_ = null;
  }
  if (this.svgGroup_) {
    goog.dom.removeNode(this.svgGroup_);
    this.svgGroup_ = null;
  }
  this.svgBackground_ = null;
  this.targetWorkspace_ = null;
};

/**
 * Return an object with all the metrics required to size scrollbars for the
 * flyout.  The following properties are computed:
 * .viewHeight: Height of the visible rectangle,
 * .viewWidth: Width of the visible rectangle,
 * .contentHeight: Height of the contents,
 * .viewTop: Offset of top edge of visible rectangle from parent,
 * .contentTop: Offset of the top-most content from the y=0 coordinate,
 * .absoluteTop: Top-edge of view.
 * .absoluteLeft: Left-edge of view.
 * @return {Object} Contains size and position metrics of the flyout.
 * @private
 */
Blockly.Flyout.prototype.getMetrics_ = function() {
  if (!this.isVisible()) {
    // Flyout is hidden.
    return null;
  }
  var viewHeight = this.height_ - 2 * this.SCROLLBAR_PADDING;
  var viewWidth = this.width_;
  try {
    var optionBox = this.workspace_.getCanvas().getBBox();
  } catch (e) {
    // Firefox has trouble with hidden elements (Bug 528969).
    var optionBox = {height: 0, y: 0};
  }
  return {
    viewHeight: viewHeight,
    viewWidth: viewWidth,
    contentHeight: (optionBox.height + optionBox.y) * this.workspace_.scale,
    viewTop: -this.workspace_.scrollY,
    contentTop: 0,
    absoluteTop: this.SCROLLBAR_PADDING,
    absoluteLeft: 0
  };
};

/**
 * Sets the Y translation of the flyout to match the scrollbars.
 * @param {!Object} yRatio Contains a y property which is a float
 *     between 0 and 1 specifying the degree of scrolling.
 * @private
 */
Blockly.Flyout.prototype.setMetrics_ = function(yRatio) {
  var metrics = this.getMetrics_();
  // This is a fix to an apparent race condition.
  if (!metrics) {
    return;
  }
  if (goog.isNumber(yRatio.y)) {
    this.workspace_.scrollY =
        -metrics.contentHeight * yRatio.y - metrics.contentTop;
  }
  this.workspace_.translate(0, this.workspace_.scrollY + metrics.absoluteTop);
};

/**
 * Move the toolbox to the edge of the workspace.
 */
Blockly.Flyout.prototype.position = function() {
  if (!this.isVisible()) {
    return;
  }
  var metrics = this.targetWorkspace_.getMetrics();
  if (!metrics) {
    // Hidden components will return null.
    return;
  }
  var edgeWidth = this.width_ - this.CORNER_RADIUS;
  if (this.RTL) {
    edgeWidth *= -1;
  }
  var path = ['M ' + (this.RTL ? this.width_ : 0) + ',0'];
  path.push('h', edgeWidth);
  path.push('a', this.CORNER_RADIUS, this.CORNER_RADIUS, 0, 0,
      this.RTL ? 0 : 1,
      this.RTL ? -this.CORNER_RADIUS : this.CORNER_RADIUS,
      this.CORNER_RADIUS);
  path.push('v', Math.max(0, metrics.viewHeight - this.CORNER_RADIUS * 2));
  path.push('a', this.CORNER_RADIUS, this.CORNER_RADIUS, 0, 0,
      this.RTL ? 0 : 1,
      this.RTL ? this.CORNER_RADIUS : -this.CORNER_RADIUS,
      this.CORNER_RADIUS);
  path.push('h', -edgeWidth);
  path.push('z');
  this.svgBackground_.setAttribute('d', path.join(' '));

  var x = metrics.absoluteLeft;
  if (this.RTL) {
    x += metrics.viewWidth;
    x -= this.width_;
  }
  this.svgGroup_.setAttribute('transform',
      'translate(' + x + ',' + metrics.absoluteTop + ')');

  // Record the height for Blockly.Flyout.getMetrics_.
  this.height_ = metrics.viewHeight;

  // Update the scrollbar (if one exists).
  if (this.scrollbar_) {
    this.scrollbar_.resize();
  }
};

/**
 * Scroll the flyout to the top.
 */
Blockly.Flyout.prototype.scrollToTop = function() {
  this.scrollbar_.set(0);
};

/**
 * Scroll the flyout up or down.
 * @param {!Event} e Mouse wheel scroll event.
 * @private
 */
Blockly.Flyout.prototype.wheel_ = function(e) {
  var delta = e.deltaY;
  if (delta) {
    if (goog.userAgent.GECKO) {
      // Firefox's deltas are a tenth that of Chrome/Safari.
      delta *= 10;
    }
    var metrics = this.getMetrics_();
    var y = metrics.viewTop + delta;
    y = Math.min(y, metrics.contentHeight - metrics.viewHeight);
    y = Math.max(y, 0);
    this.scrollbar_.set(y);
    // Don't scroll the page.
    e.preventDefault();
    // Don't propagate mousewheel event (zooming).
    e.stopPropagation();
  }
};

/**
 * Is the flyout visible?
 * @return {boolean} True if visible.
 */
Blockly.Flyout.prototype.isVisible = function() {
  return this.svgGroup_ && this.svgGroup_.style.display == 'block';
};

/**
 * Hide and empty the flyout.
 */
Blockly.Flyout.prototype.hide = function() {
  if (!this.isVisible()) {
    return;
  }
  this.svgGroup_.style.display = 'none';
  // Delete all the event listeners.
  for (var x = 0, listen; listen = this.listeners_[x]; x++) {
    Blockly.unbindEvent_(listen);
  }
  this.listeners_.length = 0;
  if (this.reflowWrapper_) {
    Blockly.unbindEvent_(this.reflowWrapper_);
    this.reflowWrapper_ = null;
  }
  // Do NOT delete the blocks here.  Wait until Flyout.show.
  // https://neil.fraser.name/news/2014/08/09/
};

/**
 * Show and populate the flyout.
 * @param {!Array|string} xmlList List of blocks to show.
 *     Variables and procedures have a custom set of blocks.
 */
Blockly.Flyout.prototype.show = function(xmlList) {
  this.hide();
  // Delete any blocks from a previous showing.
  var blocks = this.workspace_.getTopBlocks(false);
  for (var x = 0, block; block = blocks[x]; x++) {
    if (block.workspace == this.workspace_) {
      block.dispose(false, false);
    }
  }
  // Delete any background buttons from a previous showing.
  for (var x = 0, rect; rect = this.buttons_[x]; x++) {
    goog.dom.removeNode(rect);
  }
  this.buttons_.length = 0;

  var margin = this.CORNER_RADIUS;
  this.svgGroup_.style.display = 'block';

  // Create the blocks to be shown in this flyout.
  var blocks = [];
  var gaps = [];
  if (xmlList == Blockly.Variables.NAME_TYPE) {
    // Special category for variables.
    Blockly.Variables.flyoutCategory(blocks, gaps, margin,
        /** @type {!Blockly.Workspace} */ (this.workspace_));
  } else if (xmlList == Blockly.Procedures.NAME_TYPE) {
    // Special category for procedures.
    Blockly.Procedures.flyoutCategory(blocks, gaps, margin,
        /** @type {!Blockly.Workspace} */ (this.workspace_));
  } else {
    for (var i = 0, xml; xml = xmlList[i]; i++) {
      if (xml.tagName && xml.tagName.toUpperCase() == 'BLOCK') {
        var block = Blockly.Xml.domToBlock(
            /** @type {!Blockly.Workspace} */ (this.workspace_), xml);
        blocks.push(block);
        gaps.push(margin * 3);
      }
    }
  }

  // Lay out the blocks vertically.
  var cursorY = margin;
  for (var i = 0, block; block = blocks[i]; i++) {
    var allBlocks = block.getDescendants();
    for (var j = 0, child; child = allBlocks[j]; j++) {
      // Mark blocks as being inside a flyout.  This is used to detect and
      // prevent the closure of the flyout if the user right-clicks on such a
      // block.
      child.isInFlyout = true;
      // There is no good way to handle comment bubbles inside the flyout.
      // Blocks shouldn't come with predefined comments, but someone will
      // try this, I'm sure.  Kill the comment.
      child.setCommentText(null);
    }
    block.render();
    var root = block.getSvgRoot();
    var blockHW = block.getHeightWidth();
    var x = this.RTL ? 0 : margin / this.workspace_.scale +
        Blockly.BlockSvg.TAB_WIDTH;
    block.moveBy(x, cursorY);
    cursorY += blockHW.height + gaps[i];

    // Create an invisible rectangle under the block to act as a button.  Just
    // using the block as a button is poor, since blocks have holes in them.
    var rect = Blockly.createSvgElement('rect', {'fill-opacity': 0}, null);
    // Add the rectangles under the blocks, so that the blocks' tooltips work.
    this.workspace_.getCanvas().insertBefore(rect, block.getSvgRoot());
    block.flyoutRect_ = rect;
    this.buttons_[i] = rect;

    if (this.autoClose) {
      this.listeners_.push(Blockly.bindEvent_(root, 'mousedown', null,
          this.createBlockFunc_(block)));
    } else {
      this.listeners_.push(Blockly.bindEvent_(root, 'mousedown', null,
          this.blockMouseDown_(block)));
    }
    this.listeners_.push(Blockly.bindEvent_(root, 'mouseover', block,
        block.addSelect));
    this.listeners_.push(Blockly.bindEvent_(root, 'mouseout', block,
        block.removeSelect));
    this.listeners_.push(Blockly.bindEvent_(rect, 'mousedown', null,
        this.createBlockFunc_(block)));
    this.listeners_.push(Blockly.bindEvent_(rect, 'mouseover', block,
        block.addSelect));
    this.listeners_.push(Blockly.bindEvent_(rect, 'mouseout', block,
        block.removeSelect));
  }

  // IE 11 is an incompetant browser that fails to fire mouseout events.
  // When the mouse is over the background, deselect all blocks.
  var deselectAll = function(e) {
    var blocks = this.workspace_.getTopBlocks(false);
    for (var i = 0, block; block = blocks[i]; i++) {
      block.removeSelect();
    }
  };
  this.listeners_.push(Blockly.bindEvent_(this.svgBackground_, 'mouseover',
      this, deselectAll));

  this.width_ = 0;
  this.reflow();

  this.filterForCapacity_();

  // Fire a resize event to update the flyout's scrollbar.
  Blockly.fireUiEventNow(window, 'resize');
  this.reflowWrapper_ = Blockly.bindEvent_(this.workspace_.getCanvas(),
      'blocklyWorkspaceChange', this, this.reflow);
  this.workspace_.fireChangeEvent();
};

/**
 * Compute width of flyout.  Position button under each block.
 * For RTL: Lay out the blocks right-aligned.
 */
Blockly.Flyout.prototype.reflow = function() {
  this.workspace_.scale = this.targetWorkspace_.scale;
  var flyoutWidth = 0;
  var margin = this.CORNER_RADIUS;
  var blocks = this.workspace_.getTopBlocks(false);
  for (var x = 0, block; block = blocks[x]; x++) {
    var width = block.getHeightWidth().width;
    if (block.outputConnection) {
      width -= Blockly.BlockSvg.TAB_WIDTH;
    }
    flyoutWidth = Math.max(flyoutWidth, width);
  }
  flyoutWidth += Blockly.BlockSvg.TAB_WIDTH;
  flyoutWidth *= this.workspace_.scale;
  flyoutWidth += margin * 1.5 + Blockly.Scrollbar.scrollbarThickness;
  if (this.width_ != flyoutWidth) {
    for (var x = 0, block; block = blocks[x]; x++) {
      var blockHW = block.getHeightWidth();
      if (this.RTL) {
        // With the flyoutWidth known, right-align the blocks.
        var oldX = block.getRelativeToSurfaceXY().x;
        var dx = flyoutWidth - margin;
        dx /= this.workspace_.scale;
        dx -= Blockly.BlockSvg.TAB_WIDTH;
        block.moveBy(dx - oldX, 0);
      }
      if (block.flyoutRect_) {
        block.flyoutRect_.setAttribute('width', blockHW.width);
        block.flyoutRect_.setAttribute('height', blockHW.height);
        // Blocks with output tabs are shifted a bit.
        var tab = block.outputConnection ? Blockly.BlockSvg.TAB_WIDTH : 0;
        var blockXY = block.getRelativeToSurfaceXY();
        block.flyoutRect_.setAttribute('x',
            this.RTL ? blockXY.x - blockHW.width + tab : blockXY.x - tab);
        block.flyoutRect_.setAttribute('y', blockXY.y);
      }
    }
    // Record the width for .getMetrics_ and .position.
    this.width_ = flyoutWidth;
    // Fire a resize event to update the flyout's scrollbar.
    Blockly.fireUiEvent(window, 'resize');
  }
};

/**
 * Handle a mouse-down on an SVG block in a non-closing flyout.
 * @param {!Blockly.Block} block The flyout block to copy.
 * @return {!Function} Function to call when block is clicked.
 * @private
 */
Blockly.Flyout.prototype.blockMouseDown_ = function(block) {
  var flyout = this;
  return function(e) {
    Blockly.terminateDrag_();
    Blockly.hideChaff();
    if (Blockly.isRightButton(e)) {
      // Right-click.
      block.showContextMenu_(e);
    } else {
      // Left-click (or middle click)
      Blockly.removeAllRanges();
      Blockly.Css.setCursor(Blockly.Css.Cursor.CLOSED);
      // Record the current mouse position.
      Blockly.Flyout.startDownEvent_ = e;
      Blockly.Flyout.startBlock_ = block;
      Blockly.Flyout.startFlyout_ = flyout;
      Blockly.Flyout.onMouseUpWrapper_ = Blockly.bindEvent_(document,
          'mouseup', this, Blockly.terminateDrag_);
      Blockly.Flyout.onMouseMoveBlockWrapper_ = Blockly.bindEvent_(document,
          'mousemove', this, flyout.onMouseMoveBlock_);
    }
    // This event has been handled.  No need to bubble up to the document.
    e.stopPropagation();
  };
};

/**
 * Mouse down on the flyout background.  Start a vertical scroll drag.
 * @param {!Event} e Mouse down event.
 * @private
 */
Blockly.Flyout.prototype.onMouseDown_ = function(e) {
  if (Blockly.isRightButton(e)) {
    return;
  }
  Blockly.hideChaff(true);
  Blockly.Flyout.terminateDrag_();
  this.startDragMouseY_ = e.clientY;
  Blockly.Flyout.onMouseMoveWrapper_ = Blockly.bindEvent_(document, 'mousemove',
      this, this.onMouseMove_);
  Blockly.Flyout.onMouseUpWrapper_ = Blockly.bindEvent_(document, 'mouseup',
      this, Blockly.Flyout.terminateDrag_);
  // This event has been handled.  No need to bubble up to the document.
  e.preventDefault();
  e.stopPropagation();
};

/**
 * Handle a mouse-move to vertically drag the flyout.
 * @param {!Event} e Mouse move event.
 * @private
 */
Blockly.Flyout.prototype.onMouseMove_ = function(e) {
  var dy = e.clientY - this.startDragMouseY_;
  this.startDragMouseY_ = e.clientY;
  var metrics = this.getMetrics_();
  var y = metrics.viewTop - dy;
  y = Math.min(y, metrics.contentHeight - metrics.viewHeight);
  y = Math.max(y, 0);
  this.scrollbar_.set(y);
};

/**
 * Mouse button is down on a block in a non-closing flyout.  Create the block
 * if the mouse moves beyond a small radius.  This allows one to play with
 * fields without instantiating blocks that instantly self-destruct.
 * @param {!Event} e Mouse move event.
 * @private
 */
Blockly.Flyout.prototype.onMouseMoveBlock_ = function(e) {
  if (e.type == 'mousemove' && e.clientX <= 1 && e.clientY == 0 &&
      e.button == 0) {
    /* HACK:
     Safari Mobile 6.0 and Chrome for Android 18.0 fire rogue mousemove events
     on certain touch actions. Ignore events with these signatures.
     This may result in a one-pixel blind spot in other browsers,
     but this shouldn't be noticable. */
    e.stopPropagation();
    return;
  }
  Blockly.removeAllRanges();
  var dx = e.clientX - Blockly.Flyout.startDownEvent_.clientX;
  var dy = e.clientY - Blockly.Flyout.startDownEvent_.clientY;
  // Still dragging within the sticky DRAG_RADIUS.
  if (Math.sqrt(dx * dx + dy * dy) > Blockly.DRAG_RADIUS) {
    // Create the block.
    Blockly.Flyout.startFlyout_.createBlockFunc_(Blockly.Flyout.startBlock_)(
        Blockly.Flyout.startDownEvent_);
  }
};

/**
 * Create a copy of this block on the workspace.
 * @param {!Blockly.Block} originBlock The flyout block to copy.
 * @return {!Function} Function to call when block is clicked.
 * @private
 */
Blockly.Flyout.prototype.createBlockFunc_ = function(originBlock) {
  var flyout = this;
  var workspace = this.targetWorkspace_;
  return function(e) {
    if (Blockly.isRightButton(e)) {
      // Right-click.  Don't create a block, let the context menu show.
      return;
    }
    if (originBlock.disabled) {
      // Beyond capacity.
      return;
    }
    // Create the new block by cloning the block in the flyout (via XML).
    var xml = Blockly.Xml.blockToDom_(originBlock);
    var block = Blockly.Xml.domToBlock(workspace, xml);
    // Place it in the same spot as the flyout copy.
    var svgRootOld = originBlock.getSvgRoot();
    if (!svgRootOld) {
      throw 'originBlock is not rendered.';
    }
    var xyOld = Blockly.getSvgXY_(svgRootOld, workspace);
    // Scale the scroll (getSvgXY_ did not do this).
    if (flyout.RTL) {
      var width = workspace.getMetrics().viewWidth - flyout.width_;
      xyOld.x += width / workspace.scale - width;
    } else {
      xyOld.x += flyout.workspace_.scrollX / flyout.workspace_.scale -
          flyout.workspace_.scrollX;
    }
    xyOld.y += flyout.workspace_.scrollY / flyout.workspace_.scale -
        flyout.workspace_.scrollY;
    var svgRootNew = block.getSvgRoot();
    if (!svgRootNew) {
      throw 'block is not rendered.';
    }
    var xyNew = Blockly.getSvgXY_(svgRootNew, workspace);
    // Scale the scroll (getSvgXY_ did not do this).
    xyNew.x += workspace.scrollX / workspace.scale - workspace.scrollX;
    xyNew.y += workspace.scrollY / workspace.scale - workspace.scrollY;
    if (workspace.toolbox_ && !workspace.scrollbar) {
      xyNew.x += workspace.toolbox_.width / workspace.scale;
    }
    block.moveBy(xyOld.x - xyNew.x, xyOld.y - xyNew.y);
    if (flyout.autoClose) {
      flyout.hide();
    } else {
      flyout.filterForCapacity_();
    }
    // Start a dragging operation on the new block.
    block.onMouseDown_(e);
  };
};

/**
 * Filter the blocks on the flyout to disable the ones that are above the
 * capacity limit or are limited to only a single instance.
 * @private
 */
Blockly.Flyout.prototype.filterForCapacity_ = function() {
  var remainingCapacity = this.targetWorkspace_.remainingCapacity();
  var blocks = this.workspace_.getTopBlocks(false);
  var targetBlocks = {};
  if (this.workspace_.targetWorkspace) {
    var checkBlocks = this.workspace_.targetWorkspace.getAllBlocks();
    for(var i = 0; i < checkBlocks.length; i++) {
      if (checkBlocks[i].isUnique) {
        targetBlocks[checkBlocks[i].type] = 1;
      }
    }
  }
  for (var i = 0, block; block = blocks[i]; i++) {
    var allBlocks = block.getDescendants();
<<<<<<< HEAD
    var disabled = allBlocks.length > remainingCapacity;
    if (targetBlocks[block.type]) {
      disabled = true;
    }
    block.setDisabled(disabled);
=======
    if (allBlocks.length > remainingCapacity) {
      block.setDisabled(true);
    }
>>>>>>> 0aa1da6d
  }
};

/**
 * Return the deletion rectangle for this flyout.
 * @return {goog.math.Rect} Rectangle in which to delete.
 */
Blockly.Flyout.prototype.getRect = function() {
  // BIG_NUM is offscreen padding so that blocks dragged beyond the shown flyout
  // area are still deleted.  Must be larger than the largest screen size,
  // but be smaller than half Number.MAX_SAFE_INTEGER (not available on IE).
  var BIG_NUM = 1000000000;
  var mainWorkspace = Blockly.mainWorkspace;
  var x = Blockly.getSvgXY_(this.svgGroup_, mainWorkspace).x;
  if (!this.RTL) {
    x -= BIG_NUM;
  }
  // Fix scale if nested in zoomed workspace.
  var scale = this.targetWorkspace_ == mainWorkspace ? 1 : mainWorkspace.scale;
    return new goog.math.Rect(x, -BIG_NUM,
        BIG_NUM + this.width_ * scale, BIG_NUM * 2);
};

/**
 * Stop binding to the global mouseup and mousemove events.
 * @private
 */
Blockly.Flyout.terminateDrag_ = function() {
  if (Blockly.Flyout.onMouseUpWrapper_) {
    Blockly.unbindEvent_(Blockly.Flyout.onMouseUpWrapper_);
    Blockly.Flyout.onMouseUpWrapper_ = null;
  }
  if (Blockly.Flyout.onMouseMoveBlockWrapper_) {
    Blockly.unbindEvent_(Blockly.Flyout.onMouseMoveBlockWrapper_);
    Blockly.Flyout.onMouseMoveBlockWrapper_ = null;
  }
  if (Blockly.Flyout.onMouseMoveWrapper_) {
    Blockly.unbindEvent_(Blockly.Flyout.onMouseMoveWrapper_);
    Blockly.Flyout.onMouseMoveWrapper_ = null;
  }
  if (Blockly.Flyout.onMouseUpWrapper_) {
    Blockly.unbindEvent_(Blockly.Flyout.onMouseUpWrapper_);
    Blockly.Flyout.onMouseUpWrapper_ = null;
  }
  Blockly.Flyout.startDownEvent_ = null;
  Blockly.Flyout.startBlock_ = null;
  Blockly.Flyout.startFlyout_ = null;
};<|MERGE_RESOLUTION|>--- conflicted
+++ resolved
@@ -686,17 +686,9 @@
   }
   for (var i = 0, block; block = blocks[i]; i++) {
     var allBlocks = block.getDescendants();
-<<<<<<< HEAD
-    var disabled = allBlocks.length > remainingCapacity;
-    if (targetBlocks[block.type]) {
-      disabled = true;
-    }
-    block.setDisabled(disabled);
-=======
-    if (allBlocks.length > remainingCapacity) {
+    if (targetBlocks[block.type] || allBlocks.length > remainingCapacity) {
       block.setDisabled(true);
     }
->>>>>>> 0aa1da6d
   }
 };
 
