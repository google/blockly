/**
 * @license
 * Copyright 2017 Google LLC
 * SPDX-License-Identifier: Apache-2.0
 */

/**
 * @fileoverview Methods for dragging a block visually.
 * @author fenichel@google.com (Rachel Fenichel)
 */
'use strict';

goog.provide('Blockly.BlockDragger');

goog.require('Blockly.blockAnimations');
/** @suppress {extraRequire} */
goog.require('Blockly.constants');
goog.require('Blockly.Events');
/** @suppress {extraRequire} */
goog.require('Blockly.Events.BlockDrag');
/** @suppress {extraRequire} */
goog.require('Blockly.Events.BlockMove');
goog.require('Blockly.IBlockDragger');
goog.require('Blockly.InsertionMarkerManager');
goog.require('Blockly.registry');
goog.require('Blockly.utils.Coordinate');
goog.require('Blockly.utils.dom');

goog.requireType('Blockly.BlockSvg');
goog.requireType('Blockly.IDragTarget');
goog.requireType('Blockly.WorkspaceSvg');


/**
 * Class for a block dragger.  It moves blocks around the workspace when they
 * are being dragged by a mouse or touch.
 * @param {!Blockly.BlockSvg} block The block to drag.
 * @param {!Blockly.WorkspaceSvg} workspace The workspace to drag on.
 * @constructor
 * @implements {Blockly.IBlockDragger}
 */
Blockly.BlockDragger = function(block, workspace) {
  /**
   * The top block in the stack that is being dragged.
   * @type {!Blockly.BlockSvg}
   * @protected
   */
  this.draggingBlock_ = block;

  /**
   * The workspace on which the block is being dragged.
   * @type {!Blockly.WorkspaceSvg}
   * @protected
   */
  this.workspace_ = workspace;

  /**
   * Object that keeps track of connections on dragged blocks.
   * @type {!Blockly.InsertionMarkerManager}
   * @protected
   */
  this.draggedConnectionManager_ =
      new Blockly.InsertionMarkerManager(this.draggingBlock_);

  /**
   * Which drag area the mouse pointer is over, if any.
   * @type {?Blockly.IDragTarget}
   * @private
   */
  this.dragTarget_ = null;

  /**
   * Whether the block would be deleted if dropped immediately.
   * @type {boolean}
   * @protected
   */
  this.wouldDeleteBlock_ = false;

  /**
   * The location of the top left corner of the dragging block at the beginning
   * of the drag in workspace coordinates.
   * @type {!Blockly.utils.Coordinate}
   * @protected
   */
  this.startXY_ = this.draggingBlock_.getRelativeToSurfaceXY();

  /**
   * A list of all of the icons (comment, warning, and mutator) that are
   * on this block and its descendants.  Moving an icon moves the bubble that
   * extends from it if that bubble is open.
   * @type {Array<!Object>}
   * @protected
   */
  this.dragIconData_ = Blockly.BlockDragger.initIconData_(block);
};

/**
 * Sever all links from this object.
 * @package
 */
Blockly.BlockDragger.prototype.dispose = function() {
  this.dragIconData_.length = 0;

  if (this.draggedConnectionManager_) {
    this.draggedConnectionManager_.dispose();
  }
};

/**
 * Make a list of all of the icons (comment, warning, and mutator) that are
 * on this block and its descendants.  Moving an icon moves the bubble that
 * extends from it if that bubble is open.
 * @param {!Blockly.BlockSvg} block The root block that is being dragged.
 * @return {!Array<!Object>} The list of all icons and their locations.
 * @private
 */
Blockly.BlockDragger.initIconData_ = function(block) {
  // Build a list of icons that need to be moved and where they started.
  var dragIconData = [];
  var descendants = block.getDescendants(false);
  for (var i = 0, descendant; (descendant = descendants[i]); i++) {
    var icons = descendant.getIcons();
    for (var j = 0; j < icons.length; j++) {
      var data = {
        // Blockly.utils.Coordinate with x and y properties (workspace
        // coordinates).
        location: icons[j].getIconLocation(),
        // Blockly.Icon
        icon: icons[j]
      };
      dragIconData.push(data);
    }
  }
  return dragIconData;
};

/**
 * Start dragging a block.  This includes moving it to the drag surface.
 * @param {!Blockly.utils.Coordinate} currentDragDeltaXY How far the pointer has
 *     moved from the position at mouse down, in pixel units.
 * @param {boolean} healStack Whether or not to heal the stack after
 *     disconnecting.
 * @public
 */
Blockly.BlockDragger.prototype.startDrag = function(
    currentDragDeltaXY, healStack) {
  if (!Blockly.Events.getGroup()) {
    Blockly.Events.setGroup(true);
  }
  this.fireDragStartEvent_();

  // Mutators don't have the same type of z-ordering as the normal workspace
  // during a drag.  They have to rely on the order of the blocks in the SVG.
  // For performance reasons that usually happens at the end of a drag,
  // but do it at the beginning for mutators.
  if (this.workspace_.isMutator) {
    this.draggingBlock_.bringToFront();
  }

  // During a drag there may be a lot of rerenders, but not field changes.
  // Turn the cache on so we don't do spurious remeasures during the drag.
  Blockly.utils.dom.startTextWidthCache();
  this.workspace_.setResizesEnabled(false);
  Blockly.blockAnimations.disconnectUiStop();

  if (this.shouldDisconnect_(healStack)) {
    this.disconnectBlock_(healStack, currentDragDeltaXY);
  }
  this.draggingBlock_.setDragging(true);
  // For future consideration: we may be able to put moveToDragSurface inside
  // the block dragger, which would also let the block not track the block drag
  // surface.
  this.draggingBlock_.moveToDragSurface();

  this.updateToolboxStyle_(false);
};

/**
 * Whether or not we should disconnect the block when a drag is started.
 * @param {boolean} healStack Whether or not to heal the stack after
 *     disconnecting.
 * @return {boolean} True to disconnect the block, false otherwise.
 * @protected
 */
Blockly.BlockDragger.prototype.shouldDisconnect_ = function(healStack) {
  return !!(
    this.draggingBlock_.getParent() ||
      (healStack && this.draggingBlock_.nextConnection &&
       this.draggingBlock_.nextConnection.targetBlock()));
};

/**
 * Disconnects the block and moves it to a new location.
 * @param {boolean} healStack Whether or not to heal the stack after
 *     disconnecting.
 * @param {!Blockly.utils.Coordinate} currentDragDeltaXY How far the pointer has
 *     moved from the position at mouse down, in pixel units.
 * @protected
 */
Blockly.BlockDragger.prototype.disconnectBlock_ = function(
    healStack, currentDragDeltaXY) {
  this.draggingBlock_.unplug(healStack);
  var delta = this.pixelsToWorkspaceUnits_(currentDragDeltaXY);
  var newLoc = Blockly.utils.Coordinate.sum(this.startXY_, delta);

  this.draggingBlock_.translate(newLoc.x, newLoc.y);
  Blockly.blockAnimations.disconnectUiEffect(this.draggingBlock_);
  this.draggedConnectionManager_.updateAvailableConnections();
};

/**
 * Fire a UI event at the start of a block drag.
 * @protected
 */
Blockly.BlockDragger.prototype.fireDragStartEvent_ = function() {
  var event = new (Blockly.Events.get(Blockly.Events.BLOCK_DRAG))(
      this.draggingBlock_, true, this.draggingBlock_.getDescendants(false));
  Blockly.Events.fire(event);
};

/**
 * Execute a step of block dragging, based on the given event.  Update the
 * display accordingly.
 * @param {!Event} e The most recent move event.
 * @param {!Blockly.utils.Coordinate} currentDragDeltaXY How far the pointer has
 *     moved from the position at the start of the drag, in pixel units.
 * @public
 */
Blockly.BlockDragger.prototype.drag = function(e, currentDragDeltaXY) {
  var delta = this.pixelsToWorkspaceUnits_(currentDragDeltaXY);
  var newLoc = Blockly.utils.Coordinate.sum(this.startXY_, delta);
  this.draggingBlock_.moveDuringDrag(newLoc);
  this.dragIcons_(delta);

  var oldDragTarget = this.dragTarget_;
  this.dragTarget_ = this.workspace_.getDragTarget(e);

  this.draggedConnectionManager_.update(delta, this.dragTarget_);
  var oldWouldDeleteBlock = this.wouldDeleteBlock_;
  this.wouldDeleteBlock_ = this.draggedConnectionManager_.wouldDeleteBlock();
  if (oldWouldDeleteBlock != this.wouldDeleteBlock_) {
    // Prevent unnecessary add/remove class calls.
    this.updateCursorDuringBlockDrag_();
  }

  // Call drag enter/exit/over after wouldDeleteBlock is called in
  // InsertionMarkerManager.update.
  if (this.dragTarget_ !== oldDragTarget) {
    oldDragTarget && oldDragTarget.onDragExit(this.draggingBlock_);
    this.dragTarget_ && this.dragTarget_.onDragEnter(this.draggingBlock_);
  }
  this.dragTarget_ && this.dragTarget_.onDragOver(this.draggingBlock_);
};

/**
 * Finish a block drag and put the block back on the workspace.
 * @param {!Event} e The mouseup/touchend event.
 * @param {!Blockly.utils.Coordinate} currentDragDeltaXY How far the pointer has
 *     moved from the position at the start of the drag, in pixel units.
 * @public
 */
Blockly.BlockDragger.prototype.endDrag = function(e, currentDragDeltaXY) {
  // Make sure internal state is fresh.
  this.drag(e, currentDragDeltaXY);
  this.dragIconData_ = [];
  this.fireDragEndEvent_();

  Blockly.utils.dom.stopTextWidthCache();

  Blockly.blockAnimations.disconnectUiStop();

<<<<<<< HEAD
  var newValues = this.getNewLocationAfterMove_(currentDragDeltaXY);
  var delta = newValues.delta;
  var newLoc = newValues.newLocation;
=======
  var preventMove = !!this.dragTarget_ &&
      this.dragTarget_.shouldPreventMove(this.draggingBlock_);
  if (preventMove) {
    var newLoc = this.startXY_;
  } else {
    var delta = this.pixelsToWorkspaceUnits_(currentDragDeltaXY);
    var newLoc = Blockly.utils.Coordinate.sum(this.startXY_, delta);
  }
>>>>>>> a17cb7f1
  this.draggingBlock_.moveOffDragSurface(newLoc);

  if (this.dragTarget_) {
    this.dragTarget_.onDrop(this.draggingBlock_);
  }

  if (this.wouldDeleteBlock_) {
    this.deleteBlockAfterMove_();
  } else {
    this.draggingBlock_.setDragging(false);
    if (delta) { // !preventMove
      this.updateBlockAfterMove_(delta);
    } else {
      // Blocks dragged directly from a flyout may need to be bumped into
      // bounds.
      Blockly.bumpObjectIntoBounds_(
          this.draggingBlock_.workspace,
          this.workspace_.getMetricsManager().getScrollMetrics(true),
          this.draggingBlock_);
    }
  }
  this.workspace_.setResizesEnabled(true);

  this.updateToolboxStyle_(true);

  Blockly.Events.setGroup(false);
};

/**
 * Calculates the drag delta and new location values after a block is dragged.
 * If a block would not be moved because a drag target prevents block moves,
 * then there is no delta, and the new location is the same as the startXY.
 * @param {!Blockly.utils.Coordinate} currentDragDeltaXY How far the pointer has
 *     moved from the start of the drag, in pixel units.
 * @return {{delta: (!Blockly.utils.Coordinate|undefined), newLocation:
 *     !Blockly.utils.Coordinate}} New location after drag. delta is in
 *     workspace units, and is undefined if a move is prevented. newLocation is
 *     the new coordinate where the block should end up.
 * @protected
 */
Blockly.BlockDragger.prototype.getNewLocationAfterMove_ = function(
    currentDragDeltaXY) {
  var newValues = {};
  var preventMove = !!this.dragTarget_ &&
      this.dragTarget_.shouldPreventBlockMove(this.draggingBlock_);
  if (preventMove) {
    newValues.newLocation = this.startXY_;
  } else {
    newValues.delta = this.pixelsToWorkspaceUnits_(currentDragDeltaXY);
    newValues.newLocation =
        Blockly.utils.Coordinate.sum(this.startXY_, newValues.delta);
  }

  return newValues;
};

Blockly.BlockDragger.prototype.deleteBlockAfterMove_ = function() {
  // Fire a move event, so we know where to go back to for an undo.
  this.fireMoveEvent_();
  this.draggingBlock_.dispose(false, true);
  Blockly.draggingConnections = [];
};

/**
 * Updates the necessary information to place a block at a certain location.
 * @param {!Blockly.utils.Coordinate} delta The change in location from where
 *     the block started the drag to where it ended the drag.
 * @protected
 */
Blockly.BlockDragger.prototype.updateBlockAfterMove_ = function(delta) {
  this.draggingBlock_.moveConnections(delta.x, delta.y);
  this.fireMoveEvent_();
  if (this.draggedConnectionManager_.wouldConnectBlock()) {
    // Applying connections also rerenders the relevant blocks.
    this.draggedConnectionManager_.applyConnections();
  } else {
    this.draggingBlock_.render();
  }
  this.draggingBlock_.scheduleSnapAndBump();
};

/**
 * Fire a UI event at the end of a block drag.
 * @protected
 */
Blockly.BlockDragger.prototype.fireDragEndEvent_ = function() {
  var event = new (Blockly.Events.get(Blockly.Events.BLOCK_DRAG))(
      this.draggingBlock_, false, this.draggingBlock_.getDescendants(false));
  Blockly.Events.fire(event);
};

/**
 * Adds or removes the style of the cursor for the toolbox.
 * This is what changes the cursor to display an x when a deletable block is
 * held over the toolbox.
 * @param {boolean} isEnd True if we are at the end of a drag, false otherwise.
 * @protected
 */
Blockly.BlockDragger.prototype.updateToolboxStyle_ = function(isEnd) {
  var toolbox = this.workspace_.getToolbox();

  if (toolbox) {
    var style = this.draggingBlock_.isDeletable() ? 'blocklyToolboxDelete' :
                                                    'blocklyToolboxGrab';

    if (isEnd && typeof toolbox.removeStyle == 'function') {
      toolbox.removeStyle(style);
    } else if (!isEnd && typeof toolbox.addStyle == 'function') {
      toolbox.addStyle(style);
    }
  }
};


/**
 * Fire a move event at the end of a block drag.
 * @protected
 */
Blockly.BlockDragger.prototype.fireMoveEvent_ = function() {
  var event =
      new (Blockly.Events.get(Blockly.Events.BLOCK_MOVE))(this.draggingBlock_);
  event.oldCoordinate = this.startXY_;
  event.recordNew();
  Blockly.Events.fire(event);
};

/**
 * Update the cursor (and possibly the trash can lid) to reflect whether the
 * dragging block would be deleted if released immediately.
 * @protected
 */
Blockly.BlockDragger.prototype.updateCursorDuringBlockDrag_ = function() {
  this.draggingBlock_.setDeleteStyle(this.wouldDeleteBlock_);
};

/**
 * Convert a coordinate object from pixels to workspace units, including a
 * correction for mutator workspaces.
 * This function does not consider differing origins.  It simply scales the
 * input's x and y values.
 * @param {!Blockly.utils.Coordinate} pixelCoord A coordinate with x and y
 *     values in CSS pixel units.
 * @return {!Blockly.utils.Coordinate} The input coordinate divided by the
 *     workspace scale.
 * @protected
 */
Blockly.BlockDragger.prototype.pixelsToWorkspaceUnits_ = function(pixelCoord) {
  var result = new Blockly.utils.Coordinate(
      pixelCoord.x / this.workspace_.scale,
      pixelCoord.y / this.workspace_.scale);
  if (this.workspace_.isMutator) {
    // If we're in a mutator, its scale is always 1, purely because of some
    // oddities in our rendering optimizations.  The actual scale is the same as
    // the scale on the parent workspace.
    // Fix that for dragging.
    var mainScale = this.workspace_.options.parentWorkspace.scale;
    result.scale(1 / mainScale);
  }
  return result;
};

/**
 * Move all of the icons connected to this drag.
 * @param {!Blockly.utils.Coordinate} dxy How far to move the icons from their
 *     original positions, in workspace units.
 * @protected
 */
Blockly.BlockDragger.prototype.dragIcons_ = function(dxy) {
  // Moving icons moves their associated bubbles.
  for (var i = 0; i < this.dragIconData_.length; i++) {
    var data = this.dragIconData_[i];
    data.icon.setIconLocation(Blockly.utils.Coordinate.sum(data.location, dxy));
  }
};

/**
 * Get a list of the insertion markers that currently exist.  Drags have 0, 1,
 * or 2 insertion markers.
 * @return {!Array<!Blockly.BlockSvg>} A possibly empty list of insertion
 *     marker blocks.
 * @public
 */
Blockly.BlockDragger.prototype.getInsertionMarkers = function() {
  // No insertion markers with the old style of dragged connection managers.
  if (this.draggedConnectionManager_ &&
      this.draggedConnectionManager_.getInsertionMarkers) {
    return this.draggedConnectionManager_.getInsertionMarkers();
  }
  return [];
};

Blockly.registry.register(
    Blockly.registry.Type.BLOCK_DRAGGER, Blockly.registry.DEFAULT,
    Blockly.BlockDragger);<|MERGE_RESOLUTION|>--- conflicted
+++ resolved
@@ -269,20 +269,15 @@
 
   Blockly.blockAnimations.disconnectUiStop();
 
-<<<<<<< HEAD
-  var newValues = this.getNewLocationAfterMove_(currentDragDeltaXY);
-  var delta = newValues.delta;
-  var newLoc = newValues.newLocation;
-=======
   var preventMove = !!this.dragTarget_ &&
       this.dragTarget_.shouldPreventMove(this.draggingBlock_);
   if (preventMove) {
     var newLoc = this.startXY_;
   } else {
-    var delta = this.pixelsToWorkspaceUnits_(currentDragDeltaXY);
-    var newLoc = Blockly.utils.Coordinate.sum(this.startXY_, delta);
-  }
->>>>>>> a17cb7f1
+    var newValues = this.getNewLocationAfterMove_(currentDragDeltaXY);
+    var delta = newValues.delta;
+    var newLoc = newValues.newLocation;
+  }
   this.draggingBlock_.moveOffDragSurface(newLoc);
 
   if (this.dragTarget_) {
@@ -326,16 +321,9 @@
 Blockly.BlockDragger.prototype.getNewLocationAfterMove_ = function(
     currentDragDeltaXY) {
   var newValues = {};
-  var preventMove = !!this.dragTarget_ &&
-      this.dragTarget_.shouldPreventBlockMove(this.draggingBlock_);
-  if (preventMove) {
-    newValues.newLocation = this.startXY_;
-  } else {
-    newValues.delta = this.pixelsToWorkspaceUnits_(currentDragDeltaXY);
-    newValues.newLocation =
+  newValues.delta = this.pixelsToWorkspaceUnits_(currentDragDeltaXY);
+  newValues.newLocation =
         Blockly.utils.Coordinate.sum(this.startXY_, newValues.delta);
-  }
-
   return newValues;
 };
 
