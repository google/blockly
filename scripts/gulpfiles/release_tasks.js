--- conflicted
+++ resolved
@@ -82,12 +82,8 @@
 // Sanity check that the RELASE_DIR directory exists, and that certain
 // files are in it.
 function checkReleaseDir(done) {
-<<<<<<< HEAD
   //const sanityFiles = ['blockly_compressed.js', 'blocks_compressed.js', 'core', 'blocks', 'generators'];
   const sanityFiles = ['blockly_compressed.js', 'blocks_compressed.js', 'media', 'msg'];
-=======
-  const sanityFiles = ['blockly_compressed.js', 'blocks_compressed.js'];
->>>>>>> 55cf92a2
   // Check that directory exists.
   if (fs.existsSync(RELEASE_DIR)) {
     // Sanity check that certain files exist in RELASE_DIR.
