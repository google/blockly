/**
 * @license
 * Copyright 2019 Google LLC
 * SPDX-License-Identifier: Apache-2.0
 */

<<<<<<< HEAD
goog.module('Blockly.test.fieldTest');

const {addBlockTypeToCleanup, addMessageToCleanup, sharedTestSetup, sharedTestTeardown, workspaceTeardown} = goog.require('Blockly.test.helpers.setupTeardown');
const {createDeprecationWarningStub} = goog.require('Blockly.test.helpers.warnings');


suite('Abstract Fields', function() {
  setup(function() {
    sharedTestSetup.call(this);
  });

  teardown(function() {
    sharedTestTeardown.call(this);
  });

  suite('Is Serializable', function() {
=======
import * as Blockly from '../../build/src/core/blockly.js';
import {
  addBlockTypeToCleanup,
  addMessageToCleanup,
  sharedTestSetup,
  sharedTestTeardown,
  workspaceTeardown,
} from './test_helpers/setup_teardown.js';
import {createDeprecationWarningStub} from './test_helpers/warnings.js';

suite('Abstract Fields', function () {
  setup(function () {
    sharedTestSetup.call(this);
  });

  teardown(function () {
    sharedTestTeardown.call(this);
  });

  suite('Is Serializable', function () {
>>>>>>> 0e22a798
    // Both EDITABLE and SERIALIZABLE are default.
    class FieldDefault extends Blockly.Field {
      constructor() {
        super();
        this.name = 'NAME';
      }
    }

    // EDITABLE is false and SERIALIZABLE is default.
    class FieldFalseDefault extends Blockly.Field {
      constructor() {
        super();
        this.name = 'NAME';
        this.EDITABLE = false;
      }
    }

    // EDITABLE is default and SERIALIZABLE is true.
    class FieldDefaultTrue extends Blockly.Field {
      constructor() {
        super();
        this.name = 'NAME';
        this.SERIALIZABLE = true;
      }
    }

    // EDITABLE is false and SERIALIZABLE is true.
    class FieldFalseTrue extends Blockly.Field {
      constructor() {
        super();
        this.name = 'NAME';
        this.EDITABLE = false;
        this.SERIALIZABLE = true;
      }
    }

    /* Test Backwards Compatibility */
    test('Editable Default(true), Serializable Default(false)', function () {
      // An old default field should be serialized.
      const field = new FieldDefault();
      const stub = sinon.stub(console, 'warn');
      chai.assert.isTrue(field.isSerializable());
      sinon.assert.calledOnce(stub);
      stub.restore();
    });
    test('Editable False, Serializable Default(false)', function () {
      // An old non-editable field should not be serialized.
      const field = new FieldFalseDefault();
      chai.assert.isFalse(field.isSerializable());
    });
    /* Test Other Cases */
    test('Editable Default(true), Serializable True', function () {
      // A field that is both editable and serializable should be serialized.
      const field = new FieldDefaultTrue();
      chai.assert.isTrue(field.isSerializable());
    });
    test('Editable False, Serializable True', function () {
      // A field that is not editable, but overrides serializable to true
      // should be serialized (e.g. field_label_serializable)
      const field = new FieldFalseTrue();
      chai.assert.isTrue(field.isSerializable());
    });
  });

<<<<<<< HEAD
  suite('Serialization', function() {
=======
  suite('Serialization', function () {
>>>>>>> 0e22a798
    class DefaultSerializationField extends Blockly.Field {
      constructor(value, validator = undefined, config = undefined) {
        super(value, validator, config);
        this.SERIALIZABLE = true;
      }
    }

    class CustomXmlField extends Blockly.Field {
      constructor(value, validator = undefined, config = undefined) {
        super(value, validator, config);
        this.SERIALIZABLE = true;
      }

      toXml(fieldElement) {
        fieldElement.textContent = 'custom value';
        return fieldElement;
      }

      fromXml(fieldElement) {
        this.someProperty = fieldElement.textContent;
      }
    }

    class CustomXmlCallSuperField extends Blockly.Field {
      constructor(value, validator = undefined, config = undefined) {
        super(value, validator, config);
        this.SERIALIZABLE = true;
      }

      toXml(fieldElement) {
        super.toXml(fieldElement);
        fieldElement.setAttribute('attribute', 'custom value');
        return fieldElement;
      }

      fromXml(fieldElement) {
        super.fromXml(fieldElement);
        this.someProperty = fieldElement.getAttribute('attribute');
      }
    }

    class CustomJsoField extends Blockly.Field {
      constructor(value, validator = undefined, config = undefined) {
        super(value, validator, config);
        this.SERIALIZABLE = true;
      }

      saveState() {
        return 'custom value';
      }

      loadState(state) {
        this.someProperty = state;
      }
    }

    class CustomJsoCallSuperField extends Blockly.Field {
      constructor(value, validator = undefined, config = undefined) {
        super(value, validator, config);
        this.SERIALIZABLE = true;
      }

      saveState() {
        return {
          default: super.saveState(),
          val: 'custom value',
        };
      }

      loadState(state) {
        super.loadState(state.default);
        this.someProperty = state.val;
      }
    }

    class CustomXmlAndJsoField extends Blockly.Field {
      constructor(value, validator = undefined, config = undefined) {
        super(value, validator, config);
        this.SERIALIZABLE = true;
      }

      toXml(fieldElement) {
        fieldElement.textContent = 'custom value';
        return fieldElement;
      }

      fromXml(fieldElement) {
        this.someProperty = fieldElement.textContent;
      }

      saveState() {
        return 'custom value';
      }

      loadState(state) {
        this.someProperty = state;
      }
    }

<<<<<<< HEAD
    suite('Save', function() {
      suite('JSO', function() {
        test('No implementations', function() {
=======
    suite('Save', function () {
      suite('JSO', function () {
        test('No implementations', function () {
>>>>>>> 0e22a798
          const field = new DefaultSerializationField('test value');
          const value = field.saveState();
          chai.assert.equal(value, 'test value');
        });
<<<<<<< HEAD
  
        test('Xml implementations', function() {
=======

        test('Xml implementations', function () {
>>>>>>> 0e22a798
          const field = new CustomXmlField('test value');
          const value = field.saveState();
          chai.assert.equal(value, '<field name="">custom value</field>');
        });
<<<<<<< HEAD
  
        test('Xml super implementation', function() {
          const field = new CustomXmlCallSuperField('test value');
          const value = field.saveState();
          chai.assert.equal(
              value,
              '<field name="" attribute="custom value">test value</field>');
        });
  
        test('JSO implementations', function() {
=======

        test('Xml super implementation', function () {
          const field = new CustomXmlCallSuperField('test value');
          const value = field.saveState();
          chai.assert.equal(
            value,
            '<field name="" attribute="custom value">test value</field>',
          );
        });

        test('JSO implementations', function () {
>>>>>>> 0e22a798
          const field = new CustomJsoField('test value');
          const value = field.saveState();
          chai.assert.equal(value, 'custom value');
        });
<<<<<<< HEAD
  
        test('JSO super implementations', function() {
          const field = new CustomJsoCallSuperField('test value');
          const value = field.saveState();
          chai.assert.deepEqual(
              value, {default: 'test value', val: 'custom value'});
        });

        test('Xml and JSO implementations', function() {
=======

        test('JSO super implementations', function () {
          const field = new CustomJsoCallSuperField('test value');
          const value = field.saveState();
          chai.assert.deepEqual(value, {
            default: 'test value',
            val: 'custom value',
          });
        });

        test('Xml and JSO implementations', function () {
>>>>>>> 0e22a798
          const field = new CustomXmlAndJsoField('test value');
          const value = field.saveState();
          chai.assert.equal(value, 'custom value');
        });
      });

<<<<<<< HEAD
      suite('Xml', function() {
        test('No implementations', function() {
=======
      suite('Xml', function () {
        test('No implementations', function () {
>>>>>>> 0e22a798
          const field = new DefaultSerializationField('test value');
          const element = document.createElement('field');
          const value = Blockly.Xml.domToText(field.toXml(element));
          chai.assert.equal(
<<<<<<< HEAD
              value,
              '<field xmlns="http://www.w3.org/1999/xhtml">test value</field>');
        });
  
        test('Xml implementations', function() {
=======
            value,
            '<field xmlns="http://www.w3.org/1999/xhtml">test value</field>',
          );
        });

        test('Xml implementations', function () {
>>>>>>> 0e22a798
          const field = new CustomXmlField('test value');
          const element = document.createElement('field');
          const value = Blockly.Xml.domToText(field.toXml(element));
          chai.assert.equal(
<<<<<<< HEAD
              value,
              '<field xmlns="http://www.w3.org/1999/xhtml">custom value</field>'
          );
        });
  
        test('Xml super implementation', function() {
=======
            value,
            '<field xmlns="http://www.w3.org/1999/xhtml">custom value</field>',
          );
        });

        test('Xml super implementation', function () {
>>>>>>> 0e22a798
          const field = new CustomXmlCallSuperField('test value');
          const element = document.createElement('field');
          const value = Blockly.Xml.domToText(field.toXml(element));
          chai.assert.equal(
<<<<<<< HEAD
              value,
              '<field xmlns="http://www.w3.org/1999/xhtml" ' +
              'attribute="custom value">test value</field>');
        });

        test('Xml and JSO implementations', function() {
=======
            value,
            '<field xmlns="http://www.w3.org/1999/xhtml" ' +
              'attribute="custom value">test value</field>',
          );
        });

        test('Xml and JSO implementations', function () {
>>>>>>> 0e22a798
          const field = new CustomXmlAndJsoField('test value');
          const element = document.createElement('field');
          const value = Blockly.Xml.domToText(field.toXml(element));
          chai.assert.equal(
<<<<<<< HEAD
              value,
              '<field xmlns="http://www.w3.org/1999/xhtml">custom value</field>'
          );
        });
      });
    });

    suite('Load', function() {
      suite('JSO', function() {
        test('No implementations', function() {
=======
            value,
            '<field xmlns="http://www.w3.org/1999/xhtml">custom value</field>',
          );
        });
      });
    });

    suite('Load', function () {
      suite('JSO', function () {
        test('No implementations', function () {
>>>>>>> 0e22a798
          const field = new DefaultSerializationField('');
          field.loadState('test value');
          chai.assert.equal(field.getValue(), 'test value');
        });
<<<<<<< HEAD
  
        test('Xml implementations', function() {
=======

        test('Xml implementations', function () {
>>>>>>> 0e22a798
          const field = new CustomXmlField('');
          field.loadState('<field name="">custom value</field>');
          chai.assert.equal(field.someProperty, 'custom value');
        });
<<<<<<< HEAD
  
        test('Xml super implementation', function() {
          const field = new CustomXmlCallSuperField('');
          field.loadState(
              '<field attribute="custom value" name="">test value</field>');
          chai.assert.equal(field.getValue(), 'test value');
          chai.assert.equal(field.someProperty, 'custom value');
        });
  
        test('JSO implementations', function() {
=======

        test('Xml super implementation', function () {
          const field = new CustomXmlCallSuperField('');
          field.loadState(
            '<field attribute="custom value" name="">test value</field>',
          );
          chai.assert.equal(field.getValue(), 'test value');
          chai.assert.equal(field.someProperty, 'custom value');
        });

        test('JSO implementations', function () {
>>>>>>> 0e22a798
          const field = new CustomJsoField('');
          field.loadState('custom value');
          chai.assert.equal(field.someProperty, 'custom value');
        });
<<<<<<< HEAD
  
        test('JSO super implementations', function() {
=======

        test('JSO super implementations', function () {
>>>>>>> 0e22a798
          const field = new CustomJsoCallSuperField('');
          field.loadState({default: 'test value', val: 'custom value'});
          chai.assert.equal(field.getValue(), 'test value');
          chai.assert.equal(field.someProperty, 'custom value');
        });
<<<<<<< HEAD
        
        test('Xml and JSO implementations', function() {
=======

        test('Xml and JSO implementations', function () {
>>>>>>> 0e22a798
          const field = new CustomXmlAndJsoField('');
          field.loadState('custom value');
          chai.assert.equal(field.someProperty, 'custom value');
        });
      });

<<<<<<< HEAD
      suite('Xml', function() {
        test('No implementations', function() {
          const field = new DefaultSerializationField('');
          field.fromXml(
              Blockly.Xml.textToDom('<field name="">test value</field>'));
          chai.assert.equal(field.getValue(), 'test value');
        });
  
        test('Xml implementations', function() {
          const field = new CustomXmlField('');
          field.fromXml(
              Blockly.Xml.textToDom('<field name="">custom value</field>'));
          chai.assert.equal(field.someProperty, 'custom value');
        });
  
        test('Xml super implementation', function() {
          const field = new CustomXmlCallSuperField('');
          field.fromXml(
              Blockly.Xml.textToDom(
                  '<field attribute="custom value" name="">test value</field>'
              )
=======
      suite('Xml', function () {
        test('No implementations', function () {
          const field = new DefaultSerializationField('');
          field.fromXml(
            Blockly.utils.xml.textToDom('<field name="">test value</field>'),
          );
          chai.assert.equal(field.getValue(), 'test value');
        });

        test('Xml implementations', function () {
          const field = new CustomXmlField('');
          field.fromXml(
            Blockly.utils.xml.textToDom('<field name="">custom value</field>'),
          );
          chai.assert.equal(field.someProperty, 'custom value');
        });

        test('Xml super implementation', function () {
          const field = new CustomXmlCallSuperField('');
          field.fromXml(
            Blockly.utils.xml.textToDom(
              '<field attribute="custom value" name="">test value</field>',
            ),
>>>>>>> 0e22a798
          );
          chai.assert.equal(field.getValue(), 'test value');
          chai.assert.equal(field.someProperty, 'custom value');
        });

<<<<<<< HEAD
        test('XML andd JSO implementations', function() {
          const field = new CustomXmlAndJsoField('');
          field.fromXml(
              Blockly.Xml.textToDom('<field name="">custom value</field>'));
=======
        test('XML andd JSO implementations', function () {
          const field = new CustomXmlAndJsoField('');
          field.fromXml(
            Blockly.utils.xml.textToDom('<field name="">custom value</field>'),
          );
>>>>>>> 0e22a798
          chai.assert.equal(field.someProperty, 'custom value');
        });
      });
    });
  });

<<<<<<< HEAD
  suite('setValue', function() {
=======
  suite('setValue', function () {
>>>>>>> 0e22a798
    function addSpies(field, excludeSpies = []) {
      if (!excludeSpies.includes('doValueInvalid_')) {
        sinon.spy(field, 'doValueInvalid_');
      }
      if (!excludeSpies.includes('doValueUpdate_')) {
        sinon.spy(field, 'doValueUpdate_');
      }
      if (!excludeSpies.includes('forceRerender')) {
        sinon.spy(field, 'forceRerender');
      }
    }
    function stubDoValueInvalid(field, isDirty) {
      sinon.stub(field, 'doValueInvalid_').callsFake(function (newValue) {
        this.isDirty_ = isDirty;
      });
    }
    function stubDoValueUpdate(field, isDirty) {
      sinon.stub(field, 'doValueUpdate_').callsFake(function (newValue) {
        this.isDirty_ = isDirty;
      });
    }
    function setLocalValidatorWithReturn(field, value) {
      field.setValidator(function () {
        return value;
      });
    }
    function setLocalValidator(field, isValid) {
      if (isValid) {
        field.setValidator(function (newValue) {
          return newValue;
        });
      } else {
        setLocalValidatorWithReturn(field, null);
      }
    }
    function stubClassValidatorWithReturn(field, value) {
      sinon.stub(field, 'doClassValidation_').returns(value);
    }
    function stubClassValidator(field, isValid) {
      if (isValid) {
        sinon.stub(field, 'doClassValidation_').callsFake(function (newValue) {
          return newValue;
        });
      } else {
        stubClassValidatorWithReturn(field, null);
      }
    }
    setup(function () {
      this.field = new Blockly.Field();
      this.field.isDirty_ = false;
    });
    test('Null', function () {
      addSpies(this.field);
      this.field.setValue(null);
      sinon.assert.notCalled(this.field.doValueInvalid_);
      sinon.assert.notCalled(this.field.doValueUpdate_);
      sinon.assert.notCalled(this.field.forceRerender);
    });
    test('No Validators, Dirty (Default)', function () {
      addSpies(this.field);
      this.field.setValue('value');
      sinon.assert.notCalled(this.field.doValueInvalid_);
      sinon.assert.calledOnce(this.field.doValueUpdate_);
      sinon.assert.calledOnce(this.field.forceRerender);
    });
    test('No Validators, Not Dirty', function () {
      stubDoValueUpdate(this.field, false);
      addSpies(this.field, ['doValueUpdate_']);
      this.field.setValue('value');
      sinon.assert.notCalled(this.field.doValueInvalid_);
      sinon.assert.calledOnce(this.field.doValueUpdate_);
      sinon.assert.notCalled(this.field.forceRerender);
    });
    test('Class Validator Returns Invalid, Not Dirty (Default)', function () {
      stubClassValidator(this.field, false);
      addSpies(this.field);
      this.field.setValue('value');
      sinon.assert.calledOnce(this.field.doValueInvalid_);
      sinon.assert.notCalled(this.field.doValueUpdate_);
      sinon.assert.notCalled(this.field.forceRerender);
    });
    test('Class Validator Returns Invalid, Dirty', function () {
      stubClassValidator(this.field, false);
      stubDoValueInvalid(this.field, true);
      addSpies(this.field, ['doValueInvalid_']);
      this.field.setValue('value');
      sinon.assert.calledOnce(this.field.doValueInvalid_);
      sinon.assert.notCalled(this.field.doValueUpdate_);
      sinon.assert.calledOnce(this.field.forceRerender);
    });
    test('Class Validator Returns Valid, Not Dirty', function () {
      stubClassValidator(this.field, true);
      stubDoValueUpdate(this.field, false);
      addSpies(this.field, ['doValueUpdate_']);
      this.field.setValue('value');
      sinon.assert.notCalled(this.field.doValueInvalid_);
      sinon.assert.calledOnce(this.field.doValueUpdate_);
      sinon.assert.notCalled(this.field.forceRerender);
    });
    test('Class Validator Returns Valid, Dirty (Default)', function () {
      stubClassValidator(this.field, true);
      addSpies(this.field);
      this.field.setValue('value');
      sinon.assert.notCalled(this.field.doValueInvalid_);
      sinon.assert.calledOnce(this.field.doValueUpdate_);
      sinon.assert.calledOnce(this.field.forceRerender);
    });
    test('Local Validator Returns Invalid, Not Dirty (Default)', function () {
      setLocalValidator(this.field, false);
      addSpies(this.field);
      this.field.setValue('value');
      sinon.assert.calledOnce(this.field.doValueInvalid_);
      sinon.assert.notCalled(this.field.doValueUpdate_);
      sinon.assert.notCalled(this.field.forceRerender);
    });
    test('Local Validator Returns Invalid, Dirty', function () {
      stubDoValueInvalid(this.field, true);
      setLocalValidator(this.field, false);
      addSpies(this.field, ['doValueInvalid_']);
      this.field.setValue('value');
      sinon.assert.calledOnce(this.field.doValueInvalid_);
      sinon.assert.notCalled(this.field.doValueUpdate_);
      sinon.assert.calledOnce(this.field.forceRerender);
    });
    test('Local Validator Returns Valid, Not Dirty', function () {
      stubDoValueUpdate(this.field, false);
      setLocalValidator(this.field, true);
      addSpies(this.field, ['doValueUpdate_']);
      this.field.setValue('value');
      sinon.assert.notCalled(this.field.doValueInvalid_);
      sinon.assert.calledOnce(this.field.doValueUpdate_);
      sinon.assert.notCalled(this.field.forceRerender);
    });
    test('Local Validator Returns Valid, Dirty (Default)', function () {
      setLocalValidator(this.field, true);
      addSpies(this.field);
      this.field.setValue('value');
      sinon.assert.notCalled(this.field.doValueInvalid_);
      sinon.assert.calledOnce(this.field.doValueUpdate_);
      sinon.assert.calledOnce(this.field.forceRerender);
    });
    test('New Value Matches Old Value', function () {
      this.field.setValue('value');
      addSpies(this.field);
      this.field.setValue('value');
      sinon.assert.notCalled(this.field.doValueInvalid_);
      sinon.assert.calledOnce(this.field.doValueUpdate_);
      sinon.assert.notCalled(this.field.forceRerender);
    });
    test('New Value (Class)Validates to Old Value', function () {
      this.field.setValue('value');
      stubClassValidatorWithReturn(this.field, 'value');
      addSpies(this.field);
      this.field.setValue('notValue');
      sinon.assert.notCalled(this.field.doValueInvalid_);
      sinon.assert.calledOnce(this.field.doValueUpdate_);
      sinon.assert.notCalled(this.field.forceRerender);
    });
    test('New Value (Local)Validates to Old Value', function () {
      this.field.setValue('value');
      setLocalValidatorWithReturn(this.field, 'value');
      addSpies(this.field);
      this.field.setValue('notValue');
      sinon.assert.notCalled(this.field.doValueInvalid_);
      sinon.assert.calledOnce(this.field.doValueUpdate_);
      sinon.assert.notCalled(this.field.forceRerender);
    });
    test('New Value (Class)Validates to not Old Value', function () {
      this.field.setValue('value');
      stubClassValidatorWithReturn(this.field, 'notValue');
      addSpies(this.field);
      this.field.setValue('value');
      sinon.assert.notCalled(this.field.doValueInvalid_);
      sinon.assert.calledOnce(this.field.doValueUpdate_);
    });
    test('New Value (Local)Validates to not Old Value', function () {
      this.field.setValue('value');
      setLocalValidatorWithReturn(this.field, 'notValue');
      addSpies(this.field);
      this.field.setValue('value');
      sinon.assert.notCalled(this.field.doValueInvalid_);
      sinon.assert.calledOnce(this.field.doValueUpdate_);
    });
    test('Class Validator Returns Null', function () {
      stubClassValidatorWithReturn(this.field, null);
      addSpies(this.field);
      this.field.setValue('value');
      sinon.assert.calledOnce(this.field.doValueInvalid_);
      sinon.assert.notCalled(this.field.doValueUpdate_);
    });
    test('Class Validator Returns Same', function () {
      sinon
        .stub(this.field, 'doClassValidation_')
        .callsFake(function (newValue) {
          return newValue;
        });
      addSpies(this.field);
      this.field.setValue('value');
      sinon.assert.notCalled(this.field.doValueInvalid_);
      sinon.assert.calledOnce(this.field.doValueUpdate_);
    });
    test('Class Validator Returns Different', function () {
      stubClassValidatorWithReturn(this.field, 'differentValue');
      addSpies(this.field);
      this.field.setValue('value');
      sinon.assert.notCalled(this.field.doValueInvalid_);
      sinon.assert.calledOnce(this.field.doValueUpdate_);
    });
    test('Class Validator Returns Undefined', function () {
      stubClassValidatorWithReturn(this.field, undefined);
      addSpies(this.field);
      this.field.setValue('value');
      chai.assert.equal(this.field.getValue(), 'value');
      sinon.assert.notCalled(this.field.doValueInvalid_);
      sinon.assert.calledOnce(this.field.doValueUpdate_);
    });
    test('Local Validator Returns Null', function () {
      setLocalValidatorWithReturn(this.field, null);
      addSpies(this.field);
      this.field.setValue('value');
      sinon.assert.calledOnce(this.field.doValueInvalid_);
      sinon.assert.notCalled(this.field.doValueUpdate_);
    });
    test('Local Validator Returns Same', function () {
      this.field.setValidator(function (newValue) {
        return newValue;
      });
      addSpies(this.field);
      this.field.setValue('value');
      sinon.assert.notCalled(this.field.doValueInvalid_);
      sinon.assert.calledOnce(this.field.doValueUpdate_);
    });
    test('Local Validator Returns Different', function () {
      setLocalValidatorWithReturn(this.field, 'differentValue');
      addSpies(this.field);
      this.field.setValue('value');
      sinon.assert.notCalled(this.field.doValueInvalid_);
      sinon.assert.calledOnce(this.field.doValueUpdate_);
    });
    test('Local Validator Returns Undefined', function () {
      setLocalValidatorWithReturn(this.field, undefined);
      addSpies(this.field);
      this.field.setValue('value');
      chai.assert.equal(this.field.getValue(), 'value');
      sinon.assert.notCalled(this.field.doValueInvalid_);
      sinon.assert.calledOnce(this.field.doValueUpdate_);
    });
  });

<<<<<<< HEAD
  suite('Customization', function() {
=======
  suite('Customization', function () {
>>>>>>> 0e22a798
    // All this field does is wrap the abstract field.
    class CustomField extends Blockly.Field {
      constructor(opt_config) {
        super('value', null, opt_config);
      }

      static fromJson(options) {
        return new CustomField(options);
      }
    }

<<<<<<< HEAD
    suite('Tooltip', function() {
      test('JS Constructor', function() {
=======
    suite('Tooltip', function () {
      test('JS Constructor', function () {
>>>>>>> 0e22a798
        const field = new Blockly.Field('value', null, {
          tooltip: 'test tooltip',
        });
        chai.assert.equal(field.tooltip_, 'test tooltip');
      });
<<<<<<< HEAD
      test('JS Constructor - Dynamic', function() {
        const returnTooltip = function() {
=======
      test('JS Constructor - Dynamic', function () {
        const returnTooltip = function () {
>>>>>>> 0e22a798
          return 'dynamic tooltip text';
        };
        const field = new Blockly.Field('value', null, {
          tooltip: returnTooltip,
        });
        chai.assert.equal(field.tooltip_, returnTooltip);
      });
<<<<<<< HEAD
      test('JSON Definition', function() {
        const field = CustomField.fromJson({
          tooltip: "test tooltip",
=======
      test('JSON Definition', function () {
        const field = CustomField.fromJson({
          tooltip: 'test tooltip',
>>>>>>> 0e22a798
        });
        chai.assert.equal(field.tooltip_, 'test tooltip');
      });
      suite('W/ Msg References', function () {
        setup(function () {
          addMessageToCleanup(this.sharedCleanup, 'TOOLTIP');
          Blockly.Msg['TOOLTIP'] = 'test tooltip';
        });
<<<<<<< HEAD
        test('JS Constructor', function() {
=======
        test('JS Constructor', function () {
>>>>>>> 0e22a798
          const field = new Blockly.Field('value', null, {
            tooltip: '%{BKY_TOOLTIP}',
          });
          chai.assert.equal(field.tooltip_, 'test tooltip');
        });
<<<<<<< HEAD
        test('JSON Definition', function() {
          const field = CustomField.fromJson({
            tooltip: "%{BKY_TOOLTIP}",
=======
        test('JSON Definition', function () {
          const field = CustomField.fromJson({
            tooltip: '%{BKY_TOOLTIP}',
>>>>>>> 0e22a798
          });
          chai.assert.equal(field.tooltip_, 'test tooltip');
        });
      });
      suite('setTooltip', function () {
        setup(function () {
          this.workspace = new Blockly.WorkspaceSvg(new Blockly.Options({}));
          this.workspace.createDom();
        });
        teardown(function () {
          workspaceTeardown.call(this, this.workspace);
        });
        test('Before Append', function () {
          addBlockTypeToCleanup(this.sharedCleanup, 'tooltip');
          Blockly.Blocks['tooltip'] = {
<<<<<<< HEAD
            init: function() {
=======
            init: function () {
>>>>>>> 0e22a798
              const field = new Blockly.FieldTextInput('default');
              field.setTooltip('tooltip');
              this.appendDummyInput().appendField(field, 'TOOLTIP');
            },
          };
<<<<<<< HEAD
          const block = Blockly.Xml.domToBlock(Blockly.Xml.textToDom(
              '<xml xmlns="https://developers.google.com/blockly/xml">' +
              '  <block type="tooltip"></block>' +
              '</xml>'
          ).children[0], this.workspace);
=======
          const block = Blockly.Xml.domToBlock(
            Blockly.utils.xml.textToDom(
              '<xml xmlns="https://developers.google.com/blockly/xml">' +
                '  <block type="tooltip"></block>' +
                '</xml>',
            ).children[0],
            this.workspace,
          );
>>>>>>> 0e22a798
          const field = block.getField('TOOLTIP');
          chai.assert.equal(field.getClickTarget_().tooltip, 'tooltip');
        });
        test('After Append', function () {
          addBlockTypeToCleanup(this.sharedCleanup, 'tooltip');
          Blockly.Blocks['tooltip'] = {
<<<<<<< HEAD
            init: function() {
              const field = new Blockly.FieldTextInput('default');
              this.appendDummyInput()
                  .appendField(field, 'TOOLTIP');
              field.setTooltip('tooltip');
            },
          };
          const block = Blockly.Xml.domToBlock(Blockly.Xml.textToDom(
              '<xml xmlns="https://developers.google.com/blockly/xml">' +
              '  <block type="tooltip"></block>' +
              '</xml>'
          ).children[0], this.workspace);
=======
            init: function () {
              const field = new Blockly.FieldTextInput('default');
              this.appendDummyInput().appendField(field, 'TOOLTIP');
              field.setTooltip('tooltip');
            },
          };
          const block = Blockly.Xml.domToBlock(
            Blockly.utils.xml.textToDom(
              '<xml xmlns="https://developers.google.com/blockly/xml">' +
                '  <block type="tooltip"></block>' +
                '</xml>',
            ).children[0],
            this.workspace,
          );
>>>>>>> 0e22a798
          const field = block.getField('TOOLTIP');
          chai.assert.equal(field.getClickTarget_().tooltip, 'tooltip');
        });
        test('After Block Creation', function () {
          addBlockTypeToCleanup(this.sharedCleanup, 'tooltip');
          Blockly.Blocks['tooltip'] = {
<<<<<<< HEAD
            init: function() {
              const field = new Blockly.FieldTextInput('default');
              this.appendDummyInput()
                  .appendField(field, 'TOOLTIP');
            },
          };
          const block = Blockly.Xml.domToBlock(Blockly.Xml.textToDom(
              '<xml xmlns="https://developers.google.com/blockly/xml">' +
              '  <block type="tooltip"></block>' +
              '</xml>'
          ).children[0], this.workspace);
=======
            init: function () {
              const field = new Blockly.FieldTextInput('default');
              this.appendDummyInput().appendField(field, 'TOOLTIP');
            },
          };
          const block = Blockly.Xml.domToBlock(
            Blockly.utils.xml.textToDom(
              '<xml xmlns="https://developers.google.com/blockly/xml">' +
                '  <block type="tooltip"></block>' +
                '</xml>',
            ).children[0],
            this.workspace,
          );
>>>>>>> 0e22a798
          const field = block.getField('TOOLTIP');
          field.setTooltip('tooltip');
          chai.assert.equal(field.getClickTarget_().tooltip, 'tooltip');
        });
        test('Dynamic Function', function () {
          addBlockTypeToCleanup(this.sharedCleanup, 'tooltip');
          Blockly.Blocks['tooltip'] = {
<<<<<<< HEAD
            init: function() {
=======
            init: function () {
>>>>>>> 0e22a798
              const field = new Blockly.FieldTextInput('default');
              field.setTooltip(this.tooltipFunc);
              this.appendDummyInput().appendField(field, 'TOOLTIP');
            },

            tooltipFunc: function () {
              return this.getFieldValue('TOOLTIP');
            },
          };
<<<<<<< HEAD
          const block = Blockly.Xml.domToBlock(Blockly.Xml.textToDom(
              '<xml xmlns="https://developers.google.com/blockly/xml">' +
              '  <block type="tooltip"></block>' +
              '</xml>'
          ).children[0], this.workspace);
=======
          const block = Blockly.Xml.domToBlock(
            Blockly.utils.xml.textToDom(
              '<xml xmlns="https://developers.google.com/blockly/xml">' +
                '  <block type="tooltip"></block>' +
                '</xml>',
            ).children[0],
            this.workspace,
          );
>>>>>>> 0e22a798
          const field = block.getField('TOOLTIP');
          chai.assert.equal(field.getClickTarget_().tooltip, block.tooltipFunc);
        });
        test('Element', function () {
          addBlockTypeToCleanup(this.sharedCleanup, 'tooltip');
          Blockly.Blocks['tooltip'] = {
<<<<<<< HEAD
            init: function() {
=======
            init: function () {
>>>>>>> 0e22a798
              const field = new Blockly.FieldTextInput('default');
              field.setTooltip(this.element);
              this.appendDummyInput().appendField(field, 'TOOLTIP');
            },
            element: {
              tooltip: 'tooltip',
            },
          };
<<<<<<< HEAD
          const block = Blockly.Xml.domToBlock(Blockly.Xml.textToDom(
              '<xml xmlns="https://developers.google.com/blockly/xml">' +
              '  <block type="tooltip"></block>' +
              '</xml>'
          ).children[0], this.workspace);
=======
          const block = Blockly.Xml.domToBlock(
            Blockly.utils.xml.textToDom(
              '<xml xmlns="https://developers.google.com/blockly/xml">' +
                '  <block type="tooltip"></block>' +
                '</xml>',
            ).children[0],
            this.workspace,
          );
>>>>>>> 0e22a798
          const field = block.getField('TOOLTIP');
          chai.assert.equal(field.getClickTarget_().tooltip, block.element);
        });
        test('Null', function () {
          addBlockTypeToCleanup(this.sharedCleanup, 'tooltip');
          Blockly.Blocks['tooltip'] = {
<<<<<<< HEAD
            init: function() {
=======
            init: function () {
>>>>>>> 0e22a798
              const field = new Blockly.FieldTextInput('default');
              field.setTooltip(null);
              this.appendDummyInput().appendField(field, 'TOOLTIP');
            },
          };
<<<<<<< HEAD
          const block = Blockly.Xml.domToBlock(Blockly.Xml.textToDom(
              '<xml xmlns="https://developers.google.com/blockly/xml">' +
              '  <block type="tooltip"></block>' +
              '</xml>'
          ).children[0], this.workspace);
=======
          const block = Blockly.Xml.domToBlock(
            Blockly.utils.xml.textToDom(
              '<xml xmlns="https://developers.google.com/blockly/xml">' +
                '  <block type="tooltip"></block>' +
                '</xml>',
            ).children[0],
            this.workspace,
          );
>>>>>>> 0e22a798
          const field = block.getField('TOOLTIP');
          chai.assert.equal(field.getClickTarget_().tooltip, block);
        });
        test('Undefined', function () {
          addBlockTypeToCleanup(this.sharedCleanup, 'tooltip');
          Blockly.Blocks['tooltip'] = {
<<<<<<< HEAD
            init: function() {
              const field = new Blockly.FieldTextInput('default');
              this.appendDummyInput()
                  .appendField(field, 'TOOLTIP');
            },
          };
          const block = Blockly.Xml.domToBlock(Blockly.Xml.textToDom(
              '<xml xmlns="https://developers.google.com/blockly/xml">' +
              '  <block type="tooltip"></block>' +
              '</xml>'
          ).children[0], this.workspace);
=======
            init: function () {
              const field = new Blockly.FieldTextInput('default');
              this.appendDummyInput().appendField(field, 'TOOLTIP');
            },
          };
          const block = Blockly.Xml.domToBlock(
            Blockly.utils.xml.textToDom(
              '<xml xmlns="https://developers.google.com/blockly/xml">' +
                '  <block type="tooltip"></block>' +
                '</xml>',
            ).children[0],
            this.workspace,
          );
>>>>>>> 0e22a798
          const field = block.getField('TOOLTIP');
          chai.assert.equal(field.getClickTarget_().tooltip, block);
        });
      });
    });
  });
});<|MERGE_RESOLUTION|>--- conflicted
+++ resolved
@@ -4,24 +4,6 @@
  * SPDX-License-Identifier: Apache-2.0
  */
 
-<<<<<<< HEAD
-goog.module('Blockly.test.fieldTest');
-
-const {addBlockTypeToCleanup, addMessageToCleanup, sharedTestSetup, sharedTestTeardown, workspaceTeardown} = goog.require('Blockly.test.helpers.setupTeardown');
-const {createDeprecationWarningStub} = goog.require('Blockly.test.helpers.warnings');
-
-
-suite('Abstract Fields', function() {
-  setup(function() {
-    sharedTestSetup.call(this);
-  });
-
-  teardown(function() {
-    sharedTestTeardown.call(this);
-  });
-
-  suite('Is Serializable', function() {
-=======
 import * as Blockly from '../../build/src/core/blockly.js';
 import {
   addBlockTypeToCleanup,
@@ -42,7 +24,6 @@
   });
 
   suite('Is Serializable', function () {
->>>>>>> 0e22a798
     // Both EDITABLE and SERIALIZABLE are default.
     class FieldDefault extends Blockly.Field {
       constructor() {
@@ -107,11 +88,7 @@
     });
   });
 
-<<<<<<< HEAD
-  suite('Serialization', function() {
-=======
   suite('Serialization', function () {
->>>>>>> 0e22a798
     class DefaultSerializationField extends Blockly.Field {
       constructor(value, validator = undefined, config = undefined) {
         super(value, validator, config);
@@ -211,42 +188,19 @@
       }
     }
 
-<<<<<<< HEAD
-    suite('Save', function() {
-      suite('JSO', function() {
-        test('No implementations', function() {
-=======
     suite('Save', function () {
       suite('JSO', function () {
         test('No implementations', function () {
->>>>>>> 0e22a798
           const field = new DefaultSerializationField('test value');
           const value = field.saveState();
           chai.assert.equal(value, 'test value');
         });
-<<<<<<< HEAD
-  
-        test('Xml implementations', function() {
-=======
 
         test('Xml implementations', function () {
->>>>>>> 0e22a798
           const field = new CustomXmlField('test value');
           const value = field.saveState();
           chai.assert.equal(value, '<field name="">custom value</field>');
         });
-<<<<<<< HEAD
-  
-        test('Xml super implementation', function() {
-          const field = new CustomXmlCallSuperField('test value');
-          const value = field.saveState();
-          chai.assert.equal(
-              value,
-              '<field name="" attribute="custom value">test value</field>');
-        });
-  
-        test('JSO implementations', function() {
-=======
 
         test('Xml super implementation', function () {
           const field = new CustomXmlCallSuperField('test value');
@@ -258,22 +212,10 @@
         });
 
         test('JSO implementations', function () {
->>>>>>> 0e22a798
           const field = new CustomJsoField('test value');
           const value = field.saveState();
           chai.assert.equal(value, 'custom value');
         });
-<<<<<<< HEAD
-  
-        test('JSO super implementations', function() {
-          const field = new CustomJsoCallSuperField('test value');
-          const value = field.saveState();
-          chai.assert.deepEqual(
-              value, {default: 'test value', val: 'custom value'});
-        });
-
-        test('Xml and JSO implementations', function() {
-=======
 
         test('JSO super implementations', function () {
           const field = new CustomJsoCallSuperField('test value');
@@ -285,69 +227,38 @@
         });
 
         test('Xml and JSO implementations', function () {
->>>>>>> 0e22a798
           const field = new CustomXmlAndJsoField('test value');
           const value = field.saveState();
           chai.assert.equal(value, 'custom value');
         });
       });
 
-<<<<<<< HEAD
-      suite('Xml', function() {
-        test('No implementations', function() {
-=======
       suite('Xml', function () {
         test('No implementations', function () {
->>>>>>> 0e22a798
           const field = new DefaultSerializationField('test value');
           const element = document.createElement('field');
           const value = Blockly.Xml.domToText(field.toXml(element));
           chai.assert.equal(
-<<<<<<< HEAD
-              value,
-              '<field xmlns="http://www.w3.org/1999/xhtml">test value</field>');
-        });
-  
-        test('Xml implementations', function() {
-=======
             value,
             '<field xmlns="http://www.w3.org/1999/xhtml">test value</field>',
           );
         });
 
         test('Xml implementations', function () {
->>>>>>> 0e22a798
           const field = new CustomXmlField('test value');
           const element = document.createElement('field');
           const value = Blockly.Xml.domToText(field.toXml(element));
           chai.assert.equal(
-<<<<<<< HEAD
-              value,
-              '<field xmlns="http://www.w3.org/1999/xhtml">custom value</field>'
-          );
-        });
-  
-        test('Xml super implementation', function() {
-=======
             value,
             '<field xmlns="http://www.w3.org/1999/xhtml">custom value</field>',
           );
         });
 
         test('Xml super implementation', function () {
->>>>>>> 0e22a798
           const field = new CustomXmlCallSuperField('test value');
           const element = document.createElement('field');
           const value = Blockly.Xml.domToText(field.toXml(element));
           chai.assert.equal(
-<<<<<<< HEAD
-              value,
-              '<field xmlns="http://www.w3.org/1999/xhtml" ' +
-              'attribute="custom value">test value</field>');
-        });
-
-        test('Xml and JSO implementations', function() {
-=======
             value,
             '<field xmlns="http://www.w3.org/1999/xhtml" ' +
               'attribute="custom value">test value</field>',
@@ -355,23 +266,10 @@
         });
 
         test('Xml and JSO implementations', function () {
->>>>>>> 0e22a798
           const field = new CustomXmlAndJsoField('test value');
           const element = document.createElement('field');
           const value = Blockly.Xml.domToText(field.toXml(element));
           chai.assert.equal(
-<<<<<<< HEAD
-              value,
-              '<field xmlns="http://www.w3.org/1999/xhtml">custom value</field>'
-          );
-        });
-      });
-    });
-
-    suite('Load', function() {
-      suite('JSO', function() {
-        test('No implementations', function() {
-=======
             value,
             '<field xmlns="http://www.w3.org/1999/xhtml">custom value</field>',
           );
@@ -382,34 +280,16 @@
     suite('Load', function () {
       suite('JSO', function () {
         test('No implementations', function () {
->>>>>>> 0e22a798
           const field = new DefaultSerializationField('');
           field.loadState('test value');
           chai.assert.equal(field.getValue(), 'test value');
         });
-<<<<<<< HEAD
-  
-        test('Xml implementations', function() {
-=======
 
         test('Xml implementations', function () {
->>>>>>> 0e22a798
           const field = new CustomXmlField('');
           field.loadState('<field name="">custom value</field>');
           chai.assert.equal(field.someProperty, 'custom value');
         });
-<<<<<<< HEAD
-  
-        test('Xml super implementation', function() {
-          const field = new CustomXmlCallSuperField('');
-          field.loadState(
-              '<field attribute="custom value" name="">test value</field>');
-          chai.assert.equal(field.getValue(), 'test value');
-          chai.assert.equal(field.someProperty, 'custom value');
-        });
-  
-        test('JSO implementations', function() {
-=======
 
         test('Xml super implementation', function () {
           const field = new CustomXmlCallSuperField('');
@@ -421,59 +301,25 @@
         });
 
         test('JSO implementations', function () {
->>>>>>> 0e22a798
           const field = new CustomJsoField('');
           field.loadState('custom value');
           chai.assert.equal(field.someProperty, 'custom value');
         });
-<<<<<<< HEAD
-  
-        test('JSO super implementations', function() {
-=======
 
         test('JSO super implementations', function () {
->>>>>>> 0e22a798
           const field = new CustomJsoCallSuperField('');
           field.loadState({default: 'test value', val: 'custom value'});
           chai.assert.equal(field.getValue(), 'test value');
           chai.assert.equal(field.someProperty, 'custom value');
         });
-<<<<<<< HEAD
-        
-        test('Xml and JSO implementations', function() {
-=======
 
         test('Xml and JSO implementations', function () {
->>>>>>> 0e22a798
           const field = new CustomXmlAndJsoField('');
           field.loadState('custom value');
           chai.assert.equal(field.someProperty, 'custom value');
         });
       });
 
-<<<<<<< HEAD
-      suite('Xml', function() {
-        test('No implementations', function() {
-          const field = new DefaultSerializationField('');
-          field.fromXml(
-              Blockly.Xml.textToDom('<field name="">test value</field>'));
-          chai.assert.equal(field.getValue(), 'test value');
-        });
-  
-        test('Xml implementations', function() {
-          const field = new CustomXmlField('');
-          field.fromXml(
-              Blockly.Xml.textToDom('<field name="">custom value</field>'));
-          chai.assert.equal(field.someProperty, 'custom value');
-        });
-  
-        test('Xml super implementation', function() {
-          const field = new CustomXmlCallSuperField('');
-          field.fromXml(
-              Blockly.Xml.textToDom(
-                  '<field attribute="custom value" name="">test value</field>'
-              )
-=======
       suite('Xml', function () {
         test('No implementations', function () {
           const field = new DefaultSerializationField('');
@@ -497,35 +343,23 @@
             Blockly.utils.xml.textToDom(
               '<field attribute="custom value" name="">test value</field>',
             ),
->>>>>>> 0e22a798
           );
           chai.assert.equal(field.getValue(), 'test value');
           chai.assert.equal(field.someProperty, 'custom value');
         });
 
-<<<<<<< HEAD
-        test('XML andd JSO implementations', function() {
-          const field = new CustomXmlAndJsoField('');
-          field.fromXml(
-              Blockly.Xml.textToDom('<field name="">custom value</field>'));
-=======
         test('XML andd JSO implementations', function () {
           const field = new CustomXmlAndJsoField('');
           field.fromXml(
             Blockly.utils.xml.textToDom('<field name="">custom value</field>'),
           );
->>>>>>> 0e22a798
           chai.assert.equal(field.someProperty, 'custom value');
         });
       });
     });
   });
 
-<<<<<<< HEAD
-  suite('setValue', function() {
-=======
   suite('setValue', function () {
->>>>>>> 0e22a798
     function addSpies(field, excludeSpies = []) {
       if (!excludeSpies.includes('doValueInvalid_')) {
         sinon.spy(field, 'doValueInvalid_');
@@ -775,11 +609,7 @@
     });
   });
 
-<<<<<<< HEAD
-  suite('Customization', function() {
-=======
   suite('Customization', function () {
->>>>>>> 0e22a798
     // All this field does is wrap the abstract field.
     class CustomField extends Blockly.Field {
       constructor(opt_config) {
@@ -791,25 +621,15 @@
       }
     }
 
-<<<<<<< HEAD
-    suite('Tooltip', function() {
-      test('JS Constructor', function() {
-=======
     suite('Tooltip', function () {
       test('JS Constructor', function () {
->>>>>>> 0e22a798
         const field = new Blockly.Field('value', null, {
           tooltip: 'test tooltip',
         });
         chai.assert.equal(field.tooltip_, 'test tooltip');
       });
-<<<<<<< HEAD
-      test('JS Constructor - Dynamic', function() {
-        const returnTooltip = function() {
-=======
       test('JS Constructor - Dynamic', function () {
         const returnTooltip = function () {
->>>>>>> 0e22a798
           return 'dynamic tooltip text';
         };
         const field = new Blockly.Field('value', null, {
@@ -817,15 +637,9 @@
         });
         chai.assert.equal(field.tooltip_, returnTooltip);
       });
-<<<<<<< HEAD
-      test('JSON Definition', function() {
-        const field = CustomField.fromJson({
-          tooltip: "test tooltip",
-=======
       test('JSON Definition', function () {
         const field = CustomField.fromJson({
           tooltip: 'test tooltip',
->>>>>>> 0e22a798
         });
         chai.assert.equal(field.tooltip_, 'test tooltip');
       });
@@ -834,25 +648,15 @@
           addMessageToCleanup(this.sharedCleanup, 'TOOLTIP');
           Blockly.Msg['TOOLTIP'] = 'test tooltip';
         });
-<<<<<<< HEAD
-        test('JS Constructor', function() {
-=======
         test('JS Constructor', function () {
->>>>>>> 0e22a798
           const field = new Blockly.Field('value', null, {
             tooltip: '%{BKY_TOOLTIP}',
           });
           chai.assert.equal(field.tooltip_, 'test tooltip');
         });
-<<<<<<< HEAD
-        test('JSON Definition', function() {
-          const field = CustomField.fromJson({
-            tooltip: "%{BKY_TOOLTIP}",
-=======
         test('JSON Definition', function () {
           const field = CustomField.fromJson({
             tooltip: '%{BKY_TOOLTIP}',
->>>>>>> 0e22a798
           });
           chai.assert.equal(field.tooltip_, 'test tooltip');
         });
@@ -868,23 +672,12 @@
         test('Before Append', function () {
           addBlockTypeToCleanup(this.sharedCleanup, 'tooltip');
           Blockly.Blocks['tooltip'] = {
-<<<<<<< HEAD
-            init: function() {
-=======
             init: function () {
->>>>>>> 0e22a798
               const field = new Blockly.FieldTextInput('default');
               field.setTooltip('tooltip');
               this.appendDummyInput().appendField(field, 'TOOLTIP');
             },
           };
-<<<<<<< HEAD
-          const block = Blockly.Xml.domToBlock(Blockly.Xml.textToDom(
-              '<xml xmlns="https://developers.google.com/blockly/xml">' +
-              '  <block type="tooltip"></block>' +
-              '</xml>'
-          ).children[0], this.workspace);
-=======
           const block = Blockly.Xml.domToBlock(
             Blockly.utils.xml.textToDom(
               '<xml xmlns="https://developers.google.com/blockly/xml">' +
@@ -893,27 +686,12 @@
             ).children[0],
             this.workspace,
           );
->>>>>>> 0e22a798
           const field = block.getField('TOOLTIP');
           chai.assert.equal(field.getClickTarget_().tooltip, 'tooltip');
         });
         test('After Append', function () {
           addBlockTypeToCleanup(this.sharedCleanup, 'tooltip');
           Blockly.Blocks['tooltip'] = {
-<<<<<<< HEAD
-            init: function() {
-              const field = new Blockly.FieldTextInput('default');
-              this.appendDummyInput()
-                  .appendField(field, 'TOOLTIP');
-              field.setTooltip('tooltip');
-            },
-          };
-          const block = Blockly.Xml.domToBlock(Blockly.Xml.textToDom(
-              '<xml xmlns="https://developers.google.com/blockly/xml">' +
-              '  <block type="tooltip"></block>' +
-              '</xml>'
-          ).children[0], this.workspace);
-=======
             init: function () {
               const field = new Blockly.FieldTextInput('default');
               this.appendDummyInput().appendField(field, 'TOOLTIP');
@@ -928,26 +706,12 @@
             ).children[0],
             this.workspace,
           );
->>>>>>> 0e22a798
           const field = block.getField('TOOLTIP');
           chai.assert.equal(field.getClickTarget_().tooltip, 'tooltip');
         });
         test('After Block Creation', function () {
           addBlockTypeToCleanup(this.sharedCleanup, 'tooltip');
           Blockly.Blocks['tooltip'] = {
-<<<<<<< HEAD
-            init: function() {
-              const field = new Blockly.FieldTextInput('default');
-              this.appendDummyInput()
-                  .appendField(field, 'TOOLTIP');
-            },
-          };
-          const block = Blockly.Xml.domToBlock(Blockly.Xml.textToDom(
-              '<xml xmlns="https://developers.google.com/blockly/xml">' +
-              '  <block type="tooltip"></block>' +
-              '</xml>'
-          ).children[0], this.workspace);
-=======
             init: function () {
               const field = new Blockly.FieldTextInput('default');
               this.appendDummyInput().appendField(field, 'TOOLTIP');
@@ -961,7 +725,6 @@
             ).children[0],
             this.workspace,
           );
->>>>>>> 0e22a798
           const field = block.getField('TOOLTIP');
           field.setTooltip('tooltip');
           chai.assert.equal(field.getClickTarget_().tooltip, 'tooltip');
@@ -969,11 +732,7 @@
         test('Dynamic Function', function () {
           addBlockTypeToCleanup(this.sharedCleanup, 'tooltip');
           Blockly.Blocks['tooltip'] = {
-<<<<<<< HEAD
-            init: function() {
-=======
             init: function () {
->>>>>>> 0e22a798
               const field = new Blockly.FieldTextInput('default');
               field.setTooltip(this.tooltipFunc);
               this.appendDummyInput().appendField(field, 'TOOLTIP');
@@ -983,13 +742,6 @@
               return this.getFieldValue('TOOLTIP');
             },
           };
-<<<<<<< HEAD
-          const block = Blockly.Xml.domToBlock(Blockly.Xml.textToDom(
-              '<xml xmlns="https://developers.google.com/blockly/xml">' +
-              '  <block type="tooltip"></block>' +
-              '</xml>'
-          ).children[0], this.workspace);
-=======
           const block = Blockly.Xml.domToBlock(
             Blockly.utils.xml.textToDom(
               '<xml xmlns="https://developers.google.com/blockly/xml">' +
@@ -998,18 +750,13 @@
             ).children[0],
             this.workspace,
           );
->>>>>>> 0e22a798
           const field = block.getField('TOOLTIP');
           chai.assert.equal(field.getClickTarget_().tooltip, block.tooltipFunc);
         });
         test('Element', function () {
           addBlockTypeToCleanup(this.sharedCleanup, 'tooltip');
           Blockly.Blocks['tooltip'] = {
-<<<<<<< HEAD
-            init: function() {
-=======
             init: function () {
->>>>>>> 0e22a798
               const field = new Blockly.FieldTextInput('default');
               field.setTooltip(this.element);
               this.appendDummyInput().appendField(field, 'TOOLTIP');
@@ -1018,13 +765,6 @@
               tooltip: 'tooltip',
             },
           };
-<<<<<<< HEAD
-          const block = Blockly.Xml.domToBlock(Blockly.Xml.textToDom(
-              '<xml xmlns="https://developers.google.com/blockly/xml">' +
-              '  <block type="tooltip"></block>' +
-              '</xml>'
-          ).children[0], this.workspace);
-=======
           const block = Blockly.Xml.domToBlock(
             Blockly.utils.xml.textToDom(
               '<xml xmlns="https://developers.google.com/blockly/xml">' +
@@ -1033,30 +773,18 @@
             ).children[0],
             this.workspace,
           );
->>>>>>> 0e22a798
           const field = block.getField('TOOLTIP');
           chai.assert.equal(field.getClickTarget_().tooltip, block.element);
         });
         test('Null', function () {
           addBlockTypeToCleanup(this.sharedCleanup, 'tooltip');
           Blockly.Blocks['tooltip'] = {
-<<<<<<< HEAD
-            init: function() {
-=======
             init: function () {
->>>>>>> 0e22a798
               const field = new Blockly.FieldTextInput('default');
               field.setTooltip(null);
               this.appendDummyInput().appendField(field, 'TOOLTIP');
             },
           };
-<<<<<<< HEAD
-          const block = Blockly.Xml.domToBlock(Blockly.Xml.textToDom(
-              '<xml xmlns="https://developers.google.com/blockly/xml">' +
-              '  <block type="tooltip"></block>' +
-              '</xml>'
-          ).children[0], this.workspace);
-=======
           const block = Blockly.Xml.domToBlock(
             Blockly.utils.xml.textToDom(
               '<xml xmlns="https://developers.google.com/blockly/xml">' +
@@ -1065,26 +793,12 @@
             ).children[0],
             this.workspace,
           );
->>>>>>> 0e22a798
           const field = block.getField('TOOLTIP');
           chai.assert.equal(field.getClickTarget_().tooltip, block);
         });
         test('Undefined', function () {
           addBlockTypeToCleanup(this.sharedCleanup, 'tooltip');
           Blockly.Blocks['tooltip'] = {
-<<<<<<< HEAD
-            init: function() {
-              const field = new Blockly.FieldTextInput('default');
-              this.appendDummyInput()
-                  .appendField(field, 'TOOLTIP');
-            },
-          };
-          const block = Blockly.Xml.domToBlock(Blockly.Xml.textToDom(
-              '<xml xmlns="https://developers.google.com/blockly/xml">' +
-              '  <block type="tooltip"></block>' +
-              '</xml>'
-          ).children[0], this.workspace);
-=======
             init: function () {
               const field = new Blockly.FieldTextInput('default');
               this.appendDummyInput().appendField(field, 'TOOLTIP');
@@ -1098,7 +812,6 @@
             ).children[0],
             this.workspace,
           );
->>>>>>> 0e22a798
           const field = block.getField('TOOLTIP');
           chai.assert.equal(field.getClickTarget_().tooltip, block);
         });
