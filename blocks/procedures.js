--- conflicted
+++ resolved
@@ -10,11 +10,7 @@
  */
 'use strict';
 
-<<<<<<< HEAD
-goog.module('Blockly.blocks.procedures');
-=======
 goog.module('Blockly.libraryBlocks.procedures');
->>>>>>> 61322294
 
 /* eslint-disable-next-line no-unused-vars */
 const AbstractEvent = goog.requireType('Blockly.Events.Abstract');
@@ -23,21 +19,13 @@
 const Procedures = goog.require('Blockly.Procedures');
 const Variables = goog.require('Blockly.Variables');
 const Xml = goog.require('Blockly.Xml');
-<<<<<<< HEAD
-const internalConstants = goog.require('Blockly.internalConstants');
-=======
->>>>>>> 61322294
 const xmlUtils = goog.require('Blockly.utils.xml');
 const {Align} = goog.require('Blockly.Input');
 /* eslint-disable-next-line no-unused-vars */
 const {Block} = goog.requireType('Blockly.Block');
-<<<<<<< HEAD
-const {Blocks} = goog.require('Blockly.blocks');
-=======
 /* eslint-disable-next-line no-unused-vars */
 const {BlockDefinition} = goog.requireType('Blockly.blocks');
 const {config} = goog.require('Blockly.config');
->>>>>>> 61322294
 /* eslint-disable-next-line no-unused-vars */
 const {FieldCheckbox} = goog.require('Blockly.FieldCheckbox');
 const {FieldLabel} = goog.require('Blockly.FieldLabel');
@@ -49,10 +37,7 @@
 const {VariableModel} = goog.requireType('Blockly.VariableModel');
 /* eslint-disable-next-line no-unused-vars */
 const {Workspace} = goog.requireType('Blockly.Workspace');
-<<<<<<< HEAD
-=======
 const {defineBlocks} = goog.require('Blockly.common');
->>>>>>> 61322294
 /** @suppress {extraRequire} */
 goog.require('Blockly.Comment');
 /** @suppress {extraRequire} */
@@ -60,8 +45,6 @@
 
 
 /**
-<<<<<<< HEAD
-=======
  * A dictionary of the block definitions provided by this module.
  * @type {!Object<string, !BlockDefinition>}
  */
@@ -69,7 +52,6 @@
 exports.blocks = blocks;
 
 /**
->>>>>>> 61322294
  * Common properties for the procedure_defnoreturn and
  * procedure_defreturn blocks.
  */
@@ -461,11 +443,10 @@
       }
     }
   },
-<<<<<<< HEAD
   callType_: 'procedures_callnoreturn',
 };
 
-Blocks['procedures_defnoreturn'] = {
+blocks['procedures_defnoreturn'] = {
   ...PROCEDURE_DEF_COMMON,
   /**
    * Block for defining a procedure with no return value.
@@ -505,58 +486,10 @@
    */
   getProcedureDef: function() {
     return [this.getFieldValue('NAME'), this.arguments_, false];
-  },
+  }
 };
 
-Blocks['procedures_defreturn'] = {
-=======
-};
-
-blocks['procedures_defnoreturn'] = {
-  ...PROCEDURE_DEF_COMMON,
-  /**
-   * Block for defining a procedure with no return value.
-   * @this {Block}
-   */
-  init: function() {
-    const initName = Procedures.findLegalName('', this);
-    const nameField = new FieldTextInput(initName, Procedures.rename);
-    nameField.setSpellcheck(false);
-    this.appendDummyInput()
-        .appendField(Msg['PROCEDURES_DEFNORETURN_TITLE'])
-        .appendField(nameField, 'NAME')
-        .appendField('', 'PARAMS');
-    this.setMutator(new Mutator(['procedures_mutatorarg']));
-    if ((this.workspace.options.comments ||
-         (this.workspace.options.parentWorkspace &&
-          this.workspace.options.parentWorkspace.options.comments)) &&
-        Msg['PROCEDURES_DEFNORETURN_COMMENT']) {
-      this.setCommentText(Msg['PROCEDURES_DEFNORETURN_COMMENT']);
-    }
-    this.setStyle('procedure_blocks');
-    this.setTooltip(Msg['PROCEDURES_DEFNORETURN_TOOLTIP']);
-    this.setHelpUrl(Msg['PROCEDURES_DEFNORETURN_HELPURL']);
-    this.arguments_ = [];
-    this.argumentVarModels_ = [];
-    this.setStatements_(true);
-    this.statementConnection_ = null;
-  },
-  /**
-   * Return the signature of this procedure definition.
-   * @return {!Array} Tuple containing three elements:
-   *     - the name of the defined procedure,
-   *     - a list of all its arguments,
-   *     - that it DOES NOT have a return value.
-   * @this {Block}
-   */
-  getProcedureDef: function() {
-    return [this.getFieldValue('NAME'), this.arguments_, false];
-  },
-  callType_: 'procedures_callnoreturn',
-};
-
 blocks['procedures_defreturn'] = {
->>>>>>> 61322294
   ...PROCEDURE_DEF_COMMON,
   /**
    * Block for defining a procedure with a return value.
@@ -600,16 +533,10 @@
   getProcedureDef: function() {
     return [this.getFieldValue('NAME'), this.arguments_, true];
   },
-<<<<<<< HEAD
-};
-
-Blocks['procedures_mutatorcontainer'] = {
-=======
   callType_: 'procedures_callreturn',
 };
 
 blocks['procedures_mutatorcontainer'] = {
->>>>>>> 61322294
   /**
    * Mutator block for procedure container.
    * @this {Block}
@@ -627,11 +554,7 @@
   },
 };
 
-<<<<<<< HEAD
-Blocks['procedures_mutatorarg'] = {
-=======
 blocks['procedures_mutatorarg'] = {
->>>>>>> 61322294
   /**
    * Mutator block for procedure argument.
    * @this {Block}
@@ -1038,32 +961,22 @@
         const block = xmlUtils.createElement('block');
         block.setAttribute('type', this.defType_);
         const xy = this.getRelativeToSurfaceXY();
-<<<<<<< HEAD
-        const x = xy.x + internalConstants.SNAP_RADIUS * (this.RTL ? -1 : 1);
-        const y = xy.y + internalConstants.SNAP_RADIUS * 2;
-=======
         const x = xy.x + config.snapRadius * (this.RTL ? -1 : 1);
         const y = xy.y + config.snapRadius * 2;
->>>>>>> 61322294
         block.setAttribute('x', x);
         block.setAttribute('y', y);
         const mutation = this.mutationToDom();
         block.appendChild(mutation);
         const field = xmlUtils.createElement('field');
         field.setAttribute('name', 'NAME');
-<<<<<<< HEAD
+
         let callName = this.getProcedureCall();
         if (!callName) {
           // Rename if name is empty string.
           callName = Procedures.findLegalName('', this);
           this.renameProcedure('', callName);
-=======
-        const callName = this.getProcedureCall();
-        const newName = Procedures.findLegalName(callName, this);
-        if (callName !== newName) {
-          this.renameProcedure(callName, newName);
->>>>>>> 61322294
         }
+
         field.appendChild(xmlUtils.createTextNode(callName));
         block.appendChild(field);
         xml.appendChild(block);
@@ -1123,12 +1036,8 @@
     const name = this.getProcedureCall();
     const workspace = this.workspace;
     option.callback = function() {
-<<<<<<< HEAD
       let def = Procedures.getDefinition(name, workspace);
 
-=======
-      const def = Procedures.getDefinition(name, workspace);
->>>>>>> 61322294
       if (def) {
         if (!def.inActiveModule()) {
           workspace.getModuleManager().activateModule(workspace.getModuleManager().getModuleById(def.getModuleId()));
@@ -1142,11 +1051,7 @@
   },
 };
 
-<<<<<<< HEAD
-Blocks['procedures_callnoreturn'] = {
-=======
 blocks['procedures_callnoreturn'] = {
->>>>>>> 61322294
   ...PROCEDURE_CALL_COMMON,
   /**
    * Block for calling a procedure with no return value.
@@ -1169,11 +1074,7 @@
   defType_: 'procedures_defnoreturn',
 };
 
-<<<<<<< HEAD
-Blocks['procedures_callreturn'] = {
-=======
 blocks['procedures_callreturn'] = {
->>>>>>> 61322294
   ...PROCEDURE_CALL_COMMON,
   /**
    * Block for calling a procedure with a return value.
@@ -1195,11 +1096,7 @@
   defType_: 'procedures_defreturn',
 };
 
-<<<<<<< HEAD
-Blocks['procedures_ifreturn'] = {
-=======
 blocks['procedures_ifreturn'] = {
->>>>>>> 61322294
   /**
    * Block for conditionally returning a value from a procedure.
    * @this {Block}
@@ -1251,20 +1148,12 @@
   /**
    * Called whenever anything on the workspace changes.
    * Add warning if this flow block is not nested inside a loop.
-<<<<<<< HEAD
-   * @param {!AbstractEvent} _e Change event.
-   * @this {Block}
-   */
-  onchange: function(_e) {
-    if (this.workspace.isDragging && this.workspace.isDragging()) {
-=======
    * @param {!AbstractEvent} e Move event.
    * @this {Block}
    */
   onchange: function(e) {
     if (this.workspace.isDragging && this.workspace.isDragging() ||
         e.type !== Events.BLOCK_MOVE) {
->>>>>>> 61322294
       return;  // Don't change state at the start of a drag.
     }
     let legal = false;
@@ -1279,21 +1168,13 @@
     } while (block);
     if (legal) {
       // If needed, toggle whether this block has a return value.
-<<<<<<< HEAD
-      if ((block.type === 'procedures_defnoreturn' || block.type === 'procedures_with_argument_defnoreturn') && this.hasReturnValue_) {
-=======
       if (block.type === 'procedures_defnoreturn' && this.hasReturnValue_) {
->>>>>>> 61322294
         this.removeInput('VALUE');
         this.appendDummyInput('VALUE').appendField(
             Msg['PROCEDURES_DEFRETURN_RETURN']);
         this.hasReturnValue_ = false;
       } else if (
-<<<<<<< HEAD
           (block.type === 'procedures_defreturn' || block.type === 'procedures_with_argument_defreturn') && !this.hasReturnValue_) {
-=======
-          block.type === 'procedures_defreturn' && !this.hasReturnValue_) {
->>>>>>> 61322294
         this.removeInput('VALUE');
         this.appendValueInput('VALUE').appendField(
             Msg['PROCEDURES_DEFRETURN_RETURN']);
@@ -1302,19 +1183,14 @@
       this.setWarningText(null);
     } else {
       this.setWarningText(Msg['PROCEDURES_IFRETURN_WARNING']);
-<<<<<<< HEAD
-      if (!this.isInFlyout && !this.getInheritedDisabled()) {
-        this.setEnabled(false);
-      }
-=======
-    }
+    }
+
     if (!this.isInFlyout) {
       const group = Events.getGroup();
       // Makes it so the move and the disable event get undone together.
       Events.setGroup(e.group);
       this.setEnabled(legal);
       Events.setGroup(group);
->>>>>>> 61322294
     }
   },
   /**
@@ -1322,13 +1198,8 @@
    * To add a new function type add this to your code:
    * Blocks['procedures_ifreturn'].FUNCTION_TYPES.push('custom_func');
    */
-<<<<<<< HEAD
   FUNCTION_TYPES: ['procedures_defnoreturn', 'procedures_defreturn', 'procedures_with_argument_defnoreturn', 'procedures_with_argument_defreturn'],
 };
-=======
-  FUNCTION_TYPES: ['procedures_defnoreturn', 'procedures_defreturn'],
-};
 
 // Register provided blocks.
-defineBlocks(blocks);
->>>>>>> 61322294
+defineBlocks(blocks);