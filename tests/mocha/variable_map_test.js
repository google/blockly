--- conflicted
+++ resolved
@@ -4,16 +4,6 @@
  * SPDX-License-Identifier: Apache-2.0
  */
 
-<<<<<<< HEAD
-goog.module('Blockly.test.variableMap');
-
-const {assertVariableValues} = goog.require('Blockly.test.helpers.variables');
-const {createGenUidStubWithReturns, sharedTestSetup, sharedTestTeardown} = goog.require('Blockly.test.helpers.setupTeardown');
-
-
-suite('Variable Map', function() {
-  setup(function() {
-=======
 import {assertVariableValues} from './test_helpers/variables.js';
 import {
   createGenUidStubWithReturns,
@@ -28,7 +18,6 @@
 
 suite('Variable Map', function () {
   setup(function () {
->>>>>>> 0e22a798
     sharedTestSetup.call(this);
     this.workspace = new Blockly.Workspace();
     this.variableMap = new Blockly.VariableMap(this.workspace);
@@ -49,15 +38,9 @@
       this.variableMap.createVariable('name1', 'type1', 'id1');
 
       // Assert there is only one variable in the this.variableMap.
-<<<<<<< HEAD
-      let keys = Object.keys(this.variableMap.variableMap_);
-      chai.assert.equal(keys.length, 1);
-      let varMapLength = this.variableMap.variableMap_[keys[0]].length;
-=======
       let keys = Array.from(this.variableMap.variableMap.keys());
       chai.assert.equal(keys.length, 1);
       let varMapLength = this.variableMap.variableMap.get(keys[0]).length;
->>>>>>> 0e22a798
       chai.assert.equal(varMapLength, 1);
 
       this.variableMap.createVariable('name1', 'type1');
@@ -75,15 +58,9 @@
       this.variableMap.createVariable('name1', 'type1', 'id1');
 
       // Assert there is only one variable in the this.variableMap.
-<<<<<<< HEAD
-      let keys = Object.keys(this.variableMap.variableMap_);
-      chai.assert.equal(keys.length, 1);
-      const varMapLength = this.variableMap.variableMap_[keys[0]].length;
-=======
       let keys = Array.from(this.variableMap.variableMap.keys());
       chai.assert.equal(keys.length, 1);
       const varMapLength = this.variableMap.variableMap.get(keys[0]).length;
->>>>>>> 0e22a798
       chai.assert.equal(varMapLength, 1);
 
       this.variableMap.createVariable('name1', 'type2', 'id2');
@@ -136,11 +113,7 @@
       test('Id already exists', function () {
         this.variableMap.createVariable('name1', 'type1', 'id1');
         const variableMap = this.variableMap;
-<<<<<<< HEAD
-        chai.assert.throws(function() {
-=======
         chai.assert.throws(function () {
->>>>>>> 0e22a798
           variableMap.createVariable('name2', 'type2', 'id1');
         }, /"id1".*in use/);
         assertVariableValues(this.variableMap, 'name1', 'type1', 'id1');
@@ -149,11 +122,7 @@
       test('Mismatched id', function () {
         this.variableMap.createVariable('name1', 'type1', 'id1');
         const variableMap = this.variableMap;
-<<<<<<< HEAD
-        chai.assert.throws(function() {
-=======
         chai.assert.throws(function () {
->>>>>>> 0e22a798
           variableMap.createVariable('name1', 'type1', 'id2');
         }, /"name1".*in use/);
         assertVariableValues(this.variableMap, 'name1', 'type1', 'id1');
@@ -162,11 +131,7 @@
       test('Mismatched type', function () {
         this.variableMap.createVariable('name1', 'type1', 'id1');
         const variableMap = this.variableMap;
-<<<<<<< HEAD
-        chai.assert.throws(function() {
-=======
         chai.assert.throws(function () {
->>>>>>> 0e22a798
           variableMap.createVariable('name1', 'type2', 'id1');
         });
         assertVariableValues(this.variableMap, 'name1', 'type1', 'id1');
@@ -175,13 +140,8 @@
     });
   });
 
-<<<<<<< HEAD
-  suite('getVariable', function() {
-    test('By name and type', function() {
-=======
   suite('getVariable', function () {
     test('By name and type', function () {
->>>>>>> 0e22a798
       const var1 = this.variableMap.createVariable('name1', 'type1', 'id1');
       const var2 = this.variableMap.createVariable('name2', 'type1', 'id2');
       const var3 = this.variableMap.createVariable('name3', 'type2', 'id3');
@@ -200,23 +160,14 @@
       chai.assert.isNull(this.variableMap.getVariable('name3'));
     });
 
-<<<<<<< HEAD
-    test('Not found', function() {
-=======
     test('Not found', function () {
->>>>>>> 0e22a798
       const result = this.variableMap.getVariable('name1');
       chai.assert.isNull(result);
     });
   });
 
-<<<<<<< HEAD
-  suite('getVariableById', function() {
-    test('Trivial', function() {
-=======
   suite('getVariableById', function () {
     test('Trivial', function () {
->>>>>>> 0e22a798
       const var1 = this.variableMap.createVariable('name1', 'type1', 'id1');
       const var2 = this.variableMap.createVariable('name2', 'type1', 'id2');
       const var3 = this.variableMap.createVariable('name3', 'type2', 'id3');
@@ -229,11 +180,7 @@
       chai.assert.equal(result3, var3);
     });
 
-<<<<<<< HEAD
-    test('Not found', function() {
-=======
     test('Not found', function () {
->>>>>>> 0e22a798
       const result = this.variableMap.getVariableById('id1');
       chai.assert.isNull(result);
     });
@@ -257,13 +204,8 @@
     });
   });
 
-<<<<<<< HEAD
-  suite('getVariablesOfType', function() {
-    test('Trivial', function() {
-=======
   suite('getVariablesOfType', function () {
     test('Trivial', function () {
->>>>>>> 0e22a798
       const var1 = this.variableMap.createVariable('name1', 'type1', 'id1');
       const var2 = this.variableMap.createVariable('name2', 'type1', 'id2');
       this.variableMap.createVariable('name3', 'type2', 'id3');
@@ -274,11 +216,7 @@
       chai.assert.deepEqual(resultArray2, []);
     });
 
-<<<<<<< HEAD
-    test('Null', function() {
-=======
     test('Null', function () {
->>>>>>> 0e22a798
       const var1 = this.variableMap.createVariable('name1', '', 'id1');
       const var2 = this.variableMap.createVariable('name2', '', 'id2');
       const var3 = this.variableMap.createVariable('name3', '', 'id3');
@@ -287,45 +225,28 @@
       chai.assert.deepEqual(resultArray, [var1, var2, var3]);
     });
 
-<<<<<<< HEAD
-    test('Empty string', function() {
-=======
     test('Empty string', function () {
->>>>>>> 0e22a798
       const var1 = this.variableMap.createVariable('name1', null, 'id1');
       const var2 = this.variableMap.createVariable('name2', null, 'id2');
       const resultArray = this.variableMap.getVariablesOfType('');
       chai.assert.deepEqual(resultArray, [var1, var2]);
     });
 
-<<<<<<< HEAD
-    test('Deleted', function() {
-=======
     test('Deleted', function () {
->>>>>>> 0e22a798
       const variable = this.variableMap.createVariable('name1', null, 'id1');
       this.variableMap.deleteVariable(variable);
       const resultArray = this.variableMap.getVariablesOfType('');
       chai.assert.deepEqual(resultArray, []);
     });
 
-<<<<<<< HEAD
-    test('Does not exist', function() {
-=======
     test('Does not exist', function () {
->>>>>>> 0e22a798
       const resultArray = this.variableMap.getVariablesOfType('type1');
       chai.assert.deepEqual(resultArray, []);
     });
   });
 
-<<<<<<< HEAD
-  suite('getAllVariables', function() {
-    test('Trivial', function() {
-=======
   suite('getAllVariables', function () {
     test('Trivial', function () {
->>>>>>> 0e22a798
       const var1 = this.variableMap.createVariable('name1', 'type1', 'id1');
       const var2 = this.variableMap.createVariable('name2', 'type1', 'id2');
       const var3 = this.variableMap.createVariable('name3', 'type2', 'id3');
@@ -333,11 +254,7 @@
       chai.assert.deepEqual(resultArray, [var1, var2, var3]);
     });
 
-<<<<<<< HEAD
-    test('None', function() {
-=======
     test('None', function () {
->>>>>>> 0e22a798
       const resultArray = this.variableMap.getAllVariables();
       chai.assert.deepEqual(resultArray, []);
     });
