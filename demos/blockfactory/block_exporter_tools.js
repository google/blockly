--- conflicted
+++ resolved
@@ -39,10 +39,8 @@
 /**
  * Get Blockly Block object from xml that encodes the blocks used to design
  * the block.
-<<<<<<< HEAD
+
  * @private
-=======
->>>>>>> 05437173
  *
  * @param {!Element} xml - Xml element that encodes the blocks used to design
  *    the block. For example, the block xmls saved in block library.
