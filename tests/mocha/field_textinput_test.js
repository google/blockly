/**
 * @license
 * Copyright 2019 Google LLC
 * SPDX-License-Identifier: Apache-2.0
 */

<<<<<<< HEAD
goog.module('Blockly.test.fieldTextInput');

const {assertFieldValue, runConstructorSuiteTests, runFromJsonSuiteTests, runSetValueTests} = goog.require('Blockly.test.helpers.fields');
const {createTestBlock, defineRowBlock} = goog.require('Blockly.test.helpers.blockDefinitions');
const {sharedTestSetup, sharedTestTeardown, workspaceTeardown} = goog.require('Blockly.test.helpers.setupTeardown');


suite('Text Input Fields', function() {
  setup(function() {
=======
import * as Blockly from '../../build/src/core/blockly.js';
import {
  assertFieldValue,
  runConstructorSuiteTests,
  runFromJsonSuiteTests,
  runSetValueTests,
} from './test_helpers/fields.js';
import {
  createTestBlock,
  defineRowBlock,
} from './test_helpers/block_definitions.js';
import {
  sharedTestSetup,
  sharedTestTeardown,
  workspaceTeardown,
} from './test_helpers/setup_teardown.js';

suite('Text Input Fields', function () {
  setup(function () {
>>>>>>> 0e22a798
    sharedTestSetup.call(this);
  });
  teardown(function () {
    sharedTestTeardown.call(this);
  });
  /**
   * Configuration for field tests with invalid values.
   * @type {!Array<!FieldCreationTestCase>}
   */
  const invalidValueTestCases = [
    {title: 'Undefined', value: undefined},
    {title: 'Null', value: null},
  ];
  /**
   * Configuration for field tests with valid values.
   * @type {!Array<!FieldCreationTestCase>}
   */
  const validValueTestCases = [
    {title: 'String', value: 'value', expectedValue: 'value'},
    {title: 'Boolean true', value: true, expectedValue: 'true'},
    {title: 'Boolean false', value: false, expectedValue: 'false'},
    {title: 'Number (Truthy)', value: 1, expectedValue: '1'},
    {title: 'Number (Falsy)', value: 0, expectedValue: '0'},
    {title: 'NaN', value: NaN, expectedValue: 'NaN'},
  ];
<<<<<<< HEAD
  const addArgsAndJson = function(testCase) {
=======
  const addArgsAndJson = function (testCase) {
>>>>>>> 0e22a798
    testCase.args = [testCase.value];
    testCase.json = {'text': testCase.value};
  };
  invalidValueTestCases.forEach(addArgsAndJson);
  validValueTestCases.forEach(addArgsAndJson);

  /**
   * The expected default value for the field being tested.
   * @type {*}
   */
  const defaultFieldValue = '';
  /**
   * Asserts that the field property values are set to default.
   * @param {!Blockly.FieldTextInput} field The field to check.
   */
<<<<<<< HEAD
  const assertFieldDefault = function(field) {
=======
  const assertFieldDefault = function (field) {
>>>>>>> 0e22a798
    assertFieldValue(field, defaultFieldValue);
  };
  /**
   * Asserts that the field properties are correct based on the test case.
   * @param {!Blockly.FieldTextInput} field The field to check.
   * @param {!FieldValueTestCase} testCase The test case.
   */
<<<<<<< HEAD
  const validTestCaseAssertField = function(field, testCase) {
=======
  const validTestCaseAssertField = function (field, testCase) {
>>>>>>> 0e22a798
    assertFieldValue(field, testCase.expectedValue);
  };

  runConstructorSuiteTests(
<<<<<<< HEAD
      Blockly.FieldTextInput, validValueTestCases, invalidValueTestCases,
      validTestCaseAssertField, assertFieldDefault);

  runFromJsonSuiteTests(
      Blockly.FieldTextInput, validValueTestCases, invalidValueTestCases,
      validTestCaseAssertField, assertFieldDefault);
=======
    Blockly.FieldTextInput,
    validValueTestCases,
    invalidValueTestCases,
    validTestCaseAssertField,
    assertFieldDefault,
  );

  runFromJsonSuiteTests(
    Blockly.FieldTextInput,
    validValueTestCases,
    invalidValueTestCases,
    validTestCaseAssertField,
    assertFieldDefault,
  );
>>>>>>> 0e22a798

  suite('setValue', function () {
    suite('Empty -> New Value', function () {
      setup(function () {
        this.field = new Blockly.FieldTextInput();
      });
      runSetValueTests(
<<<<<<< HEAD
          validValueTestCases, invalidValueTestCases, defaultFieldValue);
      test('With source block', function() {
=======
        validValueTestCases,
        invalidValueTestCases,
        defaultFieldValue,
      );
      test('With source block', function () {
>>>>>>> 0e22a798
        this.field.setSourceBlock(createTestBlock());
        this.field.setValue('value');
        assertFieldValue(this.field, 'value');
      });
    });
<<<<<<< HEAD
    suite('Value -> New Value', function() {
      const initialValue = 'oldValue';
      setup(function() {
        this.field = new Blockly.FieldTextInput(initialValue);
      });
      runSetValueTests(
          validValueTestCases, invalidValueTestCases, initialValue);
      test('With source block', function() {
=======
    suite('Value -> New Value', function () {
      const initialValue = 'oldValue';
      setup(function () {
        this.field = new Blockly.FieldTextInput(initialValue);
      });
      runSetValueTests(
        validValueTestCases,
        invalidValueTestCases,
        initialValue,
      );
      test('With source block', function () {
>>>>>>> 0e22a798
        this.field.setSourceBlock(createTestBlock());
        this.field.setValue('value');
        assertFieldValue(this.field, 'value');
      });
    });
  });

  suite('Validators', function () {
    setup(function () {
      this.field = new Blockly.FieldTextInput('value');
      this.field.htmlInput_ = document.createElement('input');
      this.field.htmlInput_.setAttribute('data-old-value', 'value');
      this.field.htmlInput_.setAttribute('data-untyped-default-value', 'value');
      this.stub = sinon.stub(this.field, 'resizeEditor_');
    });
    teardown(function () {
      sinon.restore();
    });
    const testSuites = [
<<<<<<< HEAD
      {title: 'Null Validator',
        validator:
            function() {
              return null;
            },
        value: 'newValue', expectedValue: 'value'},
      {title: 'Remove \'a\' Validator',
        validator:
            function(newValue) {
              return newValue.replace(/a/g, '');
            },
        value: 'bbbaaa', expectedValue: 'bbb'},
      {title: 'Returns Undefined Validator', validator: function() {},
        value: 'newValue', expectedValue: 'newValue', expectedText: 'newValue'},
=======
      {
        title: 'Null Validator',
        validator: function () {
          return null;
        },
        value: 'newValue',
        expectedValue: 'value',
      },
      {
        title: "Remove 'a' Validator",
        validator: function (newValue) {
          return newValue.replace(/a/g, '');
        },
        value: 'bbbaaa',
        expectedValue: 'bbb',
      },
      {
        title: 'Returns Undefined Validator',
        validator: function () {},
        value: 'newValue',
        expectedValue: 'newValue',
        expectedText: 'newValue',
      },
>>>>>>> 0e22a798
    ];
    testSuites.forEach(function (suiteInfo) {
      suite(suiteInfo.title, function () {
        setup(function () {
          this.field.setValidator(suiteInfo.validator);
        });
        test('When Editing', function () {
          this.field.isBeingEdited_ = true;
          this.field.htmlInput_.value = suiteInfo.value;
          this.field.onHtmlInputChange_(null);
          assertFieldValue(
<<<<<<< HEAD
              this.field, suiteInfo.expectedValue, suiteInfo.value);
=======
            this.field,
            suiteInfo.expectedValue,
            suiteInfo.value,
          );
>>>>>>> 0e22a798
        });
        test('When Not Editing', function () {
          this.field.setValue(suiteInfo.value);
          assertFieldValue(this.field, suiteInfo.expectedValue);
        });
      });
    });
  });

<<<<<<< HEAD
  suite('Customization', function() {
    suite('Spellcheck', function() {
      setup(function() {
        this.prepField = function(field) {
          const workspace = {
            getScale: function() {
              return 1;
            },
            getRenderer: function() {
              return {
                getClassName: function() {
=======
  suite('Customization', function () {
    suite('Spellcheck', function () {
      setup(function () {
        this.prepField = function (field) {
          const workspace = {
            getScale: function () {
              return 1;
            },
            getRenderer: function () {
              return {
                getClassName: function () {
>>>>>>> 0e22a798
                  return '';
                },
              };
            },
<<<<<<< HEAD
            getTheme: function() {
              return {
                getClassName: function() {
=======
            getTheme: function () {
              return {
                getClassName: function () {
>>>>>>> 0e22a798
                  return '';
                },
              };
            },
<<<<<<< HEAD
            markFocused: function() {},
=======
            markFocused: function () {},
            options: {},
>>>>>>> 0e22a798
          };
          field.sourceBlock_ = {
            workspace: workspace,
          };
          field.constants_ = {
            FIELD_TEXT_FONTSIZE: 11,
            FIELD_TEXT_FONTWEIGHT: 'normal',
            FIELD_TEXT_FONTFAMILY: 'sans-serif',
          };
          field.clickTarget_ = document.createElement('div');
          Blockly.common.setMainWorkspace(workspace);
          Blockly.WidgetDiv.createDom();
          this.stub = sinon.stub(field, 'resizeEditor_');
        };

        this.assertSpellcheck = function (field, value) {
          this.prepField(field);
          field.showEditor_();
          chai.assert.equal(
            field.htmlInput_.getAttribute('spellcheck'),
            value.toString(),
          );
        };
      });
      teardown(function () {
        if (this.stub) {
          this.stub.restore();
        }
      });
<<<<<<< HEAD
      test('Default', function() {
        const field = new Blockly.FieldTextInput('test');
        this.assertSpellcheck(field, true);
      });
      test('JS Constructor', function() {
=======
      test('Default', function () {
        const field = new Blockly.FieldTextInput('test');
        this.assertSpellcheck(field, true);
      });
      test('JS Constructor', function () {
>>>>>>> 0e22a798
        const field = new Blockly.FieldTextInput('test', null, {
          spellcheck: false,
        });
        this.assertSpellcheck(field, false);
      });
<<<<<<< HEAD
      test('JSON Definition', function() {
=======
      test('JSON Definition', function () {
>>>>>>> 0e22a798
        const field = Blockly.FieldTextInput.fromJson({
          text: 'test',
          spellcheck: false,
        });
        this.assertSpellcheck(field, false);
      });
<<<<<<< HEAD
      test('setSpellcheck Editor Hidden', function() {
=======
      test('setSpellcheck Editor Hidden', function () {
>>>>>>> 0e22a798
        const field = new Blockly.FieldTextInput('test');
        field.setSpellcheck(false);
        this.assertSpellcheck(field, false);
      });
<<<<<<< HEAD
      test('setSpellcheck Editor Shown', function() {
=======
      test('setSpellcheck Editor Shown', function () {
>>>>>>> 0e22a798
        const field = new Blockly.FieldTextInput('test');
        this.prepField(field);
        field.showEditor_();
        field.setSpellcheck(false);
        chai.assert.equal(field.htmlInput_.getAttribute('spellcheck'), 'false');
      });
    });
  });

<<<<<<< HEAD
  suite('Serialization', function() {
    setup(function() {
=======
  suite('Serialization', function () {
    setup(function () {
>>>>>>> 0e22a798
      this.workspace = new Blockly.Workspace();
      defineRowBlock();

      this.assertValue = (value) => {
        const block = this.workspace.newBlock('row_block');
        const field = new Blockly.FieldTextInput(value);
        block.getInput('INPUT').appendField(field, 'TEXT');
        const jso = Blockly.serialization.blocks.save(block);
        chai.assert.deepEqual(jso['fields'], {'TEXT': value});
      };
    });

<<<<<<< HEAD
    teardown(function() {
      workspaceTeardown.call(this, this.workspace);
    });

    test('Simple', function() {
=======
    teardown(function () {
      workspaceTeardown.call(this, this.workspace);
    });

    test('Simple', function () {
>>>>>>> 0e22a798
      this.assertValue('test text');
    });
  });
});<|MERGE_RESOLUTION|>--- conflicted
+++ resolved
@@ -4,17 +4,6 @@
  * SPDX-License-Identifier: Apache-2.0
  */
 
-<<<<<<< HEAD
-goog.module('Blockly.test.fieldTextInput');
-
-const {assertFieldValue, runConstructorSuiteTests, runFromJsonSuiteTests, runSetValueTests} = goog.require('Blockly.test.helpers.fields');
-const {createTestBlock, defineRowBlock} = goog.require('Blockly.test.helpers.blockDefinitions');
-const {sharedTestSetup, sharedTestTeardown, workspaceTeardown} = goog.require('Blockly.test.helpers.setupTeardown');
-
-
-suite('Text Input Fields', function() {
-  setup(function() {
-=======
 import * as Blockly from '../../build/src/core/blockly.js';
 import {
   assertFieldValue,
@@ -34,7 +23,6 @@
 
 suite('Text Input Fields', function () {
   setup(function () {
->>>>>>> 0e22a798
     sharedTestSetup.call(this);
   });
   teardown(function () {
@@ -60,11 +48,7 @@
     {title: 'Number (Falsy)', value: 0, expectedValue: '0'},
     {title: 'NaN', value: NaN, expectedValue: 'NaN'},
   ];
-<<<<<<< HEAD
-  const addArgsAndJson = function(testCase) {
-=======
   const addArgsAndJson = function (testCase) {
->>>>>>> 0e22a798
     testCase.args = [testCase.value];
     testCase.json = {'text': testCase.value};
   };
@@ -80,11 +64,7 @@
    * Asserts that the field property values are set to default.
    * @param {!Blockly.FieldTextInput} field The field to check.
    */
-<<<<<<< HEAD
-  const assertFieldDefault = function(field) {
-=======
   const assertFieldDefault = function (field) {
->>>>>>> 0e22a798
     assertFieldValue(field, defaultFieldValue);
   };
   /**
@@ -92,23 +72,11 @@
    * @param {!Blockly.FieldTextInput} field The field to check.
    * @param {!FieldValueTestCase} testCase The test case.
    */
-<<<<<<< HEAD
-  const validTestCaseAssertField = function(field, testCase) {
-=======
   const validTestCaseAssertField = function (field, testCase) {
->>>>>>> 0e22a798
     assertFieldValue(field, testCase.expectedValue);
   };
 
   runConstructorSuiteTests(
-<<<<<<< HEAD
-      Blockly.FieldTextInput, validValueTestCases, invalidValueTestCases,
-      validTestCaseAssertField, assertFieldDefault);
-
-  runFromJsonSuiteTests(
-      Blockly.FieldTextInput, validValueTestCases, invalidValueTestCases,
-      validTestCaseAssertField, assertFieldDefault);
-=======
     Blockly.FieldTextInput,
     validValueTestCases,
     invalidValueTestCases,
@@ -123,7 +91,6 @@
     validTestCaseAssertField,
     assertFieldDefault,
   );
->>>>>>> 0e22a798
 
   suite('setValue', function () {
     suite('Empty -> New Value', function () {
@@ -131,31 +98,16 @@
         this.field = new Blockly.FieldTextInput();
       });
       runSetValueTests(
-<<<<<<< HEAD
-          validValueTestCases, invalidValueTestCases, defaultFieldValue);
-      test('With source block', function() {
-=======
         validValueTestCases,
         invalidValueTestCases,
         defaultFieldValue,
       );
       test('With source block', function () {
->>>>>>> 0e22a798
         this.field.setSourceBlock(createTestBlock());
         this.field.setValue('value');
         assertFieldValue(this.field, 'value');
       });
     });
-<<<<<<< HEAD
-    suite('Value -> New Value', function() {
-      const initialValue = 'oldValue';
-      setup(function() {
-        this.field = new Blockly.FieldTextInput(initialValue);
-      });
-      runSetValueTests(
-          validValueTestCases, invalidValueTestCases, initialValue);
-      test('With source block', function() {
-=======
     suite('Value -> New Value', function () {
       const initialValue = 'oldValue';
       setup(function () {
@@ -167,7 +119,6 @@
         initialValue,
       );
       test('With source block', function () {
->>>>>>> 0e22a798
         this.field.setSourceBlock(createTestBlock());
         this.field.setValue('value');
         assertFieldValue(this.field, 'value');
@@ -187,22 +138,6 @@
       sinon.restore();
     });
     const testSuites = [
-<<<<<<< HEAD
-      {title: 'Null Validator',
-        validator:
-            function() {
-              return null;
-            },
-        value: 'newValue', expectedValue: 'value'},
-      {title: 'Remove \'a\' Validator',
-        validator:
-            function(newValue) {
-              return newValue.replace(/a/g, '');
-            },
-        value: 'bbbaaa', expectedValue: 'bbb'},
-      {title: 'Returns Undefined Validator', validator: function() {},
-        value: 'newValue', expectedValue: 'newValue', expectedText: 'newValue'},
-=======
       {
         title: 'Null Validator',
         validator: function () {
@@ -226,7 +161,6 @@
         expectedValue: 'newValue',
         expectedText: 'newValue',
       },
->>>>>>> 0e22a798
     ];
     testSuites.forEach(function (suiteInfo) {
       suite(suiteInfo.title, function () {
@@ -238,14 +172,10 @@
           this.field.htmlInput_.value = suiteInfo.value;
           this.field.onHtmlInputChange_(null);
           assertFieldValue(
-<<<<<<< HEAD
-              this.field, suiteInfo.expectedValue, suiteInfo.value);
-=======
             this.field,
             suiteInfo.expectedValue,
             suiteInfo.value,
           );
->>>>>>> 0e22a798
         });
         test('When Not Editing', function () {
           this.field.setValue(suiteInfo.value);
@@ -255,19 +185,6 @@
     });
   });
 
-<<<<<<< HEAD
-  suite('Customization', function() {
-    suite('Spellcheck', function() {
-      setup(function() {
-        this.prepField = function(field) {
-          const workspace = {
-            getScale: function() {
-              return 1;
-            },
-            getRenderer: function() {
-              return {
-                getClassName: function() {
-=======
   suite('Customization', function () {
     suite('Spellcheck', function () {
       setup(function () {
@@ -279,30 +196,19 @@
             getRenderer: function () {
               return {
                 getClassName: function () {
->>>>>>> 0e22a798
                   return '';
                 },
               };
             },
-<<<<<<< HEAD
-            getTheme: function() {
-              return {
-                getClassName: function() {
-=======
             getTheme: function () {
               return {
                 getClassName: function () {
->>>>>>> 0e22a798
                   return '';
                 },
               };
             },
-<<<<<<< HEAD
-            markFocused: function() {},
-=======
             markFocused: function () {},
             options: {},
->>>>>>> 0e22a798
           };
           field.sourceBlock_ = {
             workspace: workspace,
@@ -332,49 +238,29 @@
           this.stub.restore();
         }
       });
-<<<<<<< HEAD
-      test('Default', function() {
-        const field = new Blockly.FieldTextInput('test');
-        this.assertSpellcheck(field, true);
-      });
-      test('JS Constructor', function() {
-=======
       test('Default', function () {
         const field = new Blockly.FieldTextInput('test');
         this.assertSpellcheck(field, true);
       });
       test('JS Constructor', function () {
->>>>>>> 0e22a798
         const field = new Blockly.FieldTextInput('test', null, {
           spellcheck: false,
         });
         this.assertSpellcheck(field, false);
       });
-<<<<<<< HEAD
-      test('JSON Definition', function() {
-=======
       test('JSON Definition', function () {
->>>>>>> 0e22a798
         const field = Blockly.FieldTextInput.fromJson({
           text: 'test',
           spellcheck: false,
         });
         this.assertSpellcheck(field, false);
       });
-<<<<<<< HEAD
-      test('setSpellcheck Editor Hidden', function() {
-=======
       test('setSpellcheck Editor Hidden', function () {
->>>>>>> 0e22a798
         const field = new Blockly.FieldTextInput('test');
         field.setSpellcheck(false);
         this.assertSpellcheck(field, false);
       });
-<<<<<<< HEAD
-      test('setSpellcheck Editor Shown', function() {
-=======
       test('setSpellcheck Editor Shown', function () {
->>>>>>> 0e22a798
         const field = new Blockly.FieldTextInput('test');
         this.prepField(field);
         field.showEditor_();
@@ -384,13 +270,8 @@
     });
   });
 
-<<<<<<< HEAD
-  suite('Serialization', function() {
-    setup(function() {
-=======
   suite('Serialization', function () {
     setup(function () {
->>>>>>> 0e22a798
       this.workspace = new Blockly.Workspace();
       defineRowBlock();
 
@@ -403,19 +284,11 @@
       };
     });
 
-<<<<<<< HEAD
-    teardown(function() {
-      workspaceTeardown.call(this, this.workspace);
-    });
-
-    test('Simple', function() {
-=======
     teardown(function () {
       workspaceTeardown.call(this, this.workspace);
     });
 
     test('Simple', function () {
->>>>>>> 0e22a798
       this.assertValue('test text');
     });
   });
