/**
 * @license
 * Copyright 2021 Google LLC
 * SPDX-License-Identifier: Apache-2.0
 */

/**
 * @fileoverview An enum for the possible types of connections.
 * @author fenichel@google.com (Rachel Fenichel)
 */

'use strict';

<<<<<<< HEAD
goog.module('Blockly.ConnectionType');
goog.module.declareLegacyNamespace();
=======
goog.module('Blockly.connectionTypes');
>>>>>>> de330c88

/**
 * Enum for the type of a connection or input.
 * @enum {number}
 */
const ConnectionType = {
  // A right-facing value input.  E.g. 'set item to' or 'return'.
  INPUT_VALUE: 1,
  // A left-facing value output.  E.g. 'random fraction'.
  OUTPUT_VALUE: 2,
  // A down-facing block stack.  E.g. 'if-do' or 'else'.
  NEXT_STATEMENT: 3,
  // An up-facing block stack.  E.g. 'break out of loop'.
  PREVIOUS_STATEMENT: 4
};

exports = ConnectionType;<|MERGE_RESOLUTION|>--- conflicted
+++ resolved
@@ -11,12 +11,8 @@
 
 'use strict';
 
-<<<<<<< HEAD
 goog.module('Blockly.ConnectionType');
-goog.module.declareLegacyNamespace();
-=======
-goog.module('Blockly.connectionTypes');
->>>>>>> de330c88
+
 
 /**
  * Enum for the type of a connection or input.
