--- conflicted
+++ resolved
@@ -212,49 +212,6 @@
   };
 };
 
-/**
- * Define blocks from an array of JSON block definitions, as might be generated
- * by the Blockly Developer Tools.
- * @param {!Array<!Object>} jsonArray An array of JSON block definitions.
- * @alias Blockly.defineBlocksWithJsonArray
- */
-const defineBlocksWithJsonArray = function(jsonArray) {
-  for (let i = 0; i < jsonArray.length; i++) {
-    const elem = jsonArray[i];
-    if (!elem) {
-      console.warn(
-          'Block definition #' + i + ' in JSON array is ' + elem + '. ' +
-          'Skipping.');
-    } else {
-      const typename = elem.type;
-      if (typename == null || typename === '') {
-        console.warn(
-            'Block definition #' + i +
-            ' in JSON array is missing a type attribute. Skipping.');
-      } else {
-        if (Blocks[typename]) {
-          console.warn(
-              'Block definition #' + i + ' in JSON array' +
-              ' overwrites prior definition of "' + typename + '".');
-        }
-        Blocks[typename] = {init: jsonInitFactory(elem)};
-      }
-    }
-  }
-};
-exports.defineBlocksWithJsonArray = defineBlocksWithJsonArray;
-
-/**
- * Is the given string a number (includes negative and decimals).
- * @param {string} str Input string.
- * @return {boolean} True if number, false otherwise.
- * @alias Blockly.isNumber
- */
-const isNumber = function(str) {
-  return /^\s*-?\d+(\.\d+)?\s*$/.test(str);
-};
-exports.isNumber = isNumber;
-
 /*
  * Aliased functions and properties that used to be on the Blockly namespace.
  * Everything in this section is deprecated. Both external and internal code
@@ -374,101 +331,149 @@
       common.setSelected(newSelection);
     },
   },
+  /**
+   * @see Blockly.Input.Align.LEFT
+   * @alias Blockly.ALIGN_LEFT
+   */
   ALIGN_LEFT: {
     get: function() {
       deprecation.warn(
           'Blockly.ALIGN_LEFT', 'September 2021', 'September 2022',
           'Blockly.constants.ALIGN.LEFT');
       return constants.ALIGN.LEFT;
-    }
-  },
+    },
+  },
+  /**
+ * @see Blockly.Input.Align.CENTRE
+ * @alias Blockly.ALIGN_CENTRE
+ */
   ALIGN_CENTRE: {
     get: function() {
       deprecation.warn(
           'Blockly.ALIGN_CENTRE', 'September 2021', 'September 2022',
           'Blockly.constants.ALIGN.CENTRE');
       return constants.ALIGN.CENTRE;
-    }
-  },
+    },
+  },
+  /**
+ * @see Blockly.Input.Align.RIGHT
+ * @alias Blockly.ALIGN_RIGHT
+ */
   ALIGN_RIGHT: {
     get: function() {
       deprecation.warn(
           'Blockly.ALIGN_RIGHT', 'September 2021', 'September 2022',
           'Blockly.constants.ALIGN.RIGHT');
       return constants.ALIGN.RIGHT;
-    }
-  },
+    },
+  },
+  /**
+ * @see Blockly.ConnectionType.INPUT_VALUE
+ * @alias Blockly.INPUT_VALUE
+ */
   INPUT_VALUE: {
     get: function() {
       deprecation.warn(
           'Blockly.INPUT_VALUE', 'September 2021', 'September 2022',
           'Blockly.ConnectionType.INPUT_VALUE');
       return ConnectionType.INPUT_VALUE;
-    }
-  },
+    },
+  },
+  /**
+ * @see Blockly.ConnectionType.OUTPUT_VALUE
+ * @alias Blockly.OUTPUT_VALUE
+ */
   OUTPUT_VALUE: {
     get: function() {
       deprecation.warn(
           'Blockly.OUTPUT_VALUE', 'September 2021', 'September 2022',
           'Blockly.ConnectionType.OUTPUT_VALUE');
       return ConnectionType.OUTPUT_VALUE;
-    }
-  },
+    },
+  },
+  /**
+ * @see Blockly.ConnectionType.NEXT_STATEMENT
+ * @alias Blockly.NEXT_STATEMENT
+ */
   NEXT_STATEMENT: {
     get: function() {
       deprecation.warn(
           'Blockly.NEXT_STATEMENT', 'September 2021', 'September 2022',
           'Blockly.ConnectionType.NEXT_STATEMENT');
       return ConnectionType.NEXT_STATEMENT;
-    }
-  },
+    },
+  },
+  /**
+ * @see Blockly.ConnectionType.PREVIOUS_STATEMENT
+ * @alias Blockly.PREVIOUS_STATEMENT
+ */
   PREVIOUS_STATEMENT: {
     get: function() {
       deprecation.warn(
           'Blockly.PREVIOUS_STATEMENT', 'September 2021', 'September 2022',
           'Blockly.ConnectionType.PREVIOUS_STATEMENT');
       return ConnectionType.PREVIOUS_STATEMENT;
-    }
-  },
+    },
+  },
+  /**
+ * @see Blockly.inputTypes.DUMMY
+ * @alias Blockly.DUMMY_INPUT
+ */
   DUMMY_INPUT: {
     get: function() {
       deprecation.warn(
           'Blockly.DUMMY_INPUT', 'September 2021', 'September 2022',
           'Blockly.inputTypes.DUMMY');
       return inputTypes.DUMMY;
-    }
-  },
+    },
+  },
+  /**
+ * @see Blockly.utils.toolbox.Position.TOP
+ * @alias Blockly.TOOLBOX_AT_TOP
+ */
   TOOLBOX_AT_TOP: {
     get: function() {
       deprecation.warn(
           'Blockly.TOOLBOX_AT_TOP', 'September 2021', 'September 2022',
           'Blockly.utils.toolbox.Position.TOP');
       return toolbox.Position.TOP;
-    }
-  },
+    },
+  },
+  /**
+ * @see Blockly.utils.toolbox.Position.BOTTOM
+ * @alias Blockly.TOOLBOX_AT_BOTTOM
+ */
   TOOLBOX_AT_BOTTOM: {
     get: function() {
       deprecation.warn(
           'Blockly.TOOLBOX_AT_BOTTOM', 'September 2021', 'September 2022',
           'Blockly.utils.toolbox.Position.BOTTOM');
       return toolbox.Position.BOTTOM;
-    }
-  },
+    },
+  },
+  /**
+ * @see Blockly.utils.toolbox.Position.LEFT
+ * @alias Blockly.TOOLBOX_AT_LEFT
+ */
   TOOLBOX_AT_LEFT: {
     get: function() {
       deprecation.warn(
           'Blockly.TOOLBOX_AT_LEFT', 'September 2021', 'September 2022',
           'Blockly.utils.toolbox.Position.LEFT');
       return toolbox.Position.LEFT;
-    }
-  },
+    },
+  },
+  /**
+ * @see Blockly.utils.toolbox.Position.RIGHT
+ * @alias Blockly.TOOLBOX_AT_RIGHT
+ */
   TOOLBOX_AT_RIGHT: {
     get: function() {
       deprecation.warn(
           'Blockly.TOOLBOX_AT_RIGHT', 'September 2021', 'September 2022',
           'Blockly.utils.toolbox.Position.RIGHT');
       return toolbox.Position.RIGHT;
-    }
+    },
   },
 });
 
@@ -486,18 +491,8 @@
  * Size the workspace when the contents change.  This also updates
  * scrollbars accordingly.
  * @param {!WorkspaceSvg} workspace The workspace to resize.
-<<<<<<< HEAD
- * @deprecated Use workspace.resizeContents. (2021 September 30)
+ * @deprecated Use workspace.resizeContents. (2021 December)
  * @see Blockly.WorkspaceSvg.resizeContents
- * @alias Blockly.resizeSvgContents
- */
-const resizeSvgContents = function(workspace) {
-  deprecation.warn(
-      'Blockly.resizeSvgContents', 'September 2021', 'September 2022',
-      'workspace.resizeContents');
-  workspace.resizeContents();
-=======
- * @deprecated
  * @alias Blockly.resizeSvgContents
  */
 const resizeSvgContentsLocal = function(workspace) {
@@ -505,7 +500,6 @@
       'Blockly.resizeSvgContents', 'December 2021', 'December 2022',
       'Blockly.WorkspaceSvg.resizeSvgContents');
   resizeSvgContents(workspace);
->>>>>>> 5a70f8a3
 };
 exports.resizeSvgContents = resizeSvgContentsLocal;
 
@@ -576,34 +570,40 @@
  * focus).  Try not to use this function, particularly if there are multiple
  * Blockly instances on a page.
  * @return {!Workspace} The main workspace.
- * @deprecated Use Blockly.common.getMainWorkspace(). (30 September 2021)
+ * @deprecated Use Blockly.common.getMainWorkspace(). (2021 December)
  * @see Blockly.common.getMainWorkspace
  * @alias Blockly.getMainWorkspace
  */
-<<<<<<< HEAD
 const getMainWorkspace = function() {
   deprecation.warn(
-      'Blockly.getMainWorkspace', 'September 2021', 'September 2022',
+      'Blockly.getMainWorkspace', 'December 2021', 'December 2022',
       'Blockly.common.getMainWorkspace');
   return common.getMainWorkspace();
 };
 exports.getMainWorkspace = getMainWorkspace;
-=======
-exports.getMainWorkspace = common.getMainWorkspace;
 
 /**
  * Define blocks from an array of JSON block definitions, as might be generated
  * by the Blockly Developer Tools.
  * @param {!Array<!Object>} jsonArray An array of JSON block definitions.
+ * @deprecated Use Blockly.common.defineBlocksWithJsonArray(jsonArray). (2021 December)
+ * @see Blockly.common.defineBlocksWithJsonArray
  * @alias Blockly.defineBlocksWithJsonArray
  */
-exports.defineBlocksWithJsonArray = common.defineBlocksWithJsonArray;
+const defineBlocksWithJsonArray = function(jsonArray) {
+  deprecation.warn(
+    'Blockly.defineBlocksWithJsonArray', 'December 2021', 'December 2022',
+    'Blockly.common.defineBlocksWithJsonArray');
+  common.defineBlocksWithJsonArray(jsonArray);
+};
+exports.defineBlocksWithJsonArray = defineBlocksWithJsonArray;
 
 /**
  * Is the given string a number (includes negative and decimals).
  * @param {string} str Input string.
  * @return {boolean} True if number, false otherwise.
- * @deprecated
+ * @deprecated Use Blockly.utils.string.isNumber(str). (2021 December)
+ * @see Blockly.utils.string.isNumber
  * @alias Blockly.isNumber
  */
 const isNumber = function(str) {
@@ -613,7 +613,6 @@
   return utils.string.isNumber(str);
 };
 exports.isNumber = isNumber;
->>>>>>> 5a70f8a3
 
 /**
  * Set the parent container.  This is the container element that the WidgetDiv,
@@ -637,14 +636,13 @@
  * Convert a hue (HSV model) into an RGB hex triplet.
  * @param {number} hue Hue on a colour wheel (0-360).
  * @return {string} RGB code, e.g. '#5ba65b'.
- * @deprecated Use Blockly.utils.colour.hueToHex(). (30 September 2021)
+ * @deprecated Use Blockly.utils.colour.hueToHex(). (2021 December)
  * @see Blockly.utils.colour.hueToHex
  * @alias Blockly.hueToHex
  */
-<<<<<<< HEAD
 const hueToHex = function(hue) {
   deprecation.warn(
-      'Blockly.hueToHex', 'September 2021', 'September 2022',
+      'Blockly.hueToHex', 'December 2021', 'December 2022',
       'Blockly.utils.colour.hueToHex');
   return colour.hueToHex(hue);
 };
@@ -663,17 +661,11 @@
  *     unbindEvent_.
  * @deprecated Use Blockly.browserEvents.bind(). (30 September 2021)
  * @see Blockly.browserEvents.bind
-=======
-exports.hueToHex = colour.hueToHex;
-
-/**
- * @see browserEvents.bind
->>>>>>> 5a70f8a3
  * @alias Blockly.bindEvent_
  */
 const bindEvent_ = function(node, name, thisObject, func) {
   deprecation.warn(
-      'Blockly.bindEvent_', 'September 2021', 'September 2022',
+      'Blockly.bindEvent_', 'December 2021', 'December 2022',
       'Blockly.browserEvents.bind');
   return browserEvents.bind(node, name, thisObject, func);
 };
@@ -690,7 +682,7 @@
  */
 const unbindEvent_ = function(bindData) {
   deprecation.warn(
-      'Blockly.unbindEvent_', 'September 2021', 'September 2022',
+      'Blockly.unbindEvent_', 'December 2021', 'December 2022',
       'Blockly.browserEvents.unbind');
   return browserEvents.unbind(bindData);
 };
@@ -718,100 +710,17 @@
  * @see browserEvents.conditionalBind
  * @alias Blockly.bindEventWithChecks_
  */
-<<<<<<< HEAD
 const bindEventWithChecks_ = function(
     node, name, thisObject, func, opt_noCaptureIdentifier,
     opt_noPreventDefault) {
   deprecation.warn(
-      'Blockly.bindEventWithChecks_', 'September 2021', 'September 2022',
+      'Blockly.bindEventWithChecks_', 'December 2021', 'December 2022',
       'Blockly.browserEvents.conditionalBind');
   return browserEvents.conditionalBind(
       node, name, thisObject, func, opt_noCaptureIdentifier,
       opt_noPreventDefault);
 };
 exports.bindEventWithChecks_ = bindEventWithChecks_;
-=======
-exports.bindEventWithChecks_ = browserEvents.conditionalBind;
-
-/**
- * @see Blockly.Input.Align.LEFT
- * @alias Blockly.ALIGN_LEFT
- */
-exports.ALIGN_LEFT = Align.LEFT;
-
-/**
- * @see Blockly.Input.Align.CENTRE
- * @alias Blockly.ALIGN_CENTRE
- */
-exports.ALIGN_CENTRE = Align.CENTRE;
-
-/**
- * @see Blockly.Input.Align.RIGHT
- * @alias Blockly.ALIGN_RIGHT
- */
-exports.ALIGN_RIGHT = Align.RIGHT;
-
-/**
- * @see common.svgResize
- */
-exports.svgResize = common.svgResize;
-
-/**
- * Aliases for constants used for connection and input types.
- */
-
-/**
- * @see ConnectionType.INPUT_VALUE
- * @alias Blockly.INPUT_VALUE
- */
-exports.INPUT_VALUE = ConnectionType.INPUT_VALUE;
-
-/**
- * @see ConnectionType.OUTPUT_VALUE
- * @alias Blockly.OUTPUT_VALUE
- */
-exports.OUTPUT_VALUE = ConnectionType.OUTPUT_VALUE;
-
-/**
- * @see ConnectionType.NEXT_STATEMENT
- * @alias Blockly.NEXT_STATEMENT
- */
-exports.NEXT_STATEMENT = ConnectionType.NEXT_STATEMENT;
-
-/**
- * @see ConnectionType.PREVIOUS_STATEMENT
- * @alias Blockly.PREVIOUS_STATEMENT
- */
-exports.PREVIOUS_STATEMENT = ConnectionType.PREVIOUS_STATEMENT;
-
-/**
- * @see inputTypes.DUMMY_INPUT
- * @alias Blockly.DUMMY_INPUT
- */
-exports.DUMMY_INPUT = inputTypes.DUMMY;
-
-/**
- * Aliases for toolbox positions.
- */
-
-/**
- * @see toolbox.Position.TOP
- * @alias Blockly.TOOLBOX_AT_TOP
- */
-exports.TOOLBOX_AT_TOP = toolbox.Position.TOP;
-
-/**
- * @see toolbox.Position.BOTTOM
- * @alias Blockly.TOOLBOX_AT_BOTTOM
- */
-exports.TOOLBOX_AT_BOTTOM = toolbox.Position.BOTTOM;
-
-/**
- * @see toolbox.Position.LEFT
- * @alias Blockly.TOOLBOX_AT_LEFT
- */
-exports.TOOLBOX_AT_LEFT = toolbox.Position.LEFT;
->>>>>>> 5a70f8a3
 
 /**
  * Size the SVG image to completely fill its container. Call this when the view
@@ -822,6 +731,7 @@
  * @param {!WorkspaceSvg} workspace Any workspace in the SVG.
  * @deprecated Use Blockly.common.svgResize(). (30 September 2021)
  * @see Blockly.common.svgResize
+ * @alias Blockly.svgResize
  */
 const svgResize = function(workspace) {
   deprecation.warn(
