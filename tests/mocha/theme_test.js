/**
 * @license
 * Copyright 2019 Google LLC
 * SPDX-License-Identifier: Apache-2.0
 */

<<<<<<< HEAD
goog.module('Blockly.test.theme');

const {assertEventFired} = goog.require('Blockly.test.helpers.events');
const eventUtils = goog.require('Blockly.Events.utils');
const {sharedTestSetup, sharedTestTeardown, workspaceTeardown} = goog.require('Blockly.test.helpers.setupTeardown');


suite('Theme', function() {
  setup(function() {
=======
import {assertEventFired} from './test_helpers/events.js';
import * as eventUtils from '../../build/src/core/events/utils.js';
import {
  sharedTestSetup,
  sharedTestTeardown,
  workspaceTeardown,
} from './test_helpers/setup_teardown.js';

suite('Theme', function () {
  setup(function () {
>>>>>>> 0e22a798
    sharedTestSetup.call(this);
  });
  teardown(function () {
    sharedTestTeardown.call(this);
    // Clear all registered themes.
    Blockly.registry.TEST_ONLY.typeMap['theme'] = {};
  });

  function defineThemeTestBlocks() {
<<<<<<< HEAD
    Blockly.defineBlocksWithJsonArray([{
      "type": "stack_block",
      "message0": "",
      "previousStatement": null,
      "nextStatement": null,
    },
    {
      "type": "row_block",
      "message0": "%1",
      "args0": [
        {
          "type": "input_value",
          "name": "INPUT",
        },
      ],
      "output": null,
    }]);
=======
    Blockly.defineBlocksWithJsonArray([
      {
        'type': 'stack_block',
        'message0': '',
        'previousStatement': null,
        'nextStatement': null,
      },
      {
        'type': 'row_block',
        'message0': '%1',
        'args0': [
          {
            'type': 'input_value',
            'name': 'INPUT',
          },
        ],
        'output': null,
      },
    ]);
>>>>>>> 0e22a798
  }

  function createBlockStyles() {
    return {
<<<<<<< HEAD
      "styleOne": {
        "colourPrimary": "#aaaaaa",
        "colourSecondary": "#bbbbbb",
        "colourTertiary": "#cccccc",
        "hat": 'cap',
=======
      'styleOne': {
        'colourPrimary': '#aaaaaa',
        'colourSecondary': '#bbbbbb',
        'colourTertiary': '#cccccc',
        'hat': 'cap',
>>>>>>> 0e22a798
      },
    };
  }

  function createMultipleBlockStyles() {
    return {
<<<<<<< HEAD
      "styleOne": {
        "colourPrimary": "#aaaaaa",
        "colourSecondary": "#bbbbbb",
        "colourTertiary": "#cccccc",
        "hat": 'cap',
      },
      "styleTwo": {
        "colourPrimary": "#000000",
        "colourSecondary": "#999999",
        "colourTertiary": "#4d4d4d",
        "hat": '',
      },
=======
      'styleOne': {
        'colourPrimary': '#aaaaaa',
        'colourSecondary': '#bbbbbb',
        'colourTertiary': '#cccccc',
        'hat': 'cap',
      },
      'styleTwo': {
        'colourPrimary': '#000000',
        'colourSecondary': '#999999',
        'colourTertiary': '#4d4d4d',
        'hat': '',
      },
>>>>>>> 0e22a798
    };
  }

  function stringifyAndCompare(val1, val2) {
    const stringVal1 = JSON.stringify(val1);
    const stringVal2 = JSON.stringify(val2);
    chai.assert.equal(stringVal1, stringVal2);
  }

<<<<<<< HEAD
  test('Set All BlockStyles', function() {
=======
  test('Set All BlockStyles', function () {
>>>>>>> 0e22a798
    const theme = new Blockly.Theme('test', createBlockStyles());
    stringifyAndCompare(createBlockStyles(), theme.blockStyles);
    const blockStyles = createMultipleBlockStyles();
    for (const key in blockStyles) {
      theme.blockStyles[key] = blockStyles[key];
    }
    stringifyAndCompare(createMultipleBlockStyles(), theme.blockStyles);
  });

<<<<<<< HEAD
  test('Get All BlockStyles', function() {
=======
  test('Get All BlockStyles', function () {
>>>>>>> 0e22a798
    const theme = new Blockly.Theme('test', createMultipleBlockStyles());
    const allBlocks = theme.blockStyles;
    stringifyAndCompare(createMultipleBlockStyles(), allBlocks);
  });

<<<<<<< HEAD
  test('Get BlockStyles', function() {
=======
  test('Get BlockStyles', function () {
>>>>>>> 0e22a798
    const theme = new Blockly.Theme('test', createBlockStyles());
    const blockStyle = theme.blockStyles['styleOne'];

    stringifyAndCompare(blockStyle, createBlockStyles().styleOne);
  });

<<<<<<< HEAD
  test('Set BlockStyle Update', function() {
=======
  test('Set BlockStyle Update', function () {
>>>>>>> 0e22a798
    const theme = new Blockly.Theme('test', createBlockStyles());
    const blockStyle = createBlockStyles();
    blockStyle.styleOne.colourPrimary = '#00ff00';

    theme.blockStyles['styleOne'] = blockStyle.styleOne;

    stringifyAndCompare(theme.blockStyles, blockStyle);
  });

<<<<<<< HEAD
  test('Set BlockStyle Add', function() {
=======
  test('Set BlockStyle Add', function () {
>>>>>>> 0e22a798
    const theme = new Blockly.Theme('test', createBlockStyles());
    const blockStyle = createMultipleBlockStyles();

    theme.blockStyles['styleTwo'] = blockStyle.styleTwo;

    stringifyAndCompare(theme.blockStyles, blockStyle);
  });

<<<<<<< HEAD
  test('Set Theme', function() {
=======
  test('Set Theme', function () {
>>>>>>> 0e22a798
    defineThemeTestBlocks();
    let workspace;
    try {
      const blockStyles = createBlockStyles();
      const theme = new Blockly.Theme('themeName', blockStyles);
<<<<<<< HEAD
      workspace = new Blockly.WorkspaceSvg(new Blockly.Options({}));
      const blockA = workspace.newBlock('stack_block');

      blockA.setStyle = function() {this.styleName_ = 'styleTwo';};
      const refreshToolboxSelectionStub =
          sinon.stub(workspace, 'refreshToolboxSelection');
      blockA.styleName_ = 'styleOne';
=======
      workspace = Blockly.inject('blocklyDiv', {});
      const blockA = workspace.newBlock('stack_block');
>>>>>>> 0e22a798

      blockA.setStyle = function () {
        this.styleName_ = 'styleTwo';
      };
      const refreshToolboxSelectionStub = sinon.stub(
        workspace,
        'refreshToolboxSelection',
      );
      blockA.styleName_ = 'styleOne';

      workspace.setTheme(theme);

      // Checks that the theme was set correctly on Blockly namespace
      stringifyAndCompare(workspace.getTheme(), theme);

      // Checks that the setTheme function was called on the block
      chai.assert.equal(blockA.getStyleName(), 'styleTwo');

      // Checks that the toolbox refreshed method was called
      sinon.assert.calledOnce(refreshToolboxSelectionStub);

      assertEventFired(
<<<<<<< HEAD
          this.eventsFireStub, Blockly.Events.ThemeChange,
          {themeName: 'themeName', type: eventUtils.THEME_CHANGE}, workspace.id);
=======
        this.eventsFireStub,
        Blockly.Events.ThemeChange,
        {themeName: 'themeName', type: eventUtils.THEME_CHANGE},
        workspace.id,
      );
>>>>>>> 0e22a798
    } finally {
      workspaceTeardown.call(this, workspace);
    }
  });

  suite('Validate block styles', function () {
    setup(function () {
      this.constants = new Blockly.blockRendering.ConstantProvider();
    });

<<<<<<< HEAD
    test('Null', function() {
      const inputStyle = null;
      const expectedOutput = {
        "colourPrimary": "#000000",
        "colourSecondary": "#999999",
        "colourTertiary": "#4d4d4d",
        "hat": '',
=======
    test('Null', function () {
      const inputStyle = null;
      const expectedOutput = {
        'colourPrimary': '#000000',
        'colourSecondary': '#999999',
        'colourTertiary': '#4d4d4d',
        'hat': '',
>>>>>>> 0e22a798
      };
      stringifyAndCompare(
        this.constants.validatedBlockStyle_(inputStyle),
        expectedOutput,
      );
    });

<<<<<<< HEAD
    test('Empty', function() {
      const inputStyle = {};
      const expectedOutput = {
        "colourPrimary": "#000000",
        "colourSecondary": "#999999",
        "colourTertiary": "#4d4d4d",
        "hat": '',
=======
    test('Empty', function () {
      const inputStyle = {};
      const expectedOutput = {
        'colourPrimary': '#000000',
        'colourSecondary': '#999999',
        'colourTertiary': '#4d4d4d',
        'hat': '',
>>>>>>> 0e22a798
      };
      stringifyAndCompare(
        this.constants.validatedBlockStyle_(inputStyle),
        expectedOutput,
      );
    });

<<<<<<< HEAD
    test('Incomplete hex', function() {
      const inputStyle = {
        "colourPrimary": "#012345",
      };
      const expectedOutput = {
        "colourPrimary": "#012345",
        "colourSecondary": "#99a7b5",
        "colourTertiary": "#4d657d",
        "hat": '',
=======
    test('Incomplete hex', function () {
      const inputStyle = {
        'colourPrimary': '#012345',
      };
      const expectedOutput = {
        'colourPrimary': '#012345',
        'colourSecondary': '#99a7b5',
        'colourTertiary': '#4d657d',
        'hat': '',
>>>>>>> 0e22a798
      };
      stringifyAndCompare(
        this.constants.validatedBlockStyle_(inputStyle),
        expectedOutput,
      );
    });

<<<<<<< HEAD
    test('Complete hex', function() {
      const inputStyle = {
        "colourPrimary": "#aaaaaa",
        "colourSecondary": "#bbbbbb",
        "colourTertiary": "#cccccc",
        "hat": 'cap',
      };
      const expectedOutput = {
        "colourPrimary": "#aaaaaa",
        "colourSecondary": "#bbbbbb",
        "colourTertiary": "#cccccc",
        "hat": 'cap',
=======
    test('Complete hex', function () {
      const inputStyle = {
        'colourPrimary': '#aaaaaa',
        'colourSecondary': '#bbbbbb',
        'colourTertiary': '#cccccc',
        'hat': 'cap',
      };
      const expectedOutput = {
        'colourPrimary': '#aaaaaa',
        'colourSecondary': '#bbbbbb',
        'colourTertiary': '#cccccc',
        'hat': 'cap',
>>>>>>> 0e22a798
      };
      stringifyAndCompare(
        this.constants.validatedBlockStyle_(inputStyle),
        expectedOutput,
      );
    });

<<<<<<< HEAD
    test('Complete hue', function() {
      const inputStyle = {
        "colourPrimary": "20",
        "colourSecondary": "40",
        "colourTertiary": "60",
      };
      const expectedOutput = {
        "colourPrimary": "#a5745b",
        "colourSecondary": "#a58c5b",
        "colourTertiary": "#a5a55b",
        "hat": '',
=======
    test('Complete hue', function () {
      const inputStyle = {
        'colourPrimary': '20',
        'colourSecondary': '40',
        'colourTertiary': '60',
      };
      const expectedOutput = {
        'colourPrimary': '#a5745b',
        'colourSecondary': '#a58c5b',
        'colourTertiary': '#a5a55b',
        'hat': '',
>>>>>>> 0e22a798
      };
      stringifyAndCompare(
        this.constants.validatedBlockStyle_(inputStyle),
        expectedOutput,
      );
    });

<<<<<<< HEAD
    test('Incomplete hue', function() {
      const inputStyle = {
        "colourPrimary": "20",
      };
      const expectedOutput = {
        "colourPrimary": "#a5745b",
        "colourSecondary": "#dbc7bd",
        "colourTertiary": "#c09e8c",
        "hat": '',
=======
    test('Incomplete hue', function () {
      const inputStyle = {
        'colourPrimary': '20',
      };
      const expectedOutput = {
        'colourPrimary': '#a5745b',
        'colourSecondary': '#dbc7bd',
        'colourTertiary': '#c09e8c',
        'hat': '',
>>>>>>> 0e22a798
      };
      stringifyAndCompare(
        this.constants.validatedBlockStyle_(inputStyle),
        expectedOutput,
      );
    });

<<<<<<< HEAD
    test('Complete css colour name', function() {
      const inputStyle = {
        "colourPrimary": "red",
        "colourSecondary": "white",
        "colourTertiary": "blue",
      };
      const expectedOutput = {
        "colourPrimary": "#ff0000",
        "colourSecondary": "#ffffff",
        "colourTertiary": "#0000ff",
        "hat": '',
=======
    test('Complete css colour name', function () {
      const inputStyle = {
        'colourPrimary': 'red',
        'colourSecondary': 'white',
        'colourTertiary': 'blue',
      };
      const expectedOutput = {
        'colourPrimary': '#ff0000',
        'colourSecondary': '#ffffff',
        'colourTertiary': '#0000ff',
        'hat': '',
>>>>>>> 0e22a798
      };
      stringifyAndCompare(
        this.constants.validatedBlockStyle_(inputStyle),
        expectedOutput,
      );
    });

<<<<<<< HEAD
    test('Incomplete css colour name', function() {
      const inputStyle = {
        "colourPrimary": "black",
      };
      const expectedOutput = {
        "colourPrimary": "#000000",
        "colourSecondary": "#999999",
        "colourTertiary": "#4d4d4d",
        "hat": '',
=======
    test('Incomplete css colour name', function () {
      const inputStyle = {
        'colourPrimary': 'black',
      };
      const expectedOutput = {
        'colourPrimary': '#000000',
        'colourSecondary': '#999999',
        'colourTertiary': '#4d4d4d',
        'hat': '',
>>>>>>> 0e22a798
      };
      stringifyAndCompare(
        this.constants.validatedBlockStyle_(inputStyle),
        expectedOutput,
      );
    });
  });

  suite('defineTheme', function () {
    test('Normalizes to lowercase', function () {
      const theme = Blockly.Theme.defineTheme('TEST', {});
      chai.assert.equal(theme.name, 'test');
    });
  });
});<|MERGE_RESOLUTION|>--- conflicted
+++ resolved
@@ -4,17 +4,6 @@
  * SPDX-License-Identifier: Apache-2.0
  */
 
-<<<<<<< HEAD
-goog.module('Blockly.test.theme');
-
-const {assertEventFired} = goog.require('Blockly.test.helpers.events');
-const eventUtils = goog.require('Blockly.Events.utils');
-const {sharedTestSetup, sharedTestTeardown, workspaceTeardown} = goog.require('Blockly.test.helpers.setupTeardown');
-
-
-suite('Theme', function() {
-  setup(function() {
-=======
 import {assertEventFired} from './test_helpers/events.js';
 import * as eventUtils from '../../build/src/core/events/utils.js';
 import {
@@ -25,7 +14,6 @@
 
 suite('Theme', function () {
   setup(function () {
->>>>>>> 0e22a798
     sharedTestSetup.call(this);
   });
   teardown(function () {
@@ -35,25 +23,6 @@
   });
 
   function defineThemeTestBlocks() {
-<<<<<<< HEAD
-    Blockly.defineBlocksWithJsonArray([{
-      "type": "stack_block",
-      "message0": "",
-      "previousStatement": null,
-      "nextStatement": null,
-    },
-    {
-      "type": "row_block",
-      "message0": "%1",
-      "args0": [
-        {
-          "type": "input_value",
-          "name": "INPUT",
-        },
-      ],
-      "output": null,
-    }]);
-=======
     Blockly.defineBlocksWithJsonArray([
       {
         'type': 'stack_block',
@@ -73,44 +42,21 @@
         'output': null,
       },
     ]);
->>>>>>> 0e22a798
   }
 
   function createBlockStyles() {
     return {
-<<<<<<< HEAD
-      "styleOne": {
-        "colourPrimary": "#aaaaaa",
-        "colourSecondary": "#bbbbbb",
-        "colourTertiary": "#cccccc",
-        "hat": 'cap',
-=======
       'styleOne': {
         'colourPrimary': '#aaaaaa',
         'colourSecondary': '#bbbbbb',
         'colourTertiary': '#cccccc',
         'hat': 'cap',
->>>>>>> 0e22a798
       },
     };
   }
 
   function createMultipleBlockStyles() {
     return {
-<<<<<<< HEAD
-      "styleOne": {
-        "colourPrimary": "#aaaaaa",
-        "colourSecondary": "#bbbbbb",
-        "colourTertiary": "#cccccc",
-        "hat": 'cap',
-      },
-      "styleTwo": {
-        "colourPrimary": "#000000",
-        "colourSecondary": "#999999",
-        "colourTertiary": "#4d4d4d",
-        "hat": '',
-      },
-=======
       'styleOne': {
         'colourPrimary': '#aaaaaa',
         'colourSecondary': '#bbbbbb',
@@ -123,7 +69,6 @@
         'colourTertiary': '#4d4d4d',
         'hat': '',
       },
->>>>>>> 0e22a798
     };
   }
 
@@ -133,11 +78,7 @@
     chai.assert.equal(stringVal1, stringVal2);
   }
 
-<<<<<<< HEAD
-  test('Set All BlockStyles', function() {
-=======
   test('Set All BlockStyles', function () {
->>>>>>> 0e22a798
     const theme = new Blockly.Theme('test', createBlockStyles());
     stringifyAndCompare(createBlockStyles(), theme.blockStyles);
     const blockStyles = createMultipleBlockStyles();
@@ -147,32 +88,20 @@
     stringifyAndCompare(createMultipleBlockStyles(), theme.blockStyles);
   });
 
-<<<<<<< HEAD
-  test('Get All BlockStyles', function() {
-=======
   test('Get All BlockStyles', function () {
->>>>>>> 0e22a798
     const theme = new Blockly.Theme('test', createMultipleBlockStyles());
     const allBlocks = theme.blockStyles;
     stringifyAndCompare(createMultipleBlockStyles(), allBlocks);
   });
 
-<<<<<<< HEAD
-  test('Get BlockStyles', function() {
-=======
   test('Get BlockStyles', function () {
->>>>>>> 0e22a798
     const theme = new Blockly.Theme('test', createBlockStyles());
     const blockStyle = theme.blockStyles['styleOne'];
 
     stringifyAndCompare(blockStyle, createBlockStyles().styleOne);
   });
 
-<<<<<<< HEAD
-  test('Set BlockStyle Update', function() {
-=======
   test('Set BlockStyle Update', function () {
->>>>>>> 0e22a798
     const theme = new Blockly.Theme('test', createBlockStyles());
     const blockStyle = createBlockStyles();
     blockStyle.styleOne.colourPrimary = '#00ff00';
@@ -182,11 +111,7 @@
     stringifyAndCompare(theme.blockStyles, blockStyle);
   });
 
-<<<<<<< HEAD
-  test('Set BlockStyle Add', function() {
-=======
   test('Set BlockStyle Add', function () {
->>>>>>> 0e22a798
     const theme = new Blockly.Theme('test', createBlockStyles());
     const blockStyle = createMultipleBlockStyles();
 
@@ -195,28 +120,14 @@
     stringifyAndCompare(theme.blockStyles, blockStyle);
   });
 
-<<<<<<< HEAD
-  test('Set Theme', function() {
-=======
   test('Set Theme', function () {
->>>>>>> 0e22a798
     defineThemeTestBlocks();
     let workspace;
     try {
       const blockStyles = createBlockStyles();
       const theme = new Blockly.Theme('themeName', blockStyles);
-<<<<<<< HEAD
-      workspace = new Blockly.WorkspaceSvg(new Blockly.Options({}));
-      const blockA = workspace.newBlock('stack_block');
-
-      blockA.setStyle = function() {this.styleName_ = 'styleTwo';};
-      const refreshToolboxSelectionStub =
-          sinon.stub(workspace, 'refreshToolboxSelection');
-      blockA.styleName_ = 'styleOne';
-=======
       workspace = Blockly.inject('blocklyDiv', {});
       const blockA = workspace.newBlock('stack_block');
->>>>>>> 0e22a798
 
       blockA.setStyle = function () {
         this.styleName_ = 'styleTwo';
@@ -239,16 +150,11 @@
       sinon.assert.calledOnce(refreshToolboxSelectionStub);
 
       assertEventFired(
-<<<<<<< HEAD
-          this.eventsFireStub, Blockly.Events.ThemeChange,
-          {themeName: 'themeName', type: eventUtils.THEME_CHANGE}, workspace.id);
-=======
         this.eventsFireStub,
         Blockly.Events.ThemeChange,
         {themeName: 'themeName', type: eventUtils.THEME_CHANGE},
         workspace.id,
       );
->>>>>>> 0e22a798
     } finally {
       workspaceTeardown.call(this, workspace);
     }
@@ -259,15 +165,6 @@
       this.constants = new Blockly.blockRendering.ConstantProvider();
     });
 
-<<<<<<< HEAD
-    test('Null', function() {
-      const inputStyle = null;
-      const expectedOutput = {
-        "colourPrimary": "#000000",
-        "colourSecondary": "#999999",
-        "colourTertiary": "#4d4d4d",
-        "hat": '',
-=======
     test('Null', function () {
       const inputStyle = null;
       const expectedOutput = {
@@ -275,23 +172,13 @@
         'colourSecondary': '#999999',
         'colourTertiary': '#4d4d4d',
         'hat': '',
->>>>>>> 0e22a798
-      };
-      stringifyAndCompare(
-        this.constants.validatedBlockStyle_(inputStyle),
-        expectedOutput,
-      );
-    });
-
-<<<<<<< HEAD
-    test('Empty', function() {
-      const inputStyle = {};
-      const expectedOutput = {
-        "colourPrimary": "#000000",
-        "colourSecondary": "#999999",
-        "colourTertiary": "#4d4d4d",
-        "hat": '',
-=======
+      };
+      stringifyAndCompare(
+        this.constants.validatedBlockStyle_(inputStyle),
+        expectedOutput,
+      );
+    });
+
     test('Empty', function () {
       const inputStyle = {};
       const expectedOutput = {
@@ -299,25 +186,13 @@
         'colourSecondary': '#999999',
         'colourTertiary': '#4d4d4d',
         'hat': '',
->>>>>>> 0e22a798
-      };
-      stringifyAndCompare(
-        this.constants.validatedBlockStyle_(inputStyle),
-        expectedOutput,
-      );
-    });
-
-<<<<<<< HEAD
-    test('Incomplete hex', function() {
-      const inputStyle = {
-        "colourPrimary": "#012345",
-      };
-      const expectedOutput = {
-        "colourPrimary": "#012345",
-        "colourSecondary": "#99a7b5",
-        "colourTertiary": "#4d657d",
-        "hat": '',
-=======
+      };
+      stringifyAndCompare(
+        this.constants.validatedBlockStyle_(inputStyle),
+        expectedOutput,
+      );
+    });
+
     test('Incomplete hex', function () {
       const inputStyle = {
         'colourPrimary': '#012345',
@@ -327,28 +202,13 @@
         'colourSecondary': '#99a7b5',
         'colourTertiary': '#4d657d',
         'hat': '',
->>>>>>> 0e22a798
-      };
-      stringifyAndCompare(
-        this.constants.validatedBlockStyle_(inputStyle),
-        expectedOutput,
-      );
-    });
-
-<<<<<<< HEAD
-    test('Complete hex', function() {
-      const inputStyle = {
-        "colourPrimary": "#aaaaaa",
-        "colourSecondary": "#bbbbbb",
-        "colourTertiary": "#cccccc",
-        "hat": 'cap',
-      };
-      const expectedOutput = {
-        "colourPrimary": "#aaaaaa",
-        "colourSecondary": "#bbbbbb",
-        "colourTertiary": "#cccccc",
-        "hat": 'cap',
-=======
+      };
+      stringifyAndCompare(
+        this.constants.validatedBlockStyle_(inputStyle),
+        expectedOutput,
+      );
+    });
+
     test('Complete hex', function () {
       const inputStyle = {
         'colourPrimary': '#aaaaaa',
@@ -361,27 +221,13 @@
         'colourSecondary': '#bbbbbb',
         'colourTertiary': '#cccccc',
         'hat': 'cap',
->>>>>>> 0e22a798
-      };
-      stringifyAndCompare(
-        this.constants.validatedBlockStyle_(inputStyle),
-        expectedOutput,
-      );
-    });
-
-<<<<<<< HEAD
-    test('Complete hue', function() {
-      const inputStyle = {
-        "colourPrimary": "20",
-        "colourSecondary": "40",
-        "colourTertiary": "60",
-      };
-      const expectedOutput = {
-        "colourPrimary": "#a5745b",
-        "colourSecondary": "#a58c5b",
-        "colourTertiary": "#a5a55b",
-        "hat": '',
-=======
+      };
+      stringifyAndCompare(
+        this.constants.validatedBlockStyle_(inputStyle),
+        expectedOutput,
+      );
+    });
+
     test('Complete hue', function () {
       const inputStyle = {
         'colourPrimary': '20',
@@ -393,25 +239,13 @@
         'colourSecondary': '#a58c5b',
         'colourTertiary': '#a5a55b',
         'hat': '',
->>>>>>> 0e22a798
-      };
-      stringifyAndCompare(
-        this.constants.validatedBlockStyle_(inputStyle),
-        expectedOutput,
-      );
-    });
-
-<<<<<<< HEAD
-    test('Incomplete hue', function() {
-      const inputStyle = {
-        "colourPrimary": "20",
-      };
-      const expectedOutput = {
-        "colourPrimary": "#a5745b",
-        "colourSecondary": "#dbc7bd",
-        "colourTertiary": "#c09e8c",
-        "hat": '',
-=======
+      };
+      stringifyAndCompare(
+        this.constants.validatedBlockStyle_(inputStyle),
+        expectedOutput,
+      );
+    });
+
     test('Incomplete hue', function () {
       const inputStyle = {
         'colourPrimary': '20',
@@ -421,27 +255,13 @@
         'colourSecondary': '#dbc7bd',
         'colourTertiary': '#c09e8c',
         'hat': '',
->>>>>>> 0e22a798
-      };
-      stringifyAndCompare(
-        this.constants.validatedBlockStyle_(inputStyle),
-        expectedOutput,
-      );
-    });
-
-<<<<<<< HEAD
-    test('Complete css colour name', function() {
-      const inputStyle = {
-        "colourPrimary": "red",
-        "colourSecondary": "white",
-        "colourTertiary": "blue",
-      };
-      const expectedOutput = {
-        "colourPrimary": "#ff0000",
-        "colourSecondary": "#ffffff",
-        "colourTertiary": "#0000ff",
-        "hat": '',
-=======
+      };
+      stringifyAndCompare(
+        this.constants.validatedBlockStyle_(inputStyle),
+        expectedOutput,
+      );
+    });
+
     test('Complete css colour name', function () {
       const inputStyle = {
         'colourPrimary': 'red',
@@ -453,25 +273,13 @@
         'colourSecondary': '#ffffff',
         'colourTertiary': '#0000ff',
         'hat': '',
->>>>>>> 0e22a798
-      };
-      stringifyAndCompare(
-        this.constants.validatedBlockStyle_(inputStyle),
-        expectedOutput,
-      );
-    });
-
-<<<<<<< HEAD
-    test('Incomplete css colour name', function() {
-      const inputStyle = {
-        "colourPrimary": "black",
-      };
-      const expectedOutput = {
-        "colourPrimary": "#000000",
-        "colourSecondary": "#999999",
-        "colourTertiary": "#4d4d4d",
-        "hat": '',
-=======
+      };
+      stringifyAndCompare(
+        this.constants.validatedBlockStyle_(inputStyle),
+        expectedOutput,
+      );
+    });
+
     test('Incomplete css colour name', function () {
       const inputStyle = {
         'colourPrimary': 'black',
@@ -481,7 +289,6 @@
         'colourSecondary': '#999999',
         'colourTertiary': '#4d4d4d',
         'hat': '',
->>>>>>> 0e22a798
       };
       stringifyAndCompare(
         this.constants.validatedBlockStyle_(inputStyle),
