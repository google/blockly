--- conflicted
+++ resolved
@@ -17,66 +17,20 @@
 
 const dom = goog.require('Blockly.utils.dom');
 const fieldRegistry = goog.require('Blockly.fieldRegistry');
-<<<<<<< HEAD
-const object = goog.require('Blockly.utils.object');
-const parsing = goog.require('Blockly.utils.parsing');
-const {Field} = goog.require('Blockly.Field');
-=======
 const parsing = goog.require('Blockly.utils.parsing');
 const {Field} = goog.require('Blockly.Field');
 /* eslint-disable-next-line no-unused-vars */
 const {Sentinel} = goog.requireType('Blockly.utils.Sentinel');
->>>>>>> 61322294
 const {Size} = goog.require('Blockly.utils.Size');
 const {Svg} = goog.require('Blockly.utils.Svg');
 
 
 /**
  * Class for an image on a block.
-<<<<<<< HEAD
- * @param {string} src The URL of the image.
- * @param {!(string|number)} width Width of the image.
- * @param {!(string|number)} height Height of the image.
- * @param {string=} opt_alt Optional alt text for when block is collapsed.
- * @param {function(!FieldImage)=} opt_onClick Optional function to be
- *     called when the image is clicked. If opt_onClick is defined, opt_alt must
- *     also be defined.
- * @param {boolean=} opt_flipRtl Whether to flip the icon in RTL.
- * @param {Object=} opt_config A map of options used to configure the field.
- *    See the [field creation documentation]{@link
- * https://developers.google.com/blockly/guides/create-custom-blocks/fields/built-in-fields/image#creation}
- *    for a list of properties this parameter supports.
- * @extends {Field}
- * @constructor
- * @alias Blockly.FieldImage
- */
-const FieldImage = function(
-    src, width, height, opt_alt, opt_onClick, opt_flipRtl, opt_config) {
-  // Return early.
-  if (!src) {
-    throw Error('Src value of an image field is required');
-  }
-  src = parsing.replaceMessageReferences(src);
-  const imageHeight = Number(parsing.replaceMessageReferences(height));
-  const imageWidth = Number(parsing.replaceMessageReferences(width));
-  if (isNaN(imageHeight) || isNaN(imageWidth)) {
-    throw Error(
-        'Height and width values of an image field must cast to' +
-        ' numbers.');
-  }
-  if (imageHeight <= 0 || imageWidth <= 0) {
-    throw Error(
-        'Height and width values of an image field must be greater' +
-        ' than 0.');
-  }
-
-  // Initialize configurable properties.
-=======
  * @extends {Field}
  * @alias Blockly.FieldImage
  */
 class FieldImage extends Field {
->>>>>>> 61322294
   /**
    * @param {string|!Sentinel} src The URL of the image.
    *     Also accepts Field.SKIP_SETUP if you wish to skip setup (only used by
@@ -148,13 +102,6 @@
      */
     this.imageElement_ = null;
 
-<<<<<<< HEAD
-  FieldImage.superClass_.constructor.call(this, src, null, opt_config);
-
-  if (!opt_config) {  // If the config wasn't passed, do old configuration.
-    this.flipRtl_ = !!opt_flipRtl;
-    this.altText_ = parsing.replaceMessageReferences(opt_alt) || '';
-=======
     /**
      * Editable fields usually show some sort of UI indicating they are
      * editable. This field should not.
@@ -195,18 +142,9 @@
       this.altText_ = parsing.replaceMessageReferences(opt_alt) || '';
     }
     this.setValue(parsing.replaceMessageReferences(src));
->>>>>>> 61322294
-  }
-
-  /**
-<<<<<<< HEAD
-   * The size of the area rendered by the field.
-   * @type {Size}
-   * @protected
-   * @override
-   */
-  this.size_ = new Size(imageWidth, imageHeight + FieldImage.Y_PADDING);
-=======
+  }
+
+  /**
    * Configure the field based on the given map of options.
    * @param {!Object} config A map of options to configure the field based on.
    * @protected
@@ -217,7 +155,6 @@
     this.flipRtl_ = !!config['flipRtl'];
     this.altText_ = parsing.replaceMessageReferences(config['alt']) || '';
   }
->>>>>>> 61322294
 
   /**
    * Create the block UI for this image.
@@ -240,21 +177,10 @@
   }
 
   /**
-<<<<<<< HEAD
-   * The function to be called when this field is clicked.
-   * @type {?function(!FieldImage)}
-   * @private
-   */
-  this.clickHandler_ = null;
-
-  if (typeof opt_onClick === 'function') {
-    this.clickHandler_ = opt_onClick;
-=======
    * @override
    */
   updateSize_() {
     // NOP
->>>>>>> 61322294
   }
 
   /**
@@ -263,89 +189,6 @@
    * @return {?string} A string, or null if invalid.
    * @protected
    */
-<<<<<<< HEAD
-  this.imageElement_ = null;
-};
-object.inherits(FieldImage, Field);
-
-/**
- * The default value for this field.
- * @type {*}
- * @protected
- */
-FieldImage.prototype.DEFAULT_VALUE = '';
-
-/**
- * Construct a FieldImage from a JSON arg object,
- * dereferencing any string table references.
- * @param {!Object} options A JSON object with options (src, width, height,
- *    alt, and flipRtl).
- * @return {!FieldImage} The new field instance.
- * @package
- * @nocollapse
- */
-FieldImage.fromJson = function(options) {
-  // `this` might be a subclass of FieldImage if that class doesn't override
-  // the static fromJson method.
-  return new this(
-      options['src'], options['width'], options['height'], undefined, undefined,
-      undefined, options);
-};
-
-/**
- * Vertical padding below the image, which is included in the reported height of
- * the field.
- * @type {number}
- * @private
- */
-FieldImage.Y_PADDING = 1;
-
-/**
- * Editable fields usually show some sort of UI indicating they are
- * editable. This field should not.
- * @type {boolean}
- */
-FieldImage.prototype.EDITABLE = false;
-
-/**
- * Used to tell if the field needs to be rendered the next time the block is
- * rendered. Image fields are statically sized, and only need to be
- * rendered at initialization.
- * @type {boolean}
- * @protected
- */
-FieldImage.prototype.isDirty_ = false;
-
-/**
- * Configure the field based on the given map of options.
- * @param {!Object} config A map of options to configure the field based on.
- * @protected
- * @override
- */
-FieldImage.prototype.configure_ = function(config) {
-  FieldImage.superClass_.configure_.call(this, config);
-  this.flipRtl_ = !!config['flipRtl'];
-  this.altText_ = parsing.replaceMessageReferences(config['alt']) || '';
-};
-
-/**
- * Create the block UI for this image.
- * @package
- */
-FieldImage.prototype.initView = function() {
-  this.imageElement_ = dom.createSvgElement(
-      Svg.IMAGE, {
-        'height': this.imageHeight_ + 'px',
-        'width': this.size_.width + 'px',
-        'alt': this.altText_,
-      },
-      this.fieldGroup_);
-  this.imageElement_.setAttributeNS(
-      dom.XLINK_NS, 'xlink:href', /** @type {string} */ (this.value_));
-
-  if (this.clickHandler_) {
-    this.imageElement_.style.cursor = 'pointer';
-=======
   doClassValidation_(opt_newValue) {
     if (typeof opt_newValue !== 'string') {
       return null;
@@ -365,27 +208,8 @@
       this.imageElement_.setAttributeNS(
           dom.XLINK_NS, 'xlink:href', String(this.value_));
     }
->>>>>>> 61322294
-  }
-
-<<<<<<< HEAD
-/**
- * @override
- */
-FieldImage.prototype.updateSize_ = function() {
-  // NOP
-};
-
-/**
- * Ensure that the input value (the source URL) is a string.
- * @param {*=} opt_newValue The input value.
- * @return {?string} A string, or null if invalid.
- * @protected
- */
-FieldImage.prototype.doClassValidation_ = function(opt_newValue) {
-  if (typeof opt_newValue !== 'string') {
-    return null;
-=======
+  }
+
   /**
    * Get whether to flip this image in RTL
    * @return {boolean} True if we should flip in RTL.
@@ -408,22 +232,8 @@
     if (this.imageElement_) {
       this.imageElement_.setAttribute('alt', this.altText_);
     }
->>>>>>> 61322294
-  }
-
-<<<<<<< HEAD
-/**
- * Update the value of this image field, and update the displayed image.
- * @param {*} newValue The value to be saved. The default validator guarantees
- * that this is a string.
- * @protected
- */
-FieldImage.prototype.doValueUpdate_ = function(newValue) {
-  this.value_ = newValue;
-  if (this.imageElement_) {
-    this.imageElement_.setAttributeNS(
-        dom.XLINK_NS, 'xlink:href', String(this.value_));
-=======
+  }
+
   /**
    * If field click is called, and click handler defined,
    * call the handler.
@@ -433,28 +243,8 @@
     if (this.clickHandler_) {
       this.clickHandler_(this);
     }
->>>>>>> 61322294
-  }
-
-<<<<<<< HEAD
-/**
- * Get whether to flip this image in RTL
- * @return {boolean} True if we should flip in RTL.
- * @override
- */
-FieldImage.prototype.getFlipRtl = function() {
-  return this.flipRtl_;
-};
-
-/**
- * Set the alt text of this image.
- * @param {?string} alt New alt text.
- * @public
- */
-FieldImage.prototype.setAlt = function(alt) {
-  if (alt === this.altText_) {
-    return;
-=======
+  }
+
   /**
    * Set the function that is called when this image  is clicked.
    * @param {?function(!FieldImage)} func The function that is called
@@ -474,7 +264,6 @@
    */
   getText_() {
     return this.altText_;
->>>>>>> 61322294
   }
 
   /**
@@ -500,37 +289,6 @@
  * @type {*}
  * @protected
  */
-<<<<<<< HEAD
-FieldImage.prototype.showEditor_ = function() {
-  if (this.clickHandler_) {
-    this.clickHandler_(this);
-  }
-};
-
-/**
- * Set the function that is called when this image  is clicked.
- * @param {?function(!FieldImage)} func The function that is called
- *    when the image is clicked, or null to remove.
- */
-FieldImage.prototype.setOnClickHandler = function(func) {
-  this.clickHandler_ = func;
-};
-
-/**
- * Use the `getText_` developer hook to override the field's text
- * representation.
- * Return the image alt text instead.
- * @return {?string} The image alt text.
- * @protected
- * @override
- */
-FieldImage.prototype.getText_ = function() {
-  return this.altText_;
-};
-
-fieldRegistry.register('field_image', FieldImage);
-
-=======
 FieldImage.prototype.DEFAULT_VALUE = '';
 
 /**
@@ -543,5 +301,4 @@
 
 fieldRegistry.register('field_image', FieldImage);
 
->>>>>>> 61322294
 exports.FieldImage = FieldImage;