/**
 * @license
 * Copyright 2017 Google LLC
 * SPDX-License-Identifier: Apache-2.0
 */

/**
 * @fileoverview Layout code for a vertical variant of the flyout.
 */
'use strict';

/**
 * Layout code for a vertical variant of the flyout.
 * @class
 */
goog.module('Blockly.VerticalFlyout');

const WidgetDiv = goog.require('Blockly.WidgetDiv');
const browserEvents = goog.require('Blockly.browserEvents');
<<<<<<< HEAD
const object = goog.require('Blockly.utils.object');
=======
const dropDownDiv = goog.require('Blockly.dropDownDiv');
>>>>>>> 61322294
const registry = goog.require('Blockly.registry');
const toolbox = goog.require('Blockly.utils.toolbox');
/* eslint-disable-next-line no-unused-vars */
const {Coordinate} = goog.requireType('Blockly.utils.Coordinate');
<<<<<<< HEAD
const {DropDownDiv} = goog.require('Blockly.DropDownDiv');
=======
>>>>>>> 61322294
const {Flyout} = goog.require('Blockly.Flyout');
/* eslint-disable-next-line no-unused-vars */
const {Options} = goog.requireType('Blockly.Options');
const {Rect} = goog.require('Blockly.utils.Rect');
const {Scrollbar} = goog.require('Blockly.Scrollbar');
/** @suppress {extraRequire} */
goog.require('Blockly.Block');
/** @suppress {extraRequire} */
goog.require('Blockly.constants');


/**
 * Class for a flyout.
<<<<<<< HEAD
 * @param {!Options} workspaceOptions Dictionary of options for the
 *     workspace.
 * @extends {Flyout}
 * @constructor
 * @alias Blockly.VerticalFlyout
 */
const VerticalFlyout = function(workspaceOptions) {
  VerticalFlyout.superClass_.constructor.call(this, workspaceOptions);

  if (workspaceOptions.zoomOptions.flyoutScale) {
    this.workspace_.setScale(workspaceOptions.zoomOptions.flyoutScale);
  }
};
object.inherits(VerticalFlyout, Flyout);

/**
 * The name of the vertical flyout in the registry.
 * @type {string}
 */
VerticalFlyout.registryName = 'verticalFlyout';

/**
 * Sets the translation of the flyout to match the scrollbars.
 * @param {!{x:number,y:number}} xyRatio Contains a y property which is a float
 *     between 0 and 1 specifying the degree of scrolling and a
 *     similar x property.
 * @protected
 */
VerticalFlyout.prototype.setMetrics_ = function(xyRatio) {
  if (!this.isVisible()) {
    return;
  }

  const metricsManager = this.workspace_.getMetricsManager();
  const scrollMetrics = metricsManager.getScrollMetrics();
  const viewMetrics = metricsManager.getViewMetrics();
  const absoluteMetrics = metricsManager.getAbsoluteMetrics();

  if (typeof xyRatio.y === 'number') {
    this.workspace_.scrollY = -(scrollMetrics.top + (scrollMetrics.height - viewMetrics.height) * xyRatio.y);
  }

  this.workspace_.translate(
    this.workspace_.scrollX + absoluteMetrics.left,
    this.workspace_.scrollY + absoluteMetrics.top);

  if (this.flyoutBookmarks_) {
    this.flyoutBookmarks_.updatePosition(xyRatio.y);
  }
};

/**
 * Calculates the x coordinate for the flyout position.
 * @return {number} X coordinate.
 */
VerticalFlyout.prototype.getX = function() {
  if (!this.isVisible()) {
    return 0;
  }
  const metricsManager = this.targetWorkspace.getMetricsManager();
  const absoluteMetrics = metricsManager.getAbsoluteMetrics();
  const viewMetrics = metricsManager.getViewMetrics();
  const toolboxMetrics = metricsManager.getToolboxMetrics();
  let x = 0;

  // If this flyout is not the trashcan flyout (e.g. toolbox or mutator).
  if (this.targetWorkspace.toolboxPosition === this.toolboxPosition_) {
    // If there is a category toolbox.
    if (this.targetWorkspace.getToolbox()) {
      if (this.toolboxPosition_ === toolbox.Position.LEFT) {
        x = toolboxMetrics.width;
=======
 * @extends {Flyout}
 * @alias Blockly.VerticalFlyout
 */
class VerticalFlyout extends Flyout {
  /**
   * @param {!Options} workspaceOptions Dictionary of options for the
   *     workspace.
   */
  constructor(workspaceOptions) {
    super(workspaceOptions);
  }

  /**
   * Sets the translation of the flyout to match the scrollbars.
   * @param {!{x:number,y:number}} xyRatio Contains a y property which is a
   *     float between 0 and 1 specifying the degree of scrolling and a similar
   *     x property.
   * @protected
   */
  setMetrics_(xyRatio) {
    if (!this.isVisible()) {
      return;
    }
    const metricsManager = this.workspace_.getMetricsManager();
    const scrollMetrics = metricsManager.getScrollMetrics();
    const viewMetrics = metricsManager.getViewMetrics();
    const absoluteMetrics = metricsManager.getAbsoluteMetrics();

    if (typeof xyRatio.y === 'number') {
      this.workspace_.scrollY =
          -(scrollMetrics.top +
            (scrollMetrics.height - viewMetrics.height) * xyRatio.y);
    }
    this.workspace_.translate(
        this.workspace_.scrollX + absoluteMetrics.left,
        this.workspace_.scrollY + absoluteMetrics.top);
  }

  /**
   * Calculates the x coordinate for the flyout position.
   * @return {number} X coordinate.
   */
  getX() {
    if (!this.isVisible()) {
      return 0;
    }
    const metricsManager = this.targetWorkspace.getMetricsManager();
    const absoluteMetrics = metricsManager.getAbsoluteMetrics();
    const viewMetrics = metricsManager.getViewMetrics();
    const toolboxMetrics = metricsManager.getToolboxMetrics();
    let x = 0;

    // If this flyout is not the trashcan flyout (e.g. toolbox or mutator).
    if (this.targetWorkspace.toolboxPosition === this.toolboxPosition_) {
      // If there is a category toolbox.
      if (this.targetWorkspace.getToolbox()) {
        if (this.toolboxPosition_ === toolbox.Position.LEFT) {
          x = toolboxMetrics.width;
        } else {
          x = viewMetrics.width - this.width_;
        }
        // Simple (flyout-only) toolbox.
>>>>>>> 61322294
      } else {
        if (this.toolboxPosition_ === toolbox.Position.LEFT) {
          x = 0;
        } else {
          // The simple flyout does not cover the workspace.
          x = viewMetrics.width;
        }
      }
      // Trashcan flyout is opposite the main flyout.
    } else {
      if (this.toolboxPosition_ === toolbox.Position.LEFT) {
        x = 0;
      } else {
        // Because the anchor point of the flyout is on the left, but we want
        // to align the right edge of the flyout with the right edge of the
        // blocklyDiv, we calculate the full width of the div minus the width
        // of the flyout.
        x = viewMetrics.width + absoluteMetrics.left - this.width_;
      }
    }
<<<<<<< HEAD
    // Trashcan flyout is opposite the main flyout.
  } else {
    if (this.toolboxPosition_ === toolbox.Position.LEFT) {
      x = 0;
    } else {
      // Because the anchor point of the flyout is on the left, but we want
      // to align the right edge of the flyout with the right edge of the
      // blocklyDiv, we calculate the full width of the div minus the width
      // of the flyout.
      x = viewMetrics.width + absoluteMetrics.left - this.width_;
    }
  }

  return x;
};

/**
 * Calculates the y coordinate for the flyout position.
 * @return {number} Y coordinate.
 */
VerticalFlyout.prototype.getY = function() {
  // Y is always 0 since this is a vertical flyout.
  return 0;
};

/**
 * Move the flyout to the edge of the workspace.
 */
VerticalFlyout.prototype.position = function() {
  if (!this.isVisible() || !this.targetWorkspace.isVisible()) return;

  const metricsManager = this.targetWorkspace.getMetricsManager();
  const targetWorkspaceViewMetrics = metricsManager.getViewMetrics();

  // Record the height for workspace metrics.
  this.height_ = targetWorkspaceViewMetrics.height;

  const edgeWidth = this.width_ - this.CORNER_RADIUS;
  const edgeHeight = targetWorkspaceViewMetrics.height - 2 * this.CORNER_RADIUS;
  this.setBackgroundPath_(edgeWidth, edgeHeight);

  const x = this.getX();
  const y = this.getY();
=======

    return x;
  }

  /**
   * Calculates the y coordinate for the flyout position.
   * @return {number} Y coordinate.
   */
  getY() {
    // Y is always 0 since this is a vertical flyout.
    return 0;
  }

  /**
   * Move the flyout to the edge of the workspace.
   */
  position() {
    if (!this.isVisible() || !this.targetWorkspace.isVisible()) {
      return;
    }
    const metricsManager = this.targetWorkspace.getMetricsManager();
    const targetWorkspaceViewMetrics = metricsManager.getViewMetrics();
>>>>>>> 61322294

    // Record the height for workspace metrics.
    this.height_ = targetWorkspaceViewMetrics.height;

<<<<<<< HEAD
/**
 * Create and set the path for the visible boundaries of the flyout.
 * @param {number} width The width of the flyout, not including the
 *     rounded corners.
 * @param {number} height The height of the flyout, not including
 *     rounded corners.
 * @private
 */
VerticalFlyout.prototype.setBackgroundPath_ = function(width, height) {
  const atRight = this.toolboxPosition_ === toolbox.Position.RIGHT;
  const totalWidth = width + this.CORNER_RADIUS;

  // Decide whether to start on the left or right.
  const path = ['M ' + (atRight ? totalWidth : 0) + ',0'];
  // Top.
  path.push('h', atRight ? -width : width);
  // Rounded corner.
  path.push(
    'a', this.CORNER_RADIUS, this.CORNER_RADIUS, 0, 0, atRight ? 0 : 1,
    atRight ? -this.CORNER_RADIUS : this.CORNER_RADIUS, this.CORNER_RADIUS);
  // Side closest to workspace.
  path.push('v', Math.max(0, height));
  // Rounded corner.
  path.push(
    'a', this.CORNER_RADIUS, this.CORNER_RADIUS, 0, 0, atRight ? 0 : 1,
    atRight ? this.CORNER_RADIUS : -this.CORNER_RADIUS, this.CORNER_RADIUS);
  // Bottom.
  path.push('h', atRight ? width : -width);
  path.push('z');
  this.svgBackground_.setAttribute('d', path.join(' '));
};

/**
 * Scroll the flyout to the top.
 */
VerticalFlyout.prototype.scrollToStart = function() {
  this.workspace_.scrollbar.setY(0);
};

/**
 * Scroll the flyout.
 * @param {!Event} e Mouse wheel scroll event.
 * @protected
 */
VerticalFlyout.prototype.wheel_ = function(e) {
  const scrollDelta = browserEvents.getScrollDeltaPixels(e);

  if (scrollDelta.y) {
    const metricsManager = this.workspace_.getMetricsManager();
    const scrollMetrics = metricsManager.getScrollMetrics();
    const viewMetrics = metricsManager.getViewMetrics();
    const pos = (viewMetrics.top - scrollMetrics.top) + scrollDelta.y;

    this.workspace_.scrollbar.setY(pos);
    // When the flyout moves from a wheel event, hide WidgetDiv and DropDownDiv.
    WidgetDiv.hide();
    DropDownDiv.hideWithoutAnimation();
  }

  // Don't scroll the page.
  e.preventDefault();
  // Don't propagate mousewheel event (zooming).
  e.stopPropagation();
};

/**
 * Lay out the blocks in the flyout.
 * @param {!Array<!Object>} contents The blocks and buttons to lay out.
 * @param {!Array<number>} gaps The visible gaps between blocks.
 * @protected
 */
VerticalFlyout.prototype.layout_ = function(contents, gaps) {
  const margin = this.RTL ? this.MARGIN : this.START_MARGIN;
  const cursorX = this.RTL ? margin : this.MARGIN + this.tabWidth_;
  let cursorY = margin;

  for (let i = 0, item; (item = contents[i]); i++) {
    if (item.type === 'block') {
      const block = item.block;
      const allBlocks = block.getDescendants(false);

      for (let j = 0, child; (child = allBlocks[j]); j++) {
        // Mark blocks as being inside a flyout.  This is used to detect and
        // prevent the closure of the flyout if the user right-clicks on such a
        // block.
        child.isInFlyout = true;
      }

      if (block.isObsolete() || block.isRemoved()) {
        continue;
      }

      block.render();

      const root = block.getSvgRoot();
      const blockHW = block.getHeightWidth();
      const moveX = block.outputConnection ? cursorX - this.tabWidth_ : cursorX;

      block.moveBy(moveX, cursorY);

      const rect = this.createRect_(block, this.RTL ? moveX - blockHW.width : moveX, cursorY, blockHW, i);
=======
    const edgeWidth = this.width_ - this.CORNER_RADIUS;
    const edgeHeight =
        targetWorkspaceViewMetrics.height - 2 * this.CORNER_RADIUS;
    this.setBackgroundPath_(edgeWidth, edgeHeight);

    const x = this.getX();
    const y = this.getY();

    this.positionAt_(this.width_, this.height_, x, y);
  }

  /**
   * Create and set the path for the visible boundaries of the flyout.
   * @param {number} width The width of the flyout, not including the
   *     rounded corners.
   * @param {number} height The height of the flyout, not including
   *     rounded corners.
   * @private
   */
  setBackgroundPath_(width, height) {
    const atRight = this.toolboxPosition_ === toolbox.Position.RIGHT;
    const totalWidth = width + this.CORNER_RADIUS;

    // Decide whether to start on the left or right.
    const path = ['M ' + (atRight ? totalWidth : 0) + ',0'];
    // Top.
    path.push('h', atRight ? -width : width);
    // Rounded corner.
    path.push(
        'a', this.CORNER_RADIUS, this.CORNER_RADIUS, 0, 0, atRight ? 0 : 1,
        atRight ? -this.CORNER_RADIUS : this.CORNER_RADIUS, this.CORNER_RADIUS);
    // Side closest to workspace.
    path.push('v', Math.max(0, height));
    // Rounded corner.
    path.push(
        'a', this.CORNER_RADIUS, this.CORNER_RADIUS, 0, 0, atRight ? 0 : 1,
        atRight ? this.CORNER_RADIUS : -this.CORNER_RADIUS, this.CORNER_RADIUS);
    // Bottom.
    path.push('h', atRight ? width : -width);
    path.push('z');
    this.svgBackground_.setAttribute('d', path.join(' '));
  }
>>>>>>> 61322294

  /**
   * Scroll the flyout to the top.
   */
  scrollToStart() {
    this.workspace_.scrollbar.setY(0);
  }

<<<<<<< HEAD
      cursorY += blockHW.height + gaps[i];
    } else if (item.type === 'button') {
      this.initFlyoutButton_(item.button, cursorX, cursorY);
      cursorY += item.button.height + gaps[i];
=======
  /**
   * Scroll the flyout.
   * @param {!Event} e Mouse wheel scroll event.
   * @protected
   */
  wheel_(e) {
    const scrollDelta = browserEvents.getScrollDeltaPixels(e);

    if (scrollDelta.y) {
      const metricsManager = this.workspace_.getMetricsManager();
      const scrollMetrics = metricsManager.getScrollMetrics();
      const viewMetrics = metricsManager.getViewMetrics();
      const pos = (viewMetrics.top - scrollMetrics.top) + scrollDelta.y;

      this.workspace_.scrollbar.setY(pos);
      // When the flyout moves from a wheel event, hide WidgetDiv and
      // dropDownDiv.
      WidgetDiv.hide();
      dropDownDiv.hideWithoutAnimation();
>>>>>>> 61322294
    }

<<<<<<< HEAD
/**
 * Determine if a drag delta is toward the workspace, based on the position
 * and orientation of the flyout. This is used in determineDragIntention_ to
 * determine if a new block should be created or if the flyout should scroll.
 * @param {!Coordinate} currentDragDeltaXY How far the pointer has
 *     moved from the position at mouse down, in pixel units.
 * @return {boolean} True if the drag is toward the workspace.
 * @package
 */
VerticalFlyout.prototype.isDragTowardWorkspace = function(currentDragDeltaXY) {
  const dx = currentDragDeltaXY.x;
  const dy = currentDragDeltaXY.y;
  // Direction goes from -180 to 180, with 0 toward the right and 90 on top.
  const dragDirection = Math.atan2(dy, dx) / Math.PI * 180;

  const range = this.dragAngleRange_;
  // Check for left or right dragging.
  if ((dragDirection < range && dragDirection > -range) ||
    (dragDirection < -180 + range || dragDirection > 180 - range)) {
    return true;
=======
    // Don't scroll the page.
    e.preventDefault();
    // Don't propagate mousewheel event (zooming).
    e.stopPropagation();
>>>>>>> 61322294
  }

<<<<<<< HEAD
/**
 * Returns the bounding rectangle of the drag target area in pixel units
 * relative to viewport.
 * @return {?Rect} The component's bounding box. Null if drag
 *   target area should be ignored.
 */
VerticalFlyout.prototype.getClientRect = function() {
  if (!this.svgGroup_ || this.autoClose || !this.isVisible()) {
    // The bounding rectangle won't compute correctly if the flyout is closed
    // and auto-close flyouts aren't valid drag targets (or delete areas).
    return null;
  }

  const flyoutRect = this.svgGroup_.getBoundingClientRect();
  // BIG_NUM is offscreen padding so that blocks dragged beyond the shown flyout
  // area are still deleted.  Must be larger than the largest screen size,
  // but be smaller than half Number.MAX_SAFE_INTEGER (not available on IE).
  const BIG_NUM = 1000000000;
  const left = flyoutRect.left;

  if (this.toolboxPosition_ === toolbox.Position.LEFT) {
    const width = flyoutRect.width;
    return new Rect(-BIG_NUM, BIG_NUM, -BIG_NUM, left + width);
  } else {  // Right
    return new Rect(-BIG_NUM, BIG_NUM, left, BIG_NUM);
=======
  /**
   * Lay out the blocks in the flyout.
   * @param {!Array<!Object>} contents The blocks and buttons to lay out.
   * @param {!Array<number>} gaps The visible gaps between blocks.
   * @protected
   */
  layout_(contents, gaps) {
    this.workspace_.scale = this.targetWorkspace.scale;
    const margin = this.MARGIN;
    const cursorX = this.RTL ? margin : margin + this.tabWidth_;
    let cursorY = margin;

    for (let i = 0, item; (item = contents[i]); i++) {
      if (item.type === 'block') {
        const block = item.block;
        const allBlocks = block.getDescendants(false);
        for (let j = 0, child; (child = allBlocks[j]); j++) {
          // Mark blocks as being inside a flyout.  This is used to detect and
          // prevent the closure of the flyout if the user right-clicks on such
          // a block.
          child.isInFlyout = true;
        }
        block.render();
        const root = block.getSvgRoot();
        const blockHW = block.getHeightWidth();
        const moveX =
            block.outputConnection ? cursorX - this.tabWidth_ : cursorX;
        block.moveBy(moveX, cursorY);

        const rect = this.createRect_(
            block, this.RTL ? moveX - blockHW.width : moveX, cursorY, blockHW,
            i);

        this.addBlockListeners_(root, block, rect);

        cursorY += blockHW.height + gaps[i];
      } else if (item.type === 'button') {
        this.initFlyoutButton_(item.button, cursorX, cursorY);
        cursorY += item.button.height + gaps[i];
      }
    }
  }

  /**
   * Determine if a drag delta is toward the workspace, based on the position
   * and orientation of the flyout. This is used in determineDragIntention_ to
   * determine if a new block should be created or if the flyout should scroll.
   * @param {!Coordinate} currentDragDeltaXY How far the pointer has
   *     moved from the position at mouse down, in pixel units.
   * @return {boolean} True if the drag is toward the workspace.
   * @package
   */
  isDragTowardWorkspace(currentDragDeltaXY) {
    const dx = currentDragDeltaXY.x;
    const dy = currentDragDeltaXY.y;
    // Direction goes from -180 to 180, with 0 toward the right and 90 on top.
    const dragDirection = Math.atan2(dy, dx) / Math.PI * 180;

    const range = this.dragAngleRange_;
    // Check for left or right dragging.
    if ((dragDirection < range && dragDirection > -range) ||
        (dragDirection < -180 + range || dragDirection > 180 - range)) {
      return true;
    }
    return false;
>>>>>>> 61322294
  }

<<<<<<< HEAD
/**
 * Compute width of flyout.  toolbox.Position mat under each block.
 * For RTL: Lay out the blocks and buttons to be right-aligned.
 * @protected
 */
VerticalFlyout.prototype.reflowInternal_ = function() {
  const blocks = this.workspace_.getTopBlocks(false);
  let flyoutWidth = 0;

  if (this.fixedWidth) {
    flyoutWidth = this.width_;
  } else {
    for (let i = 0, block; (block = blocks[i]); i++) {
      let width = block.getHeightWidth().width;
      if (block.outputConnection) {
        width -= this.tabWidth_;
      }
      flyoutWidth = Math.max(flyoutWidth, width);
    }

    for (let i = 0, button; (button = this.buttons_[i]); i++) {
      flyoutWidth = Math.max(flyoutWidth, button.width);
    }

    flyoutWidth += this.MARGIN * 1.5 + this.tabWidth_;
    flyoutWidth *= this.workspace_.scale;
    flyoutWidth += Scrollbar.scrollbarThickness;
  }

  if (this.width_ !== flyoutWidth) {
    for (let i = 0, block; (block = blocks[i]); i++) {
      if (this.RTL) {
        // With the flyoutWidth known, right-align the blocks.
        const oldX = block.getRelativeToSurfaceXY().x;
        let newX = (flyoutWidth / this.workspace_.scale) - this.MARGIN;
        if (!block.outputConnection) {
          newX -= this.tabWidth_;
=======
  /**
   * Returns the bounding rectangle of the drag target area in pixel units
   * relative to viewport.
   * @return {?Rect} The component's bounding box. Null if drag
   *   target area should be ignored.
   */
  getClientRect() {
    if (!this.svgGroup_ || this.autoClose || !this.isVisible()) {
      // The bounding rectangle won't compute correctly if the flyout is closed
      // and auto-close flyouts aren't valid drag targets (or delete areas).
      return null;
    }

    const flyoutRect = this.svgGroup_.getBoundingClientRect();
    // BIG_NUM is offscreen padding so that blocks dragged beyond the shown
    // flyout area are still deleted.  Must be larger than the largest screen
    // size, but be smaller than half Number.MAX_SAFE_INTEGER (not available on
    // IE).
    const BIG_NUM = 1000000000;
    const left = flyoutRect.left;

    if (this.toolboxPosition_ === toolbox.Position.LEFT) {
      const width = flyoutRect.width;
      return new Rect(-BIG_NUM, BIG_NUM, -BIG_NUM, left + width);
    } else {  // Right
      return new Rect(-BIG_NUM, BIG_NUM, left, BIG_NUM);
    }
  }

  /**
   * Compute width of flyout.  toolbox.Position mat under each block.
   * For RTL: Lay out the blocks and buttons to be right-aligned.
   * @protected
   */
  reflowInternal_() {
    this.workspace_.scale = this.getFlyoutScale();
    let flyoutWidth = 0;
    const blocks = this.workspace_.getTopBlocks(false);
    for (let i = 0, block; (block = blocks[i]); i++) {
      let width = block.getHeightWidth().width;
      if (block.outputConnection) {
        width -= this.tabWidth_;
      }
      flyoutWidth = Math.max(flyoutWidth, width);
    }
    for (let i = 0, button; (button = this.buttons_[i]); i++) {
      flyoutWidth = Math.max(flyoutWidth, button.width);
    }
    flyoutWidth += this.MARGIN * 1.5 + this.tabWidth_;
    flyoutWidth *= this.workspace_.scale;
    flyoutWidth += Scrollbar.scrollbarThickness;

    if (this.width_ !== flyoutWidth) {
      for (let i = 0, block; (block = blocks[i]); i++) {
        if (this.RTL) {
          // With the flyoutWidth known, right-align the blocks.
          const oldX = block.getRelativeToSurfaceXY().x;
          let newX = flyoutWidth / this.workspace_.scale - this.MARGIN;
          if (!block.outputConnection) {
            newX -= this.tabWidth_;
          }
          block.moveBy(newX - oldX, 0);
        }
        if (this.rectMap_.has(block)) {
          this.moveRectToBlock_(this.rectMap_.get(block), block);
>>>>>>> 61322294
        }
      }
      if (this.RTL) {
        // With the flyoutWidth known, right-align the buttons.
        for (let i = 0, button; (button = this.buttons_[i]); i++) {
          const y = button.getPosition().y;
          const x = flyoutWidth / this.workspace_.scale - button.width -
              this.MARGIN - this.tabWidth_;
          button.moveTo(x, y);
        }
      }
<<<<<<< HEAD
    }

    if (this.RTL) {
      // With the flyoutWidth known, right-align the buttons.
      for (let i = 0, button; (button = this.buttons_[i]); i++) {
        const y = button.getPosition().y;
        const x = (flyoutWidth / this.workspace_.scale) - button.width - this.MARGIN - this.tabWidth_;
        button.moveTo(x, y);
=======

      if (this.targetWorkspace.toolboxPosition === this.toolboxPosition_ &&
          this.toolboxPosition_ === toolbox.Position.LEFT &&
          !this.targetWorkspace.getToolbox()) {
        // This flyout is a simple toolbox. Reposition the workspace so that
        // (0,0) is in the correct position relative to the new absolute edge
        // (ie toolbox edge).
        this.targetWorkspace.translate(
            this.targetWorkspace.scrollX + flyoutWidth,
            this.targetWorkspace.scrollY);
>>>>>>> 61322294
      }

<<<<<<< HEAD
    if (this.targetWorkspace.toolboxPosition === this.toolboxPosition_ &&
      this.toolboxPosition_ === toolbox.Position.LEFT &&
      !this.targetWorkspace.getToolbox()) {
      // This flyout is a simple toolbox. Reposition the workspace so that (0,0)
      // is in the correct position relative to the new absolute edge (ie
      // toolbox edge).
      this.targetWorkspace.translate(
        this.targetWorkspace.scrollX + flyoutWidth,
        this.targetWorkspace.scrollY);
    }

    // Record the width for workspace metrics and .position.
    this.width_ = flyoutWidth;

    this.position();
    this.targetWorkspace.recordDragTargets();
=======
      // Record the width for workspace metrics and .position.
      this.width_ = flyoutWidth;
      this.position();
      this.targetWorkspace.recordDragTargets();
    }
>>>>>>> 61322294
  }
}

/**
 * The name of the vertical flyout in the registry.
 * @type {string}
 */
VerticalFlyout.registryName = 'verticalFlyout';

registry.register(
    registry.Type.FLYOUTS_VERTICAL_TOOLBOX, registry.DEFAULT, VerticalFlyout);

<<<<<<< HEAD
registry.register(registry.Type.FLYOUTS_VERTICAL_TOOLBOX, registry.DEFAULT, VerticalFlyout);

=======
>>>>>>> 61322294
exports.VerticalFlyout = VerticalFlyout;<|MERGE_RESOLUTION|>--- conflicted
+++ resolved
@@ -17,19 +17,11 @@
 
 const WidgetDiv = goog.require('Blockly.WidgetDiv');
 const browserEvents = goog.require('Blockly.browserEvents');
-<<<<<<< HEAD
-const object = goog.require('Blockly.utils.object');
-=======
 const dropDownDiv = goog.require('Blockly.dropDownDiv');
->>>>>>> 61322294
 const registry = goog.require('Blockly.registry');
 const toolbox = goog.require('Blockly.utils.toolbox');
 /* eslint-disable-next-line no-unused-vars */
 const {Coordinate} = goog.requireType('Blockly.utils.Coordinate');
-<<<<<<< HEAD
-const {DropDownDiv} = goog.require('Blockly.DropDownDiv');
-=======
->>>>>>> 61322294
 const {Flyout} = goog.require('Blockly.Flyout');
 /* eslint-disable-next-line no-unused-vars */
 const {Options} = goog.requireType('Blockly.Options');
@@ -43,79 +35,6 @@
 
 /**
  * Class for a flyout.
-<<<<<<< HEAD
- * @param {!Options} workspaceOptions Dictionary of options for the
- *     workspace.
- * @extends {Flyout}
- * @constructor
- * @alias Blockly.VerticalFlyout
- */
-const VerticalFlyout = function(workspaceOptions) {
-  VerticalFlyout.superClass_.constructor.call(this, workspaceOptions);
-
-  if (workspaceOptions.zoomOptions.flyoutScale) {
-    this.workspace_.setScale(workspaceOptions.zoomOptions.flyoutScale);
-  }
-};
-object.inherits(VerticalFlyout, Flyout);
-
-/**
- * The name of the vertical flyout in the registry.
- * @type {string}
- */
-VerticalFlyout.registryName = 'verticalFlyout';
-
-/**
- * Sets the translation of the flyout to match the scrollbars.
- * @param {!{x:number,y:number}} xyRatio Contains a y property which is a float
- *     between 0 and 1 specifying the degree of scrolling and a
- *     similar x property.
- * @protected
- */
-VerticalFlyout.prototype.setMetrics_ = function(xyRatio) {
-  if (!this.isVisible()) {
-    return;
-  }
-
-  const metricsManager = this.workspace_.getMetricsManager();
-  const scrollMetrics = metricsManager.getScrollMetrics();
-  const viewMetrics = metricsManager.getViewMetrics();
-  const absoluteMetrics = metricsManager.getAbsoluteMetrics();
-
-  if (typeof xyRatio.y === 'number') {
-    this.workspace_.scrollY = -(scrollMetrics.top + (scrollMetrics.height - viewMetrics.height) * xyRatio.y);
-  }
-
-  this.workspace_.translate(
-    this.workspace_.scrollX + absoluteMetrics.left,
-    this.workspace_.scrollY + absoluteMetrics.top);
-
-  if (this.flyoutBookmarks_) {
-    this.flyoutBookmarks_.updatePosition(xyRatio.y);
-  }
-};
-
-/**
- * Calculates the x coordinate for the flyout position.
- * @return {number} X coordinate.
- */
-VerticalFlyout.prototype.getX = function() {
-  if (!this.isVisible()) {
-    return 0;
-  }
-  const metricsManager = this.targetWorkspace.getMetricsManager();
-  const absoluteMetrics = metricsManager.getAbsoluteMetrics();
-  const viewMetrics = metricsManager.getViewMetrics();
-  const toolboxMetrics = metricsManager.getToolboxMetrics();
-  let x = 0;
-
-  // If this flyout is not the trashcan flyout (e.g. toolbox or mutator).
-  if (this.targetWorkspace.toolboxPosition === this.toolboxPosition_) {
-    // If there is a category toolbox.
-    if (this.targetWorkspace.getToolbox()) {
-      if (this.toolboxPosition_ === toolbox.Position.LEFT) {
-        x = toolboxMetrics.width;
-=======
  * @extends {Flyout}
  * @alias Blockly.VerticalFlyout
  */
@@ -126,6 +45,10 @@
    */
   constructor(workspaceOptions) {
     super(workspaceOptions);
+
+    if (workspaceOptions.zoomOptions.flyoutScale) {
+      this.workspace_.setScale(workspaceOptions.zoomOptions.flyoutScale);
+    }
   }
 
   /**
@@ -139,19 +62,23 @@
     if (!this.isVisible()) {
       return;
     }
+
     const metricsManager = this.workspace_.getMetricsManager();
     const scrollMetrics = metricsManager.getScrollMetrics();
     const viewMetrics = metricsManager.getViewMetrics();
     const absoluteMetrics = metricsManager.getAbsoluteMetrics();
 
     if (typeof xyRatio.y === 'number') {
-      this.workspace_.scrollY =
-          -(scrollMetrics.top +
-            (scrollMetrics.height - viewMetrics.height) * xyRatio.y);
-    }
+      this.workspace_.scrollY = -(scrollMetrics.top + (scrollMetrics.height - viewMetrics.height) * xyRatio.y);
+    }
+
     this.workspace_.translate(
         this.workspace_.scrollX + absoluteMetrics.left,
         this.workspace_.scrollY + absoluteMetrics.top);
+
+    if (this.flyoutBookmarks_) {
+      this.flyoutBookmarks_.updatePosition(xyRatio.y);
+    }
   }
 
   /**
@@ -178,7 +105,6 @@
           x = viewMetrics.width - this.width_;
         }
         // Simple (flyout-only) toolbox.
->>>>>>> 61322294
       } else {
         if (this.toolboxPosition_ === toolbox.Position.LEFT) {
           x = 0;
@@ -199,51 +125,6 @@
         x = viewMetrics.width + absoluteMetrics.left - this.width_;
       }
     }
-<<<<<<< HEAD
-    // Trashcan flyout is opposite the main flyout.
-  } else {
-    if (this.toolboxPosition_ === toolbox.Position.LEFT) {
-      x = 0;
-    } else {
-      // Because the anchor point of the flyout is on the left, but we want
-      // to align the right edge of the flyout with the right edge of the
-      // blocklyDiv, we calculate the full width of the div minus the width
-      // of the flyout.
-      x = viewMetrics.width + absoluteMetrics.left - this.width_;
-    }
-  }
-
-  return x;
-};
-
-/**
- * Calculates the y coordinate for the flyout position.
- * @return {number} Y coordinate.
- */
-VerticalFlyout.prototype.getY = function() {
-  // Y is always 0 since this is a vertical flyout.
-  return 0;
-};
-
-/**
- * Move the flyout to the edge of the workspace.
- */
-VerticalFlyout.prototype.position = function() {
-  if (!this.isVisible() || !this.targetWorkspace.isVisible()) return;
-
-  const metricsManager = this.targetWorkspace.getMetricsManager();
-  const targetWorkspaceViewMetrics = metricsManager.getViewMetrics();
-
-  // Record the height for workspace metrics.
-  this.height_ = targetWorkspaceViewMetrics.height;
-
-  const edgeWidth = this.width_ - this.CORNER_RADIUS;
-  const edgeHeight = targetWorkspaceViewMetrics.height - 2 * this.CORNER_RADIUS;
-  this.setBackgroundPath_(edgeWidth, edgeHeight);
-
-  const x = this.getX();
-  const y = this.getY();
-=======
 
     return x;
   }
@@ -261,122 +142,16 @@
    * Move the flyout to the edge of the workspace.
    */
   position() {
-    if (!this.isVisible() || !this.targetWorkspace.isVisible()) {
-      return;
-    }
+    if (!this.isVisible() || !this.targetWorkspace.isVisible()) return;
+
     const metricsManager = this.targetWorkspace.getMetricsManager();
     const targetWorkspaceViewMetrics = metricsManager.getViewMetrics();
->>>>>>> 61322294
 
     // Record the height for workspace metrics.
     this.height_ = targetWorkspaceViewMetrics.height;
 
-<<<<<<< HEAD
-/**
- * Create and set the path for the visible boundaries of the flyout.
- * @param {number} width The width of the flyout, not including the
- *     rounded corners.
- * @param {number} height The height of the flyout, not including
- *     rounded corners.
- * @private
- */
-VerticalFlyout.prototype.setBackgroundPath_ = function(width, height) {
-  const atRight = this.toolboxPosition_ === toolbox.Position.RIGHT;
-  const totalWidth = width + this.CORNER_RADIUS;
-
-  // Decide whether to start on the left or right.
-  const path = ['M ' + (atRight ? totalWidth : 0) + ',0'];
-  // Top.
-  path.push('h', atRight ? -width : width);
-  // Rounded corner.
-  path.push(
-    'a', this.CORNER_RADIUS, this.CORNER_RADIUS, 0, 0, atRight ? 0 : 1,
-    atRight ? -this.CORNER_RADIUS : this.CORNER_RADIUS, this.CORNER_RADIUS);
-  // Side closest to workspace.
-  path.push('v', Math.max(0, height));
-  // Rounded corner.
-  path.push(
-    'a', this.CORNER_RADIUS, this.CORNER_RADIUS, 0, 0, atRight ? 0 : 1,
-    atRight ? this.CORNER_RADIUS : -this.CORNER_RADIUS, this.CORNER_RADIUS);
-  // Bottom.
-  path.push('h', atRight ? width : -width);
-  path.push('z');
-  this.svgBackground_.setAttribute('d', path.join(' '));
-};
-
-/**
- * Scroll the flyout to the top.
- */
-VerticalFlyout.prototype.scrollToStart = function() {
-  this.workspace_.scrollbar.setY(0);
-};
-
-/**
- * Scroll the flyout.
- * @param {!Event} e Mouse wheel scroll event.
- * @protected
- */
-VerticalFlyout.prototype.wheel_ = function(e) {
-  const scrollDelta = browserEvents.getScrollDeltaPixels(e);
-
-  if (scrollDelta.y) {
-    const metricsManager = this.workspace_.getMetricsManager();
-    const scrollMetrics = metricsManager.getScrollMetrics();
-    const viewMetrics = metricsManager.getViewMetrics();
-    const pos = (viewMetrics.top - scrollMetrics.top) + scrollDelta.y;
-
-    this.workspace_.scrollbar.setY(pos);
-    // When the flyout moves from a wheel event, hide WidgetDiv and DropDownDiv.
-    WidgetDiv.hide();
-    DropDownDiv.hideWithoutAnimation();
-  }
-
-  // Don't scroll the page.
-  e.preventDefault();
-  // Don't propagate mousewheel event (zooming).
-  e.stopPropagation();
-};
-
-/**
- * Lay out the blocks in the flyout.
- * @param {!Array<!Object>} contents The blocks and buttons to lay out.
- * @param {!Array<number>} gaps The visible gaps between blocks.
- * @protected
- */
-VerticalFlyout.prototype.layout_ = function(contents, gaps) {
-  const margin = this.RTL ? this.MARGIN : this.START_MARGIN;
-  const cursorX = this.RTL ? margin : this.MARGIN + this.tabWidth_;
-  let cursorY = margin;
-
-  for (let i = 0, item; (item = contents[i]); i++) {
-    if (item.type === 'block') {
-      const block = item.block;
-      const allBlocks = block.getDescendants(false);
-
-      for (let j = 0, child; (child = allBlocks[j]); j++) {
-        // Mark blocks as being inside a flyout.  This is used to detect and
-        // prevent the closure of the flyout if the user right-clicks on such a
-        // block.
-        child.isInFlyout = true;
-      }
-
-      if (block.isObsolete() || block.isRemoved()) {
-        continue;
-      }
-
-      block.render();
-
-      const root = block.getSvgRoot();
-      const blockHW = block.getHeightWidth();
-      const moveX = block.outputConnection ? cursorX - this.tabWidth_ : cursorX;
-
-      block.moveBy(moveX, cursorY);
-
-      const rect = this.createRect_(block, this.RTL ? moveX - blockHW.width : moveX, cursorY, blockHW, i);
-=======
     const edgeWidth = this.width_ - this.CORNER_RADIUS;
-    const edgeHeight =
-        targetWorkspaceViewMetrics.height - 2 * this.CORNER_RADIUS;
+    const edgeHeight = targetWorkspaceViewMetrics.height - 2 * this.CORNER_RADIUS;
     this.setBackgroundPath_(edgeWidth, edgeHeight);
 
     const x = this.getX();
@@ -416,7 +191,6 @@
     path.push('z');
     this.svgBackground_.setAttribute('d', path.join(' '));
   }
->>>>>>> 61322294
 
   /**
    * Scroll the flyout to the top.
@@ -425,12 +199,6 @@
     this.workspace_.scrollbar.setY(0);
   }
 
-<<<<<<< HEAD
-      cursorY += blockHW.height + gaps[i];
-    } else if (item.type === 'button') {
-      this.initFlyoutButton_(item.button, cursorX, cursorY);
-      cursorY += item.button.height + gaps[i];
-=======
   /**
    * Scroll the flyout.
    * @param {!Event} e Mouse wheel scroll event.
@@ -450,65 +218,14 @@
       // dropDownDiv.
       WidgetDiv.hide();
       dropDownDiv.hideWithoutAnimation();
->>>>>>> 61322294
-    }
-
-<<<<<<< HEAD
-/**
- * Determine if a drag delta is toward the workspace, based on the position
- * and orientation of the flyout. This is used in determineDragIntention_ to
- * determine if a new block should be created or if the flyout should scroll.
- * @param {!Coordinate} currentDragDeltaXY How far the pointer has
- *     moved from the position at mouse down, in pixel units.
- * @return {boolean} True if the drag is toward the workspace.
- * @package
- */
-VerticalFlyout.prototype.isDragTowardWorkspace = function(currentDragDeltaXY) {
-  const dx = currentDragDeltaXY.x;
-  const dy = currentDragDeltaXY.y;
-  // Direction goes from -180 to 180, with 0 toward the right and 90 on top.
-  const dragDirection = Math.atan2(dy, dx) / Math.PI * 180;
-
-  const range = this.dragAngleRange_;
-  // Check for left or right dragging.
-  if ((dragDirection < range && dragDirection > -range) ||
-    (dragDirection < -180 + range || dragDirection > 180 - range)) {
-    return true;
-=======
+    }
+
     // Don't scroll the page.
     e.preventDefault();
     // Don't propagate mousewheel event (zooming).
     e.stopPropagation();
->>>>>>> 61322294
-  }
-
-<<<<<<< HEAD
-/**
- * Returns the bounding rectangle of the drag target area in pixel units
- * relative to viewport.
- * @return {?Rect} The component's bounding box. Null if drag
- *   target area should be ignored.
- */
-VerticalFlyout.prototype.getClientRect = function() {
-  if (!this.svgGroup_ || this.autoClose || !this.isVisible()) {
-    // The bounding rectangle won't compute correctly if the flyout is closed
-    // and auto-close flyouts aren't valid drag targets (or delete areas).
-    return null;
-  }
-
-  const flyoutRect = this.svgGroup_.getBoundingClientRect();
-  // BIG_NUM is offscreen padding so that blocks dragged beyond the shown flyout
-  // area are still deleted.  Must be larger than the largest screen size,
-  // but be smaller than half Number.MAX_SAFE_INTEGER (not available on IE).
-  const BIG_NUM = 1000000000;
-  const left = flyoutRect.left;
-
-  if (this.toolboxPosition_ === toolbox.Position.LEFT) {
-    const width = flyoutRect.width;
-    return new Rect(-BIG_NUM, BIG_NUM, -BIG_NUM, left + width);
-  } else {  // Right
-    return new Rect(-BIG_NUM, BIG_NUM, left, BIG_NUM);
-=======
+  }
+
   /**
    * Lay out the blocks in the flyout.
    * @param {!Array<!Object>} contents The blocks and buttons to lay out.
@@ -516,7 +233,6 @@
    * @protected
    */
   layout_(contents, gaps) {
-    this.workspace_.scale = this.targetWorkspace.scale;
     const margin = this.MARGIN;
     const cursorX = this.RTL ? margin : margin + this.tabWidth_;
     let cursorY = margin;
@@ -525,17 +241,24 @@
       if (item.type === 'block') {
         const block = item.block;
         const allBlocks = block.getDescendants(false);
+
         for (let j = 0, child; (child = allBlocks[j]); j++) {
           // Mark blocks as being inside a flyout.  This is used to detect and
           // prevent the closure of the flyout if the user right-clicks on such
           // a block.
           child.isInFlyout = true;
         }
+
+        if (block.isObsolete() || block.isRemoved()) {
+          continue;
+        }
+
         block.render();
+
         const root = block.getSvgRoot();
         const blockHW = block.getHeightWidth();
-        const moveX =
-            block.outputConnection ? cursorX - this.tabWidth_ : cursorX;
+        const moveX = block.outputConnection ? cursorX - this.tabWidth_ : cursorX;
+
         block.moveBy(moveX, cursorY);
 
         const rect = this.createRect_(
@@ -574,48 +297,8 @@
       return true;
     }
     return false;
->>>>>>> 61322294
-  }
-
-<<<<<<< HEAD
-/**
- * Compute width of flyout.  toolbox.Position mat under each block.
- * For RTL: Lay out the blocks and buttons to be right-aligned.
- * @protected
- */
-VerticalFlyout.prototype.reflowInternal_ = function() {
-  const blocks = this.workspace_.getTopBlocks(false);
-  let flyoutWidth = 0;
-
-  if (this.fixedWidth) {
-    flyoutWidth = this.width_;
-  } else {
-    for (let i = 0, block; (block = blocks[i]); i++) {
-      let width = block.getHeightWidth().width;
-      if (block.outputConnection) {
-        width -= this.tabWidth_;
-      }
-      flyoutWidth = Math.max(flyoutWidth, width);
-    }
-
-    for (let i = 0, button; (button = this.buttons_[i]); i++) {
-      flyoutWidth = Math.max(flyoutWidth, button.width);
-    }
-
-    flyoutWidth += this.MARGIN * 1.5 + this.tabWidth_;
-    flyoutWidth *= this.workspace_.scale;
-    flyoutWidth += Scrollbar.scrollbarThickness;
-  }
-
-  if (this.width_ !== flyoutWidth) {
-    for (let i = 0, block; (block = blocks[i]); i++) {
-      if (this.RTL) {
-        // With the flyoutWidth known, right-align the blocks.
-        const oldX = block.getRelativeToSurfaceXY().x;
-        let newX = (flyoutWidth / this.workspace_.scale) - this.MARGIN;
-        if (!block.outputConnection) {
-          newX -= this.tabWidth_;
-=======
+  }
+
   /**
    * Returns the bounding rectangle of the drag target area in pixel units
    * relative to viewport.
@@ -651,22 +334,29 @@
    * @protected
    */
   reflowInternal_() {
-    this.workspace_.scale = this.getFlyoutScale();
     let flyoutWidth = 0;
+
     const blocks = this.workspace_.getTopBlocks(false);
-    for (let i = 0, block; (block = blocks[i]); i++) {
-      let width = block.getHeightWidth().width;
-      if (block.outputConnection) {
-        width -= this.tabWidth_;
-      }
-      flyoutWidth = Math.max(flyoutWidth, width);
-    }
-    for (let i = 0, button; (button = this.buttons_[i]); i++) {
-      flyoutWidth = Math.max(flyoutWidth, button.width);
-    }
-    flyoutWidth += this.MARGIN * 1.5 + this.tabWidth_;
-    flyoutWidth *= this.workspace_.scale;
-    flyoutWidth += Scrollbar.scrollbarThickness;
+
+    if (this.fixedWidth) {
+      flyoutWidth = this.width_;
+    } else {
+      for (let i = 0, block; (block = blocks[i]); i++) {
+        let width = block.getHeightWidth().width;
+        if (block.outputConnection) {
+          width -= this.tabWidth_;
+        }
+        flyoutWidth = Math.max(flyoutWidth, width);
+      }
+
+      for (let i = 0, button; (button = this.buttons_[i]); i++) {
+        flyoutWidth = Math.max(flyoutWidth, button.width);
+      }
+
+      flyoutWidth += this.MARGIN * 1.5 + this.tabWidth_;
+      flyoutWidth *= this.workspace_.scale;
+      flyoutWidth += Scrollbar.scrollbarThickness;
+    }
 
     if (this.width_ !== flyoutWidth) {
       for (let i = 0, block; (block = blocks[i]); i++) {
@@ -681,7 +371,6 @@
         }
         if (this.rectMap_.has(block)) {
           this.moveRectToBlock_(this.rectMap_.get(block), block);
->>>>>>> 61322294
         }
       }
       if (this.RTL) {
@@ -693,16 +382,6 @@
           button.moveTo(x, y);
         }
       }
-<<<<<<< HEAD
-    }
-
-    if (this.RTL) {
-      // With the flyoutWidth known, right-align the buttons.
-      for (let i = 0, button; (button = this.buttons_[i]); i++) {
-        const y = button.getPosition().y;
-        const x = (flyoutWidth / this.workspace_.scale) - button.width - this.MARGIN - this.tabWidth_;
-        button.moveTo(x, y);
-=======
 
       if (this.targetWorkspace.toolboxPosition === this.toolboxPosition_ &&
           this.toolboxPosition_ === toolbox.Position.LEFT &&
@@ -713,33 +392,14 @@
         this.targetWorkspace.translate(
             this.targetWorkspace.scrollX + flyoutWidth,
             this.targetWorkspace.scrollY);
->>>>>>> 61322294
-      }
-
-<<<<<<< HEAD
-    if (this.targetWorkspace.toolboxPosition === this.toolboxPosition_ &&
-      this.toolboxPosition_ === toolbox.Position.LEFT &&
-      !this.targetWorkspace.getToolbox()) {
-      // This flyout is a simple toolbox. Reposition the workspace so that (0,0)
-      // is in the correct position relative to the new absolute edge (ie
-      // toolbox edge).
-      this.targetWorkspace.translate(
-        this.targetWorkspace.scrollX + flyoutWidth,
-        this.targetWorkspace.scrollY);
-    }
-
-    // Record the width for workspace metrics and .position.
-    this.width_ = flyoutWidth;
-
-    this.position();
-    this.targetWorkspace.recordDragTargets();
-=======
+      }
+
       // Record the width for workspace metrics and .position.
       this.width_ = flyoutWidth;
+
       this.position();
       this.targetWorkspace.recordDragTargets();
     }
->>>>>>> 61322294
   }
 }
 
@@ -749,12 +409,6 @@
  */
 VerticalFlyout.registryName = 'verticalFlyout';
 
-registry.register(
-    registry.Type.FLYOUTS_VERTICAL_TOOLBOX, registry.DEFAULT, VerticalFlyout);
-
-<<<<<<< HEAD
 registry.register(registry.Type.FLYOUTS_VERTICAL_TOOLBOX, registry.DEFAULT, VerticalFlyout);
 
-=======
->>>>>>> 61322294
 exports.VerticalFlyout = VerticalFlyout;