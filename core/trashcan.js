--- conflicted
+++ resolved
@@ -538,23 +538,15 @@
 };
 
 /**
-<<<<<<< HEAD
- * Handles when a cursor with a block or bubble enters this drag target.
+ * Handles when a cursor with a block or bubble is dragged over this drag
+ * target.
  * @param {!Blockly.Block|!Blockly.IBubble} _dragElement The block or bubble
  *     currently being dragged.
  * @override
  */
-Blockly.Trashcan.prototype.onDragEnter = function(_dragElement) {
-  this.setLidOpen(true);
-=======
- * Handles when a cursor with a block or bubble is dragged over this drag
- * target.
- * @override
- */
-Blockly.Trashcan.prototype.onDragOver = function() {
+Blockly.Trashcan.prototype.onDragOver = function(_dragElement) {
   Blockly.Trashcan.superClass_.onDragOver.call(this);
   this.setLidOpen(this.wouldDelete_);
->>>>>>> 566b14e1
 };
 
 /**
@@ -563,12 +555,8 @@
  *     currently being dragged.
  * @override
  */
-<<<<<<< HEAD
 Blockly.Trashcan.prototype.onDragExit = function(_dragElement) {
-=======
-Blockly.Trashcan.prototype.onDragExit = function() {
   Blockly.Trashcan.superClass_.onDragExit.call(this);
->>>>>>> 566b14e1
   this.setLidOpen(false);
 };
 
