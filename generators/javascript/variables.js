--- conflicted
+++ resolved
@@ -15,22 +15,14 @@
 import {Order, javascriptGenerator} from '../javascript.js';
 
 
-<<<<<<< HEAD
-javascriptGenerator['variables_get'] = function(block) {
-=======
-JavaScript.forBlock['variables_get'] = function(block) {
->>>>>>> f9c865b1
+javascriptGenerator.forBlock['variables_get'] = function(block) {
   // Variable getter.
   const code = javascriptGenerator.nameDB_.getName(block.getFieldValue('VAR'),
       NameType.VARIABLE);
   return [code, Order.ATOMIC];
 };
 
-<<<<<<< HEAD
-javascriptGenerator['variables_set'] = function(block) {
-=======
-JavaScript.forBlock['variables_set'] = function(block) {
->>>>>>> f9c865b1
+javascriptGenerator.forBlock['variables_set'] = function(block) {
   // Variable setter.
   const argument0 = javascriptGenerator.valueToCode(
                         block, 'VALUE', Order.ASSIGNMENT) || '0';
