--- conflicted
+++ resolved
@@ -77,11 +77,7 @@
   } else {
     wrappedHandler = Blockly.FieldAngle.angleValidator;
   }
-<<<<<<< HEAD
-  Blockly.FieldAngle.superClass_.setChangeHandler.call(this,wrappedHandler);
-=======
   Blockly.FieldAngle.superClass_.setChangeHandler.call(this, wrappedHandler);
->>>>>>> 6d8bae48
 };
 
 /**
