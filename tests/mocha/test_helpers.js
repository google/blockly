/**
 * @license
 * Copyright 2019 Google LLC
 * SPDX-License-Identifier: Apache-2.0
 */

/**
 * Check if a variable with the given values exists.
 * @param {Blockly.Workspace|Blockly.VariableMap} container The workspace  or
 *     variableMap the checked variable belongs to.
 * @param {!string} name The expected name of the variable.
 * @param {!string} type The expected type of the variable.
 * @param {!string} id The expected id of the variable.
 */
function assertVariableValues(container, name, type, id) {
  var variable = container.getVariableById(id);
  chai.assert.isDefined(variable);
  chai.assert.equal(variable.name, name);
  chai.assert.equal(variable.type, type);
  chai.assert.equal(variable.getId(), id);
}

/**
 * Captures the strings sent to console.warn() when calling a function.
 * @param {function} innerFunc The function where warnings may called.
 * @return {Array<string>} The warning messages (only the first arguments).
 */
function captureWarnings(innerFunc) {
  var msgs = [];
  var nativeConsoleWarn = console.warn;
  try {
    console.warn = function(msg) {
      msgs.push(msg);
    };
    innerFunc();
  } finally {
    console.warn = nativeConsoleWarn;
  }
  return msgs;
}

/**
<<<<<<< HEAD
 * Captures the strings sent to console.warn() that match the given pattern
 * when calling a function.
 * @param {function} innerFunc The function where warnings may called.
 * @param {RegExp} pattern The regex pattern for which warnings to capture.
 * @return {Array<string>} The warning messages (only the first arguments).
 */
function filterWarnings(innerFunc, pattern) {
  var msgs = [];
  var nativeConsoleWarn = console.warn;
  try {
    console.warn = function(msg) {
      if (msg.match(pattern)) {
        msgs.push(msg);
      } else {
        nativeConsoleWarn(...arguments);
      }
    };
    innerFunc();
  } finally {
    console.warn = nativeConsoleWarn;
  }
  return msgs;
=======
 * Asserts that the given function logs the provided warning messages.
 * @param {function} innerFunc The function to call.
 * @param {Array<!RegExp>|!RegExp} messages A list of regex for the expected
 *    messages (in the expected order).
 */
function assertWarnings(innerFunc, messages) {
  if (!Array.isArray(messages)) {
    messages = [messages];
  }
  var warnings = captureWarnings(innerFunc);
  chai.assert.lengthOf(warnings, messages.length);
  messages.forEach((message, i) => {
    chai.assert.match(warnings[i], message);
  });
}

/**
 * Asserts that the given function logs no warning messages.
 * @param {function} innerFunc The function to call.
 */
function assertNoWarnings(innerFunc) {
  assertWarnings(innerFunc, []);
>>>>>>> 61523543
}

/**
 * Stubs Blockly.utils.deprecation.warn call.
 * @return {!SinonStub} The created stub.
 */
function createDeprecationWarningStub() {
  return sinon.stub(Blockly.utils.deprecation, 'warn');
}

/**
 * Asserts whether the given deprecation warning stub or call was called with
 * the expected functionName.
 * @param {!SinonSpy|!SinonSpyCall} spyOrSpyCall The spy or spy call to use.
 * @param {string} functionName The function name to check that the given spy or
 *    spy call was called with.
 */
function assertDeprecationWarningCall(spyOrSpyCall, functionName) {
  sinon.assert.calledWith(spyOrSpyCall, functionName);
}

/**
 * Asserts that there was a single deprecation warning call with the given
 * functionName passed.
 * @param {!SinonSpy} spy The spy to use.
 * @param {string} functionName The function name to check that the given spy
 *    was called with.
 */
function assertSingleDeprecationWarningCall(spy, functionName) {
  sinon.assert.calledOnce(spy);
  assertDeprecationWarningCall(spy.getCall(0), functionName);
}

/**
 * Safely disposes of Blockly workspace, logging any errors.
 * Assumes that sharedTestSetup has also been called. This should be called
 * using workspaceTeardown.call(this).
 * @param {!Blockly.Workspace} workspace The workspace to dispose.
 */
function workspaceTeardown(workspace) {
  try {
    this.clock.runAll();  // Run all queued setTimeout calls.
    workspace.dispose();
    this.clock.runAll();  // Run all remaining queued setTimeout calls.
  } catch (e) {
    var testRef = this.currentTest || this.test;
    console.error(testRef.fullTitle() + '\n', e);
  }
}

/**
 * Creates stub for Blockly.Events.fire that advances the clock forward after
 * the event fires so it is processed immediately instead of on a timeout.
 * @param {!SinonClock} clock The sinon clock.
 * @return {!SinonStub} The created stub.
 * @private
 */
function createEventsFireStubFireImmediately_(clock) {
  var stub = sinon.stub(Blockly.Events, 'fire');
  stub.callsFake(function(event) {
    // Call original method.
    stub.wrappedMethod.call(this, ...arguments);
    // Advance clock forward to run any queued events.
    clock.runAll();
  });
  return stub;
}

/**
 * Shared setup method that sets up fake timer for clock so that pending
 * setTimeout calls can be cleared in test teardown along with other common
 * stubs. Should be called in setup of outermost suite using
 * sharedTestSetup.call(this).
 * @param {Object<string, boolean>} options Options to enable/disable setup
 *    of certain stubs.
 */
function sharedTestSetup(options = {}) {
  this.sharedSetupCalled_ = true;
  // Sandbox created for greater control when certain stubs are cleared.
  this.sharedSetupSandbox_ = sinon.createSandbox();
  this.clock = this.sharedSetupSandbox_.useFakeTimers();
  if (options['fireEventsNow'] === undefined || options['fireEventsNow']) {
    // Stubs event firing unless passed option "fireEventsNow: false"
    this.eventsFireStub = createEventsFireStubFireImmediately_(this.clock);
  }
}

/**
 * Shared cleanup method that clears up pending setTimeout calls, disposes of
 * workspace, and resets global variables. Should be called in setup of
 * outermost suite using sharedTestTeardown.call(this).
 */
function sharedTestTeardown() {
  var testRef = this.currentTest || this.test;
  if (!this.sharedSetupCalled_) {
    console.error('"' + testRef.fullTitle() +
        '" did not call sharedTestSetup');
  }

  try {
    if (this.workspace) {
      workspaceTeardown.call(this, this.workspace);
      this.workspace = null;
    } else {
      this.clock.runAll();  // Run all queued setTimeout calls.
    }
  } catch (e) {
    console.error(testRef.fullTitle() + '\n', e);
  } finally {
    // Clear Blockly.Event state.
    Blockly.Events.setGroup(false);
    Blockly.Events.disabled_ = 0;
    if (Blockly.Events.FIRE_QUEUE_.length) {
      // If this happens, it may mean that some previous test is missing cleanup
      // (i.e. a previous test added an event to the queue on a timeout that
      // did not use a stubbed clock).
      Blockly.Events.FIRE_QUEUE_.length = 0;
      console.warn(testRef.fullTitle() +
          '" needed cleanup of Blockly.Events.FIRE_QUEUE_. This may indicate ' +
          'leakage from an earlier test');
    }

    // Restore all stubbed methods.
    this.sharedSetupSandbox_.restore();
    sinon.restore();
  }
}

/**
 * Creates stub for Blockly.utils.genUid that returns the provided id or ids.
 * Recommended to also assert that the stub is called the expected number of
 * times.
 * @param {string|!Array<string>} returnIds The return values to use for the
 *    created stub. If a single value is passed, then the stub always returns
 *    that value.
 * @return {!SinonStub} The created stub.
 */
function createGenUidStubWithReturns(returnIds) {
  var stub = sinon.stub(Blockly.utils, "genUid");
  if (Array.isArray(returnIds)) {
    for (var i = 0; i < returnIds.length; i++) {
      stub.onCall(i).returns(returnIds[i]);
    }
  } else {
    stub.returns(returnIds);
  }
  return stub;
}

/**
 * Creates spy for workspace fireChangeListener
 * @param {!Blockly.Workspace} workspace The workspace to spy fireChangeListener
 *    calls on.
 * @return {!SinonSpy} The created spy.
 */
function createFireChangeListenerSpy(workspace) {
  return sinon.spy(workspace, 'fireChangeListener');
}

/**
 * Asserts whether the given xml property has the expected property.
 * @param {!Node} xmlValue The xml value to check.
 * @param {!Node|string} expectedValue The expected value.
 * @param {string=} message Optional message to use in assert message.
 * @private
 */
function assertXmlPropertyEqual_(xmlValue, expectedValue, message) {
  var value = Blockly.Xml.domToText(xmlValue);
  if (expectedValue instanceof Node) {
    expectedValue = Blockly.Xml.domToText(expectedValue);
  }
  chai.assert.equal(value, expectedValue, message);
}

/**
 * Asserts that the given object has the expected xml properties.
 * @param {Object} obj The object to check.
 * @param {Object<string, Node|string>} expectedXmlProperties The expected xml
 *    properties.
 * @private
 */
function assertXmlProperties_(obj, expectedXmlProperties) {
  Object.keys(expectedXmlProperties).map((key) => {
    var value = obj[key];
    var expectedValue = expectedXmlProperties[key];
    if (expectedValue === undefined) {
      chai.assert.isUndefined(value,
          'Expected ' + key + ' property to be undefined');
      return;
    }
    chai.assert.exists(value, 'Expected ' + key + ' property to exist');
    assertXmlPropertyEqual_(value, expectedValue, 'Checking property ' + key);
  });
}

/**
 * Whether given key indicates that the property is xml.
 * @param {string} key The key to check.
 * @return {boolean} Whether the given key is for xml property.
 * @private
 */
function isXmlProperty_(key) {
  return key.toLowerCase().endsWith('xml');
}

/**
 * Asserts that the given event has the expected values.
 * @param {!Blockly.Event.Abstract} event The event to check.
 * @param {string} expectedType Expected type of event fired.
 * @param {string} expectedWorkspaceId Expected workspace id of event fired.
 * @param {string} expectedBlockId Expected block id of event fired.
 * @param {!Object<string, *>} expectedProperties Map of of additional expected
 *    properties to check on fired event.
 * @param {string=} message Optional message to prepend assert messages.
 */
function assertEventEquals(event, expectedType,
    expectedWorkspaceId, expectedBlockId, expectedProperties, message) {
  var prependMessage = message ? message + ' ' : '';
  prependMessage += 'Event fired ';
  chai.assert.equal(event.type, expectedType,
      prependMessage + 'type');
  chai.assert.equal(event.workspaceId, expectedWorkspaceId,
      prependMessage + 'workspace id');
  chai.assert.equal(event.blockId, expectedBlockId,
      prependMessage + 'block id');
  Object.keys(expectedProperties).map((key) => {
    var value = event[key];
    var expectedValue = expectedProperties[key];
    if (expectedValue === undefined) {
      chai.assert.isUndefined(value, prependMessage + key);
      return;
    }
    chai.assert.exists(value, prependMessage + key);
    if (isXmlProperty_(key)) {
      assertXmlPropertyEqual_(value, expectedValue,
          prependMessage + key);
    } else {
      chai.assert.equal(value, expectedValue,
          prependMessage + key);
    }
  });
}

/**
 * Asserts that an event with the given values was fired.
 * @param {!SinonSpy|!SinonSpyCall} spy The spy or spy call to use.
 * @param {function(new:Blockly.Events.Abstract)} instanceType Expected instance
 *    type of event fired.
 * @param {!Object<string, *>} expectedProperties Map of of expected properties
 *    to check on fired event.
 * @param {string} expectedWorkspaceId Expected workspace id of event fired.
 * @param {?string=} expectedBlockId Expected block id of event fired.
 */
function assertEventFired(spy, instanceType, expectedProperties,
    expectedWorkspaceId, expectedBlockId) {
  expectedProperties = Object.assign({
    type: instanceType.prototype.type,
    workspaceId: expectedWorkspaceId,
    blockId: expectedBlockId,
  }, expectedProperties);
  var expectedEvent =
      sinon.match.instanceOf(instanceType).and(sinon.match(expectedProperties));
  sinon.assert.calledWith(spy, expectedEvent);
}

/**
 * Asserts that an event with the given values was not fired.
 * @param {!SpyCall} spy The spy to use.
 * @param {function(new:Blockly.Events.Abstract)} instanceType Expected instance
 *    type of event fired.
 * @param {!Object<string, *>} expectedProperties Map of of expected properties
 *    to check on fired event.
 * @param {string=} expectedWorkspaceId Expected workspace id of event fired.
 * @param {?string=} expectedBlockId Expected block id of event fired.
 */
function assertEventNotFired(spy, instanceType, expectedProperties,
    expectedWorkspaceId, expectedBlockId) {
  expectedProperties.type = instanceType.prototype.type;
  if (expectedWorkspaceId !== undefined) {
    expectedProperties.workspaceId = expectedWorkspaceId;
  }
  if (expectedBlockId !== undefined) {
    expectedProperties.blockId = expectedBlockId;
  }
  var expectedEvent =
      sinon.match.instanceOf(instanceType).and(sinon.match(expectedProperties));
  sinon.assert.neverCalledWith(spy, expectedEvent);
}

/**
 * Filters out xml properties from given object based on key.
 * @param {Object<string, *>} properties The properties to filter.
 * @return {[Object<string, *>, Object<string, *>]} A list containing split non
 *    xml properties and xml properties.
 * @private
 */
function splitByXmlProperties_(properties) {
  var xmlProperties = {};
  var nonXmlProperties = {};
  Object.keys(properties).forEach((key) => {
    if (isXmlProperty_(key)) {
      xmlProperties[key] = properties[key];
      return false;
    } else {
      nonXmlProperties[key] = properties[key];
    }
  });
  return [nonXmlProperties, xmlProperties];
}

/**
 * Asserts that the event passed to the nth call of the given spy has the
 * expected values. Assumes that the event is passed as the first argument.
 * @param {!SinonSpy} spy The spy to use.
 * @param {number} n Which call to check.
 * @param {function(new:Blockly.Events.Abstract)} instanceType Expected instance
 *    type of event fired.
 * @param {Object<string, *>} expectedProperties Map of of expected properties
 *    to check on fired event.
 * @param {string} expectedWorkspaceId Expected workspace id of event fired.
 * @param {?string=} expectedBlockId Expected block id of event fired.
 */
function assertNthCallEventArgEquals(spy, n, instanceType, expectedProperties,
    expectedWorkspaceId, expectedBlockId) {
  var nthCall = spy.getCall(n);
  var splitProperties = splitByXmlProperties_(expectedProperties);
  var nonXmlProperties = splitProperties[0];
  var xmlProperties = splitProperties[1];

  assertEventFired(nthCall, instanceType, nonXmlProperties, expectedWorkspaceId,
      expectedBlockId);
  var eventArg = nthCall.firstArg;
  assertXmlProperties_(eventArg, xmlProperties);
}

function defineStackBlock() {
  Blockly.defineBlocksWithJsonArray([{
    "type": "stack_block",
    "message0": "",
    "previousStatement": null,
    "nextStatement": null
  }]);
}

function defineRowBlock() {
  Blockly.defineBlocksWithJsonArray([{
    "type": "row_block",
    "message0": "%1",
    "args0": [
      {
        "type": "input_value",
        "name": "INPUT"
      }
    ],
    "output": null
  }]);
}

function defineStatementBlock() {
  Blockly.defineBlocksWithJsonArray([{
    "type": "statement_block",
    "message0": "%1",
    "args0": [
      {
        "type": "input_statement",
        "name": "NAME"
      }
    ],
    "previousStatement": null,
    "nextStatement": null,
    "colour": 230,
    "tooltip": "",
    "helpUrl": ""
  }]);
}
function defineBasicBlockWithField() {
  Blockly.defineBlocksWithJsonArray([{
    "type": "test_field_block",
    "message0": "%1",
    "args0": [
      {
        "type": "field_input",
        "name": "NAME"
      }
    ],
    "output": null
  }]);
}

function createTestBlock() {
  return {
    id: 'test',
    rendered: false,
    workspace: {
      rendered: false
    }
  };
}

function createRenderedBlock(workspaceSvg, type) {
  var block = workspaceSvg.newBlock(type);
  block.initSvg();
  block.render();
  return block;
}

/**
 * Triggers pointer event on target.
 * @param {!EventTarget} target The object receiving the event.
 * @param {string} type The type of mouse event (eg: mousedown, mouseup,
 *    click).
 * @param {Object<string, string>=} properties Properties to pass into event
 *    constructor.
 */
function dispatchPointerEvent(target, type, properties) {
  const eventInitDict = {
    cancelable: true,
    bubbles: true,
    isPrimary: true,
    pressure: 0.5,
    clientX: 10,
    clientY: 10,
  };
  if (properties) {
    Object.assign(eventInitDict, properties);
  }
  const event = new PointerEvent(type, eventInitDict);
  target.dispatchEvent(event);
}

/**
 * Simulates mouse click by triggering relevant mouse events.
 * @param {!EventTarget} target The object receiving the event.
 * @param {Object<string, string>=} properties Properties to pass into event
 *    constructor.
 */
function simulateClick(target, properties) {
  dispatchPointerEvent(target, 'pointerdown', properties);
  dispatchPointerEvent(target, 'pointerup', properties);
  dispatchPointerEvent(target, 'click', properties);
}<|MERGE_RESOLUTION|>--- conflicted
+++ resolved
@@ -40,7 +40,6 @@
 }
 
 /**
-<<<<<<< HEAD
  * Captures the strings sent to console.warn() that match the given pattern
  * when calling a function.
  * @param {function} innerFunc The function where warnings may called.
@@ -51,7 +50,7 @@
   var msgs = [];
   var nativeConsoleWarn = console.warn;
   try {
-    console.warn = function(msg) {
+    console.warn = function (msg) {
       if (msg.match(pattern)) {
         msgs.push(msg);
       } else {
@@ -63,7 +62,9 @@
     console.warn = nativeConsoleWarn;
   }
   return msgs;
-=======
+}
+
+/**
  * Asserts that the given function logs the provided warning messages.
  * @param {function} innerFunc The function to call.
  * @param {Array<!RegExp>|!RegExp} messages A list of regex for the expected
@@ -86,7 +87,6 @@
  */
 function assertNoWarnings(innerFunc) {
   assertWarnings(innerFunc, []);
->>>>>>> 61523543
 }
 
 /**
