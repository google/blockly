/**
 * @license
 * Copyright 2018 Google LLC
 * SPDX-License-Identifier: Apache-2.0
 */

/**
 * @fileoverview Git-related gulp tasks for Blockly.
 */

const gulp = require('gulp');
const execSync = require('child_process').execSync;

const buildTasks = require('./build_tasks');
const packageTasks = require('./package_tasks');

const UPSTREAM_URL = 'https://github.com/google/blockly.git';

/**
 * Extra paths to include in the gh_pages branch (beyond the normal
 * contents of master / develop).  Passed to shell unquoted, so can
 * include globs.
 */
const EXTRAS = [
  'build/msg',
  'dist/*_compressed.js*',
  'node_modules/@blockly',
  'build/*.loader.mjs',
];

let upstream = null;

/**
 * Get name of git remote for upstream (typically 'upstream', but this
 * is just convention and can be changed.)
 */
function getUpstream() {
  if (upstream) return upstream;
  for (const line of String(execSync('git remote -v')).split('\n')) {
    if (line.includes('google/blockly')) {
      upstream = line.split('\t')[0];
      return upstream;
    }
  }
  throw new Error('Unable to determine upstream URL');
}

/**
 * Stash current state, check out the named branch, and sync with
 * google/blockly.
 */
function syncBranch(branchName) {
  return function(done) {
    execSync('git stash save -m "Stash for sync"', { stdio: 'inherit' });
    checkoutBranch(branchName);
    execSync(`git pull ${UPSTREAM_URL} ${branchName}`, { stdio: 'inherit' });
    execSync(`git push origin ${branchName}`, { stdio: 'inherit' });
    done();
  };
}

/**
 * Stash current state, check out develop, and sync with
 * google/blockly.
 */
function syncDevelop() {
  return syncBranch('develop');
};

/**
 * Stash current state, check out master, and sync with
 * google/blockly.
 */
function syncMaster() {
  return syncBranch('master');
};

/**
 * Helper function: get a name for a rebuild branch. Format:
 * rebuild_mm_dd_yyyy.
 */
function getRebuildBranchName() {
  const date = new Date();
  const mm = date.getMonth() + 1;  // Month, 0-11
  const dd = date.getDate();  // Day of the month, 1-31
  const yyyy = date.getFullYear();
  return `rebuild_${mm}_${dd}_${yyyy}`;
};

/**
 * Helper function: get a name for a rebuild branch. Format:
 * rebuild_yyyy_mm.
 */
function getRCBranchName() {
  const date = new Date();
  const mm = date.getMonth() + 1;  // Month, 0-11
  const yyyy = date.getFullYear();
  return `rc_${yyyy}_${mm}`;
};

/**
 * If branch does not exist then create the branch.
 * If branch exists switch to branch.
 */
function checkoutBranch(branchName) {
  execSync(`git switch -c ${branchName}`,
      { stdio: 'inherit' });
}

/**
 * Create and push an RC branch.
 * Note that this pushes to google/blockly.
 */
const createRC = gulp.series(
  syncDevelop(),
  function(done) {
    const branchName = getRCBranchName();
    execSync(`git switch -C ${branchName}`, { stdio: 'inherit' });
    execSync(`git push ${UPSTREAM_URL} ${branchName}`, { stdio: 'inherit' });
    done();
  }
);

/** Create the rebuild branch. */
function createRebuildBranch(done) {
  const branchName = getRebuildBranchName();
  console.log(`make-rebuild-branch: creating branch ${branchName}`);
  execSync(`git switch -C ${branchName}`, { stdio: 'inherit' });
  done();
}

/** Push the rebuild branch to origin. */
function pushRebuildBranch(done) {
  console.log('push-rebuild-branch: committing rebuild');
  execSync('git commit -am "Rebuild"', { stdio: 'inherit' });
  const branchName = getRebuildBranchName();
  execSync(`git push origin ${branchName}`, { stdio: 'inherit' });
  console.log(`Branch ${branchName} pushed to GitHub.`);
  console.log('Next step: create a pull request against develop.');
  done();
}

/**
 * Update github pages with what is currently in develop.
 *
 * Prerequisites (invoked): clean, build.
 */
const updateGithubPages = gulp.series(
  function(done) {
    execSync('git stash save -m "Stash for sync"', { stdio: 'inherit' });
    execSync('git switch -C gh-pages', { stdio: 'inherit' });
    execSync(`git fetch ${getUpstream()}`, { stdio: 'inherit' });
    execSync(`git reset --hard ${getUpstream()}/develop`, { stdio: 'inherit' });
    done();
  },
  buildTasks.cleanBuildDir,
<<<<<<< HEAD
=======
  packageTasks.cleanReleaseDir,
>>>>>>> 0e22a798
  buildTasks.build,
  buildTasks.checkinBuilt,
  function(done) {
    // Extra paths (e.g. build/, dist/ etc.) are normally gitignored,
    // so we have to force add.
    execSync(`git add -f ${EXTRAS.join(' ')}`, {stdio: 'inherit'});
    execSync('git commit -am "Rebuild"', {stdio: 'inherit'});
    execSync(`git push ${UPSTREAM_URL} gh-pages --force`, {stdio: 'inherit'});
    done();
  }
);

module.exports = {
  // Main sequence targets.  Each should invoke any immediate prerequisite(s).
  updateGithubPages,

  // Manually-invokable targets that invoke prerequisites.
  createRC,

  // Legacy script-only targets, to be deleted.
  syncDevelop,
  syncMaster,
  createRebuildBranch,
  pushRebuildBranch,
};<|MERGE_RESOLUTION|>--- conflicted
+++ resolved
@@ -154,12 +154,8 @@
     done();
   },
   buildTasks.cleanBuildDir,
-<<<<<<< HEAD
-=======
   packageTasks.cleanReleaseDir,
->>>>>>> 0e22a798
   buildTasks.build,
-  buildTasks.checkinBuilt,
   function(done) {
     // Extra paths (e.g. build/, dist/ etc.) are normally gitignored,
     // so we have to force add.
