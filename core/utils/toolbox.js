/**
 * @license
 * Copyright 2020 Google LLC
 * SPDX-License-Identifier: Apache-2.0
 */

/**
 * @fileoverview Utility functions for the toolbox and flyout.
 * @author aschmiedt@google.com (Abby Schmiedt)
 */
'use strict';

goog.provide('Blockly.utils.toolbox');


goog.requireType('Blockly.ToolboxCategory');
goog.requireType('Blockly.ToolboxSeparator');

/**
 * The information needed to create a block in the toolbox.
 * @typedef {{
 *            kind:string,
 *            blockxml:(?string|Node),
 *            type: ?string,
 *            gap: (?string|?number),
 *            disabled: (?string|?boolean)
 *          }}
 */
Blockly.utils.toolbox.BlockJson;

/**
 * The information needed to create a separator in the toolbox.
 * @typedef {{
 *            kind:string,
 *            id:?string,
 *            gap:?number,
 *            cssconfig:?Blockly.ToolboxSeparator.CssConfig
 *          }}
 */
Blockly.utils.toolbox.SeparatorJson;

/**
 * The information needed to create a button in the toolbox.
 * @typedef {{
 *            kind:string,
 *            text:string,
 *            callbackkey:string
 *          }}
 */
Blockly.utils.toolbox.ButtonJson;

/**
 * The information needed to create a label in the toolbox.
 * @typedef {{
 *            kind:string,
 *            id:?string,
 *            text:string
 *          }}
 */
Blockly.utils.toolbox.LabelJson;

/**
 * The information needed to create a category in the toolbox.
 * @typedef {{
 *            kind:string,
 *            name:string,
 *            id:?string,
 *            categorystyle:?string,
 *            colour:?string,
 *            cssconfig:?Blockly.ToolboxCategory.CssConfig,
 *            custom:?string,
 *            contents:Array<Blockly.utils.toolbox.ToolboxItem>,
 *            hidden:?string
 *          }}
 */
Blockly.utils.toolbox.CategoryJson;

/**
 * Any information that can be used to create an item in the toolbox.
 * @typedef {Blockly.utils.toolbox.BlockJson|
 *           Blockly.utils.toolbox.SeparatorJson|
 *           Blockly.utils.toolbox.ButtonJson|
 *           Blockly.utils.toolbox.LabelJson|
 *           Blockly.utils.toolbox.CategoryJson}
 */
Blockly.utils.toolbox.ToolboxItem;

/**
 * The JSON definition of a toolbox.
 * @typedef {{
 *            contents:!Array<Blockly.utils.toolbox.ToolboxItem>
 *          }}
 */
Blockly.utils.toolbox.ToolboxJson;

/**
 * All of the different types that can create a toolbox.
 * @typedef {Node|
 *           Blockly.utils.toolbox.ToolboxJson|
 *           Array<Node>|
 *           string}
 */
Blockly.utils.toolbox.ToolboxDefinition;

/**
 * All of the different types that can be used to show items in a flyout.
 * @typedef {Array<Blockly.utils.toolbox.FlyoutItem>|
 *           Blockly.utils.toolbox.ToolboxDefinition}
 */
Blockly.utils.toolbox.FlyoutDefinition;

/**
 * All the different types that can be displayed in a flyout.
 * @typedef {Blockly.utils.toolbox.BlockJson|
 *           Blockly.utils.toolbox.SeparatorJson|
 *           Blockly.utils.toolbox.ButtonJson|
 *           Blockly.utils.toolbox.LabelJson}
 */
Blockly.utils.toolbox.FlyoutItem;

/**
 * The name used to identify a toolbox that has category like items.
 * This only needs to be used if a toolbox wants to be treated like a category
 * toolbox but does not actually contain any toolbox items with the kind
 * 'category'.
 * @const {string}
 */
Blockly.utils.toolbox.CATEGORY_TOOLBOX_KIND = 'categoryToolbox';

/**
 * The name used to identify a toolbox that has no categories and is displayed
 * as a simple flyout displaying blocks, buttons, or labels.
 * @const {string}
 */
Blockly.utils.toolbox.FLYOUT_TOOLBOX_KIND = 'flyoutToolbox';

/**
 * Parse the provided toolbox definition into a consistent format.
 * @param {Blockly.utils.toolbox.ToolboxDefinition} toolboxDef The definition
 *     of the toolbox in one of its many forms.
 * @return {!Blockly.utils.toolbox.ToolboxJson} Object holding information
 *     for creating a toolbox.
 * @package
 */
Blockly.utils.toolbox.convertToolboxToJSON = function(toolboxDef) {
  if (toolboxDef && Array.isArray(toolboxDef['contents'])) {
    return /** @type {!Blockly.utils.toolbox.ToolboxJson} */ (toolboxDef);
  }
  var contents = Blockly.utils.toolbox.convertToolboxContentsToJSON(toolboxDef) || [];
  var toolboxJson = {'contents': contents};
  if (toolboxDef instanceof Node) {
    Blockly.utils.toolbox.addAttributes_(toolboxDef, toolboxJson);
  }
  return toolboxJson;
};

/**
 * Converts the toolbox contents to JSON.
 * @param {Blockly.utils.toolbox.ToolboxDefinition} toolboxDef The definition
 *     of the toolbox in one of its many forms.
 * @return {Array<Blockly.utils.toolbox.FlyoutItem>|
 *          Array<Blockly.utils.toolbox.ToolboxItem>} The contents of the
 *          toolbox.
 * @package
 */
Blockly.utils.toolbox.convertToolboxContentsToJSON = function(toolboxDef) {
  if (!toolboxDef) {
    return null;
  }
  var contents = toolboxDef['contents'] || toolboxDef;
  // If it is an array of JSON, then it is already in the correct format.
  if (Blockly.utils.toolbox.isCorrectFormat(contents)) {
    if (Blockly.utils.toolbox.hasCategories(toolboxDef)) {
      // TODO: Remove after #3985 has been looked into.
      console.warn('Due to some performance issues, defining a toolbox using' +
          ' JSON is not ready yet. Please define your toolbox using xml.');
    }
    return contents;
  }

  return Blockly.utils.toolbox.toolboxXmlToJson_(
      /** @type {!Node|!Array<Node>} */ (toolboxDef));
};

/**
 * Returns true if the toolbox definition is already in the correct format
 * @param {?Blockly.utils.toolbox.ToolboxDefinition} toolboxDef The definition
 *     of the toolbox in one of its many forms.
 * @return {boolean} True if the toolbox definition is already in the correct
 *     format.
 * @package
 */
Blockly.utils.toolbox.isCorrectFormat = function(toolboxDef) {
  return !!(toolboxDef &&
      Array.isArray(toolboxDef) &&
      toolboxDef.length &&
      !(toolboxDef[0].nodeType));
};

/**
 * Convert the xml for a toolbox to JSON.
 * @param {!Node|!Array<Node>} toolboxDef The
 *     definition of the toolbox in one of its many forms.
 * @return {!Array<Blockly.utils.toolbox.FlyoutItem>|
 *          !Array<Blockly.utils.toolbox.ToolboxItem>} A list of objects in
 *     the toolbox.
 * @private
 */
Blockly.utils.toolbox.toolboxXmlToJson_ = function(toolboxDef) {
  var arr = [];
  // If it is a node it will have children.
  var childNodes = toolboxDef.childNodes;
  if (!childNodes) {
    // Otherwise the toolboxDef is an array or collection.
    childNodes = toolboxDef;
  }
  for (var i = 0, child; (child = childNodes[i]); i++) {
    if (!child.tagName) {
      continue;
    }
    var obj = {};
    var tagName = child.tagName.toUpperCase();
    obj['kind'] = tagName;

    // Store the xml for a block
    if (tagName == 'BLOCK') {
      obj['blockxml'] = child;
    } else if (tagName == 'CATEGORY') {
      // Get the contents of a category
      obj['contents'] = Blockly.utils.toolbox.toolboxXmlToJson_(child);
    }

    // Add xml attributes to object
<<<<<<< HEAD
    for (var j = 0; j < child.attributes.length; j++) {
      var attr = child.attributes[j];
      if (attr.nodeName.indexOf('css-') > -1) {
        obj['cssconfig'] = obj['cssconfig'] || {};
        obj['cssconfig'][attr.nodeName.replace('css-', '')] = attr.value;
      } else {
        obj[attr.nodeName] = attr.value;
      }
    }
=======
    Blockly.utils.toolbox.addAttributes_(child, obj);
>>>>>>> ed70a6ed
    arr.push(obj);
  }
  return arr;
};

/**
 * Adds the attributes on the node to the given object.
 * @param {!Node} node The node to copy the attributes from.
 * @param {!Object} obj The object to copy the attributes to.
 * @private
 */
Blockly.utils.toolbox.addAttributes_ = function(node, obj) {
  for (var j = 0; j < node.attributes.length; j++) {
    var attr = node.attributes[j];
    if (attr.nodeName.indexOf('css-') > -1) {
      obj['cssConfig'] = obj['cssConfig'] || {};
      obj['cssConfig'][attr.nodeName.replace('css-', '')] = attr.value;
    } else {
      obj[attr.nodeName] = attr.value;
    }
  }
};

/**
 * Whether or not the toolbox definition has categories.
 * @param {!Blockly.utils.toolbox.ToolboxDefinition} toolboxDef The
 *     definition of the toolbox. Either in xml or JSON.
 * @return {boolean} True if the toolbox has categories.
 * @package
 */
Blockly.utils.toolbox.hasCategories = function(toolboxDef) {
  var toolboxKind = toolboxDef['kind'];
  if (toolboxKind) {
    if (toolboxKind != Blockly.utils.toolbox.FLYOUT_TOOLBOX_KIND &&
      toolboxKind != Blockly.utils.toolbox.CATEGORY_TOOLBOX_KIND) {
      throw Error('Invalid toolbox kind ' + toolboxKind + '.' +
        ' Please supply either ' +
        Blockly.utils.toolbox.FLYOUT_TOOLBOX_KIND + ' or ' +
        Blockly.utils.toolbox.CATEGORY_TOOLBOX_KIND);
    }
    return toolboxKind == Blockly.utils.toolbox.CATEGORY_TOOLBOX_KIND;
  }

  var toolboxContents = toolboxDef['contents'] || toolboxDef;
  if (Array.isArray(toolboxContents)) {
    var categories = toolboxContents.filter(function(item) {
      return item['kind'].toUpperCase() == 'CATEGORY';
    });
    return !!categories.length;
  } else {
    return !!(toolboxDef && toolboxDef.getElementsByTagName('category').length);
  }
};

/**
 * Parse the provided toolbox tree into a consistent DOM format.
 * @param {?Node|?string} toolboxDef DOM tree of blocks, or text representation
 *    of same.
 * @return {?Node} DOM tree of blocks, or null.
 */
Blockly.utils.toolbox.parseToolboxTree = function(toolboxDef) {
  if (toolboxDef) {
    if (typeof toolboxDef != 'string') {
      if (Blockly.utils.userAgent.IE && toolboxDef.outerHTML) {
        // In this case the tree will not have been properly built by the
        // browser. The HTML will be contained in the element, but it will
        // not have the proper DOM structure since the browser doesn't support
        // XSLTProcessor (XML -> HTML).
        toolboxDef = toolboxDef.outerHTML;
      } else if (!(toolboxDef instanceof Element)) {
        toolboxDef = null;
      }
    }
    if (typeof toolboxDef == 'string') {
      toolboxDef = Blockly.Xml.textToDom(toolboxDef);
      if (toolboxDef.nodeName.toLowerCase() != 'xml') {
        throw TypeError('Toolbox should be an <xml> document.');
      }
    }
  } else {
    toolboxDef = null;
  }
  return toolboxDef;
};<|MERGE_RESOLUTION|>--- conflicted
+++ resolved
@@ -231,19 +231,7 @@
     }
 
     // Add xml attributes to object
-<<<<<<< HEAD
-    for (var j = 0; j < child.attributes.length; j++) {
-      var attr = child.attributes[j];
-      if (attr.nodeName.indexOf('css-') > -1) {
-        obj['cssconfig'] = obj['cssconfig'] || {};
-        obj['cssconfig'][attr.nodeName.replace('css-', '')] = attr.value;
-      } else {
-        obj[attr.nodeName] = attr.value;
-      }
-    }
-=======
     Blockly.utils.toolbox.addAttributes_(child, obj);
->>>>>>> ed70a6ed
     arr.push(obj);
   }
   return arr;
@@ -259,8 +247,8 @@
   for (var j = 0; j < node.attributes.length; j++) {
     var attr = node.attributes[j];
     if (attr.nodeName.indexOf('css-') > -1) {
-      obj['cssConfig'] = obj['cssConfig'] || {};
-      obj['cssConfig'][attr.nodeName.replace('css-', '')] = attr.value;
+      obj['cssconfig'] = obj['cssconfig'] || {};
+      obj['cssconfig'][attr.nodeName.replace('css-', '')] = attr.value;
     } else {
       obj[attr.nodeName] = attr.value;
     }
