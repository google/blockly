--- conflicted
+++ resolved
@@ -652,8 +652,6 @@
 
   this.textElement_.setAttribute('x', this.sourceBlock_.RTL ?
       this.size_.width - textWidth - xPadding : xPadding);
-<<<<<<< HEAD
-=======
   this.textElement_.setAttribute('y', halfHeight);
   if (!this.constants_.FIELD_TEXT_BASELINE_CENTER) {
     this.textElement_.setAttribute('dy',
@@ -661,7 +659,6 @@
         this.constants_.FIELD_TEXT_HEIGHT / 2 +
         this.constants_.FIELD_TEXT_Y_OFFSET);
   }
->>>>>>> cd1d18b7
 };
 
 /**
