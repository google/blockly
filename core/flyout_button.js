/**
 * @license
 * Copyright 2016 Google LLC
 * SPDX-License-Identifier: Apache-2.0
 */

/**
 * @fileoverview Class for a button in the flyout.
 */
'use strict';

/**
 * Class for a button in the flyout.
 * @class
 */
goog.module('Blockly.FlyoutButton');

const Css = goog.require('Blockly.Css');
const browserEvents = goog.require('Blockly.browserEvents');
const dom = goog.require('Blockly.utils.dom');
const style = goog.require('Blockly.utils.style');
/* eslint-disable-next-line no-unused-vars */
const toolbox = goog.requireType('Blockly.utils.toolbox');
const parsing = goog.require('Blockly.utils.parsing');
const {Coordinate} = goog.require('Blockly.utils.Coordinate');
const {Svg} = goog.require('Blockly.utils.Svg');
/* eslint-disable-next-line no-unused-vars */
const {WorkspaceSvg} = goog.requireType('Blockly.WorkspaceSvg');


/**
<<<<<<< HEAD
 * Class for a button in the flyout.
 * @param {!WorkspaceSvg} workspace The workspace in which to place this
 *     button.
 * @param {!WorkspaceSvg} targetWorkspace The flyout's target workspace.
 * @param {!toolbox.ButtonOrLabelInfo} json
 *    The JSON specifying the label/button.
 * @param {boolean} isLabel Whether this button should be styled as a label.
 * @constructor
 * @package
 * @alias Blockly.FlyoutButton
 */
const FlyoutButton = function(workspace, targetWorkspace, json, isLabel) {
  // Labels behave the same as buttons, but are styled differently.

  /**
   * @type {!WorkspaceSvg}
   * @private
=======
 * Class for a button or label in the flyout.
 * @alias Blockly.FlyoutButton
 */
class FlyoutButton {
  /**
   * @param {!WorkspaceSvg} workspace The workspace in which to place this
   *     button.
   * @param {!WorkspaceSvg} targetWorkspace The flyout's target workspace.
   * @param {!toolbox.ButtonOrLabelInfo} json
   *    The JSON specifying the label/button.
   * @param {boolean} isLabel Whether this button should be styled as a label.
   * @package
>>>>>>> 61322294
   */
  constructor(workspace, targetWorkspace, json, isLabel) {
    /**
     * @type {!WorkspaceSvg}
     * @private
     */
    this.workspace_ = workspace;

    /**
     * @type {!WorkspaceSvg}
     * @private
     */
    this.targetWorkspace_ = targetWorkspace;

    /**
     * @type {string}
     * @private
     */
    this.text_ = json['text'];

    /**
     * @type {!Coordinate}
     * @private
     */
    this.position_ = new Coordinate(0, 0);

    /**
     * Whether this button should be styled as a label.
     * Labels behave the same as buttons, but are styled differently.
     * @type {boolean}
     * @private
     */
    this.isLabel_ = isLabel;

    /**
     * The key to the function called when this button is clicked.
     * @type {string}
     * @private
     */
    this.callbackKey_ = json['callbackKey'] ||
        /* Check the lower case version too to satisfy IE */
        json['callbackkey'];

    /**
     * If specified, a CSS class to add to this button.
     * @type {?string}
     * @private
     */
    this.cssClass_ = json['web-class'] || null;

    /**
     * Mouse up event data.
     * @type {?browserEvents.Data}
     * @private
     */
    this.onMouseUpWrapper_ = null;

    /**
     * The JSON specifying the label / button.
     * @type {!toolbox.ButtonOrLabelInfo}
     */
    this.info = json;

    /**
     * The width of the button's rect.
     * @type {number}
     */
    this.width = 0;

    /**
     * The height of the button's rect.
     * @type {number}
     */
    this.height = 0;

    /**
     * The root SVG group for the button or label.
     * @type {?SVGGElement}
     * @private
     */
    this.svgGroup_ = null;

    /**
     * The SVG element with the text of the label or button.
     * @type {?SVGTextElement}
     * @private
     */
    this.svgText_ = null;
  }

  /**
<<<<<<< HEAD
   * @type {!WorkspaceSvg}
   * @private
=======
   * Create the button elements.
   * @return {!SVGElement} The button's SVG group.
>>>>>>> 61322294
   */
  createDom() {
    let cssClass = this.isLabel_ ? 'blocklyFlyoutLabel' : 'blocklyFlyoutButton';
    if (this.cssClass_) {
      cssClass += ' ' + this.cssClass_;
    }

    this.svgGroup_ = dom.createSvgElement(
        Svg.G, {'class': cssClass}, this.workspace_.getCanvas());

    let shadow;
    if (!this.isLabel_) {
      // Shadow rectangle (light source does not mirror in RTL).
      shadow = dom.createSvgElement(
          Svg.RECT, {
            'class': 'blocklyFlyoutButtonShadow',
            'rx': 4,
            'ry': 4,
            'x': 1,
            'y': 1,
          },
          this.svgGroup_);
    }
    // Background rectangle.
    const rect = dom.createSvgElement(
        Svg.RECT, {
          'class': this.isLabel_ ? 'blocklyFlyoutLabelBackground' :
                                   'blocklyFlyoutButtonBackground',
          'rx': 4,
          'ry': 4,
        },
        this.svgGroup_);

    const svgText = dom.createSvgElement(
        Svg.TEXT, {
          'class': this.isLabel_ ? 'blocklyFlyoutLabelText' : 'blocklyText',
          'x': 0,
          'y': 0,
          'text-anchor': 'middle',
        },
        this.svgGroup_);
    let text = parsing.replaceMessageReferences(this.text_);
    if (this.workspace_.RTL) {
      // Force text to be RTL by adding an RLM.
      text += '\u200F';
    }
    svgText.textContent = text;
    if (this.isLabel_) {
      this.svgText_ = svgText;
      this.workspace_.getThemeManager().subscribe(
          this.svgText_, 'flyoutForegroundColour', 'fill');
    }

    const fontSize = style.getComputedStyle(svgText, 'fontSize');
    const fontWeight = style.getComputedStyle(svgText, 'fontWeight');
    const fontFamily = style.getComputedStyle(svgText, 'fontFamily');
    this.width = dom.getFastTextWidthWithSizeString(
        svgText, fontSize, fontWeight, fontFamily);
    const fontMetrics =
        dom.measureFontMetrics(text, fontSize, fontWeight, fontFamily);
    this.height = fontMetrics.height;

    if (!this.isLabel_) {
      this.width += 2 * FlyoutButton.TEXT_MARGIN_X;
      this.height += 2 * FlyoutButton.TEXT_MARGIN_Y;
      shadow.setAttribute('width', this.width);
      shadow.setAttribute('height', this.height);
    }
    rect.setAttribute('width', this.width);
    rect.setAttribute('height', this.height);

    svgText.setAttribute('x', this.width / 2);
    svgText.setAttribute(
        'y', this.height / 2 - fontMetrics.height / 2 + fontMetrics.baseline);

    this.updateTransform_();

    this.onMouseUpWrapper_ = browserEvents.conditionalBind(
        this.svgGroup_, 'mouseup', this, this.onMouseUp_);
    return this.svgGroup_;
  }

  /**
   * Correctly position the flyout button and make it visible.
   */
  show() {
    this.updateTransform_();
    this.svgGroup_.setAttribute('display', 'block');
  }

  /**
<<<<<<< HEAD
   * @type {!Coordinate}
   * @private
   */
  this.position_ = new Coordinate(0, 0);
=======
   * Update SVG attributes to match internal state.
   * @private
   */
  updateTransform_() {
    this.svgGroup_.setAttribute(
        'transform',
        'translate(' + this.position_.x + ',' + this.position_.y + ')');
  }
>>>>>>> 61322294

  /**
   * Move the button to the given x, y coordinates.
   * @param {number} x The new x coordinate.
   * @param {number} y The new y coordinate.
   */
  moveTo(x, y) {
    this.position_.x = x;
    this.position_.y = y;
    this.updateTransform_();
  }

  /**
   * @return {boolean} Whether or not the button is a label.
   */
<<<<<<< HEAD
  this.callbackKey_ = json['callbackKey'] ||
      /* Check the lower case version too to satisfy IE */
      json['callbackkey'];
=======
  isLabel() {
    return this.isLabel_;
  }
>>>>>>> 61322294

  /**
   * Location of the button.
   * @return {!Coordinate} x, y coordinates.
   * @package
   */
  getPosition() {
    return this.position_;
  }

  /**
<<<<<<< HEAD
   * Mouse up event data.
   * @type {?browserEvents.Data}
   * @private
=======
   * @return {string} Text of the button.
>>>>>>> 61322294
   */
  getButtonText() {
    return this.text_;
  }

  /**
<<<<<<< HEAD
   * The JSON specifying the label / button.
   * @type {!toolbox.ButtonOrLabelInfo}
   */
  this.info = json;
};

/**
 * The horizontal margin around the text in the button.
 */
FlyoutButton.MARGIN_X = 5;

/**
 * The vertical margin around the text in the button.
 */
FlyoutButton.MARGIN_Y = 2;

/**
 * The width of the button's rect.
 * @type {number}
 */
FlyoutButton.prototype.width = 0;

/**
 * The height of the button's rect.
 * @type {number}
 */
FlyoutButton.prototype.height = 0;

/**
 * Create the button elements.
 * @return {!SVGElement} The button's SVG group.
 */
FlyoutButton.prototype.createDom = function() {
  let cssClass = this.isLabel_ ? 'blocklyFlyoutLabel' : 'blocklyFlyoutButton';
  if (this.cssClass_) {
    cssClass += ' ' + this.cssClass_;
  }

  this.svgGroup_ = dom.createSvgElement(
      Svg.G, {'class': cssClass}, this.workspace_.getCanvas());

  let shadow;
  if (!this.isLabel_) {
    // Shadow rectangle (light source does not mirror in RTL).
    shadow = dom.createSvgElement(
        Svg.RECT, {
          'class': 'blocklyFlyoutButtonShadow',
          'rx': 4,
          'ry': 4,
          'x': 1,
          'y': 1,
        },
        this.svgGroup_);
  }
  // Background rectangle.
  const rect = dom.createSvgElement(
      Svg.RECT, {
        'class': this.isLabel_ ? 'blocklyFlyoutLabelBackground' :
                                 'blocklyFlyoutButtonBackground',
        'rx': 4,
        'ry': 4,
      },
      this.svgGroup_);

  const svgText = dom.createSvgElement(
      Svg.TEXT, {
        'class': this.isLabel_ ? 'blocklyFlyoutLabelText' : 'blocklyText',
        'x': 0,
        'y': 0,
        'text-anchor': 'middle',
      },
      this.svgGroup_);
  let text = parsing.replaceMessageReferences(this.text_);
  if (this.workspace_.RTL) {
    // Force text to be RTL by adding an RLM.
    text += '\u200F';
  }
  svgText.textContent = text;
  if (this.isLabel_) {
    this.svgText_ = svgText;
    this.workspace_.getThemeManager().subscribe(
        this.svgText_, 'flyoutForegroundColour', 'fill');
  }

  const fontSize = style.getComputedStyle(svgText, 'fontSize');
  const fontWeight = style.getComputedStyle(svgText, 'fontWeight');
  const fontFamily = style.getComputedStyle(svgText, 'fontFamily');
  this.width = dom.getFastTextWidthWithSizeString(
      svgText, fontSize, fontWeight, fontFamily);
  const fontMetrics =
      dom.measureFontMetrics(text, fontSize, fontWeight, fontFamily);
  this.height = fontMetrics.height;

  if (!this.isLabel_) {
    this.width += 2 * FlyoutButton.MARGIN_X;
    this.height += 2 * FlyoutButton.MARGIN_Y;
    shadow.setAttribute('width', this.width);
    shadow.setAttribute('height', this.height);
  }
  rect.setAttribute('width', this.width);
  rect.setAttribute('height', this.height);

  svgText.setAttribute('x', this.width / 2);
  svgText.setAttribute(
      'y', this.height / 2 - fontMetrics.height / 2 + fontMetrics.baseline);

  this.updateTransform_();

  this.onMouseUpWrapper_ = browserEvents.conditionalBind(
      this.svgGroup_, 'mouseup', this, this.onMouseUp_);
  return this.svgGroup_;
};

/**
 * Correctly position the flyout button and make it visible.
 */
FlyoutButton.prototype.show = function() {
  this.updateTransform_();
  this.svgGroup_.setAttribute('display', 'block');
};

/**
 * Update SVG attributes to match internal state.
 * @private
 */
FlyoutButton.prototype.updateTransform_ = function() {
  this.svgGroup_.setAttribute(
      'transform',
      'translate(' + this.position_.x + ',' + this.position_.y + ')');
};

/**
 * Move the button to the given x, y coordinates.
 * @param {number} x The new x coordinate.
 * @param {number} y The new y coordinate.
 */
FlyoutButton.prototype.moveTo = function(x, y) {
  this.position_.x = x;
  this.position_.y = y;
  this.updateTransform_();
};

/**
 * @return {boolean} Whether or not the button is a label.
 */
FlyoutButton.prototype.isLabel = function() {
  return this.isLabel_;
};

/**
 * Location of the button.
 * @return {!Coordinate} x, y coordinates.
 * @package
 */
FlyoutButton.prototype.getPosition = function() {
  return this.position_;
};

/**
 * @return {string} Text of the button.
 */
FlyoutButton.prototype.getButtonText = function() {
  return this.text_;
};

/**
 * Get the button's target workspace.
 * @return {!WorkspaceSvg} The target workspace of the flyout where this
 *     button resides.
 */
FlyoutButton.prototype.getTargetWorkspace = function() {
  return this.targetWorkspace_;
};

/**
 * Dispose of this button.
 */
FlyoutButton.prototype.dispose = function() {
  if (this.onMouseUpWrapper_) {
    browserEvents.unbind(this.onMouseUpWrapper_);
  }
  if (this.svgGroup_) {
    dom.removeNode(this.svgGroup_);
  }
  if (this.svgText_) {
    this.workspace_.getThemeManager().unsubscribe(this.svgText_);
  }
};
=======
   * Get the button's target workspace.
   * @return {!WorkspaceSvg} The target workspace of the flyout where this
   *     button resides.
   */
  getTargetWorkspace() {
    return this.targetWorkspace_;
  }

  /**
   * Dispose of this button.
   */
  dispose() {
    if (this.onMouseUpWrapper_) {
      browserEvents.unbind(this.onMouseUpWrapper_);
    }
    if (this.svgGroup_) {
      dom.removeNode(this.svgGroup_);
    }
    if (this.svgText_) {
      this.workspace_.getThemeManager().unsubscribe(this.svgText_);
    }
  }

  /**
   * Do something when the button is clicked.
   * @param {!Event} e Mouse up event.
   * @private
   */
  onMouseUp_(e) {
    const gesture = this.targetWorkspace_.getGesture(e);
    if (gesture) {
      gesture.cancel();
    }

    if (this.isLabel_ && this.callbackKey_) {
      console.warn(
          'Labels should not have callbacks. Label text: ' + this.text_);
    } else if (
        !this.isLabel_ &&
        !(this.callbackKey_ &&
          this.targetWorkspace_.getButtonCallback(this.callbackKey_))) {
      console.warn('Buttons should have callbacks. Button text: ' + this.text_);
    } else if (!this.isLabel_) {
      this.targetWorkspace_.getButtonCallback(this.callbackKey_)(this);
    }
  }
}

/**
 * The horizontal margin around the text in the button.
 */
FlyoutButton.TEXT_MARGIN_X = 5;
>>>>>>> 61322294

/**
 * The vertical margin around the text in the button.
 */
<<<<<<< HEAD
FlyoutButton.prototype.onMouseUp_ = function(e) {
  const gesture = this.targetWorkspace_.getGesture(e);
  if (gesture) {
    gesture.cancel();
  }

  if (this.isLabel_ && this.callbackKey_) {
    console.warn('Labels should not have callbacks. Label text: ' + this.text_);
  } else if (
      !this.isLabel_ &&
      !(this.callbackKey_ &&
        this.targetWorkspace_.getButtonCallback(this.callbackKey_))) {
    console.warn('Buttons should have callbacks. Button text: ' + this.text_);
  } else if (!this.isLabel_) {
    this.targetWorkspace_.getButtonCallback(this.callbackKey_)(this);
  }
};
=======
FlyoutButton.TEXT_MARGIN_Y = 2;
>>>>>>> 61322294

/**
 * CSS for buttons and labels. See css.js for use.
 */
Css.register(`
<<<<<<< HEAD
  .blocklyFlyoutButton {
    fill: #888;
    cursor: default;
  }

  .blocklyFlyoutButtonShadow {
    fill: #666;
  }

  .blocklyFlyoutButton:hover {
    fill: #aaa;
  }

  .blocklyFlyoutLabel {
    cursor: default;
  }

  .blocklyFlyoutLabelBackground {
    opacity: 0;
  }
=======
.blocklyFlyoutButton {
  fill: #888;
  cursor: default;
}

.blocklyFlyoutButtonShadow {
  fill: #666;
}

.blocklyFlyoutButton:hover {
  fill: #aaa;
}

.blocklyFlyoutLabel {
  cursor: default;
}

.blocklyFlyoutLabelBackground {
  opacity: 0;
}
>>>>>>> 61322294
`);

exports.FlyoutButton = FlyoutButton;<|MERGE_RESOLUTION|>--- conflicted
+++ resolved
@@ -29,25 +29,6 @@
 
 
 /**
-<<<<<<< HEAD
- * Class for a button in the flyout.
- * @param {!WorkspaceSvg} workspace The workspace in which to place this
- *     button.
- * @param {!WorkspaceSvg} targetWorkspace The flyout's target workspace.
- * @param {!toolbox.ButtonOrLabelInfo} json
- *    The JSON specifying the label/button.
- * @param {boolean} isLabel Whether this button should be styled as a label.
- * @constructor
- * @package
- * @alias Blockly.FlyoutButton
- */
-const FlyoutButton = function(workspace, targetWorkspace, json, isLabel) {
-  // Labels behave the same as buttons, but are styled differently.
-
-  /**
-   * @type {!WorkspaceSvg}
-   * @private
-=======
  * Class for a button or label in the flyout.
  * @alias Blockly.FlyoutButton
  */
@@ -60,7 +41,6 @@
    *    The JSON specifying the label/button.
    * @param {boolean} isLabel Whether this button should be styled as a label.
    * @package
->>>>>>> 61322294
    */
   constructor(workspace, targetWorkspace, json, isLabel) {
     /**
@@ -152,13 +132,8 @@
   }
 
   /**
-<<<<<<< HEAD
-   * @type {!WorkspaceSvg}
-   * @private
-=======
    * Create the button elements.
    * @return {!SVGElement} The button's SVG group.
->>>>>>> 61322294
    */
   createDom() {
     let cssClass = this.isLabel_ ? 'blocklyFlyoutLabel' : 'blocklyFlyoutButton';
@@ -250,12 +225,6 @@
   }
 
   /**
-<<<<<<< HEAD
-   * @type {!Coordinate}
-   * @private
-   */
-  this.position_ = new Coordinate(0, 0);
-=======
    * Update SVG attributes to match internal state.
    * @private
    */
@@ -264,7 +233,6 @@
         'transform',
         'translate(' + this.position_.x + ',' + this.position_.y + ')');
   }
->>>>>>> 61322294
 
   /**
    * Move the button to the given x, y coordinates.
@@ -280,15 +248,9 @@
   /**
    * @return {boolean} Whether or not the button is a label.
    */
-<<<<<<< HEAD
-  this.callbackKey_ = json['callbackKey'] ||
-      /* Check the lower case version too to satisfy IE */
-      json['callbackkey'];
-=======
   isLabel() {
     return this.isLabel_;
   }
->>>>>>> 61322294
 
   /**
    * Location of the button.
@@ -300,209 +262,13 @@
   }
 
   /**
-<<<<<<< HEAD
-   * Mouse up event data.
-   * @type {?browserEvents.Data}
-   * @private
-=======
    * @return {string} Text of the button.
->>>>>>> 61322294
    */
   getButtonText() {
     return this.text_;
   }
 
   /**
-<<<<<<< HEAD
-   * The JSON specifying the label / button.
-   * @type {!toolbox.ButtonOrLabelInfo}
-   */
-  this.info = json;
-};
-
-/**
- * The horizontal margin around the text in the button.
- */
-FlyoutButton.MARGIN_X = 5;
-
-/**
- * The vertical margin around the text in the button.
- */
-FlyoutButton.MARGIN_Y = 2;
-
-/**
- * The width of the button's rect.
- * @type {number}
- */
-FlyoutButton.prototype.width = 0;
-
-/**
- * The height of the button's rect.
- * @type {number}
- */
-FlyoutButton.prototype.height = 0;
-
-/**
- * Create the button elements.
- * @return {!SVGElement} The button's SVG group.
- */
-FlyoutButton.prototype.createDom = function() {
-  let cssClass = this.isLabel_ ? 'blocklyFlyoutLabel' : 'blocklyFlyoutButton';
-  if (this.cssClass_) {
-    cssClass += ' ' + this.cssClass_;
-  }
-
-  this.svgGroup_ = dom.createSvgElement(
-      Svg.G, {'class': cssClass}, this.workspace_.getCanvas());
-
-  let shadow;
-  if (!this.isLabel_) {
-    // Shadow rectangle (light source does not mirror in RTL).
-    shadow = dom.createSvgElement(
-        Svg.RECT, {
-          'class': 'blocklyFlyoutButtonShadow',
-          'rx': 4,
-          'ry': 4,
-          'x': 1,
-          'y': 1,
-        },
-        this.svgGroup_);
-  }
-  // Background rectangle.
-  const rect = dom.createSvgElement(
-      Svg.RECT, {
-        'class': this.isLabel_ ? 'blocklyFlyoutLabelBackground' :
-                                 'blocklyFlyoutButtonBackground',
-        'rx': 4,
-        'ry': 4,
-      },
-      this.svgGroup_);
-
-  const svgText = dom.createSvgElement(
-      Svg.TEXT, {
-        'class': this.isLabel_ ? 'blocklyFlyoutLabelText' : 'blocklyText',
-        'x': 0,
-        'y': 0,
-        'text-anchor': 'middle',
-      },
-      this.svgGroup_);
-  let text = parsing.replaceMessageReferences(this.text_);
-  if (this.workspace_.RTL) {
-    // Force text to be RTL by adding an RLM.
-    text += '\u200F';
-  }
-  svgText.textContent = text;
-  if (this.isLabel_) {
-    this.svgText_ = svgText;
-    this.workspace_.getThemeManager().subscribe(
-        this.svgText_, 'flyoutForegroundColour', 'fill');
-  }
-
-  const fontSize = style.getComputedStyle(svgText, 'fontSize');
-  const fontWeight = style.getComputedStyle(svgText, 'fontWeight');
-  const fontFamily = style.getComputedStyle(svgText, 'fontFamily');
-  this.width = dom.getFastTextWidthWithSizeString(
-      svgText, fontSize, fontWeight, fontFamily);
-  const fontMetrics =
-      dom.measureFontMetrics(text, fontSize, fontWeight, fontFamily);
-  this.height = fontMetrics.height;
-
-  if (!this.isLabel_) {
-    this.width += 2 * FlyoutButton.MARGIN_X;
-    this.height += 2 * FlyoutButton.MARGIN_Y;
-    shadow.setAttribute('width', this.width);
-    shadow.setAttribute('height', this.height);
-  }
-  rect.setAttribute('width', this.width);
-  rect.setAttribute('height', this.height);
-
-  svgText.setAttribute('x', this.width / 2);
-  svgText.setAttribute(
-      'y', this.height / 2 - fontMetrics.height / 2 + fontMetrics.baseline);
-
-  this.updateTransform_();
-
-  this.onMouseUpWrapper_ = browserEvents.conditionalBind(
-      this.svgGroup_, 'mouseup', this, this.onMouseUp_);
-  return this.svgGroup_;
-};
-
-/**
- * Correctly position the flyout button and make it visible.
- */
-FlyoutButton.prototype.show = function() {
-  this.updateTransform_();
-  this.svgGroup_.setAttribute('display', 'block');
-};
-
-/**
- * Update SVG attributes to match internal state.
- * @private
- */
-FlyoutButton.prototype.updateTransform_ = function() {
-  this.svgGroup_.setAttribute(
-      'transform',
-      'translate(' + this.position_.x + ',' + this.position_.y + ')');
-};
-
-/**
- * Move the button to the given x, y coordinates.
- * @param {number} x The new x coordinate.
- * @param {number} y The new y coordinate.
- */
-FlyoutButton.prototype.moveTo = function(x, y) {
-  this.position_.x = x;
-  this.position_.y = y;
-  this.updateTransform_();
-};
-
-/**
- * @return {boolean} Whether or not the button is a label.
- */
-FlyoutButton.prototype.isLabel = function() {
-  return this.isLabel_;
-};
-
-/**
- * Location of the button.
- * @return {!Coordinate} x, y coordinates.
- * @package
- */
-FlyoutButton.prototype.getPosition = function() {
-  return this.position_;
-};
-
-/**
- * @return {string} Text of the button.
- */
-FlyoutButton.prototype.getButtonText = function() {
-  return this.text_;
-};
-
-/**
- * Get the button's target workspace.
- * @return {!WorkspaceSvg} The target workspace of the flyout where this
- *     button resides.
- */
-FlyoutButton.prototype.getTargetWorkspace = function() {
-  return this.targetWorkspace_;
-};
-
-/**
- * Dispose of this button.
- */
-FlyoutButton.prototype.dispose = function() {
-  if (this.onMouseUpWrapper_) {
-    browserEvents.unbind(this.onMouseUpWrapper_);
-  }
-  if (this.svgGroup_) {
-    dom.removeNode(this.svgGroup_);
-  }
-  if (this.svgText_) {
-    this.workspace_.getThemeManager().unsubscribe(this.svgText_);
-  }
-};
-=======
    * Get the button's target workspace.
    * @return {!WorkspaceSvg} The target workspace of the flyout where this
    *     button resides.
@@ -555,59 +321,16 @@
  * The horizontal margin around the text in the button.
  */
 FlyoutButton.TEXT_MARGIN_X = 5;
->>>>>>> 61322294
 
 /**
  * The vertical margin around the text in the button.
  */
-<<<<<<< HEAD
-FlyoutButton.prototype.onMouseUp_ = function(e) {
-  const gesture = this.targetWorkspace_.getGesture(e);
-  if (gesture) {
-    gesture.cancel();
-  }
-
-  if (this.isLabel_ && this.callbackKey_) {
-    console.warn('Labels should not have callbacks. Label text: ' + this.text_);
-  } else if (
-      !this.isLabel_ &&
-      !(this.callbackKey_ &&
-        this.targetWorkspace_.getButtonCallback(this.callbackKey_))) {
-    console.warn('Buttons should have callbacks. Button text: ' + this.text_);
-  } else if (!this.isLabel_) {
-    this.targetWorkspace_.getButtonCallback(this.callbackKey_)(this);
-  }
-};
-=======
 FlyoutButton.TEXT_MARGIN_Y = 2;
->>>>>>> 61322294
 
 /**
  * CSS for buttons and labels. See css.js for use.
  */
 Css.register(`
-<<<<<<< HEAD
-  .blocklyFlyoutButton {
-    fill: #888;
-    cursor: default;
-  }
-
-  .blocklyFlyoutButtonShadow {
-    fill: #666;
-  }
-
-  .blocklyFlyoutButton:hover {
-    fill: #aaa;
-  }
-
-  .blocklyFlyoutLabel {
-    cursor: default;
-  }
-
-  .blocklyFlyoutLabelBackground {
-    opacity: 0;
-  }
-=======
 .blocklyFlyoutButton {
   fill: #888;
   cursor: default;
@@ -628,7 +351,6 @@
 .blocklyFlyoutLabelBackground {
   opacity: 0;
 }
->>>>>>> 61322294
 `);
 
 exports.FlyoutButton = FlyoutButton;