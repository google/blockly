--- conflicted
+++ resolved
@@ -158,6 +158,7 @@
   var constants = this.getConstants();
   return [
     /* eslint-disable indent */
+    // Fields.
     selector + ' .blocklyText {',
       'cursor: default;',
       'fill: #fff;',
@@ -171,39 +172,41 @@
       'fill-opacity: .6;',
       'stroke: none;',
     '}',
-
     selector + ' .blocklyNonEditableText>text,',
     selector + ' .blocklyEditableText>text {',
       'fill: #000;',
     '}',
 
+    // Editable field hover.
     selector + ' .blocklyEditableText:not(.editing):hover>rect {',
       'stroke: #fff;',
       'stroke-width: 2;',
     '}',
 
+    // Text field input.
+    selector + ' .blocklyHtmlInput {',
+      'font-family: ' + constants.FIELD_TEXT_FONTFAMILY + ';',
+      'font-weight: ' + constants.FIELD_TEXT_FONTWEIGHT + ';',
+    '}',
+
+    // Selection highlight.
     selector + ' .blocklySelected>.blocklyPath {',
       'stroke: #fc3;',
       'stroke-width: 3px;',
     '}',
 
-<<<<<<< HEAD
+    // Connection highlight.
     selector + ' .blocklyHighlightedConnectionPath {',
       'stroke: #fc3;',
     '}',
 
+    // Replacable highlight.
     selector + ' .blocklyReplaceable .blocklyPath {',
       'fill-opacity: .5;',
     '}',
-
     selector + ' .blocklyReplaceable .blocklyPathLight,',
     selector + ' .blocklyReplaceable .blocklyPathDark {',
       'display: none;',
-=======
-    selector + ' .blocklyHtmlInput {',
-      'font-family: ' + constants.FIELD_TEXT_FONTFAMILY + ';',
-      'font-weight: ' + constants.FIELD_TEXT_FONTWEIGHT + ';',
->>>>>>> 329a21c5
     '}',
     /* eslint-enable indent */
   ];
