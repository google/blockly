--- conflicted
+++ resolved
@@ -15,10 +15,6 @@
  */
 goog.module('Blockly.minimalist.RenderInfo');
 
-<<<<<<< HEAD
-const object = goog.require('Blockly.utils.object');
-=======
->>>>>>> 61322294
 /* eslint-disable-next-line no-unused-vars */
 const {BlockSvg} = goog.requireType('Blockly.BlockSvg');
 const {RenderInfo: BaseRenderInfo} = goog.require('Blockly.blockRendering.RenderInfo');
@@ -32,30 +28,6 @@
  * This measure pass does not propagate changes to the block (although fields
  * may choose to rerender when getSize() is called).  However, calling it
  * repeatedly may be expensive.
-<<<<<<< HEAD
- *
- * @param {!Renderer} renderer The renderer in use.
- * @param {!BlockSvg} block The block to measure.
- * @constructor
- * @package
- * @extends {BaseRenderInfo}
- * @alias Blockly.minimalist.RenderInfo
- */
-const RenderInfo = function(renderer, block) {
-  RenderInfo.superClass_.constructor.call(this, renderer, block);
-};
-object.inherits(RenderInfo, BaseRenderInfo);
-
-/**
- * Get the block renderer in use.
- * @return {!Renderer} The block renderer in use.
- * @package
- */
-RenderInfo.prototype.getRenderer = function() {
-  return /** @type {!Renderer} */ (this.renderer_);
-};
-
-=======
  * @extends {BaseRenderInfo}
  * @alias Blockly.minimalist.RenderInfo
  */
@@ -79,5 +51,4 @@
   }
 }
 
->>>>>>> 61322294
 exports.RenderInfo = RenderInfo;