/**
 * @license
 * Visual Blocks Editor
 *
 * Copyright 2011 Google Inc.
 * https://developers.google.com/blockly/
 *
 * Licensed under the Apache License, Version 2.0 (the "License");
 * you may not use this file except in compliance with the License.
 * You may obtain a copy of the License at
 *
 *   http://www.apache.org/licenses/LICENSE-2.0
 *
 * Unless required by applicable law or agreed to in writing, software
 * distributed under the License is distributed on an "AS IS" BASIS,
 * WITHOUT WARRANTIES OR CONDITIONS OF ANY KIND, either express or implied.
 * See the License for the specific language governing permissions and
 * limitations under the License.
 */

/**
 * @fileoverview Functions for injecting Blockly into a web page.
 * @author fraser@google.com (Neil Fraser)
 */
'use strict';

goog.provide('Blockly.inject');

goog.require('Blockly.Css');
goog.require('Blockly.Options');
goog.require('Blockly.ScrollbarPair');
goog.require('Blockly.WorkspaceSvg');

goog.require('goog.dom');
goog.require('goog.ui.Component');
goog.require('goog.userAgent');


/**
 * Inject a Blockly editor into the specified container element (usually a div).
 * @param {!Element|string} container Containing element, or its ID,
 *     or a CSS selector.
 * @param {Object=} opt_options Optional dictionary of options.
 * @return {!Blockly.Workspace} Newly created main workspace.
 */
Blockly.inject = function(container, opt_options) {
  if (goog.isString(container)) {
    container = document.getElementById(container) ||
        document.querySelector(container);
  }
  // Verify that the container is in document.
  if (!goog.dom.contains(document, container)) {
    throw 'Error: container is not in current document.';
  }
  var options = new Blockly.Options(opt_options || {});
  var svg = Blockly.createDom_(container, options);
  var workspace = Blockly.createMainWorkspace_(svg, options);
  Blockly.init_(workspace);
  workspace.markFocused();
  Blockly.bindEvent_(svg, 'focus', workspace, workspace.markFocused);
  return workspace;
};

/**
 * Create the SVG image.
 * @param {!Element} container Containing element.
 * @param {!Blockly.Options} options Dictionary of options.
 * @return {!Element} Newly created SVG image.
 * @private
 */
Blockly.createDom_ = function(container, options) {
  // Sadly browsers (Chrome vs Firefox) are currently inconsistent in laying
  // out content in RTL mode.  Therefore Blockly forces the use of LTR,
  // then manually positions content in RTL as needed.
  container.setAttribute('dir', 'LTR');
  // Closure can be trusted to create HTML widgets with the proper direction.
  goog.ui.Component.setDefaultRightToLeft(options.RTL);

  // Load CSS.
  Blockly.Css.inject(options.hasCss, options.pathToMedia);

  // Build the SVG DOM.
  /*
  <svg
    xmlns="http://www.w3.org/2000/svg"
    xmlns:html="http://www.w3.org/1999/xhtml"
    xmlns:xlink="http://www.w3.org/1999/xlink"
    version="1.1"
    class="blocklySvg">
    ...
  </svg>
  */
  var svg = Blockly.createSvgElement('svg', {
    'xmlns': 'http://www.w3.org/2000/svg',
    'xmlns:html': 'http://www.w3.org/1999/xhtml',
    'xmlns:xlink': 'http://www.w3.org/1999/xlink',
    'version': '1.1',
    'class': 'blocklySvg'
  }, container);
  /*
  <defs>
    ... filters go here ...
  </defs>
  */
  var defs = Blockly.createSvgElement('defs', {}, svg);
  var rnd = String(Math.random()).substring(2);
  /*
    <filter id="blocklyEmbossFilter837493">
      <feGaussianBlur in="SourceAlpha" stdDeviation="1" result="blur"/>
      <feSpecularLighting in="blur" surfaceScale="1" specularConstant="0.5"
                          specularExponent="10" lighting-color="white"
                          result="specOut">
        <fePointLight x="-5000" y="-10000" z="20000"/>
      </feSpecularLighting>
      <feComposite in="specOut" in2="SourceAlpha" operator="in"
                   result="specOut"/>
      <feComposite in="SourceGraphic" in2="specOut" operator="arithmetic"
                   k1="0" k2="1" k3="1" k4="0"/>
    </filter>
  */
  var embossFilter = Blockly.createSvgElement('filter',
      {'id': 'blocklyEmbossFilter' + rnd}, defs);
  Blockly.createSvgElement('feGaussianBlur',
      {'in': 'SourceAlpha', 'stdDeviation': 1, 'result': 'blur'}, embossFilter);
  var feSpecularLighting = Blockly.createSvgElement('feSpecularLighting',
      {'in': 'blur', 'surfaceScale': 1, 'specularConstant': 0.5,
       'specularExponent': 10, 'lighting-color': 'white', 'result': 'specOut'},
      embossFilter);
  Blockly.createSvgElement('fePointLight',
      {'x': -5000, 'y': -10000, 'z': 20000}, feSpecularLighting);
  Blockly.createSvgElement('feComposite',
      {'in': 'specOut', 'in2': 'SourceAlpha', 'operator': 'in',
       'result': 'specOut'}, embossFilter);
  Blockly.createSvgElement('feComposite',
      {'in': 'SourceGraphic', 'in2': 'specOut', 'operator': 'arithmetic',
       'k1': 0, 'k2': 1, 'k3': 1, 'k4': 0}, embossFilter);
  options.embossFilterId = embossFilter.id;
  /*
    <pattern id="blocklyDisabledPattern837493" patternUnits="userSpaceOnUse"
             width="10" height="10">
      <rect width="10" height="10" fill="#aaa" />
      <path d="M 0 0 L 10 10 M 10 0 L 0 10" stroke="#cc0" />
    </pattern>
  */
  var disabledPattern = Blockly.createSvgElement('pattern',
      {'id': 'blocklyDisabledPattern' + rnd,
       'patternUnits': 'userSpaceOnUse',
       'width': 10, 'height': 10}, defs);
  Blockly.createSvgElement('rect',
      {'width': 10, 'height': 10, 'fill': '#aaa'}, disabledPattern);
  Blockly.createSvgElement('path',
      {'d': 'M 0 0 L 10 10 M 10 0 L 0 10', 'stroke': '#cc0'}, disabledPattern);
  options.disabledPatternId = disabledPattern.id;
  /*
    <pattern id="blocklyGridPattern837493" patternUnits="userSpaceOnUse">
      <rect stroke="#888" />
      <rect stroke="#888" />
    </pattern>
  */
  var gridPattern = Blockly.createSvgElement('pattern',
      {'id': 'blocklyGridPattern' + rnd,
       'patternUnits': 'userSpaceOnUse'}, defs);
  if (options.gridOptions['length'] > 0 && options.gridOptions['spacing'] > 0) {
    Blockly.createSvgElement('line',
        {'stroke': options.gridOptions['colour']},
        gridPattern);
    if (options.gridOptions['length'] > 1) {
      Blockly.createSvgElement('line',
          {'stroke': options.gridOptions['colour']},
          gridPattern);
    }
    // x1, y1, x1, x2 properties will be set later in updateGridPattern_.
  }
  options.gridPattern = gridPattern;
  return svg;
};

/**
 * Create a main workspace and add it to the SVG.
 * @param {!Element} svg SVG element with pattern defined.
 * @param {!Blockly.Options} options Dictionary of options.
 * @return {!Blockly.Workspace} Newly created main workspace.
 * @private
 */
Blockly.createMainWorkspace_ = function(svg, options) {
  options.parentWorkspace = null;
  options.getMetrics = Blockly.getMainWorkspaceMetrics_;
  options.setMetrics = Blockly.setMainWorkspaceMetrics_;
  var mainWorkspace = new Blockly.WorkspaceSvg(options);
  mainWorkspace.scale = options.zoomOptions.startScale;
  svg.appendChild(mainWorkspace.createDom('blocklyMainBackground'));
  // A null translation will also apply the correct initial scale.
  mainWorkspace.translate(0, 0);
  mainWorkspace.markFocused();

  if (!options.readOnly && !options.hasScrollbars) {
    var workspaceChanged = function() {
      if (Blockly.dragMode_ == Blockly.DRAG_NONE) {
        var metrics = mainWorkspace.getMetrics();
        var edgeLeft = metrics.viewLeft + metrics.absoluteLeft;
        var edgeTop = metrics.viewTop + metrics.absoluteTop;
        if (metrics.contentTop < edgeTop ||
            metrics.contentTop + metrics.contentHeight >
            metrics.viewHeight + edgeTop ||
            metrics.contentLeft <
                (options.RTL ? metrics.viewLeft : edgeLeft) ||
            metrics.contentLeft + metrics.contentWidth > (options.RTL ?
                metrics.viewWidth : metrics.viewWidth + edgeLeft)) {
          // One or more blocks may be out of bounds.  Bump them back in.
          var MARGIN = 25;
          var blocks = mainWorkspace.getTopBlocks(false);
          for (var b = 0, block; block = blocks[b]; b++) {
            var blockXY = block.getRelativeToSurfaceXY();
            var blockHW = block.getHeightWidth();
            var overflow;

            // Bump any block that's above the top back inside.
<<<<<<< HEAD
            overflow = edgeTop + MARGIN - blockHW.height - blockXY.y;
            if (overflow > 0) {
              block.moveBy(0, overflow);
            }
            // Bump any block that's below the bottom back inside.
            overflow = edgeTop + metrics.viewHeight - MARGIN - blockXY.y;
            if (overflow < 0) {
              block.moveBy(0, overflow);
            }
            // Bump any block that's off the left back inside.
            overflow = MARGIN + edgeLeft -
=======
            var overflowTop = edgeTop + MARGIN - blockHW.height - blockXY.y;
            if (overflowTop > 0) {
              block.moveBy(0, overflowTop);
            }
            // Bump any block that's below the bottom back inside.
            var overflowBottom =
                edgeTop + metrics.viewHeight - MARGIN - blockXY.y;
            if (overflowBottom < 0) {
              block.moveBy(0, overflowBottom);
            }
            // Bump any block that's off the left back inside.
            var overflowLeft = MARGIN + edgeLeft -
>>>>>>> 1f07c501
                blockXY.x - (options.RTL ? 0 : blockHW.width);
            if (overflowLeft > 0) {
              block.moveBy(overflowLeft, 0);
            }
            // Bump any block that's off the right back inside.
<<<<<<< HEAD
            overflow = edgeLeft + metrics.viewWidth - MARGIN - blockXY.x +
              (options.RTL ? blockHW.width : 0);
            if (overflow < 0) {
              block.moveBy(overflow, 0);
=======
            var overflowRight = edgeLeft + metrics.viewWidth - MARGIN -
                blockXY.x + (options.RTL ? blockHW.width : 0);
            if (overflowRight < 0) {
              block.moveBy(overflowRight, 0);
>>>>>>> 1f07c501
            }
          }
        }
      }
    };
    mainWorkspace.addChangeListener(workspaceChanged);
  }
  // The SVG is now fully assembled.
  Blockly.svgResize(mainWorkspace);
  Blockly.WidgetDiv.createDom();
  Blockly.Tooltip.createDom();
  return mainWorkspace;
};

/**
 * Initialize Blockly with various handlers.
 * @param {!Blockly.Workspace} mainWorkspace Newly created main workspace.
 * @private
 */
Blockly.init_ = function(mainWorkspace) {
  var options = mainWorkspace.options;
  var svg = mainWorkspace.getParentSvg();

  // Supress the browser's context menu.
  Blockly.bindEvent_(svg, 'contextmenu', null,
      function(e) {
        if (!Blockly.isTargetInput_(e)) {
          e.preventDefault();
        }
      });

  Blockly.bindEvent_(window, 'resize', null,
      function() {
        Blockly.hideChaff(true);
        Blockly.asyncSvgResize(mainWorkspace);
      });

  Blockly.inject.bindDocumentEvents_();

  if (options.languageTree) {
    if (mainWorkspace.toolbox_) {
      mainWorkspace.toolbox_.init(mainWorkspace);
    } else if (mainWorkspace.flyout_) {
      // Build a fixed flyout with the root blocks.
      mainWorkspace.flyout_.init(mainWorkspace);
      mainWorkspace.flyout_.show(options.languageTree.childNodes);
      mainWorkspace.flyout_.scrollToStart();
      // Translate the workspace sideways to avoid the fixed flyout.
      mainWorkspace.scrollX = mainWorkspace.flyout_.width_;
      if (options.toolboxPosition == Blockly.TOOLBOX_AT_RIGHT) {
        mainWorkspace.scrollX *= -1;
      }
      mainWorkspace.translate(mainWorkspace.scrollX, 0);
    }
  }

  if (options.hasScrollbars) {
    mainWorkspace.scrollbar = new Blockly.ScrollbarPair(mainWorkspace);
    mainWorkspace.scrollbar.resize();
  }

  // Load the sounds.
  if (options.hasSounds) {
    Blockly.inject.loadSounds_(options.pathToMedia, mainWorkspace);
  }
};

/**
 * Bind document events, but only once.  Destroying and reinjecting Blockly
 * should not bind again.
 * Bind events for scrolling the workspace.
 * Most of these events should be bound to the SVG's surface.
 * However, 'mouseup' has to be on the whole document so that a block dragged
 * out of bounds and released will know that it has been released.
 * Also, 'keydown' has to be on the whole document since the browser doesn't
 * understand a concept of focus on the SVG image.
 * @private
 */
Blockly.inject.bindDocumentEvents_ = function() {
  if (!Blockly.documentEventsBound_) {
    Blockly.bindEvent_(document, 'keydown', null, Blockly.onKeyDown_);
    Blockly.bindEvent_(document, 'touchend', null, Blockly.longStop_);
    Blockly.bindEvent_(document, 'touchcancel', null, Blockly.longStop_);
    // Don't use bindEvent_ for document's mouseup since that would create a
    // corresponding touch handler that would squeltch the ability to interact
    // with non-Blockly elements.
    document.addEventListener('mouseup', Blockly.onMouseUp_, false);
    // Some iPad versions don't fire resize after portrait to landscape change.
    if (goog.userAgent.IPAD) {
      Blockly.bindEvent_(window, 'orientationchange', document, function() {
        Blockly.asyncSvgResize();
      });
    }
  }
  Blockly.documentEventsBound_ = true;
};

/**
 * Load sounds for the given workspace.
 * @param {string} pathToMedia The path to the media directory.
 * @param {!Blockly.Workspace} workspace The workspace to load sounds for.
 * @private
 */
Blockly.inject.loadSounds_ = function(pathToMedia, workspace) {
  workspace.loadAudio_(
      [pathToMedia + 'click.mp3',
       pathToMedia + 'click.wav',
       pathToMedia + 'click.ogg'], 'click');
  workspace.loadAudio_(
      [pathToMedia + 'disconnect.wav',
       pathToMedia + 'disconnect.mp3',
       pathToMedia + 'disconnect.ogg'], 'disconnect');
  workspace.loadAudio_(
      [pathToMedia + 'delete.mp3',
       pathToMedia + 'delete.ogg',
       pathToMedia + 'delete.wav'], 'delete');

  // Bind temporary hooks that preload the sounds.
  var soundBinds = [];
  var unbindSounds = function() {
    while (soundBinds.length) {
      Blockly.unbindEvent_(soundBinds.pop());
    }
    workspace.preloadAudio_();
  };
  // Android ignores any sound not loaded as a result of a user action.
  soundBinds.push(
      Blockly.bindEvent_(document, 'mousemove', null, unbindSounds));
  soundBinds.push(
      Blockly.bindEvent_(document, 'touchstart', null, unbindSounds));
};

/**
 * Modify the block tree on the existing toolbox.
 * @param {Node|string} tree DOM tree of blocks, or text representation of same.
 */
Blockly.updateToolbox = function(tree) {
  console.warn('Deprecated call to Blockly.updateToolbox, ' +
               'use workspace.updateToolbox instead.');
  Blockly.getMainWorkspace().updateToolbox(tree);
};<|MERGE_RESOLUTION|>--- conflicted
+++ resolved
@@ -212,22 +212,8 @@
           for (var b = 0, block; block = blocks[b]; b++) {
             var blockXY = block.getRelativeToSurfaceXY();
             var blockHW = block.getHeightWidth();
-            var overflow;
 
             // Bump any block that's above the top back inside.
-<<<<<<< HEAD
-            overflow = edgeTop + MARGIN - blockHW.height - blockXY.y;
-            if (overflow > 0) {
-              block.moveBy(0, overflow);
-            }
-            // Bump any block that's below the bottom back inside.
-            overflow = edgeTop + metrics.viewHeight - MARGIN - blockXY.y;
-            if (overflow < 0) {
-              block.moveBy(0, overflow);
-            }
-            // Bump any block that's off the left back inside.
-            overflow = MARGIN + edgeLeft -
-=======
             var overflowTop = edgeTop + MARGIN - blockHW.height - blockXY.y;
             if (overflowTop > 0) {
               block.moveBy(0, overflowTop);
@@ -240,23 +226,15 @@
             }
             // Bump any block that's off the left back inside.
             var overflowLeft = MARGIN + edgeLeft -
->>>>>>> 1f07c501
                 blockXY.x - (options.RTL ? 0 : blockHW.width);
             if (overflowLeft > 0) {
               block.moveBy(overflowLeft, 0);
             }
             // Bump any block that's off the right back inside.
-<<<<<<< HEAD
-            overflow = edgeLeft + metrics.viewWidth - MARGIN - blockXY.x +
-              (options.RTL ? blockHW.width : 0);
-            if (overflow < 0) {
-              block.moveBy(overflow, 0);
-=======
             var overflowRight = edgeLeft + metrics.viewWidth - MARGIN -
                 blockXY.x + (options.RTL ? blockHW.width : 0);
             if (overflowRight < 0) {
               block.moveBy(overflowRight, 0);
->>>>>>> 1f07c501
             }
           }
         }
