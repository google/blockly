--- conflicted
+++ resolved
@@ -6,13 +6,9 @@
 
 goog.module('Blockly.test.fieldCheckbox');
 
-<<<<<<< HEAD
-const {defineRowBlock, sharedTestSetup, sharedTestTeardown, workspaceTeardown} = goog.require('Blockly.test.helpers');
-=======
 const {assertFieldValue, runConstructorSuiteTests, runFromJsonSuiteTests, runSetValueTests} = goog.require('Blockly.test.helpers.fields');
 const {sharedTestSetup, sharedTestTeardown, workspaceTeardown} = goog.require('Blockly.test.helpers.setupTeardown');
 const {defineRowBlock} = goog.require('Blockly.test.helpers.blockDefinitions');
->>>>>>> 61322294
 
 
 suite('Checkbox Fields', function() {
@@ -67,11 +63,7 @@
    * @param {!Blockly.FieldCheckbox} field The field to check.
    */
   const assertFieldDefault = function(field) {
-<<<<<<< HEAD
-    testHelpers.assertFieldValue(
-=======
     assertFieldValue(
->>>>>>> 61322294
         field, defaultFieldValue, defaultFieldValue.toLowerCase());
   };
   /**
@@ -80,11 +72,7 @@
    * @param {!FieldValueTestCase} testCase The test case.
    */
   const validTestCaseAssertField = function(field, testCase) {
-<<<<<<< HEAD
-    testHelpers.assertFieldValue(
-=======
     assertFieldValue(
->>>>>>> 61322294
         field, testCase.expectedValue, testCase.expectedValue.toLowerCase());
   };
 
@@ -92,11 +80,7 @@
       Blockly.FieldCheckbox, validValueTestCases, invalidValueTestCases,
       validTestCaseAssertField, assertFieldDefault);
 
-<<<<<<< HEAD
-  testHelpers.runFromJsonSuiteTests(
-=======
   runFromJsonSuiteTests(
->>>>>>> 61322294
       Blockly.FieldCheckbox, validValueTestCases, invalidValueTestCases,
       validTestCaseAssertField, assertFieldDefault);
 
