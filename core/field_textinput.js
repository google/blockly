--- conflicted
+++ resolved
@@ -53,20 +53,8 @@
   if (opt_value == null) {
     opt_value = '';
   }
-<<<<<<< HEAD
   Blockly.FieldTextInput.superClass_.constructor.call(this,
       opt_value, opt_validator);
-
-  /**
-   * A cache of the last value in the html input.
-   * @type {*}
-   * @private
-   */
-  this.htmlInputValue_ = null;
-=======
-  Blockly.FieldTextInput.superClass_.constructor.call(this, opt_value,
-      opt_validator);
->>>>>>> 189c561f
 };
 goog.inherits(Blockly.FieldTextInput, Blockly.Field);
 
