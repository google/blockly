<!doctype html>
<html>
<<<<<<< HEAD
<head>
<meta charset="utf-8">
<title>Multi-toolbox Playground</title>

<!-- This script loads uncompressed when on localhost and loads compressed when it is being hosted.
     Please add any other dependencies to playgrounds/load_all.js.-->
<script src="playgrounds/load_all.js"></script>

<script>
'use strict';

const IS_UNCOMPRESSED = !!document.getElementById('blockly-uncompressed-script');

var options = {
  comments: true,
  collapse: true,
  disable: true,
  maxBlocks: Infinity,
  media: '../media/',
  oneBasedIndex: true,
  readOnly: false,
  //rtl: false,
  scrollbars: true,
  trashcan: true,
  //toolbox: null,
  //horizontalLayout: false,
  //toolboxPosition: 'start',
  zoom: {
    controls: true,
    wheel: false,
    startScale: 1.0,
    maxScale: 4,
    minScale: 0.25,
    scaleSpeed: 1.1
  }
};

function start() {
  setBackgroundColour();
  var match = location.search.match(/toolbox=([^&]+)/);
  var toolbox =
      document.getElementById('toolbox-' + (match ? match[1] : 'categories'));
  document.forms.options.elements.toolbox.selectedIndex =
      Number(toolbox.getElementsByTagName('category').length == 0);
  startBlocklyInstance('VertStartLTR', false, false, 'start', toolbox);
  startBlocklyInstance('VertStartRTL', true, false, 'start', toolbox);
=======
  <head>
    <meta charset="utf-8" />
    <title>Multi-toolbox Playground</title>

    <script type="module">
      import {COMPRESSED, loadScript} from './scripts/load.mjs';
>>>>>>> 0e22a798

      import * as Blockly from '../build/blockly.loader.mjs';
      import '../build/blocks.loader.mjs';

      await loadScript('../build/msg/en.js');

      var options = {
        comments: true,
        collapse: true,
        disable: true,
        maxBlocks: Infinity,
        media: '../media/',
        oneBasedIndex: true,
        readOnly: false,
        //rtl: false,
        scrollbars: true,
        trashcan: true,
        //toolbox: null,
        //horizontalLayout: false,
        //toolboxPosition: 'start',
        zoom: {
          controls: true,
          wheel: false,
          startScale: 1.0,
          maxScale: 4,
          minScale: 0.25,
          scaleSpeed: 1.1,
        },
      };

<<<<<<< HEAD
function startBlocklyInstance(suffix, rtl, horizontalLayout, position,
    toolbox) {
  options.rtl = rtl;
  options.toolbox = toolbox;
  options.horizontalLayout = horizontalLayout;
  options.toolboxPosition = position;
  Blockly.inject('blocklyDiv' + suffix, options);
}

function setBackgroundColour() {
  // Set background colour to differentiate between compressed and uncompressed mode.
  if (IS_UNCOMPRESSED) {
    document.body.style.backgroundColor = '#d6d6ff';  // Familiar lilac.
  } else {
    document.body.style.backgroundColor = '#60fcfc';  // Unfamiliar blue.
  }
}
</script>
=======
      function start() {
        setBackgroundColour();
        var match = location.search.match(/toolbox=([^&]+)/);
        var toolbox = document.getElementById(
          'toolbox-' + (match ? match[1] : 'categories'),
        );
        document.forms.options.elements.toolbox.selectedIndex = Number(
          toolbox.getElementsByTagName('category').length == 0,
        );
        startBlocklyInstance('VertStartLTR', false, false, 'start', toolbox);
        startBlocklyInstance('VertStartRTL', true, false, 'start', toolbox);
>>>>>>> 0e22a798

        startBlocklyInstance('VertEndLTR', false, false, 'end', toolbox);
        startBlocklyInstance('VertEndRTL', true, false, 'end', toolbox);

        startBlocklyInstance(
          'HorizontalStartLTR',
          false,
          true,
          'start',
          toolbox,
        );
        startBlocklyInstance(
          'HorizontalStartRTL',
          true,
          true,
          'start',
          toolbox,
        );

        startBlocklyInstance('HorizontalEndLTR', false, true, 'end', toolbox);
        startBlocklyInstance('HorizontalEndRTL', true, true, 'end', toolbox);
      }

      function startBlocklyInstance(
        suffix,
        rtl,
        horizontalLayout,
        position,
        toolbox,
      ) {
        options.rtl = rtl;
        options.toolbox = toolbox;
        options.horizontalLayout = horizontalLayout;
        options.toolboxPosition = position;
        Blockly.inject('blocklyDiv' + suffix, options);
      }

      function setBackgroundColour() {
        // Set background colour to differentiate between compressed and uncompressed mode.
        if (!COMPRESSED) {
          document.body.style.backgroundColor = '#d6d6ff'; // Familiar lilac.
        } else {
          document.body.style.backgroundColor = '#60fcfc'; // Unfamiliar blue.
        }
      }

      // Call start().  Because this <script> has type=module, it is
      // automatically deferred, so it will not be run until after the
      // document has been parsed, but before firing DOMContentLoaded.
      start();
    </script>

    <style>
      html,
      body {
        height: 100%;
      }
      body {
        background-color: #fff;
        font-family: sans-serif;
      }
      h1 {
        font-weight: normal;
        font-size: 140%;
      }

      #octaweb {
        width: 100%;
      }
      #octaweb th {
        padding-top: 1em;
        width: 50%;
      }
      #octaweb td {
        width: 50%;
      }
      #octaweb td > div {
        height: 480px;
        width: 100%;
      }
    </style>
  </head>
  <body>
    <h1>Blockly Multi Playground</h1>

    <form id="options">
      <select name="toolbox" onchange="document.forms.options.submit()">
        <option value="categories">Categories</option>
        <option value="simple">Simple</option>
      </select>
    </form>

    <table id="octaweb">
      <tr>
        <th>LTR, Vertical, Start</th>
        <th>RTL, Vertical, Start</th>
      </tr>
      <tr>
        <td><div id="blocklyDivVertStartLTR"></div></td>
        <td><div id="blocklyDivVertStartRTL"></div></td>
      </tr>
      <tr>
        <th>LTR, Vertical, End</th>
        <th>RTL, Vertical, End</th>
      </tr>
      <tr>
        <td><div id="blocklyDivVertEndLTR"></div></td>
        <td><div id="blocklyDivVertEndRTL"></div></td>
      </tr>
      <tr>
        <th>LTR, Horizontal, Start</th>
        <th>RTL, Horizontal, Start</th>
      </tr>
      <tr>
        <td><div id="blocklyDivHorizontalStartLTR"></div></td>
        <td><div id="blocklyDivHorizontalStartRTL"></div></td>
      </tr>
      <tr>
        <th>LTR, Horizontal, End</th>
        <th>RTL, Horizontal, End</th>
      </tr>
      <tr>
        <td><div id="blocklyDivHorizontalEndLTR"></div></td>
        <td><div id="blocklyDivHorizontalEndRTL"></div></td>
      </tr>
    </table>

    <xml
      xmlns="https://developers.google.com/blockly/xml"
      id="toolbox-simple"
      style="display: none">
      <block type="controls_if"></block>
      <block type="logic_compare"></block>
      <!-- <block type="control_repeat"></block> -->
      <block type="logic_operation"></block>
      <block type="controls_repeat_ext">
        <value name="TIMES">
          <shadow type="math_number">
            <field name="NUM">10</field>
          </shadow>
        </value>
      </block>
      <block type="logic_operation"></block>
      <block type="logic_negate"></block>
      <block type="logic_boolean"></block>
      <block type="logic_null" disabled="true"></block>
      <block type="logic_ternary"></block>
    </xml>

    <xml
      xmlns="https://developers.google.com/blockly/xml"
      id="toolbox-categories"
      style="display: none">
      <category name="Logic" categorystyle="logic_category">
        <block type="controls_if"></block>
        <block type="logic_compare"></block>
        <block type="logic_operation"></block>
        <block type="logic_negate"></block>
        <block type="logic_boolean"></block>
        <block type="logic_null" disabled="true"></block>
        <block type="logic_ternary"></block>
      </category>
      <category name="Loops" categorystyle="loop_category">
        <block type="controls_repeat_ext">
          <value name="TIMES">
            <shadow type="math_number">
              <field name="NUM">10</field>
            </shadow>
          </value>
        </block>
        <block type="controls_repeat" disabled="true"></block>
        <block type="controls_whileUntil"></block>
        <block type="controls_for">
          <value name="FROM">
            <shadow type="math_number">
              <field name="NUM">1</field>
            </shadow>
          </value>
          <value name="TO">
            <shadow type="math_number">
              <field name="NUM">10</field>
            </shadow>
          </value>
          <value name="BY">
            <shadow type="math_number">
              <field name="NUM">1</field>
            </shadow>
          </value>
        </block>
        <block type="controls_forEach"></block>
        <block type="controls_flow_statements"></block>
      </category>
      <category name="Math" categorystyle="math_category">
        <block type="math_number" gap="32">
          <field name="NUM">123</field>
        </block>
        <block type="math_arithmetic">
          <value name="A">
            <shadow type="math_number">
              <field name="NUM">1</field>
            </shadow>
          </value>
          <value name="B">
            <shadow type="math_number">
              <field name="NUM">1</field>
            </shadow>
          </value>
        </block>
        <block type="math_single">
          <value name="NUM">
            <shadow type="math_number">
              <field name="NUM">9</field>
            </shadow>
          </value>
        </block>
        <block type="math_trig">
          <value name="NUM">
            <shadow type="math_number">
              <field name="NUM">45</field>
            </shadow>
          </value>
        </block>
        <block type="math_constant"></block>
        <block type="math_number_property">
          <value name="NUMBER_TO_CHECK">
            <shadow type="math_number">
              <field name="NUM">0</field>
            </shadow>
          </value>
        </block>
        <block type="math_round">
          <value name="NUM">
            <shadow type="math_number">
              <field name="NUM">3.1</field>
            </shadow>
          </value>
        </block>
        <block type="math_on_list"></block>
        <block type="math_modulo">
          <value name="DIVIDEND">
            <shadow type="math_number">
              <field name="NUM">64</field>
            </shadow>
          </value>
          <value name="DIVISOR">
            <shadow type="math_number">
              <field name="NUM">10</field>
            </shadow>
          </value>
        </block>
        <block type="math_constrain">
          <value name="VALUE">
            <shadow type="math_number">
              <field name="NUM">50</field>
            </shadow>
          </value>
          <value name="LOW">
            <shadow type="math_number">
              <field name="NUM">1</field>
            </shadow>
          </value>
          <value name="HIGH">
            <shadow type="math_number">
              <field name="NUM">100</field>
            </shadow>
          </value>
        </block>
        <block type="math_random_int">
          <value name="FROM">
            <shadow type="math_number">
              <field name="NUM">1</field>
            </shadow>
          </value>
          <value name="TO">
            <shadow type="math_number">
              <field name="NUM">100</field>
            </shadow>
          </value>
        </block>
        <block type="math_random_float"></block>
        <block type="math_atan2">
          <value name="X">
            <shadow type="math_number">
              <field name="NUM">1</field>
            </shadow>
          </value>
          <value name="Y">
            <shadow type="math_number">
              <field name="NUM">1</field>
            </shadow>
          </value>
        </block>
      </category>
      <category name="Text" categorystyle="text_category">
        <block type="text"></block>
        <block type="text_multiline"></block>
        <block type="text_join"></block>
        <block type="text_append">
          <value name="TEXT">
            <shadow type="text"></shadow>
          </value>
        </block>
        <block type="text_length">
          <value name="VALUE">
            <shadow type="text">
              <field name="TEXT">abc</field>
            </shadow>
          </value>
        </block>
        <block type="text_isEmpty">
          <value name="VALUE">
            <shadow type="text">
              <field name="TEXT"></field>
            </shadow>
          </value>
        </block>
        <block type="text_indexOf">
          <value name="VALUE">
            <block type="variables_get">
              <field name="VAR">text</field>
            </block>
          </value>
          <value name="FIND">
            <shadow type="text">
              <field name="TEXT">abc</field>
            </shadow>
          </value>
        </block>
        <block type="text_charAt">
          <value name="VALUE">
            <block type="variables_get">
              <field name="VAR">text</field>
            </block>
          </value>
        </block>
        <block type="text_getSubstring">
          <value name="STRING">
            <block type="variables_get">
              <field name="VAR">text</field>
            </block>
          </value>
        </block>
        <block type="text_changeCase">
          <value name="TEXT">
            <shadow type="text">
              <field name="TEXT">abc</field>
            </shadow>
          </value>
        </block>
        <block type="text_trim">
          <value name="TEXT">
            <shadow type="text">
              <field name="TEXT">abc</field>
            </shadow>
          </value>
        </block>
        <block type="text_print">
          <value name="TEXT">
            <shadow type="text">
              <field name="TEXT">abc</field>
            </shadow>
          </value>
        </block>
        <block type="text_prompt_ext">
          <value name="TEXT">
            <shadow type="text">
              <field name="TEXT">abc</field>
            </shadow>
          </value>
        </block>
      </category>
      <category name="Lists" categorystyle="list_category">
        <block type="lists_create_with">
          <mutation items="0"></mutation>
        </block>
        <block type="lists_create_with"></block>
        <block type="lists_repeat">
          <value name="NUM">
            <shadow type="math_number">
              <field name="NUM">5</field>
            </shadow>
          </value>
        </block>
        <block type="lists_length"></block>
        <block type="lists_isEmpty"></block>
        <block type="lists_indexOf">
          <value name="VALUE">
            <block type="variables_get">
              <field name="VAR">list</field>
            </block>
          </value>
        </block>
        <block type="lists_getIndex">
          <value name="VALUE">
            <block type="variables_get">
              <field name="VAR">list</field>
            </block>
          </value>
        </block>
        <block type="lists_setIndex">
          <value name="LIST">
            <block type="variables_get">
              <field name="VAR">list</field>
            </block>
          </value>
        </block>
        <block type="lists_getSublist">
          <value name="LIST">
            <block type="variables_get">
              <field name="VAR">list</field>
            </block>
          </value>
        </block>
        <block type="lists_split">
          <value name="DELIM">
            <shadow type="text">
              <field name="TEXT">,</field>
            </shadow>
          </value>
        </block>
        <block type="lists_sort"></block>
      </category>
      <category name="Colour" categorystyle="colour_category">
        <block type="colour_picker"></block>
        <block type="colour_random"></block>
        <block type="colour_rgb">
          <value name="RED">
            <shadow type="math_number">
              <field name="NUM">100</field>
            </shadow>
          </value>
          <value name="GREEN">
            <shadow type="math_number">
              <field name="NUM">50</field>
            </shadow>
          </value>
          <value name="BLUE">
            <shadow type="math_number">
              <field name="NUM">0</field>
            </shadow>
          </value>
        </block>
        <block type="colour_blend">
          <value name="COLOUR1">
            <shadow type="colour_picker">
              <field name="COLOUR">#ff0000</field>
            </shadow>
          </value>
          <value name="COLOUR2">
            <shadow type="colour_picker">
              <field name="COLOUR">#3333ff</field>
            </shadow>
          </value>
          <value name="RATIO">
            <shadow type="math_number">
              <field name="NUM">0.5</field>
            </shadow>
          </value>
        </block>
      </category>
      <sep></sep>
      <category
        name="Variables"
        categorystyle="variable_category"
        custom="VARIABLE"></category>
      <category
        name="Functions"
        categorystyle="procedure_category"
        custom="PROCEDURE"></category>
    </xml>
  </body>
</html><|MERGE_RESOLUTION|>--- conflicted
+++ resolved
@@ -1,60 +1,11 @@
 <!doctype html>
 <html>
-<<<<<<< HEAD
-<head>
-<meta charset="utf-8">
-<title>Multi-toolbox Playground</title>
-
-<!-- This script loads uncompressed when on localhost and loads compressed when it is being hosted.
-     Please add any other dependencies to playgrounds/load_all.js.-->
-<script src="playgrounds/load_all.js"></script>
-
-<script>
-'use strict';
-
-const IS_UNCOMPRESSED = !!document.getElementById('blockly-uncompressed-script');
-
-var options = {
-  comments: true,
-  collapse: true,
-  disable: true,
-  maxBlocks: Infinity,
-  media: '../media/',
-  oneBasedIndex: true,
-  readOnly: false,
-  //rtl: false,
-  scrollbars: true,
-  trashcan: true,
-  //toolbox: null,
-  //horizontalLayout: false,
-  //toolboxPosition: 'start',
-  zoom: {
-    controls: true,
-    wheel: false,
-    startScale: 1.0,
-    maxScale: 4,
-    minScale: 0.25,
-    scaleSpeed: 1.1
-  }
-};
-
-function start() {
-  setBackgroundColour();
-  var match = location.search.match(/toolbox=([^&]+)/);
-  var toolbox =
-      document.getElementById('toolbox-' + (match ? match[1] : 'categories'));
-  document.forms.options.elements.toolbox.selectedIndex =
-      Number(toolbox.getElementsByTagName('category').length == 0);
-  startBlocklyInstance('VertStartLTR', false, false, 'start', toolbox);
-  startBlocklyInstance('VertStartRTL', true, false, 'start', toolbox);
-=======
   <head>
     <meta charset="utf-8" />
     <title>Multi-toolbox Playground</title>
 
     <script type="module">
       import {COMPRESSED, loadScript} from './scripts/load.mjs';
->>>>>>> 0e22a798
 
       import * as Blockly from '../build/blockly.loader.mjs';
       import '../build/blocks.loader.mjs';
@@ -85,26 +36,6 @@
         },
       };
 
-<<<<<<< HEAD
-function startBlocklyInstance(suffix, rtl, horizontalLayout, position,
-    toolbox) {
-  options.rtl = rtl;
-  options.toolbox = toolbox;
-  options.horizontalLayout = horizontalLayout;
-  options.toolboxPosition = position;
-  Blockly.inject('blocklyDiv' + suffix, options);
-}
-
-function setBackgroundColour() {
-  // Set background colour to differentiate between compressed and uncompressed mode.
-  if (IS_UNCOMPRESSED) {
-    document.body.style.backgroundColor = '#d6d6ff';  // Familiar lilac.
-  } else {
-    document.body.style.backgroundColor = '#60fcfc';  // Unfamiliar blue.
-  }
-}
-</script>
-=======
       function start() {
         setBackgroundColour();
         var match = location.search.match(/toolbox=([^&]+)/);
@@ -116,7 +47,6 @@
         );
         startBlocklyInstance('VertStartLTR', false, false, 'start', toolbox);
         startBlocklyInstance('VertStartRTL', true, false, 'start', toolbox);
->>>>>>> 0e22a798
 
         startBlocklyInstance('VertEndLTR', false, false, 'end', toolbox);
         startBlocklyInstance('VertEndRTL', true, false, 'end', toolbox);
