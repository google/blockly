--- conflicted
+++ resolved
@@ -40,16 +40,6 @@
    * @this Blockly.Block
    */
   init: function() {
-<<<<<<< HEAD
-    this.setHelpUrl(Blockly.Msg.LISTS_CREATE_EMPTY_HELPURL);
-    this.setColour(Blockly.Blocks.lists.HUE);
-    this.setOutput(true, 'Array');
-    this.appendDummyInput()
-        .appendField(Blockly.Msg.LISTS_CREATE_EMPTY_TITLE);
-    this.setTooltip(Blockly.Msg.LISTS_CREATE_EMPTY_TOOLTIP);
-  },
-  typeblock: Blockly.Msg.LISTS_CREATE_EMPTY_TYPEBLOCK
-=======
     this.jsonInit({
       "message0": Blockly.Msg.LISTS_CREATE_EMPTY_TITLE,
       "output": "Array",
@@ -57,8 +47,8 @@
       "tooltip": Blockly.Msg.LISTS_CREATE_EMPTY_TOOLTIP,
       "helpUrl": Blockly.Msg.LISTS_CREATE_EMPTY_HELPURL
     });
-  }
->>>>>>> 218fdc66
+  },
+  typeblock: Blockly.Msg.LISTS_CREATE_EMPTY_TYPEBLOCK
 };
 
 Blockly.Blocks['lists_create_with'] = {
