/**
 * @license
 * Copyright 2020 Google LLC
 * SPDX-License-Identifier: Apache-2.0
 */

goog.module('Blockly.test.workspaceSvg');

<<<<<<< HEAD
const {assertEventFired, assertEventNotFired, assertVariableValues, createFireChangeListenerSpy, defineStackBlock, sharedTestSetup, sharedTestTeardown, workspaceTeardown} = goog.require('Blockly.test.helpers');
const {testAWorkspace} = goog.require('Blockly.test.workspaceHelpers');
=======
const {assertEventFired, assertEventNotFired, createFireChangeListenerSpy} = goog.require('Blockly.test.helpers.events');
const {assertVariableValues} = goog.require('Blockly.test.helpers.variables');
const {defineStackBlock} = goog.require('Blockly.test.helpers.blockDefinitions');
const eventUtils = goog.require('Blockly.Events.utils');
const {sharedTestSetup, sharedTestTeardown, workspaceTeardown} = goog.require('Blockly.test.helpers.setupTeardown');
const {testAWorkspace} = goog.require('Blockly.test.helpers.workspace');
>>>>>>> 61322294


suite('WorkspaceSvg', function() {
  setup(function() {
    sharedTestSetup.call(this);
    const toolbox = document.getElementById('toolbox-categories');
    this.workspace = Blockly.inject('blocklyDiv', {toolbox: toolbox});
    Blockly.defineBlocksWithJsonArray([{
      'type': 'simple_test_block',
      'message0': 'simple test block',
      'output': null,
    },
    {
      'type': 'test_val_in',
      'message0': 'test in %1',
      'args0': [
        {
          'type': 'input_value',
          'name': 'NAME',
        },
      ],
    }]);
  });

  teardown(function() {
    sharedTestTeardown.call(this);
  });

  test('dispose of WorkspaceSvg without dom throws no error', function() {
    const ws = new Blockly.WorkspaceSvg(new Blockly.Options({}));
    ws.dispose();
  });

  test('appendDomToWorkspace alignment', function() {
    const dom = Blockly.Xml.textToDom(
        '<xml xmlns="https://developers.google.com/blockly/xml">' +
        '  <block type="math_random_float" inline="true" x="21" y="23">' +
        '  </block>' +
        '</xml>');
    Blockly.Xml.appendDomToWorkspace(dom, this.workspace);
    chai.assert.equal(this.workspace.getAllBlocks(false).length, 1,
        'Block count');
    Blockly.Xml.appendDomToWorkspace(dom, this.workspace);
    chai.assert.equal(this.workspace.getAllBlocks(false).length, 2,
        'Block count');
    const blocks = this.workspace.getAllBlocks(false);
    chai.assert.equal(blocks[0].getRelativeToSurfaceXY().x, 21,
        'Block 1 position x');
    chai.assert.equal(blocks[0].getRelativeToSurfaceXY().y, 23,
        'Block 1 position y');
    chai.assert.equal(blocks[1].getRelativeToSurfaceXY().x, 21,
        'Block 2 position x');
    // Y separation value defined in appendDomToWorkspace as 10
    chai.assert.equal(blocks[1].getRelativeToSurfaceXY().y,
        23 + blocks[0].getHeightWidth().height + 10,
        'Block 2 position y');
  });

  test('Replacing shadow disposes svg', function() {
    const dom = Blockly.Xml.textToDom(
        '<xml xmlns="https://developers.google.com/blockly/xml">' +
        '<block type="test_val_in">' +
        '<value name="NAME">' +
        '<shadow type="simple_test_block"></shadow>' +
        '</value>' +
        '</block>' +
        '</xml>');

    Blockly.Xml.appendDomToWorkspace(dom, this.workspace);
    const blocks = this.workspace.getAllBlocks(false);
    chai.assert.equal(blocks.length, 2, 'Block count');
    const shadowBlock = blocks[1];
    chai.assert.exists(shadowBlock.getSvgRoot());

    const block = this.workspace.newBlock('simple_test_block');
    block.initSvg();

    const inputConnection =
        this.workspace.getTopBlocks()[0].getInput('NAME').connection;
    inputConnection.connect(block.outputConnection);
    chai.assert.exists(block.getSvgRoot());
    chai.assert.notExists(shadowBlock.getSvgRoot());
  });

  suite('updateToolbox', function() {
    test('Passes in null when toolbox exists', function() {
      chai.assert.throws(function() {
        this.workspace.updateToolbox(null);
      }.bind(this), 'Can\'t nullify an existing toolbox.');
    });
    test('Passes in toolbox def when current toolbox is null', function() {
      this.workspace.options.languageTree = null;
      chai.assert.throws(function() {
        this.workspace.updateToolbox({'contents': []});
      }.bind(this), 'Existing toolbox is null.  Can\'t create new toolbox.');
    });
    test('Existing toolbox has no categories', function() {
      sinon.stub(Blockly.utils.toolbox, 'hasCategories').returns(true);
      this.workspace.toolbox_ = null;
      chai.assert.throws(function() {
        this.workspace.updateToolbox({'contents': []});
      }.bind(this), 'Existing toolbox has no categories.  Can\'t change mode.');
    });
    test('Existing toolbox has categories', function() {
      sinon.stub(Blockly.utils.toolbox, 'hasCategories').returns(false);
      this.workspace.flyout_ = null;
      chai.assert.throws(function() {
        this.workspace.updateToolbox({'contents': []});
      }.bind(this), 'Existing toolbox has categories.  Can\'t change mode.');
    });
  });

  suite('addTopBlock', function() {
    setup(function() {
      this.targetWorkspace = new Blockly.Workspace();
      this.workspace.isFlyout = true;
      this.workspace.targetWorkspace = this.targetWorkspace;
      Blockly.defineBlocksWithJsonArray([{
        "type": "get_var_block",
        "message0": "%1",
        "args0": [
          {
            "type": "field_variable",
            "name": "VAR",
            "variableTypes": ["", "type1", "type2"],
          },
        ],
      }]);
    });

    teardown(function() {
      // Have to dispose of the main workspace after the flyout workspace
      // because it holds the variable map.
      // Normally the main workspace disposes of the flyout workspace.
      workspaceTeardown.call(this, this.targetWorkspace);
    });

    test('Trivial Flyout is True', function() {
      this.targetWorkspace.createVariable('name1', '', '1');

      // Flyout.init usually does this binding.
      this.workspace.variableMap_ = this.targetWorkspace.getVariableMap();

      Blockly.Events.disable();
      const block = new Blockly.Block(this.workspace, 'get_var_block');
      block.inputList[0].fieldRow[0].setValue('1');
      Blockly.Events.enable();

      this.workspace.removeTopBlock(block);
      this.workspace.addTopBlock(block);
      assertVariableValues(this.workspace, 'name1', '', '1');
    });
  });

  suite('Viewport change events', function() {
    function resetEventHistory(eventsFireStub, changeListenerSpy) {
      eventsFireStub.resetHistory();
      changeListenerSpy.resetHistory();
    }
    function assertSpyFiredViewportEvent(spy, workspace, expectedProperties) {
      assertEventFired(
          spy, Blockly.Events.ViewportChange, expectedProperties,
          workspace.id);
      assertEventFired(spy, Blockly.Events.ViewportChange, expectedProperties,
          workspace.id);
    }
    function assertViewportEventFired(eventsFireStub, changeListenerSpy,
        workspace, expectedEventCount = 1) {
      const metrics = workspace.getMetrics();
      const expectedProperties = {
        scale: workspace.scale,
        oldScale: 1,
        viewTop: metrics.viewTop,
        viewLeft: metrics.viewLeft,
<<<<<<< HEAD
=======
        type: eventUtils.VIEWPORT_CHANGE,
>>>>>>> 61322294
      };
      assertSpyFiredViewportEvent(
          eventsFireStub, workspace, expectedProperties);
      assertSpyFiredViewportEvent(
          changeListenerSpy, workspace, expectedProperties);
      sinon.assert.callCount(changeListenerSpy, expectedEventCount);
      sinon.assert.callCount(eventsFireStub, expectedEventCount);
    }
    function runViewportEventTest(eventTriggerFunc, eventsFireStub,
        changeListenerSpy, workspace, clock, expectedEventCount = 1) {
      clock.runAll();
      resetEventHistory(eventsFireStub, changeListenerSpy);
      eventTriggerFunc();
      assertViewportEventFired(
          eventsFireStub, changeListenerSpy, workspace, expectedEventCount);
    }
    setup(function() {
      defineStackBlock();
      this.changeListenerSpy = createFireChangeListenerSpy(this.workspace);
    });
    teardown(function() {
      delete Blockly.Blocks['stack_block'];
    });

    suite('zoom', function() {
      test('setScale', function() {
        runViewportEventTest(() => this.workspace.setScale(2),
            this.eventsFireStub, this.changeListenerSpy, this.workspace,
            this.clock);
      });
      test('zoom(50, 50, 1)', function() {
        runViewportEventTest(() => this.workspace.zoom(50, 50, 1),
            this.eventsFireStub, this.changeListenerSpy, this.workspace,
            this.clock);
      });
      test('zoom(50, 50, -1)', function() {
        runViewportEventTest(() => this.workspace.zoom(50, 50, -1),
            this.eventsFireStub, this.changeListenerSpy, this.workspace,
            this.clock);
      });
      test('zoomCenter(1)', function() {
        runViewportEventTest(() => this.workspace.zoomCenter(1),
            this.eventsFireStub, this.changeListenerSpy, this.workspace,
            this.clock);
      });
      test('zoomCenter(-1)', function() {
        runViewportEventTest(() => this.workspace.zoomCenter(-1),
            this.eventsFireStub, this.changeListenerSpy, this.workspace,
            this.clock);
      });
      test('zoomToFit', function() {
        const block = this.workspace.newBlock('stack_block');
        block.initSvg();
        block.render();
        runViewportEventTest(() => this.workspace.zoomToFit(),
            this.eventsFireStub, this.changeListenerSpy, this.workspace,
            this.clock);
      });
    });
    suite('scroll', function() {
      test('centerOnBlock', function() {
        const block = this.workspace.newBlock('stack_block');
        block.initSvg();
        block.render();
        runViewportEventTest(() => this.workspace.zoomToFit(block.id),
            this.eventsFireStub, this.changeListenerSpy, this.workspace,
            this.clock);
      });
      test('scroll', function() {
        runViewportEventTest(() => this.workspace.scroll(50, 50),
            this.eventsFireStub, this.changeListenerSpy, this.workspace,
            this.clock);
      });
      test('scrollCenter', function() {
        runViewportEventTest(() => this.workspace.scrollCenter(),
            this.eventsFireStub, this.changeListenerSpy, this.workspace,
            this.clock);
      });
    });
    suite('Blocks triggering viewport changes', function() {
      test('block move that triggers scroll', function() {
        const block = this.workspace.newBlock('stack_block');
        block.initSvg();
        block.render();
        this.clock.runAll();
        resetEventHistory(this.eventsFireStub, this.changeListenerSpy);
        // Expect 2 events, 1 move, 1 viewport
        runViewportEventTest(() => {
          block.moveBy(1000, 1000);
        }, this.eventsFireStub, this.changeListenerSpy, this.workspace,
        this.clock, 2);
      });
      test('domToWorkspace that doesn\'t trigger scroll', function() {
        // 4 blocks with space in center.
        Blockly.Xml.domToWorkspace(
            Blockly.Xml.textToDom(
                '<xml xmlns="https://developers.google.com/blockly/xml">' +
                '<block type="controls_if" x="88" y="88"></block>' +
                '<block type="controls_if" x="288" y="88"></block>' +
                '<block type="controls_if" x="88" y="238"></block>' +
                '<block type="controls_if" x="288" y="238"></block>' +
                '</xml>'),
            this.workspace);
        const xmlDom = Blockly.Xml.textToDom(
            '<block type="controls_if" x="188" y="163"></block>');
        this.clock.runAll();
        resetEventHistory(this.eventsFireStub, this.changeListenerSpy);
        // Add block in center of other blocks, not triggering scroll.
        Blockly.Xml.domToWorkspace(Blockly.Xml.textToDom(
            '<block type="controls_if" x="188" y="163"></block>'), this.workspace);
        this.clock.runAll();
        assertEventNotFired(
            this.eventsFireStub, Blockly.Events.ViewportChange, {type: eventUtils.VIEWPORT_CHANGE});
        assertEventNotFired(
            this.changeListenerSpy, Blockly.Events.ViewportChange,
            {type: eventUtils.VIEWPORT_CHANGE});
      });
      test('domToWorkspace at 0,0 that doesn\'t trigger scroll', function() {
        // 4 blocks with space in center.
        Blockly.Xml.domToWorkspace(
            Blockly.Xml.textToDom(
                '<xml xmlns="https://developers.google.com/blockly/xml">' +
                '<block type="controls_if" x="-75" y="-72"></block>' +
                '<block type="controls_if" x="75" y="-72"></block>' +
                '<block type="controls_if" x="-75" y="75"></block>' +
                '<block type="controls_if" x="75" y="75"></block>' +
                '</xml>'),
            this.workspace);
        const xmlDom = Blockly.Xml.textToDom(
            '<block type="controls_if" x="0" y="0"></block>');
        this.clock.runAll();
        resetEventHistory(this.eventsFireStub, this.changeListenerSpy);
        // Add block in center of other blocks, not triggering scroll.
        Blockly.Xml.domToWorkspace(xmlDom, this.workspace);
        this.clock.runAll();
        assertEventNotFired(
            this.eventsFireStub, Blockly.Events.ViewportChange,
            {type: eventUtils.VIEWPORT_CHANGE});
        assertEventNotFired(
            this.changeListenerSpy, Blockly.Events.ViewportChange,
            {type: eventUtils.VIEWPORT_CHANGE});
      });
      test.skip('domToWorkspace multiple blocks triggers one viewport event', function() {
        // TODO: Un-skip after adding filtering for consecutive viewport events.
        const addingMultipleBlocks = () => {
          Blockly.Xml.domToWorkspace(
              Blockly.Xml.textToDom(
                  '<xml xmlns="https://developers.google.com/blockly/xml">' +
                  '<block type="controls_if" x="88" y="88"></block>' +
                  '<block type="controls_if" x="288" y="88"></block>' +
                  '<block type="controls_if" x="88" y="238"></block>' +
                  '<block type="controls_if" x="288" y="238"></block>' +
                  '</xml>'),
              this.workspace);
        };
        // Expect 10 events, 4 create, 4 move, 1 viewport, 1 finished loading
        runViewportEventTest(addingMultipleBlocks, this.eventsFireStub,
            this.changeListenerSpy, this.workspace, this.clock, 10);
      });
    });
  });
  suite('Workspace Base class', function() {
    testAWorkspace();
  });
});<|MERGE_RESOLUTION|>--- conflicted
+++ resolved
@@ -6,17 +6,12 @@
 
 goog.module('Blockly.test.workspaceSvg');
 
-<<<<<<< HEAD
-const {assertEventFired, assertEventNotFired, assertVariableValues, createFireChangeListenerSpy, defineStackBlock, sharedTestSetup, sharedTestTeardown, workspaceTeardown} = goog.require('Blockly.test.helpers');
-const {testAWorkspace} = goog.require('Blockly.test.workspaceHelpers');
-=======
 const {assertEventFired, assertEventNotFired, createFireChangeListenerSpy} = goog.require('Blockly.test.helpers.events');
 const {assertVariableValues} = goog.require('Blockly.test.helpers.variables');
 const {defineStackBlock} = goog.require('Blockly.test.helpers.blockDefinitions');
 const eventUtils = goog.require('Blockly.Events.utils');
 const {sharedTestSetup, sharedTestTeardown, workspaceTeardown} = goog.require('Blockly.test.helpers.setupTeardown');
 const {testAWorkspace} = goog.require('Blockly.test.helpers.workspace');
->>>>>>> 61322294
 
 
 suite('WorkspaceSvg', function() {
@@ -191,10 +186,7 @@
         oldScale: 1,
         viewTop: metrics.viewTop,
         viewLeft: metrics.viewLeft,
-<<<<<<< HEAD
-=======
         type: eventUtils.VIEWPORT_CHANGE,
->>>>>>> 61322294
       };
       assertSpyFiredViewportEvent(
           eventsFireStub, workspace, expectedProperties);
