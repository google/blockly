--- conflicted
+++ resolved
@@ -147,9 +147,6 @@
     'height: 100%;',
     'position: relative;',
   '}',
-<<<<<<< HEAD
-=======
-
   '.blocklyNonSelectable {',
     'user-select: none;',
     '-moz-user-select: none;',
@@ -157,7 +154,6 @@
     '-ms-user-select: none;',
   '}',
 
->>>>>>> 2ed568ed
   '.blocklyTooltipDiv {',
     'background-color: #ffffc7;',
     'border: 1px solid #ddc;',
