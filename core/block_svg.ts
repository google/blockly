--- conflicted
+++ resolved
@@ -445,23 +445,8 @@
    * @internal
    */
   moveDuringDrag(newLoc: Coordinate) {
-<<<<<<< HEAD
-    (this.svgGroup_ as AnyDuringMigration).translate_ =
-        'translate(' + newLoc.x + ',' + newLoc.y + ')';
-    (this.svgGroup_ as AnyDuringMigration)
-        .setAttribute(
-            'transform',
-            (this.svgGroup_ as AnyDuringMigration).translate_ +
-                (this.svgGroup_ as AnyDuringMigration).skew_);
-=======
-    if (this.useDragSurface_) {
-      this.workspace.getBlockDragSurface()!.translateSurface(
-          newLoc.x, newLoc.y);
-    } else {
-      this.translate(newLoc.x, newLoc.y);
-      this.getSvgRoot().setAttribute('transform', this.getTranslation());
-    }
->>>>>>> 5ee2c49d
+    this.translate(newLoc.x, newLoc.y);
+    this.getSvgRoot().setAttribute('transform', this.getTranslation());
   }
 
   /**
