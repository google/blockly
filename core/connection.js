/**
 * @license
 * Visual Blocks Editor
 *
 * Copyright 2011 Google Inc.
 * https://developers.google.com/blockly/
 *
 * Licensed under the Apache License, Version 2.0 (the "License");
 * you may not use this file except in compliance with the License.
 * You may obtain a copy of the License at
 *
 *   http://www.apache.org/licenses/LICENSE-2.0
 *
 * Unless required by applicable law or agreed to in writing, software
 * distributed under the License is distributed on an "AS IS" BASIS,
 * WITHOUT WARRANTIES OR CONDITIONS OF ANY KIND, either express or implied.
 * See the License for the specific language governing permissions and
 * limitations under the License.
 */

/**
 * @fileoverview Components for creating connections between blocks.
 * @author fraser@google.com (Neil Fraser)
 */
'use strict';

goog.provide('Blockly.Connection');

goog.require('goog.asserts');
goog.require('goog.dom');


/**
 * Class for a connection between blocks.
 * @param {!Blockly.Block} source The block establishing this connection.
 * @param {number} type The type of the connection.
 * @constructor
 */
Blockly.Connection = function(source, type) {
  /**
   * @type {!Blockly.Block}
   * @private
   */
  this.sourceBlock_ = source;
  /** @type {number} */
  this.type = type;
  // Shortcut for the databases for this connection's workspace.
  if (source.workspace.connectionDBList) {
    this.db_ = source.workspace.connectionDBList[type];
    this.dbOpposite_ =
        source.workspace.connectionDBList[Blockly.OPPOSITE_TYPE[type]];
    this.hidden_ = !this.db_;
  }
};

/**
 * Constants for checking whether two connections are compatible.
 */
Blockly.Connection.CAN_CONNECT = 0;
Blockly.Connection.REASON_SELF_CONNECTION = 1;
Blockly.Connection.REASON_WRONG_TYPE = 2;
Blockly.Connection.REASON_TARGET_NULL = 3;
Blockly.Connection.REASON_CHECKS_FAILED = 4;
Blockly.Connection.REASON_DIFFERENT_WORKSPACES = 5;
Blockly.Connection.REASON_SHADOW_PARENT = 6;

/**
 * Connection this connection connects to.  Null if not connected.
 * @type {Blockly.Connection}
 */
Blockly.Connection.prototype.targetConnection = null;

/**
 * List of compatible value types.  Null if all types are compatible.
 * @type {Array}
 * @private
 */
Blockly.Connection.prototype.check_ = null;

/**
 * DOM representation of a shadow block, or null if none.
 * @type {Element}
 * @private
 */
Blockly.Connection.prototype.shadowDom_ = null;

/**
 * Horizontal location of this connection.
 * @type {number}
 * @private
 */
Blockly.Connection.prototype.x_ = 0;

/**
 * Vertical location of this connection.
 * @type {number}
 * @private
 */
Blockly.Connection.prototype.y_ = 0;

/**
 * Has this connection been added to the connection database?
 * @type {boolean}
 * @private
 */
Blockly.Connection.prototype.inDB_ = false;

/**
 * Connection database for connections of this type on the current workspace.
 * @type {Blockly.ConnectionDB}
 * @private
 */
Blockly.Connection.prototype.db_ = null;

/**
 * Connection database for connections compatible with this type on the
 * current workspace.
 * @type {Blockly.ConnectionDB}
 * @private
 */
Blockly.Connection.prototype.dbOpposite_ = null;

/**
 * Whether this connections is hidden (not tracked in a database) or not.
 * @type {boolean}
 * @private
 */
Blockly.Connection.prototype.hidden_ = null;

/**
 * Connect two connections together.  This is the connection on the superior
 * block.
 * @param {!Blockly.Connection} childConnection Connection on inferior block.
 * @private
 */
Blockly.Connection.prototype.connect_ = function(childConnection) {
  var parentConnection = this;
  var parentBlock = parentConnection.getSourceBlock();
  var childBlock = childConnection.getSourceBlock();
  // Disconnect any existing parent on the child connection.
  if (childConnection.isConnected()) {
    childConnection.disconnect();
  }
  if (parentConnection.isConnected()) {
    // Other connection is already connected to something.
    // Disconnect it and reattach it or bump it as needed.
    var orphanBlock = parentConnection.targetBlock();
    var shadowDom = parentConnection.getShadowDom();
    // Temporarily set the shadow DOM to null so it does not respawn.
    parentConnection.setShadowDom(null);
    // Displaced shadow blocks dissolve rather than reattaching or bumping.
    if (orphanBlock.isShadow()) {
      // Save the shadow block so that field values are preserved.
      shadowDom = Blockly.Xml.blockToDom(orphanBlock);
      orphanBlock.dispose();
      orphanBlock = null;
    } else if (parentConnection.type == Blockly.INPUT_VALUE) {
      // Value connections.
      // If female block is already connected, disconnect and bump the male.
      if (!orphanBlock.outputConnection) {
        throw 'Orphan block does not have an output connection.';
      }
      // Attempt to reattach the orphan at the end of the newly inserted
      // block.  Since this block may be a row, walk down to the end
      // or to the first (and only) shadow block.
      var connection = Blockly.Connection.lastConnectionInRow_(
          childBlock, orphanBlock);
      if (connection) {
        orphanBlock.outputConnection.connect(connection);
        orphanBlock = null;
      }
    } else if (parentConnection.type == Blockly.NEXT_STATEMENT) {
      // Statement connections.
      // Statement blocks may be inserted into the middle of a stack.
      // Split the stack.
      if (!orphanBlock.previousConnection) {
        throw 'Orphan block does not have a previous connection.';
      }
      // Attempt to reattach the orphan at the bottom of the newly inserted
      // block.  Since this block may be a stack, walk down to the end.
      var newBlock = childBlock;
      while (newBlock.nextConnection) {
        var nextBlock = newBlock.getNextBlock();
        if (nextBlock && !nextBlock.isShadow()) {
          newBlock = nextBlock;
        } else {
          if (orphanBlock.previousConnection.checkType_(
              newBlock.nextConnection)) {
            newBlock.nextConnection.connect(orphanBlock.previousConnection);
            orphanBlock = null;
          }
          break;
        }
      }
    }
    if (orphanBlock) {
      // Unable to reattach orphan.
      parentConnection.disconnect();
      if (Blockly.Events.recordUndo) {
        // Bump it off to the side after a moment.
        var group = Blockly.Events.getGroup();
        setTimeout(function() {
          // Verify orphan hasn't been deleted or reconnected (user on meth).
          if (orphanBlock.workspace && !orphanBlock.getParent()) {
            Blockly.Events.setGroup(group);
            if (orphanBlock.outputConnection) {
              orphanBlock.outputConnection.bumpAwayFrom_(parentConnection);
            } else if (orphanBlock.previousConnection) {
              orphanBlock.previousConnection.bumpAwayFrom_(parentConnection);
            }
            Blockly.Events.setGroup(false);
          }
        }, Blockly.BUMP_DELAY);
      }
    }
    // Restore the shadow DOM.
    parentConnection.setShadowDom(shadowDom);
  }

  var event;
  if (Blockly.Events.isEnabled()) {
    event = new Blockly.Events.Move(childBlock);
  }
  // Establish the connections.
  Blockly.Connection.connectReciprocally_(parentConnection, childConnection);
  // Demote the inferior block so that one is a child of the superior one.
  childBlock.setParent(parentBlock);
  if (event) {
    event.recordNew();
    Blockly.Events.fire(event);
  }
};

/**
 * Sever all links to this connection (not including from the source object).
 */
Blockly.Connection.prototype.dispose = function() {
  if (this.isConnected()) {
    throw 'Disconnect connection before disposing of it.';
  }
  if (this.inDB_) {
    this.db_.removeConnection_(this);
  }
  if (Blockly.highlightedConnection_ == this) {
    Blockly.highlightedConnection_ = null;
  }
  if (Blockly.localConnection_ == this) {
    Blockly.localConnection_ = null;
  }
  this.db_ = null;
  this.dbOpposite_ = null;
};

/**
 * Get the source block for this connection.
 * @return {Blockly.Block} The source block, or null if there is none.
 */
Blockly.Connection.prototype.getSourceBlock = function() {
  return this.sourceBlock_;
};

/**
 * Does the connection belong to a superior block (higher in the source stack)?
 * @return {boolean} True if connection faces down or right.
 */
Blockly.Connection.prototype.isSuperior = function() {
  return this.type == Blockly.INPUT_VALUE ||
      this.type == Blockly.NEXT_STATEMENT;
};

/**
 * Is the connection connected?
 * @return {boolean} True if connection is connected to another connection.
 */
Blockly.Connection.prototype.isConnected = function() {
  return !!this.targetConnection;
};

/**
 * Checks whether the current connection can connect with the target
 * connection.
 * @param {Blockly.Connection} target Connection to check compatibility with.
 * @return {number} Blockly.Connection.CAN_CONNECT if the connection is legal,
 *    an error code otherwise.
 * @private
 */
Blockly.Connection.prototype.canConnectWithReason_ = function(target) {
  if (!target) {
    return Blockly.Connection.REASON_TARGET_NULL;
  }
  if (this.isSuperior()) {
    var blockA = this.sourceBlock_;
    var blockB = target.getSourceBlock();
  } else {
    var blockB = this.sourceBlock_;
    var blockA = target.getSourceBlock();
  }
  if (blockA && blockA == blockB) {
    return Blockly.Connection.REASON_SELF_CONNECTION;
  } else if (target.type != Blockly.OPPOSITE_TYPE[this.type]) {
    return Blockly.Connection.REASON_WRONG_TYPE;
  } else if (blockA && blockB && blockA.workspace !== blockB.workspace) {
    return Blockly.Connection.REASON_DIFFERENT_WORKSPACES;
  } else if (!this.checkType_(target)) {
    return Blockly.Connection.REASON_CHECKS_FAILED;
  } else if (blockA.isShadow() && !blockB.isShadow()) {
    return Blockly.Connection.REASON_SHADOW_PARENT;
  }
  return Blockly.Connection.CAN_CONNECT;
};

/**
 * Checks whether the current connection and target connection are compatible
 * and throws an exception if they are not.
 * @param {Blockly.Connection} target The connection to check compatibility
 *    with.
 * @private
 */
Blockly.Connection.prototype.checkConnection_ = function(target) {
  switch (this.canConnectWithReason_(target)) {
    case Blockly.Connection.CAN_CONNECT:
      break;
    case Blockly.Connection.REASON_SELF_CONNECTION:
      throw 'Attempted to connect a block to itself.';
    case Blockly.Connection.REASON_DIFFERENT_WORKSPACES:
      // Usually this means one block has been deleted.
      throw 'Blocks not on same workspace.';
    case Blockly.Connection.REASON_WRONG_TYPE:
      throw 'Attempt to connect incompatible types.';
    case Blockly.Connection.REASON_TARGET_NULL:
      throw 'Target connection is null.';
    case Blockly.Connection.REASON_CHECKS_FAILED:
<<<<<<< HEAD
      throw 'Connection checks failed.' + target.getSourceBlock().type + " and " ;
=======
      throw 'Connection checks failed.';
    case Blockly.Connection.REASON_SHADOW_PARENT:
      throw 'Connecting non-shadow to shadow block.';
>>>>>>> fed0f2f1
    default:
      throw 'Unknown connection failure: this should never happen!';
  }
};

/**
 * Check if the two connections can be dragged to connect to each other.
 * @param {!Blockly.Connection} candidate A nearby connection to check.
 * @return {boolean} True if the connection is allowed, false otherwise.
 */
Blockly.Connection.prototype.isConnectionAllowed = function(candidate) {
  // Type checking.
  var canConnect = this.canConnectWithReason_(candidate);
  if (canConnect != Blockly.Connection.CAN_CONNECT) {
    return false;
  }

  // Don't offer to connect an already connected left (male) value plug to
  // an available right (female) value plug.  Don't offer to connect the
  // bottom of a statement block to one that's already connected.
  if (candidate.type == Blockly.OUTPUT_VALUE ||
      candidate.type == Blockly.PREVIOUS_STATEMENT) {
    if (candidate.isConnected() || this.isConnected()) {
      return false;
    }
  }

  // Offering to connect the left (male) of a value block to an already
  // connected value pair is ok, we'll splice it in.
  // However, don't offer to splice into an immovable block.
  if (candidate.type == Blockly.INPUT_VALUE && candidate.isConnected() &&
      !candidate.targetBlock().isMovable() &&
      !candidate.targetBlock().isShadow()) {
    return false;
  }

  // Don't let a block with no next connection bump other blocks out of the
  // stack.
  if (this.type == Blockly.PREVIOUS_STATEMENT &&
      candidate.isConnected() &&
      !this.sourceBlock_.nextConnection) {
    return false;
  }

  // Don't let blocks try to connect to themselves or ones they nest.
  if (Blockly.draggingConnections_.indexOf(candidate) != -1) {
    return false;
  }

  return true;
};

/**
 * Connect this connection to another connection.
 * @param {!Blockly.Connection} otherConnection Connection to connect to.
 */
Blockly.Connection.prototype.connect = function(otherConnection) {
  if (this.targetConnection == otherConnection) {
    // Already connected together.  NOP.
    return;
  }
  this.checkConnection_(otherConnection);
  // Determine which block is superior (higher in the source stack).
  if (this.isSuperior()) {
    // Superior block.
    this.connect_(otherConnection);
  } else {
    // Inferior block.
    otherConnection.connect_(this);
  }
};

/**
 * Update two connections to target each other.
 * @param {Blockly.Connection} first The first connection to update.
 * @param {Blockly.Connection} second The second conneciton to update.
 * @private
 */
Blockly.Connection.connectReciprocally_ = function(first, second) {
  goog.asserts.assert(first && second, 'Cannot connect null connections.');
  first.targetConnection = second;
  second.targetConnection = first;
};

/**
 * Does the given block have one and only one connection point that will accept
 * an orphaned block?
 * @param {!Blockly.Block} block The superior block.
 * @param {!Blockly.Block} orphanBlock The inferior block.
 * @return {Blockly.Connection} The suitable connection point on 'block',
 *     or null.
 * @private
 */
Blockly.Connection.singleConnection_ = function(block, orphanBlock) {
  var connection = false;
  for (var i = 0; i < block.inputList.length; i++) {
    var thisConnection = block.inputList[i].connection;
    if (thisConnection && thisConnection.type == Blockly.INPUT_VALUE &&
        orphanBlock.outputConnection.checkType_(thisConnection)) {
      if (connection) {
        return null;  // More than one connection.
      }
      connection = thisConnection;
    }
  }
  return connection;
};

/**
 * Walks down a row a blocks, at each stage checking if there are any
 * connections that will accept the orphaned block.  If at any point there
 * are zero or multiple eligible connections, returns null.  Otherwise
 * returns the only input on the last block in the chain.
 * Terminates early for shadow blocks.
 * @param {!Blockly.Block} startBlock The block on which to start the search.
 * @param {!Blockly.Block} orphanBlock The block that is looking for a home.
 * @return {Blockly.Connection} The suitable connection point on the chain
 *    of blocks, or null.
 * @private
 */
Blockly.Connection.lastConnectionInRow_ = function(startBlock, orphanBlock) {
  var newBlock = startBlock;
  var connection;
  while (connection = Blockly.Connection.singleConnection_(
      /** @type {!Blockly.Block} */ (newBlock), orphanBlock)) {
    // '=' is intentional in line above.
    newBlock = connection.targetBlock();
    if (!newBlock || newBlock.isShadow()) {
      return connection;
    }
  }
  return null;
};

/**
 * Disconnect this connection.
 */
Blockly.Connection.prototype.disconnect = function() {
  var otherConnection = this.targetConnection;
  goog.asserts.assert(otherConnection, 'Source connection not connected.');
  goog.asserts.assert(otherConnection.targetConnection == this,
      'Target connection not connected to source connection.');

  var parentBlock, childBlock, parentConnection;
  if (this.isSuperior()) {
    // Superior block.
    parentBlock = this.sourceBlock_;
    childBlock = otherConnection.getSourceBlock();
    parentConnection = this;
  } else {
    // Inferior block.
    parentBlock = otherConnection.getSourceBlock();
    childBlock = this.sourceBlock_;
    parentConnection = otherConnection;
  }
  this.disconnectInternal_(parentBlock, childBlock);
  parentConnection.respawnShadow_();
};

/**
 * Disconnect two blocks that are connected by this connection.
 * @param {!Blockly.Block} parentBlock The superior block.
 * @param {!Blockly.Block} childBlock The inferior block.
 * @private
 */
Blockly.Connection.prototype.disconnectInternal_ = function(parentBlock,
    childBlock) {
  var event;
  if (Blockly.Events.isEnabled()) {
    event = new Blockly.Events.Move(childBlock);
  }
  var otherConnection = this.targetConnection;
  otherConnection.targetConnection = null;
  this.targetConnection = null;
  childBlock.setParent(null);
  if (event) {
    event.recordNew();
    Blockly.Events.fire(event);
  }
};

/**
 * Respawn the shadow block if there was one connected to the this connection.
 * @private
 */
Blockly.Connection.prototype.respawnShadow_ = function() {
  var parentBlock = this.getSourceBlock();
  var shadow = this.getShadowDom();
  if (parentBlock.workspace && shadow && Blockly.Events.recordUndo) {
    var blockShadow =
        Blockly.Xml.domToBlock(shadow, parentBlock.workspace);
    if (blockShadow.outputConnection) {
      this.connect(blockShadow.outputConnection);
    } else if (blockShadow.previousConnection) {
      this.connect(blockShadow.previousConnection);
    } else {
      throw 'Child block does not have output or previous statement.';
    }
  }
};

/**
 * Returns the block that this connection connects to.
 * @return {Blockly.Block} The connected block or null if none is connected.
 */
Blockly.Connection.prototype.targetBlock = function() {
  if (this.isConnected()) {
    return this.targetConnection.getSourceBlock();
  }
  return null;
};

/**
 * Is this connection compatible with another connection with respect to the
 * value type system.  E.g. square_root("Hello") is not compatible.
 * @param {!Blockly.Connection} otherConnection Connection to compare against.
 * @return {boolean} True if the connections share a type.
 * @private
 */
Blockly.Connection.prototype.checkType_ = function(otherConnection) {
  if (!this.check_ || !otherConnection.check_) {
    // One or both sides are promiscuous enough that anything will fit.
    return true;
  }
  // Find any intersection in the check lists.
  for (var i = 0; i < this.check_.length; i++) {
    if (otherConnection.check_.indexOf(this.check_[i]) != -1) {
      return true;
    }
  }
  // No intersection.
  return false;
};

/**
 * Change a connection's compatibility.
 * @param {*} check Compatible value type or list of value types.
 *     Null if all types are compatible.
 * @return {!Blockly.Connection} The connection being modified
 *     (to allow chaining).
 */
Blockly.Connection.prototype.setCheck = function(check) {
  if (check) {
    // Ensure that check is in an array.
    if (!goog.isArray(check)) {
      check = [check];
    }
    this.check_ = check;
    // The new value type may not be compatible with the existing connection.
    if (this.isConnected() && !this.checkType_(this.targetConnection)) {
      var child = this.isSuperior() ? this.targetBlock() : this.sourceBlock_;
      child.unplug();
      // Bump away.
      this.sourceBlock_.bumpNeighbours_();
    }
  } else {
    this.check_ = null;
  }
  return this;
};

/**
 * Change a connection's shadow block.
 * @param {Element} shadow DOM representation of a block or null.
 */
Blockly.Connection.prototype.setShadowDom = function(shadow) {
  this.shadowDom_ = shadow;
};

/**
 * Return a connection's shadow block.
 * @return {Element} shadow DOM representation of a block or null.
 */
Blockly.Connection.prototype.getShadowDom = function() {
  return this.shadowDom_;
};<|MERGE_RESOLUTION|>--- conflicted
+++ resolved
@@ -330,13 +330,9 @@
     case Blockly.Connection.REASON_TARGET_NULL:
       throw 'Target connection is null.';
     case Blockly.Connection.REASON_CHECKS_FAILED:
-<<<<<<< HEAD
-      throw 'Connection checks failed.' + target.getSourceBlock().type + " and " ;
-=======
-      throw 'Connection checks failed.';
+      throw 'Connection checks failed at' ++ target.getSourceBlock().type + "." ;
     case Blockly.Connection.REASON_SHADOW_PARENT:
       throw 'Connecting non-shadow to shadow block.';
->>>>>>> fed0f2f1
     default:
       throw 'Unknown connection failure: this should never happen!';
   }
