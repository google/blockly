<!DOCTYPE html>
<html>
<head>
<meta charset="utf-8">
<title>Multi-toolbox Playground</title>
<<<<<<< HEAD
<script src="../blockly_uncompressed.js"></script>
<script src="../msg/messages.js"></script>

<script>
// Custom requires for the playground.
goog.require('Blockly.blocks.all');
</script>
=======

<!-- This script loads uncompressed when on localhost and loads compressed when it is being hosted.
     Please add any other dependencies to playgrounds/load_all.js.-->
<script src="playgrounds/load_all.js"></script>

>>>>>>> 61322294
<script>
'use strict';

const IS_UNCOMPRESSED = !!document.getElementById('blockly-uncompressed-script');

var options = {
  comments: true,
  collapse: true,
  disable: true,
  maxBlocks: Infinity,
  media: '../media/',
  oneBasedIndex: true,
  readOnly: false,
  //rtl: false,
  scrollbars: true,
  trashcan: true,
  //toolbox: null,
  //horizontalLayout: false,
  //toolboxPosition: 'start',
  zoom: {
    controls: true,
    wheel: false,
    startScale: 1.0,
    maxScale: 4,
    minScale: 0.25,
    scaleSpeed: 1.1
  }
};

function start() {
  setBackgroundColour();
  var match = location.search.match(/toolbox=([^&]+)/);
  var toolbox =
      document.getElementById('toolbox-' + (match ? match[1] : 'categories'));
  document.forms.options.elements.toolbox.selectedIndex =
      Number(toolbox.getElementsByTagName('category').length == 0);
  startBlocklyInstance('VertStartLTR', false, false, 'start', toolbox);
  startBlocklyInstance('VertStartRTL', true, false, 'start', toolbox);

  startBlocklyInstance('VertEndLTR', false, false, 'end', toolbox);
  startBlocklyInstance('VertEndRTL', true, false, 'end', toolbox);

  startBlocklyInstance('HorizontalStartLTR', false, true, 'start', toolbox);
  startBlocklyInstance('HorizontalStartRTL', true, true, 'start', toolbox);

  startBlocklyInstance('HorizontalEndLTR', false, true, 'end', toolbox);
  startBlocklyInstance('HorizontalEndRTL', true, true, 'end', toolbox);
}

function startBlocklyInstance(suffix, rtl, horizontalLayout, position,
    toolbox) {
  options.rtl = rtl;
  options.toolbox = toolbox;
  options.horizontalLayout = horizontalLayout;
  options.toolboxPosition = position;
  Blockly.inject('blocklyDiv' + suffix, options);
}

function setBackgroundColour() {
  // Set background colour to differentiate between compressed and uncompressed mode.
  if (IS_UNCOMPRESSED) {
    document.body.style.backgroundColor = '#d6d6ff';  // Familiar lilac.
  } else {
    document.body.style.backgroundColor = '#60fcfc';  // Unfamiliar blue.
  }
}
</script>

<style>
html, body {
  height: 100%;
}
body {
  background-color: #fff;
  font-family: sans-serif;
}
h1 {
  font-weight: normal;
  font-size: 140%;
}

#octaweb {
  width: 100%;
}
#octaweb th {
  padding-top: 1em;
  width: 50%;
}
#octaweb td {
  width: 50%;
}
#octaweb td >div {
  height: 480px;
  width: 100%;
}
</style>
</head>
<body onload="start()">
  <h1>Blockly Multi Playground</h1>

  <form id="options">
    <select name="toolbox" onchange="document.forms.options.submit()">
      <option value="categories">Categories</option>
      <option value="simple">Simple</option>
    </select>
  </form>

  <table id="octaweb">
    <tr>
      <th>LTR, Vertical, Start</th>
      <th>RTL, Vertical, Start</th>
    </tr>
    <tr>
      <td><div id="blocklyDivVertStartLTR"></div></td>
      <td><div id="blocklyDivVertStartRTL"></div></td>
    </tr>
    <tr>
      <th>LTR, Vertical, End</th>
      <th>RTL, Vertical, End</th>
    </tr>
    <tr>
      <td><div id="blocklyDivVertEndLTR"></div></td>
      <td><div id="blocklyDivVertEndRTL"></div></td>
    </tr>
    <tr>
      <th>LTR, Horizontal, Start</th>
      <th>RTL, Horizontal, Start</th>
    </tr>
    <tr>
      <td><div id="blocklyDivHorizontalStartLTR"></div></td>
      <td><div id="blocklyDivHorizontalStartRTL"></div></td>
    </tr>
    <tr>
      <th>LTR, Horizontal, End</th>
      <th>RTL, Horizontal, End</th>
    </tr>
    <tr>
      <td><div id="blocklyDivHorizontalEndLTR"></div></td>
      <td><div id="blocklyDivHorizontalEndRTL"></div></td>
    </tr>
  </table>

  <xml xmlns="https://developers.google.com/blockly/xml" id="toolbox-simple" style="display: none">
    <block type="controls_if"></block>
    <block type="logic_compare"></block>
    <!-- <block type="control_repeat"></block> -->
    <block type="logic_operation"></block>
    <block type="controls_repeat_ext">
      <value name="TIMES">
        <shadow type="math_number">
          <field name="NUM">10</field>
        </shadow>
      </value>
    </block>
    <block type="logic_operation"></block>
    <block type="logic_negate"></block>
    <block type="logic_boolean"></block>
    <block type="logic_null" disabled="true"></block>
    <block type="logic_ternary"></block>
  </xml>

  <xml xmlns="https://developers.google.com/blockly/xml" id="toolbox-categories" style="display: none">
    <category name="Logic" categorystyle="logic_category">
      <block type="controls_if"></block>
      <block type="logic_compare"></block>
      <block type="logic_operation"></block>
      <block type="logic_negate"></block>
      <block type="logic_boolean"></block>
      <block type="logic_null" disabled="true"></block>
      <block type="logic_ternary"></block>
    </category>
    <category name="Loops" categorystyle="loop_category">
      <block type="controls_repeat_ext">
        <value name="TIMES">
          <shadow type="math_number">
            <field name="NUM">10</field>
          </shadow>
        </value>
      </block>
      <block type="controls_repeat" disabled="true"></block>
      <block type="controls_whileUntil"></block>
      <block type="controls_for">
        <value name="FROM">
          <shadow type="math_number">
            <field name="NUM">1</field>
          </shadow>
        </value>
        <value name="TO">
          <shadow type="math_number">
            <field name="NUM">10</field>
          </shadow>
        </value>
        <value name="BY">
          <shadow type="math_number">
            <field name="NUM">1</field>
          </shadow>
        </value>
      </block>
      <block type="controls_forEach"></block>
      <block type="controls_flow_statements"></block>
    </category>
    <category name="Math" categorystyle="math_category">
      <block type="math_number" gap="32">
        <field name="NUM">123</field>
      </block>
      <block type="math_arithmetic">
        <value name="A">
          <shadow type="math_number">
            <field name="NUM">1</field>
          </shadow>
        </value>
        <value name="B">
          <shadow type="math_number">
            <field name="NUM">1</field>
          </shadow>
        </value>
      </block>
      <block type="math_single">
        <value name="NUM">
          <shadow type="math_number">
            <field name="NUM">9</field>
          </shadow>
        </value>
      </block>
      <block type="math_trig">
        <value name="NUM">
          <shadow type="math_number">
            <field name="NUM">45</field>
          </shadow>
        </value>
      </block>
      <block type="math_constant"></block>
      <block type="math_number_property">
        <value name="NUMBER_TO_CHECK">
          <shadow type="math_number">
            <field name="NUM">0</field>
          </shadow>
        </value>
      </block>
      <block type="math_round">
        <value name="NUM">
          <shadow type="math_number">
            <field name="NUM">3.1</field>
          </shadow>
        </value>
      </block>
      <block type="math_on_list"></block>
      <block type="math_modulo">
        <value name="DIVIDEND">
          <shadow type="math_number">
            <field name="NUM">64</field>
          </shadow>
        </value>
        <value name="DIVISOR">
          <shadow type="math_number">
            <field name="NUM">10</field>
          </shadow>
        </value>
      </block>
      <block type="math_constrain">
        <value name="VALUE">
          <shadow type="math_number">
            <field name="NUM">50</field>
          </shadow>
        </value>
        <value name="LOW">
          <shadow type="math_number">
            <field name="NUM">1</field>
          </shadow>
        </value>
        <value name="HIGH">
          <shadow type="math_number">
            <field name="NUM">100</field>
          </shadow>
        </value>
      </block>
      <block type="math_random_int">
        <value name="FROM">
          <shadow type="math_number">
            <field name="NUM">1</field>
          </shadow>
        </value>
        <value name="TO">
          <shadow type="math_number">
            <field name="NUM">100</field>
          </shadow>
        </value>
      </block>
      <block type="math_random_float"></block>
      <block type="math_atan2">
        <value name="X">
          <shadow type="math_number">
            <field name="NUM">1</field>
          </shadow>
        </value>
        <value name="Y">
          <shadow type="math_number">
            <field name="NUM">1</field>
          </shadow>
        </value>
      </block>
    </category>
    <category name="Text" categorystyle="text_category">
      <block type="text"></block>
      <block type="text_multiline"></block>
      <block type="text_join"></block>
      <block type="text_append">
        <value name="TEXT">
          <shadow type="text"></shadow>
        </value>
      </block>
      <block type="text_length">
        <value name="VALUE">
          <shadow type="text">
            <field name="TEXT">abc</field>
          </shadow>
        </value>
      </block>
      <block type="text_isEmpty">
        <value name="VALUE">
          <shadow type="text">
            <field name="TEXT"></field>
          </shadow>
        </value>
      </block>
      <block type="text_indexOf">
        <value name="VALUE">
          <block type="variables_get">
            <field name="VAR">text</field>
          </block>
        </value>
        <value name="FIND">
          <shadow type="text">
            <field name="TEXT">abc</field>
          </shadow>
        </value>
      </block>
      <block type="text_charAt">
        <value name="VALUE">
          <block type="variables_get">
            <field name="VAR">text</field>
          </block>
        </value>
      </block>
      <block type="text_getSubstring">
        <value name="STRING">
          <block type="variables_get">
            <field name="VAR">text</field>
          </block>
        </value>
      </block>
      <block type="text_changeCase">
        <value name="TEXT">
          <shadow type="text">
            <field name="TEXT">abc</field>
          </shadow>
        </value>
      </block>
      <block type="text_trim">
        <value name="TEXT">
          <shadow type="text">
            <field name="TEXT">abc</field>
          </shadow>
        </value>
      </block>
      <block type="text_print">
        <value name="TEXT">
          <shadow type="text">
            <field name="TEXT">abc</field>
          </shadow>
        </value>
      </block>
      <block type="text_prompt_ext">
        <value name="TEXT">
          <shadow type="text">
            <field name="TEXT">abc</field>
          </shadow>
        </value>
      </block>
    </category>
    <category name="Lists" categorystyle="list_category">
      <block type="lists_create_with">
        <mutation items="0"></mutation>
      </block>
      <block type="lists_create_with"></block>
      <block type="lists_repeat">
        <value name="NUM">
          <shadow type="math_number">
            <field name="NUM">5</field>
          </shadow>
        </value>
      </block>
      <block type="lists_length"></block>
      <block type="lists_isEmpty"></block>
      <block type="lists_indexOf">
        <value name="VALUE">
          <block type="variables_get">
            <field name="VAR">list</field>
          </block>
        </value>
      </block>
      <block type="lists_getIndex">
        <value name="VALUE">
          <block type="variables_get">
            <field name="VAR">list</field>
          </block>
        </value>
      </block>
      <block type="lists_setIndex">
        <value name="LIST">
          <block type="variables_get">
            <field name="VAR">list</field>
          </block>
        </value>
      </block>
      <block type="lists_getSublist">
        <value name="LIST">
          <block type="variables_get">
            <field name="VAR">list</field>
          </block>
        </value>
      </block>
      <block type="lists_split">
        <value name="DELIM">
          <shadow type="text">
            <field name="TEXT">,</field>
          </shadow>
        </value>
      </block>
      <block type="lists_sort"></block>
    </category>
    <category name="Colour" categorystyle="colour_category">
      <block type="colour_picker"></block>
      <block type="colour_random"></block>
      <block type="colour_rgb">
        <value name="RED">
          <shadow type="math_number">
            <field name="NUM">100</field>
          </shadow>
        </value>
        <value name="GREEN">
          <shadow type="math_number">
            <field name="NUM">50</field>
          </shadow>
        </value>
        <value name="BLUE">
          <shadow type="math_number">
            <field name="NUM">0</field>
          </shadow>
        </value>
      </block>
      <block type="colour_blend">
        <value name="COLOUR1">
          <shadow type="colour_picker">
            <field name="COLOUR">#ff0000</field>
          </shadow>
        </value>
        <value name="COLOUR2">
          <shadow type="colour_picker">
            <field name="COLOUR">#3333ff</field>
          </shadow>
        </value>
        <value name="RATIO">
          <shadow type="math_number">
            <field name="NUM">0.5</field>
          </shadow>
        </value>
      </block>
    </category>
    <sep></sep>
    <category name="Variables" categorystyle="variable_category" custom="VARIABLE"></category>
    <category name="Functions" categorystyle="procedure_category" custom="PROCEDURE"></category>
  </xml>
</body>
</html><|MERGE_RESOLUTION|>--- conflicted
+++ resolved
@@ -3,21 +3,11 @@
 <head>
 <meta charset="utf-8">
 <title>Multi-toolbox Playground</title>
-<<<<<<< HEAD
-<script src="../blockly_uncompressed.js"></script>
-<script src="../msg/messages.js"></script>
-
-<script>
-// Custom requires for the playground.
-goog.require('Blockly.blocks.all');
-</script>
-=======
 
 <!-- This script loads uncompressed when on localhost and loads compressed when it is being hosted.
      Please add any other dependencies to playgrounds/load_all.js.-->
 <script src="playgrounds/load_all.js"></script>
 
->>>>>>> 61322294
 <script>
 'use strict';
 
