--- conflicted
+++ resolved
@@ -24,11 +24,8 @@
 const {VariableModel} = goog.require('Blockly.VariableModel');
 /* eslint-disable-next-line no-unused-vars */
 const {Workspace} = goog.requireType('Blockly.Workspace');
-<<<<<<< HEAD
-=======
 /* eslint-disable-next-line no-unused-vars */
 const {WorkspaceSvg} = goog.requireType('Blockly.WorkspaceSvg');
->>>>>>> 61322294
 
 
 /**
@@ -64,11 +61,7 @@
 /**
  * Construct the elements (blocks and button) required by the flyout for the
  * variable category.
-<<<<<<< HEAD
- * @param {!Workspace} workspace The workspace containing variables.
-=======
  * @param {!WorkspaceSvg} workspace The workspace containing variables.
->>>>>>> 61322294
  * @return {!Array<!Element>} Array of XML elements.
  * @alias Blockly.VariablesDynamic.flyoutCategory
  */
