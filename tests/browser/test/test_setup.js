/**
 * @license
 * Copyright 2023 Google LLC
 * SPDX-License-Identifier: Apache-2.0
 */

/**
 * @fileoverview Node.js script to run automated functional tests in Chrome, via webdriver.
 * This file is to be used in the suiteSetup for any automated fuctional test.
 */

const webdriverio = require('webdriverio');
const path = require('path');
const {posixPath} = require('../../../scripts/helpers');

let browser;
async function testSetup(testFile) {
  let url;
  const options = {
    capabilities: {
      'browserName': 'chrome',
      'goog:chromeOptions': {
        args: ['--allow-file-access-from-files'],
      },
    },
    services: [['selenium-standalone']],
    logLevel: 'warn',
  };

  // Run in headless mode on Github Actions.
  if (process.env.CI) {
    options.capabilities['goog:chromeOptions'].args.push(
      '--headless',
      '--no-sandbox',
      '--disable-dev-shm-usage'
    );
  } else {
    // --disable-gpu is needed to prevent Chrome from hanging on Linux with
    // NVIDIA drivers older than v295.20. See
    // https://github.com/google/blockly/issues/5345 for details.
    options.capabilities['goog:chromeOptions'].args.push('--disable-gpu');
  }
  // Use Selenium to bring up the page
  if (testFile == testFileLocations.blockfactory) {
    url =
      'file://' +
      posixPath(
        path.join(__dirname, '..', '..', '..', 'demos', 'blockfactory')
      ) +
      '/index.html';
  } else if (testFile == testFileLocations.code) {
    url =
      'file://' +
      posixPath(path.join(__dirname, '..', '..', '..', 'demos', 'code')) +
      '/index.html';
  } else {
    url =
      'file://' +
      posixPath(path.join(__dirname, '..', '..')) +
      '/playground.html';
  }
  console.log(url);
  console.log('Starting webdriverio...');
  browser = await webdriverio.remote(options);
  console.log('Loading URL: ' + url);
  await browser.url(url);
  return browser;
}

const testFileLocations = {
  blockfactory: 0,
  code: 1,
  playground: 2,
};

async function getSelectedBlockId(browser) {
  return await browser.execute(() => {
    // Note: selected is an ICopyable and I am assuming that it is a BlockSvg.
    return Blockly.common.getSelected()?.id;
  });
}

/**
 * @param {Browser} browser The active WebdriverIO Browser object.
 * @return {WebElement} The selected block's root SVG element, as an interactable
 *     browser element.
 */
async function getSelectedBlockElement(browser) {
  const id = await getSelectedBlockId(browser);
  return getBlockElementById(browser, id);
}

/**
 * @param {Browser} browser The active WebdriverIO Browser object.
 * @param {string} id The ID of the Blockly block to search for.
 * @return {WebElement} The root SVG element of the block with the given ID, as an
 *     interactable browser element.
 */
async function getBlockElementById(browser, id) {
  const elem = await browser.$(`[data-id="${id}"]`);
  elem['id'] = id;
  return elem;
}
async function getCategory(browser, categoryName) {
  const categories = await browser.$$('.blocklyTreeLabel');

  let category;
  for (const c of categories) {
    const text = await c.getText();
    if (text === categoryName) {
      category = c;
    }
  }
  if (!category) throw Error();

  return category;
}

async function getNthBlockOfCategory(browser, categoryName, n) {
  const category = await getCategory(browser, categoryName);
  category.click();
  await new Promise((resolve) => setTimeout(resolve, 2000)); // 2 sec
  const block = await browser.$(
    `.blocklyFlyout .blocklyBlockCanvas > g:nth-child(${3 + n * 2})`
  );
  return block;
}

async function getBlockTypeFromCategory(browser, categoryName, blockType) {
  const category = await getCategory(browser, categoryName);
  category.click();
  await new Promise((resolve) => setTimeout(resolve, 2000)); // 2 sec

  const id = await browser.execute((blockType) => {
    return Blockly.getMainWorkspace()
      .getFlyout()
      .getWorkspace()
      .getBlocksByType(blockType)[0].id;
  }, blockType);
  return getBlockElementById(browser, id);
}

async function getLocationOfBlockConnection(browser, id, connectionName) {
  return await browser.execute(
    (id, connectionName) => {
      const block = Blockly.getMainWorkspace().getBlockById(id);

      let connection;
      switch (connectionName) {
        case 'OUTPUT':
          connection = block.outputConnection;
          break;
        case 'PREVIOUS':
          connection = block.previousConnection;
          break;
        case 'NEXT':
          connection = block.nextConnection;
          break;
        default:
          connection = block.getInput(connectionName).connection;
          break;
      }

      const loc = Blockly.utils.Coordinate.sum(
        block.getRelativeToSurfaceXY(),
        connection.getOffsetInBlock()
      );
      return Blockly.utils.svgMath.wsToScreenCoordinates(
        Blockly.getMainWorkspace(),
        loc
      );
    },
    id,
    connectionName
  );
}

async function connect(
  browser,
  draggedBlock,
  draggedConnection,
  targetBlock,
  targetConnection
) {
  const draggedLocation = await getLocationOfBlockConnection(
    browser,
    draggedBlock.id,
    draggedConnection
  );
  const targetLocation = await getLocationOfBlockConnection(
    browser,
    targetBlock.id,
    targetConnection
  );

  const delta = {
    x: targetLocation.x - draggedLocation.x,
    y: targetLocation.y - draggedLocation.y,
  };
  await draggedBlock.dragAndDrop(delta);
}

<<<<<<< HEAD
async function switchRTL(browser) {
  // Switch to RTL
  const ltrForm = await browser.$('#options > select:nth-child(1)');
  console.log(await ltrForm.getValue());
  await ltrForm.selectByIndex(1);
=======
async function dragNthBlockFromFlyout(browser, categoryName, n, x, y) {
  const flyoutBlock = await getNthBlockOfCategory(browser, categoryName, n);
  await browser.pause(2000);
  await flyoutBlock.dragAndDrop({x: x, y: y});
  await browser.pause(2000);
  return await getSelectedBlockElement(browser);
}

async function dragBlockTypeFromFlyout(browser, categoryName, type, x, y) {
  const flyoutBlock = await getBlockTypeFromCategory(
    browser,
    categoryName,
    type
  );
  await browser.pause(2000);
  await flyoutBlock.dragAndDrop({x: x, y: y});
  await browser.pause(2000);
  return await getSelectedBlockElement(browser);
}

async function contextMenuSelect(browser, block, itemText) {
  await block.click({button: 2});
  await browser.pause(2000);
  const item = await browser.$(`div=${itemText}`);
  await item.click();
  await browser.pause(2000);
>>>>>>> c7d0610e
}

module.exports = {
  testSetup,
  testFileLocations,
  getSelectedBlockElement,
  getSelectedBlockId,
  getBlockElementById,
  getCategory,
  getNthBlockOfCategory,
  getBlockTypeFromCategory,
  dragNthBlockFromFlyout,
  connect,
<<<<<<< HEAD
  switchRTL,
=======
  contextMenuSelect,
>>>>>>> c7d0610e
};<|MERGE_RESOLUTION|>--- conflicted
+++ resolved
@@ -200,13 +200,12 @@
   await draggedBlock.dragAndDrop(delta);
 }
 
-<<<<<<< HEAD
 async function switchRTL(browser) {
   // Switch to RTL
   const ltrForm = await browser.$('#options > select:nth-child(1)');
   console.log(await ltrForm.getValue());
   await ltrForm.selectByIndex(1);
-=======
+}
 async function dragNthBlockFromFlyout(browser, categoryName, n, x, y) {
   const flyoutBlock = await getNthBlockOfCategory(browser, categoryName, n);
   await browser.pause(2000);
@@ -233,7 +232,6 @@
   const item = await browser.$(`div=${itemText}`);
   await item.click();
   await browser.pause(2000);
->>>>>>> c7d0610e
 }
 
 module.exports = {
@@ -247,9 +245,6 @@
   getBlockTypeFromCategory,
   dragNthBlockFromFlyout,
   connect,
-<<<<<<< HEAD
   switchRTL,
-=======
   contextMenuSelect,
->>>>>>> c7d0610e
 };