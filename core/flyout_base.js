--- conflicted
+++ resolved
@@ -527,11 +527,7 @@
   for (var i = 0, contentInfo; (contentInfo = parsedContent[i]); i++) {
 
     if (contentInfo['custom']) {
-<<<<<<< HEAD
-      var customInfo = /** @type {Blockly.utils.toolbox.DynamicCategoryInfo} */ (contentInfo);
-=======
       var customInfo = /** @type {!Blockly.utils.toolbox.DynamicCategoryInfo} */ (contentInfo);
->>>>>>> 3dc9046f
       var categoryName = customInfo['custom'];
       var flyoutDef = this.getDynamicCategoryContents_(categoryName);
       var parsedDynamicContent = /** @type {!Blockly.utils.toolbox.FlyoutItemInfoArray} */
@@ -542,11 +538,7 @@
 
     switch (contentInfo['kind'].toUpperCase()) {
       case 'BLOCK':
-<<<<<<< HEAD
-        var blockInfo = /** @type {Blockly.utils.toolbox.BlockInfo} */ (contentInfo);
-=======
         var blockInfo = /** @type {!Blockly.utils.toolbox.BlockInfo} */ (contentInfo);
->>>>>>> 3dc9046f
         var blockXml = this.getBlockXml_(blockInfo);
         var block = this.createBlock_(blockXml);
         // This is a deprecated method for adding gap to a block.
@@ -556,30 +548,18 @@
         contents.push({type: 'block', block: block});
         break;
       case 'SEP':
-<<<<<<< HEAD
-        var sepInfo = /** @type {Blockly.utils.toolbox.SeparatorInfo} */ (contentInfo);
-        this.addSeparatorGap_(sepInfo, gaps, defaultGap);
-        break;
-      case 'LABEL':
-        var labelInfo = /** @type {Blockly.utils.toolbox.LabelInfo} */ (contentInfo);
-=======
         var sepInfo = /** @type {!Blockly.utils.toolbox.SeparatorInfo} */ (contentInfo);
         this.addSeparatorGap_(sepInfo, gaps, defaultGap);
         break;
       case 'LABEL':
         var labelInfo = /** @type {!Blockly.utils.toolbox.LabelInfo} */ (contentInfo);
->>>>>>> 3dc9046f
         // A label is a button with different styling.
         var label = this.createButton_(labelInfo, /** isLabel */ true);
         contents.push({type: 'button', button: label});
         gaps.push(defaultGap);
         break;
       case 'BUTTON':
-<<<<<<< HEAD
-        var buttonInfo = /** @type {Blockly.utils.toolbox.ButtonInfo} */ (contentInfo);
-=======
         var buttonInfo = /** @type {!Blockly.utils.toolbox.ButtonInfo} */ (contentInfo);
->>>>>>> 3dc9046f
         var button = this.createButton_(buttonInfo, /** isLabel */ false);
         contents.push({type: 'button', button: button});
         gaps.push(defaultGap);
