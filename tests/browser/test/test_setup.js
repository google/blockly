--- conflicted
+++ resolved
@@ -196,32 +196,16 @@
 /**
  * @param browser The active WebdriverIO Browser object.
  * @param id The ID of the block the connection is on.
-<<<<<<< HEAD
- * @param connectionName Which connection to return. An input name
- *     to get a value or statement connection, and otherwise the type of the connection.
- * @param mutatorBlockId a string that represents the main block id 
- * @return A Promise that resolves to the  location of the specific connection in screen
- *     coordinates.
-=======
  * @param connectionName Which connection to return. An input name to
  *     get a value or statement connection, and otherwise the type of
  *     the connection.
  * @return A Promise that resolves to the location of the specific
  *     connection in screen coordinates.
->>>>>>> 1bc4f67d
- */
-async function getLocationOfBlockConnection(browser, id, connectionName, mutatorBlockId,isSecondBlock) {
+ */
+async function getLocationOfBlockConnection(browser, id, connectionName) {
   return await browser.execute(
-    (id, connectionName,mutatorBlockId, isSecondBlock) => {
-      let block;
-       console.log(id);
-      if(mutatorBlockId &&!isSecondBlock){
-       block = Blockly.getMainWorkspace().getBlockById(mutatorBlockId).mutator.getWorkspace().getBlockById(id);
-      }else if(mutatorBlockId && isSecondBlock) {
-        block = Blockly.common.getSelected(); 
-      } else { 
-        block = Blockly.getMainWorkspace().getBlockById(id);
-      }
+    (id, connectionName) => {
+      const block = Blockly.getMainWorkspace().getBlockById(id);
 
       let connection;
       switch (connectionName) {
@@ -250,9 +234,7 @@
       );
     },
     id,
-    connectionName,
-    mutatorBlockId,
-    isSecondBlock
+    connectionName
   );
 }
 
@@ -264,7 +246,6 @@
  * @param draggedConnection The active connection on the block being dragged.
  * @param targetBlock The block to drag to.
  * @param targetConnection The connection to connect to on the target block.
- * @param mutatorBlockId a string that represents the main block id 
  * @return A Promise that resolves when the actions are completed.
  */
 async function connect(
@@ -272,37 +253,18 @@
   draggedBlock,
   draggedConnection,
   targetBlock,
-  targetConnection,
-  mutatorBlockId
+  targetConnection
 ) {
-  let draggedLocation;
-  let targetLocation;
-  if(mutatorBlockId){
-   draggedLocation = await getLocationOfBlockConnection(
-    browser,
-    draggedBlock,
-    draggedConnection,
-    mutatorBlockId,
-    true
-  );
-   targetLocation = await getLocationOfBlockConnection(
-    browser,
-    targetBlock,
-    targetConnection,
-    mutatorBlockId,
-  );
-}else{
-   draggedLocation = await getLocationOfBlockConnection(
+  const draggedLocation = await getLocationOfBlockConnection(
     browser,
     draggedBlock.id,
-    draggedConnection,
-  );
-   targetLocation = await getLocationOfBlockConnection(
+    draggedConnection
+  );
+  const targetLocation = await getLocationOfBlockConnection(
     browser,
     targetBlock.id,
-    targetConnection,
-  )
-}
+    targetConnection
+  );
 
   const delta = {
     x: targetLocation.x - draggedLocation.x,
@@ -390,26 +352,6 @@
   await item.click();
 
   await browser.pause(100);
-}
-
-/**
- * Get all blocks on the main workspace.  Because the blocks have circular
- * references that can't be JSON-encoded they can't be returned directly, so
- * extract relevant properties only.
- *
- * @param browser The active WebdriverIO Browser object.
- * @return A Promise that resolves to an array of blocks on the main workspace.
- */
-async function getAllBlocks(browser) {
-  return browser.execute(() => {
-    // return Blockly.getMainWorkspace().getAllBlocks(false);
-    return Blockly.getMainWorkspace()
-      .getAllBlocks(false)
-      .map((block) => ({
-        type: block.type,
-        id: block.id,
-      }));
-  });
 }
 
 /**
