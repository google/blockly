--- conflicted
+++ resolved
@@ -4,18 +4,6 @@
  * SPDX-License-Identifier: Apache-2.0
  */
 
-<<<<<<< HEAD
-goog.module('Blockly.test.fieldMultiline');
-
-const {assertFieldValue, runConstructorSuiteTests, runFromJsonSuiteTests, runSetValueTests} = goog.require('Blockly.test.helpers.fields');
-const {createTestBlock, defineRowBlock} = goog.require('Blockly.test.helpers.blockDefinitions');
-const {sharedTestSetup, sharedTestTeardown, workspaceTeardown} = goog.require('Blockly.test.helpers.setupTeardown');
-const {runCodeGenerationTestSuites} = goog.require('Blockly.test.helpers.codeGeneration');
-
-
-suite('Multiline Input Fields', function() {
-  setup(function() {
-=======
 import * as Blockly from '../../build/src/core/blockly.js';
 import {
   assertFieldValue,
@@ -41,7 +29,6 @@
 
 suite('Multiline Input Fields', function () {
   setup(function () {
->>>>>>> 0e22a798
     sharedTestSetup.call(this);
   });
   teardown(function () {
@@ -73,11 +60,7 @@
     {title: 'Number (Falsy)', value: 0, expectedValue: '0'},
     {title: 'NaN', value: NaN, expectedValue: 'NaN'},
   ];
-<<<<<<< HEAD
-  const addArgsAndJson = function(testCase) {
-=======
   const addArgsAndJson = function (testCase) {
->>>>>>> 0e22a798
     testCase.args = [testCase.value];
     testCase.json = {'text': testCase.value};
   };
@@ -93,11 +76,7 @@
    * Asserts that the field property values are set to default.
    * @param {!Blockly.FieldMultilineInput} field The field to check.
    */
-<<<<<<< HEAD
-  const assertFieldDefault = function(field) {
-=======
   const assertFieldDefault = function (field) {
->>>>>>> 0e22a798
     assertFieldValue(field, defaultFieldValue);
   };
   /**
@@ -105,23 +84,11 @@
    * @param {!Blockly.FieldMultilineInput} field The field to check.
    * @param {!FieldValueTestCase} testCase The test case.
    */
-<<<<<<< HEAD
-  const validTestCaseAssertField = function(field, testCase) {
-=======
   const validTestCaseAssertField = function (field, testCase) {
->>>>>>> 0e22a798
     assertFieldValue(field, testCase.expectedValue);
   };
 
   runConstructorSuiteTests(
-<<<<<<< HEAD
-      Blockly.FieldMultilineInput, validValueTestCases, invalidValueTestCases,
-      validTestCaseAssertField, assertFieldDefault);
-
-  runFromJsonSuiteTests(
-      Blockly.FieldMultilineInput, validValueTestCases, invalidValueTestCases,
-      validTestCaseAssertField, assertFieldDefault);
-=======
     Blockly.FieldMultilineInput,
     validValueTestCases,
     invalidValueTestCases,
@@ -136,7 +103,6 @@
     validTestCaseAssertField,
     assertFieldDefault,
   );
->>>>>>> 0e22a798
 
   suite('setValue', function () {
     suite('Empty -> New Value', function () {
@@ -144,31 +110,16 @@
         this.field = new Blockly.FieldMultilineInput();
       });
       runSetValueTests(
-<<<<<<< HEAD
-          validValueTestCases, invalidValueTestCases, defaultFieldValue);
-      test('With source block', function() {
-=======
         validValueTestCases,
         invalidValueTestCases,
         defaultFieldValue,
       );
       test('With source block', function () {
->>>>>>> 0e22a798
         this.field.setSourceBlock(createTestBlock());
         this.field.setValue('value');
         assertFieldValue(this.field, 'value');
       });
     });
-<<<<<<< HEAD
-    suite('Value -> New Value', function() {
-      const initialValue = 'oldValue';
-      setup(function() {
-        this.field = new Blockly.FieldMultilineInput(initialValue);
-      });
-      runSetValueTests(
-          validValueTestCases, invalidValueTestCases, initialValue);
-      test('With source block', function() {
-=======
     suite('Value -> New Value', function () {
       const initialValue = 'oldValue';
       setup(function () {
@@ -180,7 +131,6 @@
         initialValue,
       );
       test('With source block', function () {
->>>>>>> 0e22a798
         this.field.setSourceBlock(createTestBlock());
         this.field.setValue('value');
         assertFieldValue(this.field, 'value');
@@ -305,19 +255,11 @@
     runCodeGenerationTestSuites(testSuites);
   });
 
-<<<<<<< HEAD
-  suite('Serialization', function() {
-    setup(function() {
-      this.workspace = new Blockly.Workspace();
-      defineRowBlock();
-      
-=======
   suite('Serialization', function () {
     setup(function () {
       this.workspace = new Blockly.Workspace();
       defineRowBlock();
 
->>>>>>> 0e22a798
       this.assertValue = (value) => {
         const block = this.workspace.newBlock('row_block');
         const field = new Blockly.FieldMultilineInput(value);
@@ -327,17 +269,6 @@
       };
     });
 
-<<<<<<< HEAD
-    teardown(function() {
-      workspaceTeardown.call(this, this.workspace);
-    });
-
-    test('Single line', function() {
-      this.assertValue('this is a single line');
-    });
-
-    test('Multiple lines', function() {
-=======
     teardown(function () {
       workspaceTeardown.call(this, this.workspace);
     });
@@ -347,7 +278,6 @@
     });
 
     test('Multiple lines', function () {
->>>>>>> 0e22a798
       this.assertValue('this\nis\n  multiple\n    lines');
     });
   });
