/**
 * @license
 * Visual Blocks Editor
 *
 * Copyright 2012 Google Inc.
 * https://developers.google.com/blockly/
 *
 * Licensed under the Apache License, Version 2.0 (the "License");
 * you may not use this file except in compliance with the License.
 * You may obtain a copy of the License at
 *
 *   http://www.apache.org/licenses/LICENSE-2.0
 *
 * Unless required by applicable law or agreed to in writing, software
 * distributed under the License is distributed on an "AS IS" BASIS,
 * WITHOUT WARRANTIES OR CONDITIONS OF ANY KIND, either express or implied.
 * See the License for the specific language governing permissions and
 * limitations under the License.
 */

/**
 * @fileoverview Text blocks for Blockly.
 * @author fraser@google.com (Neil Fraser)
 */
'use strict';

goog.provide('Blockly.Blocks.texts');

goog.require('Blockly.Blocks');


/**
 * Common HSV hue for all blocks in this category.
 */
Blockly.Blocks.texts.HUE = 160;

Blockly.Blocks['text'] = {
  /**
   * Block for text value.
   * @this Blockly.Block
   */
  init: function() {
    this.setHelpUrl(Blockly.Msg.TEXT_TEXT_HELPURL);
    this.setColour(Blockly.Blocks.texts.HUE);
    this.appendDummyInput()
        .appendField(this.newQuote_(true))
        .appendField(new Blockly.FieldTextInput(''), 'TEXT')
        .appendField(this.newQuote_(false));
    this.setOutput(true, 'String');
    this.setTooltip(Blockly.Msg.TEXT_TEXT_TOOLTIP);
  },
  /**
   * Create an image of an open or closed quote.
   * @param {boolean} open True if open quote, false if closed.
   * @return {!Blockly.FieldImage} The field image of the quote.
   * @this Blockly.Block
   * @private
   */
  newQuote_: function(open) {
    if (open == this.RTL) {
      var file = 'data:image/png;base64,iVBORw0KGgoAAAANSUhEUgAAAAwAAAAKCAQAAAAqJXdxAAAAqUlEQVQI1z3KvUpCcRiA8ef9E4JNHhI0aFEacm1o0BsI0Slx8wa8gLauoDnoBhq7DcfWhggONDmJJgqCPA7neJ7p934EOOKOnM8Q7PDElo/4x4lFb2DmuUjcUzS3URnGib9qaPNbuXvBO3sGPHJDRG6fGVdMSeWDP2q99FQdFrz26Gu5Tq7dFMzUvbXy8KXeAj57cOklgA+u1B5AoslLtGIHQMaCVnwDnADZIFIrXsoXrgAAAABJRU5ErkJggg==';
    } else {
      var file = 'data:image/png;base64,iVBORw0KGgoAAAANSUhEUgAAAAwAAAAKCAQAAAAqJXdxAAAAn0lEQVQI1z3OMa5BURSF4f/cQhAKjUQhuQmFNwGJEUi0RKN5rU7FHKhpjEH3TEMtkdBSCY1EIv8r7nFX9e29V7EBAOvu7RPjwmWGH/VuF8CyN9/OAdvqIXYLvtRaNjx9mMTDyo+NjAN1HNcl9ZQ5oQMM3dgDUqDo1l8DzvwmtZN7mnD+PkmLa+4mhrxVA9fRowBWmVBhFy5gYEjKMfz9AylsaRRgGzvZAAAAAElFTkSuQmCC';
    }
    return new Blockly.FieldImage(file, 12, 12, '"');
  }
};

Blockly.Blocks['text_join'] = {
  /**
   * Block for creating a string made up of any number of elements of any type.
   * @this Blockly.Block
   */
  init: function() {
    this.setHelpUrl(Blockly.Msg.TEXT_JOIN_HELPURL);
    this.setColour(Blockly.Blocks.texts.HUE);
    this.setOutput(true, 'String');
<<<<<<< HEAD
    this.appendAddSubGroup(Blockly.Msg.TEXT_JOIN_TITLE_CREATEWITH, 'items',null,
                            '-IGNORED-');
    this.itemCount_ = 2;
=======
    this.setMutator(new Blockly.Mutator(['text_create_join_item']));
    this.setTooltip(Blockly.Msg.TEXT_JOIN_TOOLTIP);
  },
  /**
   * Create XML to represent number of text inputs.
   * @return {!Element} XML storage element.
   * @this Blockly.Block
   */
  mutationToDom: function() {
    var container = document.createElement('mutation');
    container.setAttribute('items', this.itemCount_);
    return container;
  },
  /**
   * Parse XML to restore the text inputs.
   * @param {!Element} xmlElement XML storage element.
   * @this Blockly.Block
   */
  domToMutation: function(xmlElement) {
    this.itemCount_ = parseInt(xmlElement.getAttribute('items'), 10);
    this.updateShape_();
  },
  /**
   * Populate the mutator's dialog with this block's components.
   * @param {!Blockly.Workspace} workspace Mutator's workspace.
   * @return {!Blockly.Block} Root block in mutator.
   * @this Blockly.Block
   */
  decompose: function(workspace) {
    var containerBlock = Blockly.Block.obtain(workspace,
                                           'text_create_join_container');
    containerBlock.initSvg();
    var connection = containerBlock.getInput('STACK').connection;
    for (var i = 0; i < this.itemCount_; i++) {
      var itemBlock = Blockly.Block.obtain(workspace, 'text_create_join_item');
      itemBlock.initSvg();
      connection.connect(itemBlock.previousConnection);
      connection = itemBlock.nextConnection;
    }
    return containerBlock;
  },
  /**
   * Reconfigure this block based on the mutator dialog's components.
   * @param {!Blockly.Block} containerBlock Root block in mutator.
   * @this Blockly.Block
   */
  compose: function(containerBlock) {
    var itemBlock = containerBlock.getInputTargetBlock('STACK');
    // Count number of inputs.
    var connections = [];
    var i = 0;
    while (itemBlock) {
      connections[i] = itemBlock.valueConnection_;
      itemBlock = itemBlock.nextConnection &&
          itemBlock.nextConnection.targetBlock();
      i++;
    }
    this.itemCount_ = i;
>>>>>>> 83abc988
    this.updateShape_();
  },
  getAddSubName: function(name,pos) {
    return 'ADD'+pos;
  },
  appendAddSubEmptyInput: function(name,title) {
    var inputItem = this.appendDummyInput(name)
                        .appendField(this.newQuote_(true))
                        .appendField(this.newQuote_(false));
    return inputItem;
  },
  newQuote_: Blockly.Blocks['text'].newQuote_,
  typeblock: [
      { entry: Blockly.Msg.TEXT_JOIN_WITH_TYPEBLOCK,
        mutatorAttributes: { items: 2 } }
//      ,{ entry: Blockly.Msg.TEXT_JOIN_EMPTY_TYPEBLOCK,
//        mutatorAttributes: { items: 0 } }
             ]

};

Blockly.Blocks['text_append'] = {
  /**
   * Block for appending to a variable in place.
   * @this Blockly.Block
   */
  init: function() {
    this.setHelpUrl(Blockly.Msg.TEXT_APPEND_HELPURL);
    this.setColour(Blockly.Blocks.texts.HUE);
    this.appendValueInput('TEXT')
        .appendField(Blockly.Msg.TEXT_APPEND_TO)
        .appendField(new Blockly.FieldVariable(
        Blockly.Msg.TEXT_APPEND_VARIABLE), 'VAR')
        .appendField(Blockly.Msg.TEXT_APPEND_APPENDTEXT);
    this.setPreviousStatement(true);
    this.setNextStatement(true);
    // Assign 'this' to a variable for use in the tooltip closure below.
    var thisBlock = this;
    this.setTooltip(function() {
      return Blockly.Msg.TEXT_APPEND_TOOLTIP.replace('%1',
          thisBlock.getFieldValue('VAR'));
    });
  },
  /**
   * Return all variables referenced by this block.
   * @return {!Array.<string>} List of variable names.
   * @this Blockly.Block
   */
  getVars: function() {
    return [this.getFieldValue('VAR')];
  },
  /**
   * Return all types of variables referenced by this block.
   * @return {!Array.<Object>} List of variable names with their types.
   * @this Blockly.Block
   */
  getVarsTypes: function() {
      var vartypes = {};
      vartypes[this.getFieldValue('VAR')] = ['String'];
      return vartypes;
  },
  /**
   * Notification that a variable is renaming.
   * If the name matches one of this block's variables, rename it.
   * @param {string} oldName Previous name of variable.
   * @param {string} newName Renamed variable.
   * @this Blockly.Block
   */
  renameVar: function(oldName, newName) {
    if (Blockly.Names.equals(oldName, this.getFieldValue('VAR'))) {
      this.setFieldValue(newName, 'VAR');
    }
  },
  typeblock: Blockly.Msg.TEXT_APPEND_TYPEBLOCK
};

Blockly.Blocks['text_length'] = {
  /**
   * Block for string length.
   * @this Blockly.Block
   */
  init: function() {
    this.jsonInit({
      "message0": Blockly.Msg.TEXT_LENGTH_TITLE,
      "args0": [
        {
          "type": "input_value",
          "name": "VALUE",
          "check": ['String', 'Array']
        }
      ],
      "output": 'Number',
      "colour": Blockly.Blocks.texts.HUE,
      "tooltip": Blockly.Msg.TEXT_LENGTH_TOOLTIP,
      "helpUrl": Blockly.Msg.TEXT_LENGTH_HELPURL
    });
  },
  typeblock: Blockly.Msg.TEXT_LENGTH_TYPEBLOCK
};

Blockly.Blocks['text_isEmpty'] = {
  /**
   * Block for is the string null?
   * @this Blockly.Block
   */
  init: function() {
    this.jsonInit({
      "message0": Blockly.Msg.TEXT_ISEMPTY_TITLE,
      "args0": [
        {
          "type": "input_value",
          "name": "VALUE",
          "check": ['String', 'Array']
        }
      ],
      "output": 'Boolean',
      "colour": Blockly.Blocks.texts.HUE,
      "tooltip": Blockly.Msg.TEXT_ISEMPTY_TOOLTIP,
      "helpUrl": Blockly.Msg.TEXT_ISEMPTY_HELPURL
    });
  },
  typeblock: Blockly.Msg.TEXT_ISEMPTY_TYPEBLOCK
};

Blockly.Blocks['text_contains'] = {
  // Is text contained in
  init: function () {
    this.jsonInit({
      "message0": Blockly.Msg.TEXT_CONTAINS_INPUT,
      "args0": [
        {
          "type": "input_value",
          "name": "TEXT",
          "check": "String"
        },
        {
          "type": "input_value",
          "name": "PIECE",
          "check": "String"
        }
      ],
      "output": 'Boolean',
      "colour": Blockly.Blocks.texts.HUE,
      "tooltip": Blockly.getToolTipString('text_contains_tooltip'),
      "helpUrl": Blockly.getUrlString('text_contains_url')
    });
  },
  typeblock: Blockly.Msg.TEXT_CONTAINS_TYPEBLOCK
};

Blockly.Blocks['text_indexOf'] = {
  /**
   * Block for finding a substring in the text.
   * @this Blockly.Block
   */
  init: function() {
    var OPERATORS =
        [[Blockly.Msg.TEXT_INDEXOF_OPERATOR_FIRST, 'FIRST'],
         [Blockly.Msg.TEXT_INDEXOF_OPERATOR_LAST, 'LAST']];
    this.setHelpUrl(Blockly.Msg.TEXT_INDEXOF_HELPURL);
    this.setColour(Blockly.Blocks.texts.HUE);
    this.setOutput(true, 'Number');
    this.appendValueInput('VALUE')
        .setCheck('String')
        .appendField(Blockly.Msg.TEXT_INDEXOF_INPUT_INTEXT);
    this.appendValueInput('FIND')
        .setCheck('String')
        .appendField(new Blockly.FieldDropdown(OPERATORS), 'END');
    if (Blockly.Msg.TEXT_INDEXOF_TAIL) {
      this.appendDummyInput().appendField(Blockly.Msg.TEXT_INDEXOF_TAIL);
    }
    this.setInputsInline(true);
    this.setTooltip(Blockly.Msg.TEXT_INDEXOF_TOOLTIP);
  },
  typeblock: [{ entry: Blockly.Msg.TEXT_INDEXOF_FIRST_TYPEBLOCK,
                values: { 'VALUE': '<block type="variables_get">'+
                                   '<field name="VAR">list</field></block>' },
                fields: { 'END': 'FIRST' }},
              { entry: Blockly.Msg.TEXT_INDEXOF_LAST_TYPEBLOCK,
                values: { 'VALUE': '<block type="variables_get">'+
                                   '<field name="VAR">list</field></block>' },
                fields: { 'END': 'LAST' }}]
};

Blockly.Blocks['text_charAt'] = {
  /**
   * Block for getting a character from the string.
   * @this Blockly.Block
   */
  init: function() {
    this.WHERE_OPTIONS =
        [[Blockly.Msg.TEXT_CHARAT_FROM_START, 'FROM_START'],
         [Blockly.Msg.TEXT_CHARAT_FROM_END, 'FROM_END'],
         [Blockly.Msg.TEXT_CHARAT_FIRST, 'FIRST'],
         [Blockly.Msg.TEXT_CHARAT_LAST, 'LAST'],
         [Blockly.Msg.TEXT_CHARAT_RANDOM, 'RANDOM']];
    this.setHelpUrl(Blockly.Msg.TEXT_CHARAT_HELPURL);
    this.setColour(Blockly.Blocks.texts.HUE);
    this.setOutput(true, 'String');
    this.appendValueInput('VALUE')
        .setCheck('String')
        .appendField(Blockly.Msg.TEXT_CHARAT_INPUT_INTEXT);
    this.appendDummyInput('AT');
    this.setInputsInline(true);
    this.updateAt_(true);
    this.setTooltip(Blockly.Msg.TEXT_CHARAT_TOOLTIP);
  },
  /**
   * Create XML to represent whether there is an 'AT' input.
   * @return {!Element} XML storage element.
   * @this Blockly.Block
   */
  mutationToDom: function() {
    var container = document.createElement('mutation');
    var isAt = this.getInput('AT').type == Blockly.INPUT_VALUE;
    container.setAttribute('at', isAt);
    return container;
  },
  /**
   * Parse XML to restore the 'AT' input.
   * @param {!Element} xmlElement XML storage element.
   * @this Blockly.Block
   */
  domToMutation: function(xmlElement) {
    // Note: Until January 2013 this block did not have mutations,
    // so 'at' defaults to true.
    var isAt = (xmlElement.getAttribute('at') != 'false');
    this.updateAt_(isAt);
  },
  /**
   * Create or delete an input for the numeric index.
   * @param {boolean} isAt True if the input should exist.
   * @private
   * @this Blockly.Block
   */
  updateAt_: function(isAt) {
    // Destroy old 'AT' and 'ORDINAL' inputs.
    this.removeInput('AT');
    this.removeInput('ORDINAL', true);
    // Create either a value 'AT' input or a dummy input.
    if (isAt) {
      this.appendValueInput('AT').setCheck('Number');
      if (Blockly.Msg.ORDINAL_NUMBER_SUFFIX) {
        this.appendDummyInput('ORDINAL')
            .appendField(Blockly.Msg.ORDINAL_NUMBER_SUFFIX);
      }
    } else {
      this.appendDummyInput('AT');
    }
    if (Blockly.Msg.TEXT_CHARAT_TAIL) {
      this.removeInput('TAIL', true);
      this.appendDummyInput('TAIL')
          .appendField(Blockly.Msg.TEXT_CHARAT_TAIL);
    }
    var menu = new Blockly.FieldDropdown(this.WHERE_OPTIONS, function(value) {
      var newAt = (value == 'FROM_START') || (value == 'FROM_END');
      // The 'isAt' variable is available due to this function being a closure.
      if (newAt != isAt) {
        var block = this.sourceBlock_;
        block.updateAt_(newAt);
        // This menu has been destroyed and replaced.  Update the replacement.
        block.setFieldValue(value, 'WHERE');
        return null;
      }
      return undefined;
    });
    this.getInput('AT').appendField(menu, 'WHERE');
  },
  typeblock: [{ entry: Blockly.Msg.TEXT_CHARAT_FROM_START,
                values: { 'VALUE': '<block type="variables_get">'+
                                   '<field name="VAR">text</field></block>',
                          'AT': 1   },
                fields: { 'WHERE': 'FROM_START' }},
              { entry: Blockly.Msg.TEXT_CHARAT_FROM_END,
                values: { 'VALUE': '<block type="variables_get">'+
                                   '<field name="VAR">text</field></block>',
                          'AT': 1   },
                fields: { 'WHERE': 'FROM_END' }},
              { entry: Blockly.Msg.TEXT_CHARAT_FIRST,
                values: { 'VALUE': '<block type="variables_get">'+
                                   '<field name="VAR">text</field></block>' },
                fields: { 'WHERE': 'FIRST' }},
              { entry: Blockly.Msg.TEXT_CHARAT_LAST,
                values: { 'VALUE': '<block type="variables_get">'+
                                   '<field name="VAR">text</field></block>' },
                fields: { 'WHERE': 'LAST' }},
              { entry: Blockly.Msg.TEXT_CHARAT_RANDOM,
                values: { 'VALUE': '<block type="variables_get">'+
                                   '<field name="VAR">text</field></block>' },
                fields: { 'WHERE': 'RANDOM' }}]
};

Blockly.Blocks['text_getSubstring'] = {
  /**
   * Block for getting substring.
   * @this Blockly.Block
   */
  init: function() {
    this['WHERE_OPTIONS_1'] =
        [[Blockly.Msg.TEXT_GET_SUBSTRING_START_FROM_START, 'FROM_START'],
         [Blockly.Msg.TEXT_GET_SUBSTRING_START_FROM_END, 'FROM_END'],
         [Blockly.Msg.TEXT_GET_SUBSTRING_START_FIRST, 'FIRST']];
    this['WHERE_OPTIONS_2'] =
        [[Blockly.Msg.TEXT_GET_SUBSTRING_END_FROM_START, 'FROM_START'],
         [Blockly.Msg.TEXT_GET_SUBSTRING_END_FROM_END, 'FROM_END'],
         [Blockly.Msg.TEXT_GET_SUBSTRING_END_LAST, 'LAST']];
    this.setHelpUrl(Blockly.Msg.TEXT_GET_SUBSTRING_HELPURL);
    this.setColour(Blockly.Blocks.texts.HUE);
    this.appendValueInput('STRING')
        .setCheck('String')
        .appendField(Blockly.Msg.TEXT_GET_SUBSTRING_INPUT_IN_TEXT);
    this.appendDummyInput('AT1');
    this.appendDummyInput('AT2');
    if (Blockly.Msg.TEXT_GET_SUBSTRING_TAIL) {
      this.appendDummyInput('TAIL')
          .appendField(Blockly.Msg.TEXT_GET_SUBSTRING_TAIL);
    }
    this.setInputsInline(true);
    this.setOutput(true, 'String');
    this.updateAt_(1, true);
    this.updateAt_(2, true);
    this.setTooltip(Blockly.Msg.TEXT_GET_SUBSTRING_TOOLTIP);
  },
  /**
   * Create XML to represent whether there are 'AT' inputs.
   * @return {!Element} XML storage element.
   * @this Blockly.Block
   */
  mutationToDom: function() {
    var container = document.createElement('mutation');
    var isAt1 = this.getInput('AT1').type == Blockly.INPUT_VALUE;
    container.setAttribute('at1', isAt1);
    var isAt2 = this.getInput('AT2').type == Blockly.INPUT_VALUE;
    container.setAttribute('at2', isAt2);
    return container;
  },
  /**
   * Parse XML to restore the 'AT' inputs.
   * @param {!Element} xmlElement XML storage element.
   * @this Blockly.Block
   */
  domToMutation: function(xmlElement) {
    var isAt1 = (xmlElement.getAttribute('at1') == 'true');
    var isAt2 = (xmlElement.getAttribute('at2') == 'true');
    this.updateAt_(1, isAt1);
    this.updateAt_(2, isAt2);
  },
  /**
   * Create or delete an input for a numeric index.
   * This block has two such inputs, independant of each other.
   * @param {number} n Specify first or second input (1 or 2).
   * @param {boolean} isAt True if the input should exist.
   * @private
   * @this Blockly.Block
   */
  updateAt_: function(n, isAt) {
    // Create or delete an input for the numeric index.
    // Destroy old 'AT' and 'ORDINAL' inputs.
    this.removeInput('AT' + n);
    this.removeInput('ORDINAL' + n, true);
    // Create either a value 'AT' input or a dummy input.
    if (isAt) {
      this.appendValueInput('AT' + n).setCheck('Number');
      if (Blockly.Msg.ORDINAL_NUMBER_SUFFIX) {
        this.appendDummyInput('ORDINAL' + n)
            .appendField(Blockly.Msg.ORDINAL_NUMBER_SUFFIX);
      }
    } else {
      this.appendDummyInput('AT' + n);
    }
    // Move tail, if present, to end of block.
    if (n == 2 && Blockly.Msg.TEXT_GET_SUBSTRING_TAIL) {
      this.removeInput('TAIL', true);
      this.appendDummyInput('TAIL')
          .appendField(Blockly.Msg.TEXT_GET_SUBSTRING_TAIL);
    }
    var menu = new Blockly.FieldDropdown(this['WHERE_OPTIONS_' + n],
        function(value) {
      var newAt = (value == 'FROM_START') || (value == 'FROM_END');
      // The 'isAt' variable is available due to this function being a closure.
      if (newAt != isAt) {
        var block = this.sourceBlock_;
        block.updateAt_(n, newAt);
        // This menu has been destroyed and replaced.  Update the replacement.
        block.setFieldValue(value, 'WHERE' + n);
        return null;
      }
      return undefined;
    });
    this.getInput('AT' + n)
        .appendField(menu, 'WHERE' + n);
    if (n == 1) {
      this.moveInputBefore('AT1', 'AT2');
    }
  },
  typeblock: function() {
    var result = [];
    var whereOptions1 = ['FROM_START', 'FROM_END', 'FIRST'];
    var whereOptions2 = ['FROM_START', 'FROM_END', 'LAST'];
    for (var at1Slot = 0; at1Slot < whereOptions1.length; at1Slot++) {
      var at1 = whereOptions1[at1Slot];
      var at1var = (at1 !== 'FIRST');
      for (var at2Slot = 0; at2Slot < whereOptions2.length; at2Slot++) {
        var at2 = whereOptions2[at2Slot];
        var at2var = (at2 !== 'LAST');
        result.push({ entry: Blockly.Msg['TEXT_GET_SUBSTRING_START_'+
                                                  at1 +'_TYPEBLOCK'] +
                                      Blockly.Msg['TEXT_GET_SUBSTRING_END_'+
                                                  at2 +'_TYPEBLOCK'],
                      mutatorAttributes: { 'at1': at1var, 'at2': at2var },
                      values: { 'STRING': '<block type="variables_get">'+
                                     '<field name="VAR">text</field></block>' },
                      fields: { 'WHERE1': at1, 'WHERE2': at2 }});
      }
    }
    return result;
  }
};

Blockly.Blocks['text_changeCase'] = {
  /**
   * Block for changing capitalization.
   * @this Blockly.Block
   */
  init: function() {
    var OPERATORS =
        [[Blockly.Msg.TEXT_CHANGECASE_OPERATOR_UPPERCASE, 'UPPERCASE'],
         [Blockly.Msg.TEXT_CHANGECASE_OPERATOR_LOWERCASE, 'LOWERCASE'],
         [Blockly.Msg.TEXT_CHANGECASE_OPERATOR_TITLECASE, 'TITLECASE']];
    this.setHelpUrl(Blockly.Msg.TEXT_CHANGECASE_HELPURL);
    this.setColour(Blockly.Blocks.texts.HUE);
    this.appendValueInput('TEXT')
        .setCheck('String')
        .appendField(new Blockly.FieldDropdown(OPERATORS), 'CASE');
    this.setOutput(true, 'String');
    this.setTooltip(Blockly.Msg.TEXT_CHANGECASE_TOOLTIP);
  },
  typeblock: [{ entry: Blockly.Msg.TEXT_CHANGECASE_UPPERCASE_TYPBLOCK,
                fields: { 'CASE': 'UPPERCASE' }},
              { entry: Blockly.Msg.TEXT_CHANGECASE_LOWERCASE_TYPBLOCK,
                fields: { 'CASE': 'LOWERCASE' }},
              { entry: Blockly.Msg.TEXT_CHANGECASE_TITLECASE_TYPBLOCK,
                fields: { 'CASE': 'TITLECASE' }}]
};

Blockly.Blocks['text_trim'] = {
  /**
   * Block for trimming spaces.
   * @this Blockly.Block
   */
  init: function() {
    var OPERATORS =
        [[Blockly.Msg.TEXT_TRIM_OPERATOR_BOTH, 'BOTH'],
         [Blockly.Msg.TEXT_TRIM_OPERATOR_LEFT, 'LEFT'],
         [Blockly.Msg.TEXT_TRIM_OPERATOR_RIGHT, 'RIGHT']];
    this.setHelpUrl(Blockly.Msg.TEXT_TRIM_HELPURL);
    this.setColour(Blockly.Blocks.texts.HUE);
    this.appendValueInput('TEXT')
        .setCheck('String')
        .appendField(new Blockly.FieldDropdown(OPERATORS), 'MODE');
    this.setOutput(true, 'String');
    this.setTooltip(Blockly.Msg.TEXT_TRIM_TOOLTIP);
  },
  typeblock: [{ entry: Blockly.Msg.TEXT_TRIM_BOTH_TYPEBLOCK,
                fields: { 'MODE': 'BOTH' }},
              { entry: Blockly.Msg.TEXT_TRIM_LEFT_TYPEBLOCK,
                fields: { 'MODE': 'LEFT' }},
              { entry: Blockly.Msg.TEXT_TRIM_RIGHT_TYPEBLOCK,
                fields: { 'MODE': 'RIGHT' }}]
};

Blockly.Blocks['text_print'] = {
  /**
   * Block for print statement.
   * @this Blockly.Block
   */
  init: function() {
    this.jsonInit({
      "message0": Blockly.Msg.TEXT_PRINT_TITLE,
      "args0": [
        {
          "type": "input_value",
          "name": "TEXT"
        }
      ],
      "previousStatement": null,
      "nextStatement": null,
      "colour": Blockly.Blocks.texts.HUE,
      "tooltip": Blockly.Msg.TEXT_PRINT_TOOLTIP,
      "helpUrl": Blockly.Msg.TEXT_PRINT_HELPURL
    });
  },
  typeblock: Blockly.Msg.TEXT_PRINT_TYPEBLOCK
};

Blockly.Blocks['text_prompt_ext'] = {
  /**
   * Block for prompt function (external message).
   * @this Blockly.Block
   */
  init: function() {
    var TYPES =
        [[Blockly.Msg.TEXT_PROMPT_TYPE_TEXT, 'TEXT'],
         [Blockly.Msg.TEXT_PROMPT_TYPE_NUMBER, 'NUMBER']];
    this.setHelpUrl(Blockly.Msg.TEXT_PROMPT_HELPURL);
    this.setColour(Blockly.Blocks.texts.HUE);
    // Assign 'this' to a variable for use in the closures below.
    var thisBlock = this;
    var dropdown = new Blockly.FieldDropdown(TYPES, function(newOp) {
      thisBlock.updateType_(newOp);
    });
    this.appendValueInput('TEXT')
        .appendField(dropdown, 'TYPE');
    this.setOutput(true, 'String');
    this.setTooltip(function() {
      return (thisBlock.getFieldValue('TYPE') == 'TEXT') ?
          Blockly.Msg.TEXT_PROMPT_TOOLTIP_TEXT :
          Blockly.Msg.TEXT_PROMPT_TOOLTIP_NUMBER;
    });
  },
<<<<<<< HEAD
  newQuote_: Blockly.Blocks['text'].newQuote_//,
// No typeblock because this is deprecated in
//     favor of text_prompt_ext
//  typeblock: [{entry: Blockly.Msg.TEXT_PROMPT_TEXT_TYPEBLOCK,
//               fields: {'TYPE' : 'TEXT' }
//               },
//              {entry: Blockly.Msg.TEXT_PROMPT_NUMBER_TYPEBLOCK,
//               fields: {'TYPE' : 'NUMBER' }
//               }]
=======
  /**
   * Modify this block to have the correct output type.
   * @private
   * @this Blockly.Block
   */
  updateType_: function(newOp) {
    if (newOp == 'NUMBER') {
      this.outputConnection.setCheck('Number');
    } else {
      this.outputConnection.setCheck('String');
    }
  },
  /**
   * Create XML to represent the output type.
   * @return {!Element} XML storage element.
   * @this Blockly.Block
   */
  mutationToDom: function() {
    var container = document.createElement('mutation');
    container.setAttribute('type', this.getFieldValue('TYPE'));
    return container;
  },
  /**
   * Parse XML to restore the output type.
   * @param {!Element} xmlElement XML storage element.
   * @this Blockly.Block
   */
  domToMutation: function(xmlElement) {
    this.updateType_(xmlElement.getAttribute('type'));
  }
>>>>>>> 83abc988
};

Blockly.Blocks['text_prompt'] = {
  /**
   * Block for prompt function (internal message).
   * The 'text_prompt_ext' block is preferred as it is more flexible.
   * @this Blockly.Block
   */
  init: function() {
    var TYPES =
        [[Blockly.Msg.TEXT_PROMPT_TYPE_TEXT, 'TEXT'],
         [Blockly.Msg.TEXT_PROMPT_TYPE_NUMBER, 'NUMBER']];
    // Assign 'this' to a variable for use in the closure below.
    var thisBlock = this;
    this.setHelpUrl(Blockly.Msg.TEXT_PROMPT_HELPURL);
    this.setColour(Blockly.Blocks.texts.HUE);
    var dropdown = new Blockly.FieldDropdown(TYPES, this.updateType_);
    this.appendDummyInput()
        .appendField(dropdown, 'TYPE')
        .appendField(this.newQuote_(true))
        .appendField(new Blockly.FieldTextInput(''), 'TEXT')
        .appendField(this.newQuote_(false));
    this.setOutput(true, 'String');
    // Assign 'this' to a variable for use in the tooltip closure below.
    var thisBlock = this;
    this.setTooltip(function() {
      return (thisBlock.getFieldValue('TYPE') == 'TEXT') ?
          Blockly.Msg.TEXT_PROMPT_TOOLTIP_TEXT :
          Blockly.Msg.TEXT_PROMPT_TOOLTIP_NUMBER;
    });
  },
<<<<<<< HEAD
  typeblock: [{entry: Blockly.Msg.TEXT_PROMPT_TEXT_TYPEBLOCK,
               fields: {'TYPE' : 'TEXT' },
               values: { 'TEXT': '<block type="text">'+
                                       '<field name="TEXT"></field></block>' }
               },
              {entry: Blockly.Msg.TEXT_PROMPT_NUMBER_TYPEBLOCK,
               fields: {'TYPE' : 'NUMBER' },
               values: { 'TEXT': '<block type="text">'+
                                       '<field name="TEXT"></field></block>' }
               }]
};


Blockly.Blocks['text_comment'] = {
   /**
   * Block for adding in comments.
   * @this Blockly.Block
   */
  init: function() {
  
    this.setColour(160);
    //this.setHelpUrl(Blockly.Msg.TEXT_PROMPT_HELPURL);
    this.appendDummyInput()
		.appendField(Blockly.Msg.TEXT_COMMENT_TEXT);
    this.appendDummyInput()    
        .appendField(new Blockly.FieldTextArea(''), 'COMMENT')
        ;
	this.setPreviousStatement(true);
    this.setNextStatement(true);
   // this.setTooltip(Blockly.Msg.TEXT_TEXT_TOOLTIP);
  },
  typeblock: Blockly.Msg.TEXT_COMMENT_TYPEBLOCK
};

Blockly.Blocks['text_code_insert'] = {
   /**
   * Block for entering arbitrary code.
   * @this Blockly.Block
   */
  init: function() {
	    var TYPES =
	        [[Blockly.Msg.TEXT_TYPE_JAVA, 'Java'],
	         [Blockly.Msg.TEXT_TYPE_PYTHON, 'Python']];
	    // Assign 'this' to a variable for use in the closure below.
	    var thisBlock = this;
	    this.setColour(Blockly.getBlockHue('blockhue_text'));
	    var dropdown = new Blockly.FieldDropdown(TYPES);
	    this.appendDummyInput()
	        .appendField(dropdown, 'TYPE');
	    this.appendDummyInput()
	    	.appendFieldTextAreaInput('CODE', 250,'')
	    ;
	    this.setTooltip(function() {
	      var mode = thisBlock.getFieldValue('TYPE');
	      var TOOLTIPS = {
	        'Java': Blockly.Msg.TEXT_TOOLTIP_TYPE_JAVA,
	        'Python': Blockly.Msg.TEXT_TOOLTIP_TYPE_PYTHON
	      };
	      return TOOLTIPS[mode];

	    });
		this.setPreviousStatement(true);
	    this.setNextStatement(true);
	  },
  helpUrl: Blockly.getUrlString('text_code_insert_url'),
  typeblock: [{entry: Blockly.Msg.TEXT_TYPE_JAVA_TYPEBLOCK,
               fields: {'TYPE' : 'Java' }},
              {entry: Blockly.Msg.TEXT_TYPE_PYTHON_TYPEBLOCK,
               fields: {'TYPE' : 'Python' }}]
};
=======
  newQuote_: Blockly.Blocks['text'].newQuote_,
  updateType_: Blockly.Blocks['text_prompt_ext'].updateType_,
  mutationToDom: Blockly.Blocks['text_prompt_ext'].mutationToDom,
  domToMutation: Blockly.Blocks['text_prompt_ext'].domToMutation
};
>>>>>>> 83abc988
<|MERGE_RESOLUTION|>--- conflicted
+++ resolved
@@ -75,12 +75,10 @@
     this.setHelpUrl(Blockly.Msg.TEXT_JOIN_HELPURL);
     this.setColour(Blockly.Blocks.texts.HUE);
     this.setOutput(true, 'String');
-<<<<<<< HEAD
     this.appendAddSubGroup(Blockly.Msg.TEXT_JOIN_TITLE_CREATEWITH, 'items',null,
                             '-IGNORED-');
     this.itemCount_ = 2;
-=======
-    this.setMutator(new Blockly.Mutator(['text_create_join_item']));
+//  this.setMutator(new Blockly.Mutator(['text_create_join_item']));
     this.setTooltip(Blockly.Msg.TEXT_JOIN_TOOLTIP);
   },
   /**
@@ -138,7 +136,6 @@
       i++;
     }
     this.itemCount_ = i;
->>>>>>> 83abc988
     this.updateShape_();
   },
   getAddSubName: function(name,pos) {
@@ -659,17 +656,6 @@
           Blockly.Msg.TEXT_PROMPT_TOOLTIP_NUMBER;
     });
   },
-<<<<<<< HEAD
-  newQuote_: Blockly.Blocks['text'].newQuote_//,
-// No typeblock because this is deprecated in
-//     favor of text_prompt_ext
-//  typeblock: [{entry: Blockly.Msg.TEXT_PROMPT_TEXT_TYPEBLOCK,
-//               fields: {'TYPE' : 'TEXT' }
-//               },
-//              {entry: Blockly.Msg.TEXT_PROMPT_NUMBER_TYPEBLOCK,
-//               fields: {'TYPE' : 'NUMBER' }
-//               }]
-=======
   /**
    * Modify this block to have the correct output type.
    * @private
@@ -699,8 +685,17 @@
    */
   domToMutation: function(xmlElement) {
     this.updateType_(xmlElement.getAttribute('type'));
-  }
->>>>>>> 83abc988
+  },
+  typeblock: [{entry: Blockly.Msg.TEXT_PROMPT_TEXT_TYPEBLOCK,
+               fields: {'TYPE' : 'TEXT' },
+               values: { 'TEXT': '<block type="text">'+
+                                       '<field name="TEXT"></field></block>' }
+               },
+              {entry: Blockly.Msg.TEXT_PROMPT_NUMBER_TYPEBLOCK,
+               fields: {'TYPE' : 'NUMBER' },
+               values: { 'TEXT': '<block type="text">'+
+                                       '<field name="TEXT"></field></block>' }
+               }]
 };
 
 Blockly.Blocks['text_prompt'] = {
@@ -732,17 +727,19 @@
           Blockly.Msg.TEXT_PROMPT_TOOLTIP_NUMBER;
     });
   },
-<<<<<<< HEAD
-  typeblock: [{entry: Blockly.Msg.TEXT_PROMPT_TEXT_TYPEBLOCK,
-               fields: {'TYPE' : 'TEXT' },
-               values: { 'TEXT': '<block type="text">'+
-                                       '<field name="TEXT"></field></block>' }
-               },
-              {entry: Blockly.Msg.TEXT_PROMPT_NUMBER_TYPEBLOCK,
-               fields: {'TYPE' : 'NUMBER' },
-               values: { 'TEXT': '<block type="text">'+
-                                       '<field name="TEXT"></field></block>' }
-               }]
+  newQuote_: Blockly.Blocks['text'].newQuote_,
+  updateType_: Blockly.Blocks['text_prompt_ext'].updateType_,
+  mutationToDom: Blockly.Blocks['text_prompt_ext'].mutationToDom,
+  domToMutation: Blockly.Blocks['text_prompt_ext'].domToMutation
+//,
+// No typeblock because this is deprecated in
+//     favor of text_prompt_ext
+//  typeblock: [{entry: Blockly.Msg.TEXT_PROMPT_TEXT_TYPEBLOCK,
+//               fields: {'TYPE' : 'TEXT' }
+//               },
+//              {entry: Blockly.Msg.TEXT_PROMPT_NUMBER_TYPEBLOCK,
+//               fields: {'TYPE' : 'NUMBER' }
+//               }]
 };
 
 
@@ -803,10 +800,3 @@
               {entry: Blockly.Msg.TEXT_TYPE_PYTHON_TYPEBLOCK,
                fields: {'TYPE' : 'Python' }}]
 };
-=======
-  newQuote_: Blockly.Blocks['text'].newQuote_,
-  updateType_: Blockly.Blocks['text_prompt_ext'].updateType_,
-  mutationToDom: Blockly.Blocks['text_prompt_ext'].mutationToDom,
-  domToMutation: Blockly.Blocks['text_prompt_ext'].domToMutation
-};
->>>>>>> 83abc988
