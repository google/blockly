/**
 * @license
 * Copyright 2014 Google LLC
 * SPDX-License-Identifier: Apache-2.0
 */

/**
 * Object representing a workspace rendered as SVG.
 *
 * @class
 */
// Former goog.module ID: Blockly.WorkspaceSvg

// Unused import preserved for side-effects. Remove if unneeded.
import './events/events_block_create.js';
// Unused import preserved for side-effects. Remove if unneeded.
import './events/events_theme_change.js';
// Unused import preserved for side-effects. Remove if unneeded.
import './events/events_viewport.js';

import type {Block} from './block.js';
import type {BlockSvg} from './block_svg.js';
import type {BlocklyOptions} from './blockly_options.js';
import * as browserEvents from './browser_events.js';
import * as common from './common.js';
import {ComponentManager} from './component_manager.js';
import {ConnectionDB} from './connection_db.js';
import * as ContextMenu from './contextmenu.js';
import {ContextMenuRegistry} from './contextmenu_registry.js';
import * as dropDownDiv from './dropdowndiv.js';
import * as eventUtils from './events/utils.js';
import type {FlyoutButton} from './flyout_button.js';
import {Gesture} from './gesture.js';
import {Grid} from './grid.js';
import type {IASTNodeLocationSvg} from './interfaces/i_ast_node_location_svg.js';
import type {IBoundedElement} from './interfaces/i_bounded_element.js';
import type {IDragTarget} from './interfaces/i_drag_target.js';
import type {IFlyout} from './interfaces/i_flyout.js';
import type {IMetricsManager} from './interfaces/i_metrics_manager.js';
import type {IToolbox} from './interfaces/i_toolbox.js';
import type {Cursor} from './keyboard_nav/cursor.js';
import type {Marker} from './keyboard_nav/marker.js';
import {MarkerManager} from './marker_manager.js';
import {Options} from './options.js';
import * as Procedures from './procedures.js';
import * as registry from './registry.js';
import * as blockRendering from './renderers/common/block_rendering.js';
import type {Renderer} from './renderers/common/renderer.js';
import type {ScrollbarPair} from './scrollbar_pair.js';
import type {Theme} from './theme.js';
import {Classic} from './theme/classic.js';
import {ThemeManager} from './theme_manager.js';
import * as Tooltip from './tooltip.js';
import type {Trashcan} from './trashcan.js';
import * as arrayUtils from './utils/array.js';
import {Coordinate} from './utils/coordinate.js';
import * as dom from './utils/dom.js';
import type {Metrics} from './utils/metrics.js';
import {Rect} from './utils/rect.js';
import {Size} from './utils/size.js';
import {Svg} from './utils/svg.js';
import * as svgMath from './utils/svg_math.js';
import * as toolbox from './utils/toolbox.js';
import * as userAgent from './utils/useragent.js';
import type {VariableModel} from './variable_model.js';
import * as Variables from './variables.js';
import * as VariablesDynamic from './variables_dynamic.js';
import * as WidgetDiv from './widgetdiv.js';
import {Workspace} from './workspace.js';
import {WorkspaceAudio} from './workspace_audio.js';
import {WorkspaceComment} from './comments/workspace_comment.js';
import {ZoomControls} from './zoom_controls.js';
import {ContextMenuOption} from './contextmenu_registry.js';
import * as renderManagement from './render_management.js';
import {LayerManager} from './layer_manager.js';
<<<<<<< HEAD
import * as ProceduresLocalArgument from './procedures_local_arguments.js';
import {Abstract, FLYOUT_HIDE, FLYOUT_SHOW} from './events/events.js';
import {ModuleBar} from './modulebar.js';
=======
import {RenderedWorkspaceComment} from './comments/rendered_workspace_comment.js';
>>>>>>> 7a154ea8

/** Margin around the top/bottom/left/right after a zoomToFit call. */
const ZOOM_TO_FIT_MARGIN = 20;

/**
 * Class for a workspace.  This is an onscreen area with optional trashcan,
 * scrollbars, bubbles, and dragging.
 */
export class WorkspaceSvg extends Workspace implements IASTNodeLocationSvg {
  /**
   * A wrapper function called when a resize event occurs.
   * You can pass the result to `eventHandling.unbind`.
   */
  private resizeHandlerWrapper: browserEvents.Data | null = null;

  /**
   * The render status of an SVG workspace.
   * Returns `false` for headless workspaces and true for instances of
   * `WorkspaceSvg`.
   */
  override rendered = true;

  /**
   * Whether the workspace is visible.  False if the workspace has been hidden
   * by calling `setVisible(false)`.
   */
  isVisible_ = true;

  /**
   * Whether this workspace has resizes enabled.
   * Disable during batch operations for a performance improvement.
   */
  private resizesEnabled = true;

  /**
   * Current horizontal scrolling offset in pixel units, relative to the
   * workspace origin.
   *
   * It is useful to think about a view, and a canvas moving beneath that
   * view. As the canvas moves right, this value becomes more positive, and
   * the view is now "seeing" the left side of the canvas. As the canvas moves
   * left, this value becomes more negative, and the view is now "seeing" the
   * right side of the canvas.
   *
   * The confusing thing about this value is that it does not, and must not
   * include the absoluteLeft offset. This is because it is used to calculate
   * the viewLeft value.
   *
   * The viewLeft is relative to the workspace origin (although in pixel
   * units). The workspace origin is the top-left corner of the workspace (at
   * least when it is enabled). It is shifted from the top-left of the
   * blocklyDiv so as not to be beneath the toolbox.
   *
   * When the workspace is enabled the viewLeft and workspace origin are at
   * the same X location. As the canvas slides towards the right beneath the
   * view this value (scrollX) becomes more positive, and the viewLeft becomes
   * more negative relative to the workspace origin (imagine the workspace
   * origin as a dot on the canvas sliding to the right as the canvas moves).
   *
   * So if the scrollX were to include the absoluteLeft this would in a way
   * "unshift" the workspace origin. This means that the viewLeft would be
   * representing the left edge of the blocklyDiv, rather than the left edge
   * of the workspace.
   */
  scrollX = 0;

  /**
   * Current vertical scrolling offset in pixel units, relative to the
   * workspace origin.
   *
   * It is useful to think about a view, and a canvas moving beneath that
   * view. As the canvas moves down, this value becomes more positive, and the
   * view is now "seeing" the upper part of the canvas. As the canvas moves
   * up, this value becomes more negative, and the view is "seeing" the lower
   * part of the canvas.
   *
   * This confusing thing about this value is that it does not, and must not
   * include the absoluteTop offset. This is because it is used to calculate
   * the viewTop value.
   *
   * The viewTop is relative to the workspace origin (although in pixel
   * units). The workspace origin is the top-left corner of the workspace (at
   * least when it is enabled). It is shifted from the top-left of the
   * blocklyDiv so as not to be beneath the toolbox.
   *
   * When the workspace is enabled the viewTop and workspace origin are at the
   * same Y location. As the canvas slides towards the bottom this value
   * (scrollY) becomes more positive, and the viewTop becomes more negative
   * relative to the workspace origin (image in the workspace origin as a dot
   * on the canvas sliding downwards as the canvas moves).
   *
   * So if the scrollY were to include the absoluteTop this would in a way
   * "unshift" the workspace origin. This means that the viewTop would be
   * representing the top edge of the blocklyDiv, rather than the top edge of
   * the workspace.
   */
  scrollY = 0;

  /** Horizontal scroll value when scrolling started in pixel units. */
  startScrollX = 0;

  /** Vertical scroll value when scrolling started in pixel units. */
  startScrollY = 0;

  /** Distance from mouse to object being dragged. */
  private dragDeltaXY: Coordinate | null = null;

  /** Current scale. */
  scale = 1;

  /** Cached scale value. Used to detect changes in viewport. */
  private oldScale = 1;

  /** Cached viewport top value. Used to detect changes in viewport. */
  private oldTop = 0;

  /** Cached viewport left value. Used to detect changes in viewport. */
  private oldLeft = 0;

  /** The workspace's trashcan (if any). */
  trashcan: Trashcan | null = null;

  /** This workspace's scrollbars, if they exist. */
  scrollbar: ScrollbarPair | null = null;

  /**
   * Fixed flyout providing blocks which may be dragged into this workspace.
   */
  private flyout: IFlyout | null = null;

  /**
   * Category-based toolbox providing blocks which may be dragged into this
   * workspace.
   */
  private toolbox_: IToolbox | null = null;

  /**
   * Module bar fot this workspace.
   */
  private moduleBar_: ModuleBar | null = null;

  /**
   * The current gesture in progress on this workspace, if any.
   *
   * @internal
   */
  currentGesture_: Gesture | null = null;

  /**
   * The first parent div with 'injectionDiv' in the name, or null if not set.
   * Access this with getInjectionDiv.
   */
  private injectionDiv: Element | null = null;

  /**
   * Last known position of the page scroll.
   * This is used to determine whether we have recalculated screen coordinate
   * stuff since the page scrolled.
   */
  private lastRecordedPageScroll: Coordinate | null = null;

  /**
   * Developers may define this function to add custom menu options to the
   * workspace's context menu or edit the workspace-created set of menu
   * options.
   *
   * @param options List of menu options to add to.
   * @param e The right-click event that triggered the context menu.
   */
  configureContextMenu:
    | ((menuOptions: ContextMenuOption[], e: Event) => void)
    | null = null;

  /**
   * A dummy wheel event listener used as a workaround for a Safari scrolling issue.
   * Set in createDom and used for removal in dispose to ensure proper cleanup.
   */
  private dummyWheelListener: (() => void) | null = null;

  /**
   * In a flyout, the target workspace where blocks should be placed after a
   * drag. Otherwise null.
   *
   * @internal
   */
  targetWorkspace: WorkspaceSvg | null = null;

  /** Inverted screen CTM, for use in mouseToSvg. */
  private inverseScreenCTM: SVGMatrix | null = null;

  /** Inverted screen CTM is dirty, recalculate it. */
  private inverseScreenCTMDirty = true;
  private metricsManager: IMetricsManager;
  /** @internal */
  getMetrics: () => Metrics;
  /** @internal */
  setMetrics: (p1: {x?: number; y?: number}) => void;
  private readonly componentManager: ComponentManager;

  /**
   * List of currently highlighted blocks.  Block highlighting is often used
   * to visually mark blocks currently being executed.
   */
  private readonly highlightedBlocks: BlockSvg[] = [];
  private audioManager: WorkspaceAudio;
  private grid: Grid | null;
  private markerManager: MarkerManager;

  /**
   * Map from function names to callbacks, for deciding what to do when a
   * custom toolbox category is opened.
   */
  private toolboxCategoryCallbacks = new Map<
    string,
    (p1: WorkspaceSvg) => toolbox.FlyoutDefinition
  >();

  /**
   * Map from function names to callbacks, for deciding what to do when a
   * button is clicked.
   */
  private flyoutButtonCallbacks = new Map<string, (p1: FlyoutButton) => void>();
  protected themeManager_: ThemeManager;
  private readonly renderer: Renderer;

  /** Cached parent SVG. */
  private cachedParentSvg: SVGElement | null = null;

  /** True if keyboard accessibility mode is on, false otherwise. */
  keyboardAccessibilityMode = false;

  /** The list of top-level bounded elements on the workspace. */
  private topBoundedElements: IBoundedElement[] = [];

  /** The recorded drag targets. */
  private dragTargetAreas: Array<{component: IDragTarget; clientRect: Rect}> =
    [];
  private readonly cachedParentSvgSize: Size;
  private layerManager: LayerManager | null = null;
  // TODO(b/109816955): remove '!', see go/strict-prop-init-fix.
  svgGroup_!: SVGElement;
  // TODO(b/109816955): remove '!', see go/strict-prop-init-fix.
  svgBackground_!: SVGElement;
  // TODO(b/109816955): remove '!', see go/strict-prop-init-fix.
  svgBlockCanvas_!: SVGElement;
  // TODO(b/109816955): remove '!', see go/strict-prop-init-fix.
  svgBubbleCanvas_!: SVGElement;
  zoomControls_: ZoomControls | null = null;

  /**
   * @param options Dictionary of options.
   */
  constructor(options: Options) {
    super(options);

    const MetricsManagerClass = registry.getClassFromOptions(
      registry.Type.METRICS_MANAGER,
      options,
      true,
    );
    /** Object in charge of calculating metrics for the workspace. */
    this.metricsManager = new MetricsManagerClass!(this);

    /** Method to get all the metrics that have to do with a workspace. */
    this.getMetrics =
      options.getMetrics ||
      this.metricsManager.getMetrics.bind(this.metricsManager);

    /** Translates the workspace. */
    this.setMetrics =
      options.setMetrics || WorkspaceSvg.setTopLevelWorkspaceMetrics_;

    this.componentManager = new ComponentManager();

    this.connectionDBList = ConnectionDB.init(this.connectionChecker);

    /**
     * Object in charge of loading, storing, and playing audio for a workspace.
     */
    this.audioManager = new WorkspaceAudio(
      options.parentWorkspace as WorkspaceSvg,
    );

    /** This workspace's grid object or null. */
    this.grid = this.options.gridPattern
      ? new Grid(this.options.gridPattern, options.gridOptions)
      : null;

    /** Manager in charge of markers and cursors. */
    this.markerManager = new MarkerManager(this);

    if (Variables && Variables.flyoutCategory) {
      this.registerToolboxCategoryCallback(
        Variables.CATEGORY_NAME,
        Variables.flyoutCategory,
      );
    }

    if (VariablesDynamic && VariablesDynamic.flyoutCategory) {
      this.registerToolboxCategoryCallback(
        VariablesDynamic.CATEGORY_NAME,
        VariablesDynamic.flyoutCategory,
      );
    }

    const proceduresCallback = function (workspace: WorkspaceSvg) {
      const ProcedureXmlList = Procedures.flyoutCategory(workspace);
      const ProceduresLocalXmlList =
        ProceduresLocalArgument.flyoutCategory(workspace);
      return [...ProcedureXmlList, ...ProceduresLocalXmlList];
    };

    // @ts-ignore:next-line
    if (Procedures && Procedures.flyoutCategory) {
      this.registerToolboxCategoryCallback(
        Procedures.CATEGORY_NAME,
        proceduresCallback,
      );
      this.addChangeListener(Procedures.mutatorOpenListener);
      this.addChangeListener(ProceduresLocalArgument.mutatorOpenListener);
      this.addChangeListener(ProceduresLocalArgument.updateFlyout);
    }

    /** Object in charge of storing and updating the workspace theme. */
    this.themeManager_ = this.options.parentWorkspace
      ? this.options.parentWorkspace.getThemeManager()
      : new ThemeManager(this, this.options.theme || Classic);
    this.themeManager_.subscribeWorkspace(this);

    /** The block renderer used for rendering blocks on this workspace. */
    this.renderer = blockRendering.init(
      this.options.renderer || 'geras',
      this.getTheme(),
      this.options.rendererOverrides ?? undefined,
    );

    /**
     * The cached size of the parent svg element.
     * Used to compute svg metrics.
     */
    this.cachedParentSvgSize = new Size(0, 0);
  }

  /**
   * Get the marker manager for this workspace.
   *
   * @returns The marker manager.
   */
  getMarkerManager(): MarkerManager {
    return this.markerManager;
  }

  /**
   * Gets the metrics manager for this workspace.
   *
   * @returns The metrics manager.
   */
  getMetricsManager(): IMetricsManager {
    return this.metricsManager;
  }

  /**
   * Sets the metrics manager for the workspace.
   *
   * @param metricsManager The metrics manager.
   * @internal
   */
  setMetricsManager(metricsManager: IMetricsManager) {
    this.metricsManager = metricsManager;
    this.getMetrics = this.metricsManager.getMetrics.bind(this.metricsManager);
  }

  /**
   * Gets the component manager for this workspace.
   *
   * @returns The component manager.
   */
  getComponentManager(): ComponentManager {
    return this.componentManager;
  }

  /**
   * Add the cursor SVG to this workspaces SVG group.
   *
   * @param cursorSvg The SVG root of the cursor to be added to the workspace
   *     SVG group.
   * @internal
   */
  setCursorSvg(cursorSvg: SVGElement) {
    this.markerManager.setCursorSvg(cursorSvg);
  }

  /**
   * Add the marker SVG to this workspaces SVG group.
   *
   * @param markerSvg The SVG root of the marker to be added to the workspace
   *     SVG group.
   * @internal
   */
  setMarkerSvg(markerSvg: SVGElement) {
    this.markerManager.setMarkerSvg(markerSvg);
  }

  /**
   * Get the marker with the given ID.
   *
   * @param id The ID of the marker.
   * @returns The marker with the given ID or null if no marker with the given
   *     ID exists.
   * @internal
   */
  getMarker(id: string): Marker | null {
    if (this.markerManager) {
      return this.markerManager.getMarker(id);
    }
    return null;
  }

  /**
   * The cursor for this workspace.
   *
   * @returns The cursor for the workspace.
   */
  getCursor(): Cursor | null {
    if (this.markerManager) {
      return this.markerManager.getCursor();
    }
    return null;
  }

  /**
   * Get the block renderer attached to this workspace.
   *
   * @returns The renderer attached to this workspace.
   */
  getRenderer(): Renderer {
    return this.renderer;
  }

  /**
   * Get the theme manager for this workspace.
   *
   * @returns The theme manager for this workspace.
   * @internal
   */
  getThemeManager(): ThemeManager {
    return this.themeManager_;
  }

  /**
   * Get the workspace theme object.
   *
   * @returns The workspace theme object.
   */
  getTheme(): Theme {
    return this.themeManager_.getTheme();
  }

  /**
   * Set the workspace theme object.
   * If no theme is passed, default to the `Classic` theme.
   *
   * @param theme The workspace theme object.
   */
  setTheme(theme: Theme) {
    if (!theme) {
      theme = Classic as Theme;
    }
    this.themeManager_.setTheme(theme);
  }

  /**
   * Refresh all blocks on the workspace after a theme update.
   */
  refreshTheme() {
    if (this.svgGroup_) {
      this.renderer.refreshDom(this.svgGroup_, this.getTheme());
    }

    // Update all blocks in workspace that have a style name.
    this.updateBlockStyles_(
      this.getAllBlocks(false).filter(function (block) {
        return !!block.getStyleName();
      }),
    );

    // Update current toolbox selection.
    this.refreshToolboxSelection();
    if (this.toolbox_) {
      this.toolbox_.refreshTheme();
    }

    // Re-render if workspace is visible
    if (this.isVisible()) {
      this.setVisible(true);
    }

    if (this.moduleBar_) {
      this.moduleBar_.updateColourFromTheme();
    }

    const event = new (eventUtils.get(eventUtils.THEME_CHANGE))(
      this.getTheme().name,
      this.id,
    );
    eventUtils.fire(event);
  }

  /**
   * Updates all the blocks with new style.
   *
   * @param blocks List of blocks to update the style on.
   */
  private updateBlockStyles_(blocks: Block[]) {
    for (let i = 0, block; (block = blocks[i]); i++) {
      const blockStyleName = block.getStyleName();
      if (blockStyleName) {
        const blockSvg = block as BlockSvg;
        blockSvg.setStyle(blockStyleName);
      }
    }
  }

  /**
   * Getter for the inverted screen CTM.
   *
   * @returns The matrix to use in mouseToSvg
   */
  getInverseScreenCTM(): SVGMatrix | null {
    // Defer getting the screen CTM until we actually need it, this should
    // avoid forced reflows from any calls to updateInverseScreenCTM.
    if (this.inverseScreenCTMDirty) {
      const ctm = this.getParentSvg().getScreenCTM();
      if (ctm) {
        this.inverseScreenCTM = ctm.inverse();
        this.inverseScreenCTMDirty = false;
      }
    }

    return this.inverseScreenCTM;
  }

  /** Mark the inverse screen CTM as dirty. */
  updateInverseScreenCTM() {
    this.inverseScreenCTMDirty = true;
  }

  /**
   * Getter for isVisible
   *
   * @returns Whether the workspace is visible.
   *     False if the workspace has been hidden by calling `setVisible(false)`.
   */
  isVisible(): boolean {
    return this.isVisible_;
  }

  /**
   * Return the absolute coordinates of the top-left corner of this element,
   * scales that after canvas SVG element, if it's a descendant.
   * The origin (0,0) is the top-left corner of the Blockly SVG.
   *
   * @param element SVG element to find the coordinates of.
   * @returns Object with .x and .y properties.
   * @internal
   */
  getSvgXY(element: SVGElement): Coordinate {
    let x = 0;
    let y = 0;
    let scale = 1;
    if (
      this.getCanvas().contains(element) ||
      this.getBubbleCanvas().contains(element)
    ) {
      // Before the SVG canvas, scale the coordinates.
      scale = this.scale;
    }
    do {
      // Loop through this block and every parent.
      const xy = svgMath.getRelativeXY(element);
      if (element === this.getCanvas() || element === this.getBubbleCanvas()) {
        // After the SVG canvas, don't scale the coordinates.
        scale = 1;
      }
      x += xy.x * scale;
      y += xy.y * scale;
      element = element.parentNode as SVGElement;
    } while (
      element &&
      element !== this.getParentSvg() &&
      element !== this.getInjectionDiv()
    );
    return new Coordinate(x, y);
  }

  /**
   * Gets the size of the workspace's parent SVG element.
   *
   * @returns The cached width and height of the workspace's parent SVG element.
   * @internal
   */
  getCachedParentSvgSize(): Size {
    const size = this.cachedParentSvgSize;
    return new Size(size.width, size.height);
  }

  /**
   * Return the position of the workspace origin relative to the injection div
   * origin in pixels.
   * The workspace origin is where a block would render at position (0, 0).
   * It is not the upper left corner of the workspace SVG.
   *
   * @returns Offset in pixels.
   * @internal
   */
  getOriginOffsetInPixels(): Coordinate {
    return svgMath.getInjectionDivXY(this.getCanvas());
  }

  /**
   * Return the injection div that is a parent of this workspace.
   * Walks the DOM the first time it's called, then returns a cached value.
   * Note: We assume this is only called after the workspace has been injected
   * into the DOM.
   *
   * @returns The first parent div with 'injectionDiv' in the name.
   * @internal
   */
  getInjectionDiv(): Element {
    // NB: it would be better to pass this in at createDom, but is more likely
    // to break existing uses of Blockly.
    if (!this.injectionDiv) {
      let element: Element = this.svgGroup_;
      while (element) {
        const classes = element.getAttribute('class') || '';
        if ((' ' + classes + ' ').includes(' injectionDiv ')) {
          this.injectionDiv = element;
          break;
        }
        element = element.parentNode as Element;
      }
    }
    return this.injectionDiv!;
  }

  /**
   * Returns the SVG group for the workspace.
   *
   * @returns The SVG group for the workspace.
   */
  getSvgGroup(): Element {
    return this.svgGroup_;
  }

  /**
   * Get the SVG block canvas for the workspace.
   *
   * @returns The SVG group for the workspace.
   * @internal
   */
  getBlockCanvas(): SVGElement | null {
    return this.getCanvas();
  }

  /**
   * Save resize handler data so we can delete it later in dispose.
   *
   * @param handler Data that can be passed to eventHandling.unbind.
   */
  setResizeHandlerWrapper(handler: browserEvents.Data) {
    this.resizeHandlerWrapper = handler;
  }

  /**
   * Create the workspace DOM elements.
   *
   * @param opt_backgroundClass Either 'blocklyMainBackground' or
   *     'blocklyMutatorBackground'.
   * @returns The workspace's SVG group.
   */
  createDom(opt_backgroundClass?: string, injectionDiv?: Element): Element {
    if (!this.injectionDiv) {
      this.injectionDiv = injectionDiv ?? null;
    }

    /**
     * <g class="blocklyWorkspace">
     *   <rect class="blocklyMainBackground" height="100%" width="100%"></rect>
     *   [Trashcan and/or flyout may go here]
     *   <g class="blocklyBlockCanvas"></g>
     *   <g class="blocklyBubbleCanvas"></g>
     * </g>
     */
    this.svgGroup_ = dom.createSvgElement(Svg.G, {'class': 'blocklyWorkspace'});

    // Note that a <g> alone does not receive mouse events--it must have a
    // valid target inside it.  If no background class is specified, as in the
    // flyout, the workspace will not receive mouse events.
    if (opt_backgroundClass) {
      this.svgBackground_ = dom.createSvgElement(
        Svg.RECT,
        {'height': '100%', 'width': '100%', 'class': opt_backgroundClass},
        this.svgGroup_,
      );

      if (opt_backgroundClass === 'blocklyMainBackground' && this.grid) {
        this.svgBackground_.style.fill =
          'url(#' + this.grid.getPatternId() + ')';
      } else {
        this.themeManager_.subscribe(
          this.svgBackground_,
          'workspaceBackgroundColour',
          'fill',
        );
      }
    }

    this.layerManager = new LayerManager(this);
    // Assign the canvases for backwards compatibility.
    this.svgBlockCanvas_ = this.layerManager.getBlockLayer();
    this.svgBubbleCanvas_ = this.layerManager.getBubbleLayer();

    if (!this.isFlyout) {
      browserEvents.conditionalBind(
        this.svgGroup_,
        'pointerdown',
        this,
        this.onMouseDown_,
        false,
      );
      // This no-op works around https://bugs.webkit.org/show_bug.cgi?id=226683,
      // which otherwise prevents zoom/scroll events from being observed in
      // Safari. Once that bug is fixed it should be removed.
      this.dummyWheelListener = () => {};
      document.body.addEventListener('wheel', this.dummyWheelListener);
      browserEvents.conditionalBind(
        this.svgGroup_,
        'wheel',
        this,
        this.onMouseWheel_,
      );
    }

    // Determine if there needs to be a category tree, or a simple list of
    // blocks.  This cannot be changed later, since the UI is very different.
    if (this.options.hasCategories) {
      const ToolboxClass = registry.getClassFromOptions(
        registry.Type.TOOLBOX,
        this.options,
        true,
      );
      this.toolbox_ = new ToolboxClass!(this);
    }

    if (this.toolbox_ && !this.isFlyout) {
      this.addChangeListener(this.flyoutListener.bind(this));
    }

    if (this.options.showModuleBar) {
      this.moduleBar_ = new ModuleBar(this);
    }

    if (this.grid) {
      this.grid.update(this.scale);
    }
    this.recordDragTargets();
    const CursorClass = registry.getClassFromOptions(
      registry.Type.CURSOR,
      this.options,
    );

    CursorClass && this.markerManager.setCursor(new CursorClass());

    this.renderer.createDom(this.svgGroup_, this.getTheme());
    return this.svgGroup_;
  }

  /**
   * Dispose of this workspace.
   * Unlink from all DOM elements to prevent memory leaks.
   */
  override dispose() {
    // Stop rerendering.
    this.rendered = false;
    if (this.currentGesture_) {
      this.currentGesture_.cancel();
    }
    if (this.svgGroup_) {
      dom.removeNode(this.svgGroup_);
    }
    if (this.toolbox_) {
      this.toolbox_.dispose();
      this.toolbox_ = null;
    }
    if (this.moduleBar_) {
      this.moduleBar_.dispose();
      this.moduleBar_ = null;
    }
    if (this.flyout) {
      this.flyout.dispose();
      this.flyout = null;
    }
    if (this.trashcan) {
      this.trashcan.dispose();
      this.trashcan = null;
    }
    if (this.scrollbar) {
      this.scrollbar.dispose();
      this.scrollbar = null;
    }
    if (this.zoomControls_) {
      this.zoomControls_.dispose();
    }

    if (this.audioManager) {
      this.audioManager.dispose();
    }

    if (this.grid) {
      this.grid = null;
    }

    this.renderer.dispose();

    if (this.markerManager) {
      this.markerManager.dispose();
    }

    super.dispose();

    // Dispose of theme manager after all blocks and mutators are disposed of.
    if (this.themeManager_) {
      this.themeManager_.unsubscribeWorkspace(this);
      this.themeManager_.unsubscribe(this.svgBackground_);
      if (!this.options.parentWorkspace) {
        this.themeManager_.dispose();
      }
    }

    this.connectionDBList.length = 0;

    this.toolboxCategoryCallbacks.clear();
    this.flyoutButtonCallbacks.clear();

    if (!this.options.parentWorkspace) {
      // Top-most workspace.  Dispose of the div that the
      // SVG is injected into (i.e. injectionDiv).
      const parentSvg = this.getParentSvg();
      if (parentSvg && parentSvg.parentNode) {
        dom.removeNode(parentSvg.parentNode);
      }
    }
    if (this.resizeHandlerWrapper) {
      browserEvents.unbind(this.resizeHandlerWrapper);
      this.resizeHandlerWrapper = null;
    }

    // Remove the dummy wheel listener
    if (this.dummyWheelListener) {
      document.body.removeEventListener('wheel', this.dummyWheelListener);
      this.dummyWheelListener = null;
    }
  }

  /**
   * Add a trashcan.
   *
   * @internal
   */
  addTrashcan() {
    this.trashcan = WorkspaceSvg.newTrashcan(this);
    const svgTrashcan = this.trashcan.createDom();
    this.svgGroup_.insertBefore(svgTrashcan, this.getCanvas());
  }

  /**
   * @param _workspace
   * @internal
   */
  static newTrashcan(_workspace: WorkspaceSvg): Trashcan {
    throw new Error(
      'The implementation of newTrashcan should be ' +
        'monkey-patched in by blockly.ts',
    );
  }

  /**
   * Add zoom controls.
   *
   * @internal
   */
  addZoomControls() {
    this.zoomControls_ = new ZoomControls(this);
    const svgZoomControls = this.zoomControls_.createDom();
    this.svgGroup_.appendChild(svgZoomControls);
  }

  /**
   * Add a flyout element in an element with the given tag name.
   *
   * @param tagName What type of tag the flyout belongs in.
   * @returns The element containing the flyout DOM.
   * @internal
   */
  addFlyout(tagName: string | Svg<SVGSVGElement> | Svg<SVGGElement>): Element {
    const workspaceOptions = new Options({
      'parentWorkspace': this,
      'rtl': this.RTL,
      'oneBasedIndex': this.options.oneBasedIndex,
      'horizontalLayout': this.horizontalLayout,
      'renderer': this.options.renderer,
      'rendererOverrides': this.options.rendererOverrides,
      'move': {
        'scrollbars': true,
      },
    } as BlocklyOptions);
    workspaceOptions.toolboxPosition = this.options.toolboxPosition;
    if (this.horizontalLayout) {
      const HorizontalFlyout = registry.getClassFromOptions(
        registry.Type.FLYOUTS_HORIZONTAL_TOOLBOX,
        this.options,
        true,
      );
      this.flyout = new HorizontalFlyout!(workspaceOptions);
    } else {
      const VerticalFlyout = registry.getClassFromOptions(
        registry.Type.FLYOUTS_VERTICAL_TOOLBOX,
        this.options,
        true,
      );
      this.flyout = new VerticalFlyout!(workspaceOptions);
    }
    this.flyout.autoClose = false;
    this.flyout.getWorkspace().setVisible(true);

    // Return the element so that callers can place it in their desired
    // spot in the DOM.  For example, mutator flyouts do not go in the same
    // place as main workspace flyouts.
    return this.flyout.createDom(tagName);
  }

  /**
   * Getter for the flyout associated with this workspace.  This flyout may be
   * owned by either the toolbox or the workspace, depending on toolbox
   * configuration.  It will be null if there is no flyout.
   *
   * @param opt_own Whether to only return the workspace's own flyout.
   * @returns The flyout on this workspace.
   */
  getFlyout(opt_own?: boolean): IFlyout | null {
    if (this.flyout || opt_own) {
      return this.flyout;
    }
    if (this.toolbox_) {
      return this.toolbox_.getFlyout();
    }
    return null;
  }

  /**
   * flyoutListener
   * @param {Event} event flyout event
   */
  flyoutListener(event: Abstract) {
    switch (event.type) {
      case FLYOUT_SHOW: {
        this.resize();
        break;
      }

      case FLYOUT_HIDE: {
        this.resize();
        break;
      }

      default: {
        return;
      }
    }
  }

  /**
   * Getter for the toolbox associated with this workspace, if one exists.
   *
   * @returns The toolbox on this workspace.
   */
  getToolbox(): IToolbox | null {
    return this.toolbox_;
  }

  /**
   * Getter for the moduleBar associated with this workspace, if one exists.
   * @return {ModuleBar} The moduleBar on this workspace.
   * @package
   */
  getModuleBar() {
    return this.moduleBar_;
  }

  /**
   * Update items that use screen coordinate calculations
   * because something has changed (e.g. scroll position, window size).
   */
  private updateScreenCalculations_() {
    this.updateInverseScreenCTM();
    this.recordDragTargets();
  }

  /**
   * If enabled, resize the parts of the workspace that change when the
   * workspace contents (e.g. block positions) change.  This will also scroll
   * the workspace contents if needed.
   *
   * @internal
   */
  resizeContents() {
    if (!this.resizesEnabled || !this.rendered) {
      return;
    }
    if (this.scrollbar) {
      this.scrollbar.resize();
    }
    this.updateInverseScreenCTM();
  }

  /**
   * Resize and reposition all of the workspace chrome (toolbox,
   * trash, scrollbars etc.)
   * This should be called when something changes that
   * requires recalculating dimensions and positions of the
   * trash, zoom, toolbox, etc. (e.g. window resize).
   */
  resize() {
    if (this.toolbox_) {
      this.toolbox_.position();
    }
    if (this.flyout) {
      this.flyout.position();
    }

    const positionables = this.componentManager.getComponents(
      ComponentManager.Capability.POSITIONABLE,
      true,
    );
    const metrics = this.getMetricsManager().getUiMetrics();
    const savedPositions = [];
    for (let i = 0, positionable; (positionable = positionables[i]); i++) {
      positionable.position(metrics, savedPositions);
      const boundingRect = positionable.getBoundingRectangle();
      if (boundingRect) {
        savedPositions.push(boundingRect);
      }
    }

    if (this.scrollbar) {
      this.scrollbar.resize();
    }
    this.updateScreenCalculations_();
  }

  /**
   * Resizes and repositions workspace chrome if the page has a new
   * scroll position.
   *
   * @internal
   */
  updateScreenCalculationsIfScrolled() {
    /* eslint-disable indent */
    const currScroll = svgMath.getDocumentScroll();
    if (!Coordinate.equals(this.lastRecordedPageScroll, currScroll)) {
      this.lastRecordedPageScroll = currScroll;
      this.updateScreenCalculations_();
    }
  }
  /* eslint-enable indent */

  /**
   * @returns The layer manager for this workspace.
   */
  getLayerManager(): LayerManager | null {
    return this.layerManager;
  }

  /**
   * Get the SVG element that forms the drawing surface.
   *
   * @returns SVG group element.
   */
  getCanvas(): SVGGElement {
    return this.layerManager!.getBlockLayer();
  }

  /**
   * Caches the width and height of the workspace's parent SVG element for use
   * with getSvgMetrics.
   *
   * @param width The width of the parent SVG element.
   * @param height The height of the parent SVG element
   * @internal
   */
  setCachedParentSvgSize(width: number | null, height: number | null) {
    const svg = this.getParentSvg();
    if (width != null) {
      this.cachedParentSvgSize.width = width;
      // This is set to support the public (but deprecated) Blockly.svgSize
      // method.
      svg.setAttribute('data-cached-width', `${width}`);
    }
    if (height != null) {
      this.cachedParentSvgSize.height = height;
      // This is set to support the public (but deprecated) Blockly.svgSize
      // method.
      svg.setAttribute('data-cached-height', `${height}`);
    }
  }

  /**
   * Get the SVG element that forms the bubble surface.
   *
   * @returns SVG group element.
   */
  getBubbleCanvas(): SVGGElement {
    return this.layerManager!.getBubbleLayer();
  }

  /**
   * Get the SVG element that contains this workspace.
   * Note: We assume this is only called after the workspace has been injected
   * into the DOM.
   *
   * @returns SVG element.
   */
  getParentSvg(): SVGSVGElement {
    if (!this.cachedParentSvg) {
      let element = this.svgGroup_;
      while (element) {
        if (element.tagName === 'svg') {
          this.cachedParentSvg = element;
          break;
        }
        element = element.parentNode as SVGSVGElement;
      }
    }
    return this.cachedParentSvg as SVGSVGElement;
  }

  /**
   * Fires a viewport event if events are enabled and there is a change in
   * viewport values.
   *
   * @internal
   */
  maybeFireViewportChangeEvent() {
    if (!eventUtils.isEnabled()) {
      return;
    }
    const scale = this.scale;
    const top = -this.scrollY;
    const left = -this.scrollX;
    if (
      scale === this.oldScale &&
      Math.abs(top - this.oldTop) < 1 &&
      Math.abs(left - this.oldLeft) < 1
    ) {
      // Ignore sub-pixel changes in top and left. Due to #4192 there are a lot
      // of negligible changes in viewport top/left.
      return;
    }
    const event = new (eventUtils.get(eventUtils.VIEWPORT_CHANGE))(
      top,
      left,
      scale,
      this.id,
      this.oldScale,
    );
    this.oldScale = scale;
    this.oldTop = top;
    this.oldLeft = left;
    eventUtils.fire(event);
  }

  /**
   * Translate this workspace to new coordinates.
   *
   * @param x Horizontal translation, in pixel units relative to the top left of
   *     the Blockly div.
   * @param y Vertical translation, in pixel units relative to the top left of
   *     the Blockly div.
   */
  translate(x: number, y: number) {
    this.layerManager?.translateLayers(new Coordinate(x, y), this.scale);
    this.grid?.moveTo(x, y);
    this.maybeFireViewportChangeEvent();
  }

  /**
   * Returns the horizontal offset of the workspace.
   * Intended for LTR/RTL compatibility in XML.
   *
   * @returns Width.
   */
  override getWidth(): number {
    const metrics = this.getMetrics();
    return metrics ? metrics.viewWidth / this.scale : 0;
  }

  /**
   * Toggles the visibility of the workspace.
   * Currently only intended for main workspace.
   *
   * @param isVisible True if workspace should be visible.
   */
  setVisible(isVisible: boolean) {
    this.isVisible_ = isVisible;
    if (!this.svgGroup_) {
      return;
    }

    // Tell the scrollbar whether its container is visible so it can
    // tell when to hide itself.
    if (this.scrollbar) {
      this.scrollbar.setContainerVisible(isVisible);
    }

    // Tell the flyout whether its container is visible so it can
    // tell when to hide itself.
    if (this.getFlyout()) {
      this.getFlyout()!.setContainerVisible(isVisible);
    }

    this.getParentSvg().style.display = isVisible ? 'block' : 'none';
    if (this.toolbox_) {
      // Currently does not support toolboxes in mutators.
      this.toolbox_.setVisible(isVisible);
    }

    if (this.moduleBar_) {
      this.moduleBar_.setContainerVisible(isVisible);
    }

    if (!isVisible) {
      this.hideChaff(true);
    }
  }

  /**
   * Render all blocks in workspace.
   */
  render() {
    // Generate list of all blocks.
    const blocks = this.getAllBlocks(false);
    // Render each block.
    for (let i = blocks.length - 1; i >= 0; i--) {
      blocks[i].queueRender();
    }

    this.getTopBlocks()
      .flatMap((block) => block.getDescendants(false))
      .filter((block) => block.isInsertionMarker())
      .forEach((block) => block.queueRender());

    renderManagement
      .finishQueuedRenders()
      .then(() => void this.markerManager.updateMarkers());
  }

  /**
   * Highlight or unhighlight a block in the workspace.  Block highlighting is
   * often used to visually mark blocks currently being executed.
   *
   * @param id ID of block to highlight/unhighlight, or null for no block (used
   *     to unhighlight all blocks).
   * @param opt_state If undefined, highlight specified block and automatically
   *     unhighlight all others.  If true or false, manually
   *     highlight/unhighlight the specified block.
   */
  highlightBlock(id: string | null, opt_state?: boolean) {
    if (opt_state === undefined) {
      // Unhighlight all blocks.
      for (let i = 0, block; (block = this.highlightedBlocks[i]); i++) {
        block.setHighlighted(false);
      }
      this.highlightedBlocks.length = 0;
    }
    // Highlight/unhighlight the specified block.
    const block = id ? this.getBlockById(id) : null;
    if (block) {
      const state = opt_state === undefined || opt_state;
      // Using Set here would be great, but at the cost of IE10 support.
      if (!state) {
        arrayUtils.removeElem(this.highlightedBlocks, block);
      } else if (!this.highlightedBlocks.includes(block)) {
        this.highlightedBlocks.push(block);
      }
      block.setHighlighted(state);
    }
  }

  /**
<<<<<<< HEAD
   * Pastes the provided block or workspace comment onto the workspace.
   * Does not check whether there is remaining capacity for the object, that
   * should be done before calling this method.
   *
   * @param state The representation of the thing to paste.
   * @param {?Object} options The options for mass operation.
   * @returns The pasted thing, or null if the paste was not successful.
   * @deprecated v10. Use `Blockly.clipboard.paste` instead. To be removed in
   *     v11.
   */
  paste(
    state: AnyDuringMigration | Element | DocumentFragment,
    options = {},
  ): ICopyable<ICopyData> | null {
    deprecation.warn(
      'Blockly.WorkspaceSvg.prototype.paste',
      'v10',
      'v11',
      'Blockly.clipboard.paste',
    );
    if (!this.rendered || (!state['type'] && !state['tagName'])) {
      return null;
    }
    if (this.currentGesture_) {
      // Dragging while pasting?  No.
      this.currentGesture_.cancel();
    }

    const existingGroup = eventUtils.getGroup();
    if (!existingGroup) {
      eventUtils.setGroup(true);
    }
    let pastedThing;
    try {
      // Checks if this is JSON. JSON has a type property, while elements don't.
      if (state['type']) {
        // @ts-ignore:next-line
        pastedThing = this.pasteBlock_(null, state as blocks.State, options);
      } else {
        const xmlBlock = state as Element;
        if (xmlBlock.tagName.toLowerCase() === 'comment') {
          pastedThing = this.pasteWorkspaceComment_(xmlBlock);
        } else {
          pastedThing = this.pasteBlock_(xmlBlock, null);
        }
      }
    } finally {
      eventUtils.setGroup(existingGroup);
    }
    return pastedThing;
  }

  /**
   * Paste the provided block onto the workspace.
   *
   * @param xmlBlock XML block element.
   * @param jsonBlock JSON block representation.
   * @param {?Object} options The options for mass operation.
   * @returns The pasted block.
   */
  private pasteBlock_(
    xmlBlock: Element | null,
    jsonBlock: blocks.State | null,
    {dontSelectNewBlock = false} = {},
  ): BlockSvg {
    eventUtils.disable();
    let block: BlockSvg;
    try {
      const metrics = this.getMetrics();
      const scale = this.getScale();
      let blockX = (metrics.viewWidth / 2 + metrics.viewLeft) / scale;
      let blockY = (metrics.viewHeight / 2 + metrics.viewTop) / scale;

      if (xmlBlock) {
        block = Xml.domToBlockInternal(xmlBlock, this) as BlockSvg;
        blockX = parseInt(xmlBlock.getAttribute('x') ?? '0');
        if (this.RTL) {
          blockX = -blockX;
        }
        blockY = parseInt(xmlBlock.getAttribute('y') ?? '0');
      } else if (jsonBlock) {
        if (this.RTL) {
          blockX = this.getWidth() - blockX;
        }
        if (jsonBlock.pasteOffset) {
          blockX += jsonBlock.pasteOffset.x;
          blockY += jsonBlock.pasteOffset.y;
          delete jsonBlock.pasteOffset;
        }
      }

      // Move the duplicate to original position.
      if (!isNaN(blockX) && !isNaN(blockY)) {
        // Offset block until not clobbering another block and not in connection
        // distance with neighbouring blocks.
        let collide;
        do {
          collide = false;
          const allBlocks = this.getAllBlocks(false);
          for (let i = 0, otherBlock; (otherBlock = allBlocks[i]); i++) {
            const otherXY = otherBlock.getRelativeToSurfaceXY();
            if (
              Math.abs(blockX - otherXY.x) <= 1 &&
              Math.abs(blockY - otherXY.y) <= 1
            ) {
              collide = true;
              break;
            }
          }
          if (!collide) {
            // Check for blocks in snap range to any of its connections.
            const connections = block!.getConnections_(false);
            for (let i = 0, connection; (connection = connections[i]); i++) {
              const neighbour = connection.closest(
                config.snapRadius,
                // This code doesn't work because it's passing absolute coords
                // instead of relative coords. But we're deprecating the `paste`
                // function anyway so we're not going to fix it.
                new Coordinate(blockX, blockY),
              );
              if (neighbour.connection) {
                collide = true;
                break;
              }
            }
          }
          if (collide) {
            if (this.RTL) {
              blockX -= config.snapRadius;
            } else {
              blockX += config.snapRadius;
            }
            blockY += config.snapRadius * 2;
          }
        } while (collide);
        // No 'reason' provided since events are disabled.
        block!.moveTo(new Coordinate(blockX, blockY));
      }
    } finally {
      eventUtils.enable();
    }
    if (eventUtils.isEnabled() && !block!.isShadow()) {
      eventUtils.fire(new (eventUtils.get(eventUtils.BLOCK_CREATE))(block!));
    }
    // @ts-ignore:next-line
    if (!dontSelectNewBlock) block.select();
    return block!;
  }

  /**
   * Paste the provided comment onto the workspace.
   *
   * @param xmlComment XML workspace comment element.
   * @returns The pasted workspace comment.
   */
  private pasteWorkspaceComment_(xmlComment: Element): WorkspaceCommentSvg {
    eventUtils.disable();
    let comment: WorkspaceCommentSvg;
    try {
      comment = WorkspaceCommentSvg.fromXmlRendered(xmlComment, this);
      // Move the duplicate to original position.
      let commentX = parseInt(xmlComment.getAttribute('x') ?? '0');
      let commentY = parseInt(xmlComment.getAttribute('y') ?? '0');
      if (!isNaN(commentX) && !isNaN(commentY)) {
        if (this.RTL) {
          commentX = -commentX;
        }
        // Offset workspace comment.
        // TODO (#1719): Properly offset comment such that it's not interfering
        // with any blocks.
        commentX += 50;
        commentY += 50;
        // This code doesn't work because it's passing absolute coords
        // instead of relative coords. But we're deprecating the `paste`
        // function anyway so we're not going to fix it.
        comment.moveBy(commentX, commentY);
      }
    } finally {
      eventUtils.enable();
    }
    if (eventUtils.isEnabled()) {
      WorkspaceComment.fireCreateEvent(comment);
    }
    comment.select();
    return comment;
  }

  /**
=======
>>>>>>> 7a154ea8
   * Refresh the toolbox unless there's a drag in progress.
   *
   * @internal
   */
  refreshToolboxSelection() {
    const ws = this.isFlyout ? this.targetWorkspace : this;
    if (ws && !ws.currentGesture_ && ws.toolbox_ && ws.toolbox_.getFlyout()) {
      ws.toolbox_.refreshSelection();
    }
  }

  /**
   * Rename a variable by updating its name in the variable map.  Update the
   *     flyout to show the renamed variable immediately.
   *
   * @param id ID of the variable to rename.
   * @param newName New variable name.
   */
  override renameVariableById(id: string, newName: string) {
    super.renameVariableById(id, newName);
    this.refreshToolboxSelection();
  }

  /**
   * Delete a variable by the passed in ID.   Update the flyout to show
   *     immediately that the variable is deleted.
   *
   * @param id ID of variable to delete.
   */
  override deleteVariableById(id: string) {
    super.deleteVariableById(id);
    this.refreshToolboxSelection();
  }

  /**
   * Create a new variable with the given name.  Update the flyout to show the
   *     new variable immediately.
   *
   * @param name The new variable's name.
   * @param opt_type The type of the variable like 'int' or 'string'.
   *     Does not need to be unique. Field_variable can filter variables based
   * on their type. This will default to '' which is a specific type.
   * @param opt_id The unique ID of the variable. This will default to a UUID.
   * @returns The newly created variable.
   */
  override createVariable(
    name: string,
    opt_type?: string | null,
    opt_id?: string | null,
  ): VariableModel {
    const newVar = super.createVariable(name, opt_type, opt_id);
    this.refreshToolboxSelection();
    return newVar;
  }

  /** Make a list of all the delete areas for this workspace. */
  recordDragTargets() {
    const dragTargets = this.componentManager.getComponents(
      ComponentManager.Capability.DRAG_TARGET,
      true,
    );

    this.dragTargetAreas = [];
    for (let i = 0, targetArea; (targetArea = dragTargets[i]); i++) {
      const rect = targetArea.getClientRect();
      if (rect) {
        this.dragTargetAreas.push({
          component: targetArea,
          clientRect: rect,
        });
      }
    }
  }
  /* eslint-disable jsdoc/require-returns-check */
  /* eslint-disable @typescript-eslint/no-unused-vars */
  /**
   * Obtain a newly created block.
   *
   * @param prototypeName Name of the language object containing type-specific
   *     functions for this block.
   * @param opt_id Optional ID.  Use this ID if provided, otherwise create a new
   *     ID.
   * @param {string=} moduleId Optional module ID.  Use this ID if provided, otherwise use active module.
   * @returns The created block.
   */
  override newBlock(
    prototypeName: string,
    opt_id?: string,
    moduleId?: string,
  ): BlockSvg {
    throw new Error(
      'The implementation of newBlock should be ' +
        'monkey-patched in by blockly.ts',
    );
  }

  /**
   * Obtain a newly created comment.
   *
   * @param id Optional ID.  Use this ID if provided, otherwise create a new
   *     ID.
   * @returns The created comment.
   */
  newComment(id?: string): WorkspaceComment {
    throw new Error(
      'The implementation of newComment should be ' +
        'monkey-patched in by blockly.ts',
    );
  }
  /* eslint-enable */

  /**
   * Returns the drag target the pointer event is over.
   *
   * @param e Pointer move event.
   * @returns Null if not over a drag target, or the drag target the event is
   *     over.
   */
  getDragTarget(e: PointerEvent): IDragTarget | null {
    for (let i = 0, targetArea; (targetArea = this.dragTargetAreas[i]); i++) {
      if (targetArea.clientRect.contains(e.clientX, e.clientY)) {
        return targetArea.component;
      }
    }
    return null;
  }

  /**
   * Handle a pointerdown on SVG drawing surface.
   *
   * @param e Pointer down event.
   */
  private onMouseDown_(e: PointerEvent) {
    const gesture = this.getGesture(e);
    if (gesture) {
      gesture.handleWsStart(e, this);
    }
  }

  /**
   * Start tracking a drag of an object on this workspace.
   *
   * @param e Pointer down event.
   * @param xy Starting location of object.
   */
  startDrag(e: PointerEvent, xy: Coordinate) {
    // Record the starting offset between the bubble's location and the mouse.
    const point = browserEvents.mouseToSvg(
      e,
      this.getParentSvg(),
      this.getInverseScreenCTM(),
    );
    // Fix scale of mouse event.
    point.x /= this.scale;
    point.y /= this.scale;
    this.dragDeltaXY = Coordinate.difference(xy, point);
  }

  /**
   * Track a drag of an object on this workspace.
   *
   * @param e Pointer move event.
   * @returns New location of object.
   */
  moveDrag(e: PointerEvent): Coordinate {
    const point = browserEvents.mouseToSvg(
      e,
      this.getParentSvg(),
      this.getInverseScreenCTM(),
    );
    // Fix scale of mouse event.
    point.x /= this.scale;
    point.y /= this.scale;
    return Coordinate.sum(this.dragDeltaXY!, point);
  }

  /**
   * Is the user currently dragging a block or scrolling the flyout/workspace?
   *
   * @returns True if currently dragging or scrolling.
   */
  isDragging(): boolean {
    return this.currentGesture_ !== null && this.currentGesture_.isDragging();
  }

  /**
   * Is this workspace draggable?
   *
   * @returns True if this workspace may be dragged.
   */
  isDraggable(): boolean {
    return this.options.moveOptions && this.options.moveOptions.drag;
  }

  /**
   * Is this workspace movable?
   *
   * This means the user can reposition the X Y coordinates of the workspace
   * through input. This can be through scrollbars, scroll wheel, dragging, or
   * through zooming with the scroll wheel or pinch (since the zoom is centered
   * on the mouse position). This does not include zooming with the zoom
   * controls since the X Y coordinates are decided programmatically.
   *
   * @returns True if the workspace is movable, false otherwise.
   */
  isMovable(): boolean {
    return (
      (this.options.moveOptions && !!this.options.moveOptions.scrollbars) ||
      (this.options.moveOptions && this.options.moveOptions.wheel) ||
      (this.options.moveOptions && this.options.moveOptions.drag) ||
      (this.options.zoomOptions && this.options.zoomOptions.wheel) ||
      (this.options.zoomOptions && this.options.zoomOptions.pinch)
    );
  }

  /**
   * Is this workspace movable horizontally?
   *
   * @returns True if the workspace is movable horizontally, false otherwise.
   */
  isMovableHorizontally(): boolean {
    const hasScrollbars = !!this.scrollbar;
    return (
      this.isMovable() &&
      (!hasScrollbars ||
        (hasScrollbars && this.scrollbar!.canScrollHorizontally()))
    );
  }

  /**
   * Is this workspace movable vertically?
   *
   * @returns True if the workspace is movable vertically, false otherwise.
   */
  isMovableVertically(): boolean {
    const hasScrollbars = !!this.scrollbar;
    return (
      this.isMovable() &&
      (!hasScrollbars ||
        (hasScrollbars && this.scrollbar!.canScrollVertically()))
    );
  }

  /**
   * Handle a mouse-wheel on SVG drawing surface.
   *
   * @param e Mouse wheel event.
   */
  private onMouseWheel_(e: WheelEvent) {
    // Don't scroll or zoom anything if drag is in progress.
    if (Gesture.inProgress()) {
      e.preventDefault();
      e.stopPropagation();
      return;
    }
    const canWheelZoom =
      this.options.zoomOptions && this.options.zoomOptions.wheel;
    const canWheelMove =
      this.options.moveOptions && this.options.moveOptions.wheel;
    if (!canWheelZoom && !canWheelMove) {
      return;
    }

    const scrollDelta = browserEvents.getScrollDeltaPixels(e);

    // Zoom should also be enabled by the command key on Mac devices,
    // but not super on Unix.
    let commandKey;
    if (userAgent.MAC) {
      commandKey = e.metaKey;
    }

    if (canWheelZoom && (e.ctrlKey || commandKey || !canWheelMove)) {
      // Zoom.
      // The vertical scroll distance that corresponds to a click of a zoom
      // button.
      const PIXELS_PER_ZOOM_STEP = 50;
      const delta = -scrollDelta.y / PIXELS_PER_ZOOM_STEP;
      const position = browserEvents.mouseToSvg(
        e,
        this.getParentSvg(),
        this.getInverseScreenCTM(),
      );
      this.zoom(position.x, position.y, delta);
    } else {
      // Scroll.
      let x = this.scrollX - scrollDelta.x;
      let y = this.scrollY - scrollDelta.y;

      if (e.shiftKey && !scrollDelta.x) {
        // Scroll horizontally (based on vertical scroll delta).
        // This is needed as for some browser/system combinations which do not
        // set deltaX.
        x = this.scrollX - scrollDelta.y;
        y = this.scrollY; // Don't scroll vertically.
      }
      this.scroll(x, y);
    }
    e.preventDefault();
  }

  /**
   * Calculate the bounding box for the blocks on the workspace.
   * Coordinate system: workspace coordinates.
   *
   * @returns Contains the position and size of the bounding box containing the
   *     blocks on the workspace.
   */
  getBlocksBoundingBox(): Rect {
    const topElements = this.getTopBoundedElements();
    // There are no blocks, return empty rectangle.
    if (!topElements.length) {
      return new Rect(0, 0, 0, 0);
    }

    // Initialize boundary using the first block.
    const boundary = topElements[0].getBoundingRectangle();

    // Start at 1 since the 0th block was used for initialization.
    for (let i = 1; i < topElements.length; i++) {
      const topElement = topElements[i];
      if (
        (topElement as any).isInsertionMarker &&
        (topElement as any).isInsertionMarker()
      ) {
        continue;
      }
      const blockBoundary = topElement.getBoundingRectangle();
      if (blockBoundary.top < boundary.top) {
        boundary.top = blockBoundary.top;
      }
      if (blockBoundary.bottom > boundary.bottom) {
        boundary.bottom = blockBoundary.bottom;
      }
      if (blockBoundary.left < boundary.left) {
        boundary.left = blockBoundary.left;
      }
      if (blockBoundary.right > boundary.right) {
        boundary.right = blockBoundary.right;
      }
    }
    return boundary;
  }

  /** Clean up the workspace by ordering all the blocks in a column. */
  cleanUp() {
    this.setResizesEnabled(false);
    eventUtils.setGroup(true);
    const topBlocks = this.getTopBlocks(true);
    let cursorY = 0;
    for (let i = 0, block; (block = topBlocks[i]); i++) {
      if (!block.isMovable()) {
        continue;
      }
      const xy = block.getRelativeToSurfaceXY();
      block.moveBy(-xy.x, cursorY - xy.y, ['cleanup']);
      block.snapToGrid();
      cursorY =
        block.getRelativeToSurfaceXY().y +
        block.getHeightWidth().height +
        this.renderer.getConstants().MIN_BLOCK_HEIGHT;
    }
    eventUtils.setGroup(false);
    this.setResizesEnabled(true);
  }

  /**
   * Show the context menu for the workspace.
   *
   * @param e Mouse event.
   * @internal
   */
  showContextMenu(e: PointerEvent) {
    if (this.options.readOnly || this.isFlyout) {
      return;
    }
    const menuOptions = ContextMenuRegistry.registry.getContextMenuOptions(
      ContextMenuRegistry.ScopeType.WORKSPACE,
      {workspace: this},
    );

    // Allow the developer to add or modify menuOptions.
    if (this.configureContextMenu) {
      this.configureContextMenu(menuOptions, e);
    }

    ContextMenu.show(e, menuOptions, this.RTL, this);
  }

  /**
   * Modify the block tree on the existing toolbox.
   *
   * @param toolboxDef DOM tree of toolbox contents, string of toolbox contents,
   *     or JSON representing toolbox definition.
   */
  updateToolbox(toolboxDef: toolbox.ToolboxDefinition | null) {
    const parsedToolboxDef = toolbox.convertToolboxDefToJson(toolboxDef);

    if (!parsedToolboxDef) {
      if (this.options.languageTree) {
        throw Error("Can't nullify an existing toolbox.");
      }
      return; // No change (null to null).
    }
    if (!this.options.languageTree) {
      throw Error("Existing toolbox is null.  Can't create new toolbox.");
    }

    if (toolbox.hasCategories(parsedToolboxDef)) {
      if (!this.toolbox_) {
        throw Error("Existing toolbox has no categories.  Can't change mode.");
      }
      this.options.languageTree = parsedToolboxDef;
      this.toolbox_.render(parsedToolboxDef);
    } else {
      if (!this.flyout) {
        throw Error("Existing toolbox has categories.  Can't change mode.");
      }
      this.options.languageTree = parsedToolboxDef;
      this.flyout.show(parsedToolboxDef);
    }
  }

  /** Mark this workspace as the currently focused main workspace. */
  markFocused() {
    if (this.options.parentWorkspace) {
      this.options.parentWorkspace.markFocused();
    } else {
      common.setMainWorkspace(this);
      // We call e.preventDefault in many event handlers which means we
      // need to explicitly grab focus (e.g from a textarea) because
      // the browser will not do it for us.
      this.getParentSvg().focus({preventScroll: true});
    }
  }

  /**
   * Zooms the workspace in or out relative to/centered on the given (x, y)
   * coordinate.
   *
   * @param x X coordinate of center, in pixel units relative to the top-left
   *     corner of the parentSVG.
   * @param y Y coordinate of center, in pixel units relative to the top-left
   *     corner of the parentSVG.
   * @param amount Amount of zooming. The formula for the new scale is newScale
   *     = currentScale * (scaleSpeed^amount). scaleSpeed is set in the
   *     workspace options. Negative amount values zoom out, and positive amount
   *     values zoom in.
   */
  zoom(x: number, y: number, amount: number) {
    // Scale factor.
    const speed = this.options.zoomOptions.scaleSpeed;
    let scaleChange = Math.pow(speed, amount);
    const newScale = this.scale * scaleChange;
    if (this.scale === newScale) {
      return; // No change in zoom.
    }

    // Clamp scale within valid range.
    if (newScale > this.options.zoomOptions.maxScale) {
      scaleChange = this.options.zoomOptions.maxScale / this.scale;
    } else if (newScale < this.options.zoomOptions.minScale) {
      scaleChange = this.options.zoomOptions.minScale / this.scale;
    }

    // Transform the x/y coordinates from the parentSVG's space into the
    // canvas' space, so that they are in workspace units relative to the top
    // left of the visible portion of the workspace.
    let matrix = this.getCanvas().getCTM();
    let center = this.getParentSvg().createSVGPoint();
    center.x = x;
    center.y = y;
    center = center.matrixTransform(matrix!.inverse());
    x = center.x;
    y = center.y;

    // Find the new scrollX/scrollY so that the center remains in the same
    // position (relative to the center) after we zoom.
    // newScale and matrix.a should be identical (within a rounding error).
    matrix = matrix!
      .translate(x * (1 - scaleChange), y * (1 - scaleChange))
      .scale(scaleChange);
    // scrollX and scrollY are in pixels.
    // The scrollX and scrollY still need to have absoluteLeft and absoluteTop
    // subtracted from them, but we'll leave that for setScale so that they're
    // correctly updated for the new flyout size if we have a simple toolbox.
    this.scrollX = matrix.e;
    this.scrollY = matrix.f;
    this.setScale(newScale);
  }

  /**
   * Zooming the blocks centered in the center of view with zooming in or out.
   *
   * @param type Type of zooming (-1 zooming out and 1 zooming in).
   */
  zoomCenter(type: number) {
    const metrics = this.getMetrics();
    let x;
    let y;
    if (this.flyout) {
      // If you want blocks in the center of the view (visible portion of the
      // workspace) to stay centered when the size of the view decreases (i.e.
      // when the size of the flyout increases) you need the center of the
      // *blockly div* to stay in the same pixel-position.
      // Note: This only works because of how scrollCenter positions blocks.
      x = metrics.svgWidth ? metrics.svgWidth / 2 : 0;
      y = metrics.svgHeight ? metrics.svgHeight / 2 : 0;
    } else {
      x = metrics.viewWidth / 2 + metrics.absoluteLeft;
      y = metrics.viewHeight / 2 + metrics.absoluteTop;
    }
    this.zoom(x, y, type);
  }

  /** Zoom the blocks to fit in the workspace if possible. */
  zoomToFit() {
    if (!this.isMovable()) {
      console.warn(
        'Tried to move a non-movable workspace. This could result' +
          ' in blocks becoming inaccessible.',
      );
      return;
    }

    const metrics = this.getMetrics();
    let workspaceWidth = metrics.viewWidth;
    let workspaceHeight = metrics.viewHeight;
    const blocksBox = this.getBlocksBoundingBox();
    const doubleMargin = ZOOM_TO_FIT_MARGIN * 2;
    let blocksWidth = blocksBox.right - blocksBox.left + doubleMargin;
    let blocksHeight = blocksBox.bottom - blocksBox.top + doubleMargin;
    if (!blocksWidth) {
      return; // Prevents zooming to infinity.
    }
    if (this.flyout) {
      // We have to add the flyout size to both the workspace size and the
      // block size because the blocks we want to resize include the blocks in
      // the flyout, and the area we want to fit them includes the portion of
      // the workspace that is behind the flyout.
      if (this.horizontalLayout) {
        workspaceHeight += this.flyout.getHeight();
        // Convert from pixels to workspace coordinates.
        blocksHeight += this.flyout.getHeight() / this.scale;
      } else {
        workspaceWidth += this.flyout.getWidth();
        // Convert from pixels to workspace coordinates.
        blocksWidth += this.flyout.getWidth() / this.scale;
      }
    }

    // Scale Units: (pixels / workspaceUnit)
    const ratioX = workspaceWidth / blocksWidth;
    const ratioY = workspaceHeight / blocksHeight;
    eventUtils.disable();
    try {
      this.setScale(Math.min(ratioX, ratioY));
      this.scrollCenter();
    } finally {
      eventUtils.enable();
    }
    this.maybeFireViewportChangeEvent();
  }

  /**
   * Add a transition class to the block and bubble canvas, to animate any
   * transform changes.
   *
   * @internal
   */
  beginCanvasTransition() {
    dom.addClass(this.getCanvas(), 'blocklyCanvasTransitioning');
    dom.addClass(this.getBubbleCanvas(), 'blocklyCanvasTransitioning');
  }

  /**
   * Remove transition class from the block and bubble canvas.
   *
   * @internal
   */
  endCanvasTransition() {
    dom.removeClass(this.getCanvas(), 'blocklyCanvasTransitioning');
    dom.removeClass(this.getBubbleCanvas(), 'blocklyCanvasTransitioning');
  }

  /** Center the workspace. */
  scrollCenter() {
    if (!this.isMovable()) {
      console.warn(
        'Tried to move a non-movable workspace. This could result' +
          ' in blocks becoming inaccessible.',
      );
      return;
    }

    const metrics = this.getMetrics();
    let x = (metrics.scrollWidth - metrics.viewWidth) / 2;
    let y = (metrics.scrollHeight - metrics.viewHeight) / 2;

    // Convert from workspace directions to canvas directions.
    x = -x - metrics.scrollLeft;
    y = -y - metrics.scrollTop;
    this.scroll(x, y);
  }

  /**
   * Scroll the workspace to center on the given block. If the block has other
   * blocks stacked below it, the workspace will be centered on the stack,
   * unless blockOnly is true.
   *
   * @param id ID of block center on.
   * @param blockOnly True to center only on the block itself, not its stack.
   */
  centerOnBlock(id: string | null, blockOnly?: boolean) {
    if (!this.isMovable()) {
      console.warn(
        'Tried to move a non-movable workspace. This could result' +
          ' in blocks becoming inaccessible.',
      );
      return;
    }

    const block = id ? this.getBlockById(id) : null;
    if (!block) {
      return;
    }

    // Skip center on block from another module
    if (!block.inActiveModule()) {
      return;
    }

    // XY is in workspace coordinates.
    const xy = block.getRelativeToSurfaceXY();
    // Height/width is in workspace units.
    const heightWidth = blockOnly
      ? {height: block.height, width: block.width}
      : block.getHeightWidth();

    // Find the enter of the block in workspace units.
    const blockCenterY = xy.y + heightWidth.height / 2;

    // In RTL the block's position is the top right of the block, not top left.
    const multiplier = this.RTL ? -1 : 1;
    const blockCenterX = xy.x + (multiplier * heightWidth.width) / 2;

    // Workspace scale, used to convert from workspace coordinates to pixels.
    const scale = this.scale;

    // Center of block in pixels, relative to workspace origin (center 0,0).
    // Scrolling to here would put the block in the top-left corner of the
    // visible workspace.
    const pixelX = blockCenterX * scale;
    const pixelY = blockCenterY * scale;

    const metrics = this.getMetrics();

    // viewHeight and viewWidth are in pixels.
    const halfViewWidth = metrics.viewWidth / 2;
    const halfViewHeight = metrics.viewHeight / 2;

    // Put the block in the center of the visible workspace instead.
    const scrollToCenterX = pixelX - halfViewWidth;
    const scrollToCenterY = pixelY - halfViewHeight;

    // Convert from workspace directions to canvas directions.
    const x = -scrollToCenterX;
    const y = -scrollToCenterY;

    this.scroll(x, y);
  }

  /**
   * Set the workspace's zoom factor.
   *
   * @param newScale Zoom factor. Units: (pixels / workspaceUnit).
   */
  setScale(newScale: number) {
    if (
      this.options.zoomOptions.maxScale &&
      newScale > this.options.zoomOptions.maxScale
    ) {
      newScale = this.options.zoomOptions.maxScale;
    } else if (
      this.options.zoomOptions.minScale &&
      newScale < this.options.zoomOptions.minScale
    ) {
      newScale = this.options.zoomOptions.minScale;
    }
    this.scale = newScale;

    if (this.isFlyout && !this.isVisible()) {
      return;
    }

    // Record active module scale
    const activeModule = this.getModuleManager().getActiveModule();
    if (activeModule) {
      activeModule.scale = newScale;
    }

    this.hideChaff(false);
    // Get the flyout, if any, whether our own or owned by the toolbox.
    const flyout = this.getFlyout(false);
    if (flyout && flyout.isVisible()) {
      flyout.reflow();
      this.recordDragTargets();
    }
    if (this.grid) {
      this.grid.update(this.scale);
    }

    // We call scroll instead of scrollbar.resize() so that we can center the
    // zoom correctly without scrollbars, but scroll does not resize the
    // scrollbars so we have to call resizeView/resizeContent as well.
    const metrics = this.getMetrics();

    this.scrollX -= metrics.absoluteLeft;
    this.scrollY -= metrics.absoluteTop;
    // The scroll values and the view values are additive inverses of
    // each other, so when we subtract from one we have to add to the other.
    metrics.viewLeft += metrics.absoluteLeft;
    metrics.viewTop += metrics.absoluteTop;

    this.scroll(this.scrollX, this.scrollY);
    if (this.scrollbar) {
      if (this.flyout) {
        this.scrollbar.resizeView(metrics);
      } else {
        this.scrollbar.resizeContent(metrics);
      }
    }
  }

  /**
   * Get the workspace's zoom factor.  If the workspace has a parent, we call
   * into the parent to get the workspace scale.
   *
   * @returns The workspace zoom factor. Units: (pixels / workspaceUnit).
   */
  getScale(): number {
    if (this.options.parentWorkspace) {
      return this.options.parentWorkspace.getScale();
    }
    return this.scale;
  }

  /**
   * Scroll the workspace to a specified offset (in pixels), keeping in the
   * workspace bounds. See comment on workspaceSvg.scrollX for more detail on
   * the meaning of these values.
   *
   * @param x Target X to scroll to.
   * @param y Target Y to scroll to.
<<<<<<< HEAD
   * @param {boolean} skipHideChaff Need skip call hideChaff
   * @internal
=======
>>>>>>> 7a154ea8
   */
  scroll(x: number, y: number, skipHideChaff: boolean = false) {
    if (!skipHideChaff) {
      this.hideChaff(/* opt_onlyClosePopups= */ true);
    }

    // Keep scrolling within the bounds of the content.
    const metrics = this.getMetrics();
    // Canvas coordinates (aka scroll coordinates) have inverse directionality
    // to workspace coordinates so we have to inverse them.
    x = Math.min(x, -metrics.scrollLeft);
    y = Math.min(y, -metrics.scrollTop);
    const maxXDisplacement = Math.max(
      0,
      metrics.scrollWidth - metrics.viewWidth,
    );
    const maxXScroll = metrics.scrollLeft + maxXDisplacement;
    const maxYDisplacement = Math.max(
      0,
      metrics.scrollHeight - metrics.viewHeight,
    );
    const maxYScroll = metrics.scrollTop + maxYDisplacement;
    x = Math.max(x, -maxXScroll);
    y = Math.max(y, -maxYScroll);
    this.scrollX = x;
    this.scrollY = y;

    // Record active module workspace coordinates
    const activeModule = this.getModuleManager().getActiveModule();
    if (activeModule) {
      activeModule.scrollX = x;
      activeModule.scrollY = y;
    }

    if (this.scrollbar) {
      // The content position (displacement from the content's top-left to the
      // origin) plus the scroll position (displacement from the view's top-left
      // to the origin) gives us the distance from the view's top-left to the
      // content's top-left. Then we negate this so we get the displacement from
      // the content's top-left to the view's top-left, matching the
      // directionality of the scrollbars.
      this.scrollbar.set(
        -(x + metrics.scrollLeft),
        -(y + metrics.scrollTop),
        false,
      );
    }
    // We have to shift the translation so that when the canvas is at 0, 0 the
    // workspace origin is not underneath the toolbox.
    x += metrics.absoluteLeft;
    y += metrics.absoluteTop;
    this.translate(x, y);
  }

  /**
   * Find the block on this workspace with the specified ID.
   *
   * @param id ID of block to find.
   * @returns The sought after block, or null if not found.
   */
  override getBlockById(id: string): BlockSvg | null {
    return super.getBlockById(id) as BlockSvg;
  }

  /**
   * Find all blocks in workspace.  Blocks are optionally sorted
   * by position; top to bottom (with slight LTR or RTL bias).
   *
   * @param ordered Sort the list if true.
   * @returns Array of blocks.
   */
  override getAllBlocks(ordered = false): BlockSvg[] {
    return super.getAllBlocks(ordered) as BlockSvg[];
  }

  /**
   * Finds the top-level blocks and returns them.  Blocks are optionally sorted
   * by position; top to bottom (with slight LTR or RTL bias).
   *
   * @param ordered Sort the list if true.
   * @param {boolean} [inActiveModule] filter blocks by active module if true.
   * @returns The top-level block objects.
   */
  override getTopBlocks(
    ordered = false,
    inActiveModule: boolean = false,
  ): BlockSvg[] {
    return super.getTopBlocks(ordered, inActiveModule) as BlockSvg[];
  }

  /**
   * Adds a block to the list of top blocks.
   *
   * @param block Block to add.
   */
  override addTopBlock(block: Block) {
    super.addTopBlock(block);

    if (block.workspace.rendered && block.inActiveModule()) {
      this.addTopBoundedElement(block as BlockSvg);
    }
  }

  /**
   * Removes a block from the list of top blocks.
   *
   * @param block Block to remove.
   */
  override removeTopBlock(block: Block) {
    this.removeTopBoundedElement(block as BlockSvg);
    super.removeTopBlock(block);
  }

  /**
   * Adds a comment to the list of top comments.
   *
   * @param comment comment to add.
   */
  override addTopComment(comment: WorkspaceComment) {
<<<<<<< HEAD
    this.addTopBoundedElement(comment as WorkspaceCommentSvg);
    if (comment.workspace.rendered && comment.inActiveModule()) {
      super.addTopComment(comment);
    }
=======
    this.addTopBoundedElement(comment as RenderedWorkspaceComment);
    super.addTopComment(comment);
>>>>>>> 7a154ea8
  }

  /**
   * Removes a comment from the list of top comments.
   *
   * @param comment comment to remove.
   */
  override removeTopComment(comment: WorkspaceComment) {
    this.removeTopBoundedElement(comment as RenderedWorkspaceComment);
    super.removeTopComment(comment);
  }

  override getRootWorkspace(): WorkspaceSvg | null {
    return super.getRootWorkspace() as WorkspaceSvg | null;
  }

  /**
   * Adds a bounded element to the list of top bounded elements.
   *
   * @param element Bounded element to add.
   */
  addTopBoundedElement(element: IBoundedElement) {
    this.topBoundedElements.push(element);
  }

  /**
   * Removes a bounded element from the list of top bounded elements.
   *
   * @param element Bounded element to remove.
   */
  removeTopBoundedElement(element: IBoundedElement) {
    arrayUtils.removeElem(this.topBoundedElements, element);
  }

  /**
   * Finds the top-level bounded elements and returns them.
   *
   * @returns The top-level bounded elements.
   */
  getTopBoundedElements(): IBoundedElement[] {
    return new Array<IBoundedElement>().concat(this.topBoundedElements);
  }

  /**
   * Update whether this workspace has resizes enabled.
   * If enabled, workspace will resize when appropriate.
   * If disabled, workspace will not resize until re-enabled.
   * Use to avoid resizing during a batch operation, for performance.
   *
   * @param enabled Whether resizes should be enabled.
   */
  setResizesEnabled(enabled: boolean) {
    const reenabled = !this.resizesEnabled && enabled;
    this.resizesEnabled = enabled;
    if (reenabled) {
      // Newly enabled.  Trigger a resize.
      this.resizeContents();
    }
  }

  /**
   * Dispose of all blocks in workspace, with an optimization to prevent
   * resizes.
   */
  override clear() {
    this.setResizesEnabled(false);
    super.clear();
    this.topBoundedElements = [];
    this.setResizesEnabled(true);
  }

  /**
   * Register a callback function associated with a given key, for clicks on
   * buttons and labels in the flyout.
   * For instance, a button specified by the XML
   * <button text="create variable" callbackKey="CREATE_VARIABLE"></button>
   * should be matched by a call to
   * registerButtonCallback("CREATE_VARIABLE", yourCallbackFunction).
   *
   * @param key The name to use to look up this function.
   * @param func The function to call when the given button is clicked.
   */
  registerButtonCallback(key: string, func: (p1: FlyoutButton) => void) {
    if (typeof func !== 'function') {
      throw TypeError('Button callbacks must be functions.');
    }
    this.flyoutButtonCallbacks.set(key, func);
  }

  /**
   * Get the callback function associated with a given key, for clicks on
   * buttons and labels in the flyout.
   *
   * @param key The name to use to look up the function.
   * @returns The function corresponding to the given key for this workspace;
   *     null if no callback is registered.
   */
  getButtonCallback(key: string): ((p1: FlyoutButton) => void) | null {
    return this.flyoutButtonCallbacks.get(key) ?? null;
  }

  /**
   * Remove a callback for a click on a button in the flyout.
   *
   * @param key The name associated with the callback function.
   */
  removeButtonCallback(key: string) {
    this.flyoutButtonCallbacks.delete(key);
  }

  /**
   * Register a callback function associated with a given key, for populating
   * custom toolbox categories in this workspace.  See the variable and
   * procedure categories as an example.
   *
   * @param key The name to use to look up this function.
   * @param func The function to call when the given toolbox category is opened.
   */
  registerToolboxCategoryCallback(
    key: string,
    func: (p1: WorkspaceSvg) => toolbox.FlyoutDefinition,
  ) {
    if (typeof func !== 'function') {
      throw TypeError('Toolbox category callbacks must be functions.');
    }
    this.toolboxCategoryCallbacks.set(key, func);
  }

  /**
   * Get the callback function associated with a given key, for populating
   * custom toolbox categories in this workspace.
   *
   * @param key The name to use to look up the function.
   * @returns The function corresponding to the given key for this workspace, or
   *     null if no function is registered.
   */
  getToolboxCategoryCallback(
    key: string,
  ): ((p1: WorkspaceSvg) => toolbox.FlyoutDefinition) | null {
    return this.toolboxCategoryCallbacks.get(key) || null;
  }

  /**
   * Remove a callback for a click on a custom category's name in the toolbox.
   *
   * @param key The name associated with the callback function.
   */
  removeToolboxCategoryCallback(key: string) {
    this.toolboxCategoryCallbacks.delete(key);
  }

  /**
   * Look up the gesture that is tracking this touch stream on this workspace.
   * May create a new gesture.
   *
   * @param e Pointer event.
   * @returns The gesture that is tracking this touch stream, or null if no
   *     valid gesture exists.
   * @internal
   */
  getGesture(e: PointerEvent): Gesture | null {
    const isStart = e.type === 'pointerdown';

    const gesture = this.currentGesture_;
    if (gesture) {
      if (isStart && gesture.hasStarted()) {
        console.warn('Tried to start the same gesture twice.');
        // That's funny.  We must have missed a mouse up.
        // Cancel it, rather than try to retrieve all of the state we need.
        gesture.cancel();
        return null;
      }
      return gesture;
    }

    // No gesture existed on this workspace, but this looks like the start of a
    // new gesture.
    if (isStart) {
      this.currentGesture_ = new Gesture(e, this);
      return this.currentGesture_;
    }
    // No gesture existed and this event couldn't be the start of a new gesture.
    return null;
  }

  /**
   * Clear the reference to the current gesture.
   *
   * @internal
   */
  clearGesture() {
    this.currentGesture_ = null;
  }

  /**
   * Cancel the current gesture, if one exists.
   *
   * @internal
   */
  cancelCurrentGesture() {
    if (this.currentGesture_) {
      this.currentGesture_.cancel();
    }
  }

  /**
   * Get the audio manager for this workspace.
   *
   * @returns The audio manager for this workspace.
   */
  getAudioManager(): WorkspaceAudio {
    return this.audioManager;
  }

  /**
   * Get the grid object for this workspace, or null if there is none.
   *
   * @returns The grid object for this workspace.
   */
  getGrid(): Grid | null {
    return this.grid;
  }

  /**
   * Close tooltips, context menus, dropdown selections, etc.
   *
   * @param onlyClosePopups Whether only popups should be closed. Defaults to
   *     false.
   */
  hideChaff(onlyClosePopups = false) {
    Tooltip.hide();
    WidgetDiv.hideIfOwnerIsInWorkspace(this);
    dropDownDiv.hideWithoutAnimation();

    this.hideComponents(onlyClosePopups);
  }

  /**
   * Hide any autohideable components (like flyout, trashcan, and any
   * user-registered components).
   *
   * @param onlyClosePopups Whether only popups should be closed. Defaults to
   *     false.
   */
  hideComponents(onlyClosePopups = false) {
    const autoHideables = this.getComponentManager().getComponents(
      ComponentManager.Capability.AUTOHIDEABLE,
      true,
    );
    autoHideables.forEach((autoHideable) =>
      autoHideable.autoHide(onlyClosePopups),
    );
  }

  /**
   * Sets the X/Y translations of a top level workspace.
   *
   * @param xyRatio Contains an x and/or y property which is a float between 0
   *     and 1 specifying the degree of scrolling.
   */
  private static setTopLevelWorkspaceMetrics_(
    this: WorkspaceSvg,
    xyRatio: {x?: number; y?: number},
  ) {
    const metrics = this.getMetrics();

    if (typeof xyRatio.x === 'number') {
      this.scrollX = -(
        metrics.scrollLeft +
        (metrics.scrollWidth - metrics.viewWidth) * xyRatio.x
      );
    }
    if (typeof xyRatio.y === 'number') {
      this.scrollY = -(
        metrics.scrollTop +
        (metrics.scrollHeight - metrics.viewHeight) * xyRatio.y
      );
    }
    // We have to shift the translation so that when the canvas is at 0, 0 the
    // workspace origin is not underneath the toolbox.
    const x = this.scrollX + metrics.absoluteLeft;
    const y = this.scrollY + metrics.absoluteTop;
    // We could call scroll here, but that has extra checks we don't need to do.
    this.translate(x, y);
  }
}

/**
 * Size the workspace when the contents change.  This also updates
 * scrollbars accordingly.
 *
 * @param workspace The workspace to resize.
 * @internal
 */
export function resizeSvgContents(workspace: WorkspaceSvg) {
  workspace.resizeContents();
}<|MERGE_RESOLUTION|>--- conflicted
+++ resolved
@@ -73,13 +73,10 @@
 import {ContextMenuOption} from './contextmenu_registry.js';
 import * as renderManagement from './render_management.js';
 import {LayerManager} from './layer_manager.js';
-<<<<<<< HEAD
 import * as ProceduresLocalArgument from './procedures_local_arguments.js';
 import {Abstract, FLYOUT_HIDE, FLYOUT_SHOW} from './events/events.js';
 import {ModuleBar} from './modulebar.js';
-=======
 import {RenderedWorkspaceComment} from './comments/rendered_workspace_comment.js';
->>>>>>> 7a154ea8
 
 /** Margin around the top/bottom/left/right after a zoomToFit call. */
 const ZOOM_TO_FIT_MARGIN = 20;
@@ -1379,197 +1376,6 @@
   }
 
   /**
-<<<<<<< HEAD
-   * Pastes the provided block or workspace comment onto the workspace.
-   * Does not check whether there is remaining capacity for the object, that
-   * should be done before calling this method.
-   *
-   * @param state The representation of the thing to paste.
-   * @param {?Object} options The options for mass operation.
-   * @returns The pasted thing, or null if the paste was not successful.
-   * @deprecated v10. Use `Blockly.clipboard.paste` instead. To be removed in
-   *     v11.
-   */
-  paste(
-    state: AnyDuringMigration | Element | DocumentFragment,
-    options = {},
-  ): ICopyable<ICopyData> | null {
-    deprecation.warn(
-      'Blockly.WorkspaceSvg.prototype.paste',
-      'v10',
-      'v11',
-      'Blockly.clipboard.paste',
-    );
-    if (!this.rendered || (!state['type'] && !state['tagName'])) {
-      return null;
-    }
-    if (this.currentGesture_) {
-      // Dragging while pasting?  No.
-      this.currentGesture_.cancel();
-    }
-
-    const existingGroup = eventUtils.getGroup();
-    if (!existingGroup) {
-      eventUtils.setGroup(true);
-    }
-    let pastedThing;
-    try {
-      // Checks if this is JSON. JSON has a type property, while elements don't.
-      if (state['type']) {
-        // @ts-ignore:next-line
-        pastedThing = this.pasteBlock_(null, state as blocks.State, options);
-      } else {
-        const xmlBlock = state as Element;
-        if (xmlBlock.tagName.toLowerCase() === 'comment') {
-          pastedThing = this.pasteWorkspaceComment_(xmlBlock);
-        } else {
-          pastedThing = this.pasteBlock_(xmlBlock, null);
-        }
-      }
-    } finally {
-      eventUtils.setGroup(existingGroup);
-    }
-    return pastedThing;
-  }
-
-  /**
-   * Paste the provided block onto the workspace.
-   *
-   * @param xmlBlock XML block element.
-   * @param jsonBlock JSON block representation.
-   * @param {?Object} options The options for mass operation.
-   * @returns The pasted block.
-   */
-  private pasteBlock_(
-    xmlBlock: Element | null,
-    jsonBlock: blocks.State | null,
-    {dontSelectNewBlock = false} = {},
-  ): BlockSvg {
-    eventUtils.disable();
-    let block: BlockSvg;
-    try {
-      const metrics = this.getMetrics();
-      const scale = this.getScale();
-      let blockX = (metrics.viewWidth / 2 + metrics.viewLeft) / scale;
-      let blockY = (metrics.viewHeight / 2 + metrics.viewTop) / scale;
-
-      if (xmlBlock) {
-        block = Xml.domToBlockInternal(xmlBlock, this) as BlockSvg;
-        blockX = parseInt(xmlBlock.getAttribute('x') ?? '0');
-        if (this.RTL) {
-          blockX = -blockX;
-        }
-        blockY = parseInt(xmlBlock.getAttribute('y') ?? '0');
-      } else if (jsonBlock) {
-        if (this.RTL) {
-          blockX = this.getWidth() - blockX;
-        }
-        if (jsonBlock.pasteOffset) {
-          blockX += jsonBlock.pasteOffset.x;
-          blockY += jsonBlock.pasteOffset.y;
-          delete jsonBlock.pasteOffset;
-        }
-      }
-
-      // Move the duplicate to original position.
-      if (!isNaN(blockX) && !isNaN(blockY)) {
-        // Offset block until not clobbering another block and not in connection
-        // distance with neighbouring blocks.
-        let collide;
-        do {
-          collide = false;
-          const allBlocks = this.getAllBlocks(false);
-          for (let i = 0, otherBlock; (otherBlock = allBlocks[i]); i++) {
-            const otherXY = otherBlock.getRelativeToSurfaceXY();
-            if (
-              Math.abs(blockX - otherXY.x) <= 1 &&
-              Math.abs(blockY - otherXY.y) <= 1
-            ) {
-              collide = true;
-              break;
-            }
-          }
-          if (!collide) {
-            // Check for blocks in snap range to any of its connections.
-            const connections = block!.getConnections_(false);
-            for (let i = 0, connection; (connection = connections[i]); i++) {
-              const neighbour = connection.closest(
-                config.snapRadius,
-                // This code doesn't work because it's passing absolute coords
-                // instead of relative coords. But we're deprecating the `paste`
-                // function anyway so we're not going to fix it.
-                new Coordinate(blockX, blockY),
-              );
-              if (neighbour.connection) {
-                collide = true;
-                break;
-              }
-            }
-          }
-          if (collide) {
-            if (this.RTL) {
-              blockX -= config.snapRadius;
-            } else {
-              blockX += config.snapRadius;
-            }
-            blockY += config.snapRadius * 2;
-          }
-        } while (collide);
-        // No 'reason' provided since events are disabled.
-        block!.moveTo(new Coordinate(blockX, blockY));
-      }
-    } finally {
-      eventUtils.enable();
-    }
-    if (eventUtils.isEnabled() && !block!.isShadow()) {
-      eventUtils.fire(new (eventUtils.get(eventUtils.BLOCK_CREATE))(block!));
-    }
-    // @ts-ignore:next-line
-    if (!dontSelectNewBlock) block.select();
-    return block!;
-  }
-
-  /**
-   * Paste the provided comment onto the workspace.
-   *
-   * @param xmlComment XML workspace comment element.
-   * @returns The pasted workspace comment.
-   */
-  private pasteWorkspaceComment_(xmlComment: Element): WorkspaceCommentSvg {
-    eventUtils.disable();
-    let comment: WorkspaceCommentSvg;
-    try {
-      comment = WorkspaceCommentSvg.fromXmlRendered(xmlComment, this);
-      // Move the duplicate to original position.
-      let commentX = parseInt(xmlComment.getAttribute('x') ?? '0');
-      let commentY = parseInt(xmlComment.getAttribute('y') ?? '0');
-      if (!isNaN(commentX) && !isNaN(commentY)) {
-        if (this.RTL) {
-          commentX = -commentX;
-        }
-        // Offset workspace comment.
-        // TODO (#1719): Properly offset comment such that it's not interfering
-        // with any blocks.
-        commentX += 50;
-        commentY += 50;
-        // This code doesn't work because it's passing absolute coords
-        // instead of relative coords. But we're deprecating the `paste`
-        // function anyway so we're not going to fix it.
-        comment.moveBy(commentX, commentY);
-      }
-    } finally {
-      eventUtils.enable();
-    }
-    if (eventUtils.isEnabled()) {
-      WorkspaceComment.fireCreateEvent(comment);
-    }
-    comment.select();
-    return comment;
-  }
-
-  /**
-=======
->>>>>>> 7a154ea8
    * Refresh the toolbox unless there's a drag in progress.
    *
    * @internal
@@ -2324,11 +2130,8 @@
    *
    * @param x Target X to scroll to.
    * @param y Target Y to scroll to.
-<<<<<<< HEAD
    * @param {boolean} skipHideChaff Need skip call hideChaff
    * @internal
-=======
->>>>>>> 7a154ea8
    */
   scroll(x: number, y: number, skipHideChaff: boolean = false) {
     if (!skipHideChaff) {
@@ -2448,15 +2251,10 @@
    * @param comment comment to add.
    */
   override addTopComment(comment: WorkspaceComment) {
-<<<<<<< HEAD
-    this.addTopBoundedElement(comment as WorkspaceCommentSvg);
+    this.addTopBoundedElement(comment as RenderedWorkspaceComment);
     if (comment.workspace.rendered && comment.inActiveModule()) {
       super.addTopComment(comment);
     }
-=======
-    this.addTopBoundedElement(comment as RenderedWorkspaceComment);
-    super.addTopComment(comment);
->>>>>>> 7a154ea8
   }
 
   /**
