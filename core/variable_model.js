/**
 * @license
 * Copyright 2017 Google LLC
 * SPDX-License-Identifier: Apache-2.0
 */

/**
 * @fileoverview Components for the variable model.
 */
'use strict';

/**
 * Components for the variable model.
 * @class
 */
goog.module('Blockly.VariableModel');

const eventUtils = goog.require('Blockly.Events.utils');
const idGenerator = goog.require('Blockly.utils.idGenerator');
/* eslint-disable-next-line no-unused-vars */
const {Workspace} = goog.requireType('Blockly.Workspace');
/** @suppress {extraRequire} */
goog.require('Blockly.Events.VarCreate');


/**
 * Class for a variable model.
 * Holds information for the variable including name, ID, and type.
<<<<<<< HEAD
 * @param {!Workspace} workspace The variable's workspace.
 * @param {string} name The name of the variable.  This is the user-visible name
 *     (e.g. 'my var' or '私の変数'), not the generated name.
 * @param {string=} opt_type The type of the variable like 'int' or 'string'.
 *     Does not need to be unique. Field_variable can filter variables based on
 *     their type. This will default to '' which is a specific type.
 * @param {string=} opt_id The unique ID of the variable. This will default to
 *     a UUID.
 * @see {Blockly.FieldVariable}
 * @constructor
 * @alias Blockly.VariableModel
 */
const VariableModel = function(workspace, name, opt_type, opt_id) {
  /**
   * The workspace the variable is in.
   * @type {!Workspace}
=======
 * @see {Blockly.FieldVariable}
 * @alias Blockly.VariableModel
 */
class VariableModel {
  /**
   * @param {!Workspace} workspace The variable's workspace.
   * @param {string} name The name of the variable.  This is the user-visible
   *     name (e.g. 'my var' or '私の変数'), not the generated name.
   * @param {string=} opt_type The type of the variable like 'int' or 'string'.
   *     Does not need to be unique. Field_variable can filter variables based
   * on their type. This will default to '' which is a specific type.
   * @param {string=} opt_id The unique ID of the variable. This will default to
   *     a UUID.
>>>>>>> 61322294
   */
  constructor(workspace, name, opt_type, opt_id) {
    /**
     * The workspace the variable is in.
     * @type {!Workspace}
     */
    this.workspace = workspace;

    /**
     * The name of the variable, typically defined by the user.  It may be
     * changed by the user.
     * @type {string}
     */
    this.name = name;

    /**
     * The type of the variable, such as 'int' or 'sound_effect'. This may be
     * used to build a list of variables of a specific type. By default this is
     * the empty string '', which is a specific type.
     * @see {Blockly.FieldVariable}
     * @type {string}
     */
    this.type = opt_type || '';

    /**
     * A unique ID for the variable. This should be defined at creation and
     * not change, even if the name changes. In most cases this should be a
     * UUID.
     * @type {string}
     * @private
     */
    this.id_ = opt_id || idGenerator.genUid();

    eventUtils.fire(new (eventUtils.get(eventUtils.VAR_CREATE))(this));
  }
  /**
   * @return {string} The ID for the variable.
   */
  getId() {
    return this.id_;
  }
  /**
   * A custom compare function for the VariableModel objects.
   * @param {VariableModel} var1 First variable to compare.
   * @param {VariableModel} var2 Second variable to compare.
   * @return {number} -1 if name of var1 is less than name of var2, 0 if equal,
   *     and 1 if greater.
   * @package
   */
<<<<<<< HEAD
  this.id_ = opt_id || idGenerator.genUid();

  eventUtils.fire(new (eventUtils.get(eventUtils.VAR_CREATE))(this));
};

/**
 * @return {string} The ID for the variable.
 */
VariableModel.prototype.getId = function() {
  return this.id_;
};

/**
 * A custom compare function for the VariableModel objects.
 * @param {VariableModel} var1 First variable to compare.
 * @param {VariableModel} var2 Second variable to compare.
 * @return {number} -1 if name of var1 is less than name of var2, 0 if equal,
 *     and 1 if greater.
 * @package
 */
VariableModel.compareByName = function(var1, var2) {
  return var1.name.localeCompare(var2.name, undefined, {sensitivity: 'base'});
};

=======
  static compareByName(var1, var2) {
    return var1.name.localeCompare(var2.name, undefined, {sensitivity: 'base'});
  }
}

>>>>>>> 61322294
exports.VariableModel = VariableModel;<|MERGE_RESOLUTION|>--- conflicted
+++ resolved
@@ -26,24 +26,6 @@
 /**
  * Class for a variable model.
  * Holds information for the variable including name, ID, and type.
-<<<<<<< HEAD
- * @param {!Workspace} workspace The variable's workspace.
- * @param {string} name The name of the variable.  This is the user-visible name
- *     (e.g. 'my var' or '私の変数'), not the generated name.
- * @param {string=} opt_type The type of the variable like 'int' or 'string'.
- *     Does not need to be unique. Field_variable can filter variables based on
- *     their type. This will default to '' which is a specific type.
- * @param {string=} opt_id The unique ID of the variable. This will default to
- *     a UUID.
- * @see {Blockly.FieldVariable}
- * @constructor
- * @alias Blockly.VariableModel
- */
-const VariableModel = function(workspace, name, opt_type, opt_id) {
-  /**
-   * The workspace the variable is in.
-   * @type {!Workspace}
-=======
  * @see {Blockly.FieldVariable}
  * @alias Blockly.VariableModel
  */
@@ -57,7 +39,6 @@
    * on their type. This will default to '' which is a specific type.
    * @param {string=} opt_id The unique ID of the variable. This will default to
    *     a UUID.
->>>>>>> 61322294
    */
   constructor(workspace, name, opt_type, opt_id) {
     /**
@@ -107,36 +88,9 @@
    *     and 1 if greater.
    * @package
    */
-<<<<<<< HEAD
-  this.id_ = opt_id || idGenerator.genUid();
-
-  eventUtils.fire(new (eventUtils.get(eventUtils.VAR_CREATE))(this));
-};
-
-/**
- * @return {string} The ID for the variable.
- */
-VariableModel.prototype.getId = function() {
-  return this.id_;
-};
-
-/**
- * A custom compare function for the VariableModel objects.
- * @param {VariableModel} var1 First variable to compare.
- * @param {VariableModel} var2 Second variable to compare.
- * @return {number} -1 if name of var1 is less than name of var2, 0 if equal,
- *     and 1 if greater.
- * @package
- */
-VariableModel.compareByName = function(var1, var2) {
-  return var1.name.localeCompare(var2.name, undefined, {sensitivity: 'base'});
-};
-
-=======
   static compareByName(var1, var2) {
     return var1.name.localeCompare(var2.name, undefined, {sensitivity: 'base'});
   }
 }
 
->>>>>>> 61322294
 exports.VariableModel = VariableModel;