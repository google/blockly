--- conflicted
+++ resolved
@@ -439,11 +439,7 @@
   if (collapsed) {
     block.setCollapsed(collapsed == 'true');
   }
-<<<<<<< HEAD
-  // Give the block a chance to clean up any initial inputs
-=======
   // Give the block a chance to clean up any initial inputs.
->>>>>>> 218fdc66
   if (block.validate) {
     block.validate.call(block);
   }
