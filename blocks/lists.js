/**
 * @license
 * Copyright 2012 Google LLC
 * SPDX-License-Identifier: Apache-2.0
 */

/**
 * @fileoverview List blocks for Blockly.
 * @suppress {checkTypes}
 */
'use strict';

goog.module('Blockly.blocks.lists');

const xmlUtils = goog.require('Blockly.utils.xml');
const {Align} = goog.require('Blockly.Input');
/* eslint-disable-next-line no-unused-vars */
const {Block} = goog.requireType('Blockly.Block');
const {Blocks} = goog.require('Blockly.blocks');
const {ConnectionType} = goog.require('Blockly.ConnectionType');
const {FieldDropdown} = goog.require('Blockly.FieldDropdown');
const {Msg} = goog.require('Blockly.Msg');
const {Mutator} = goog.require('Blockly.Mutator');
/* eslint-disable-next-line no-unused-vars */
const {Workspace} = goog.requireType('Blockly.Workspace');
const {defineBlocksWithJsonArray} = goog.require('Blockly.common');
/** @suppress {extraRequire} */
goog.require('Blockly.FieldDropdown');


defineBlocksWithJsonArray([
  // Block for creating an empty list
  // The 'list_create_with' block is preferred as it is more flexible.
  // <block type="lists_create_with">
  //   <mutation items="0"></mutation>
  // </block>
  {
    'type': 'lists_create_empty',
    'message0': '%{BKY_LISTS_CREATE_EMPTY_TITLE}',
    'output': 'Array',
    'style': 'list_blocks',
    'tooltip': '%{BKY_LISTS_CREATE_EMPTY_TOOLTIP}',
    'helpUrl': '%{BKY_LISTS_CREATE_EMPTY_HELPURL}',
  },
  // Block for creating a list with one element repeated.
  {
    'type': 'lists_repeat',
    'message0': '%{BKY_LISTS_REPEAT_TITLE}',
    'args0': [
      {
        'type': 'input_value',
        'name': 'ITEM',
      },
      {
        'type': 'input_value',
        'name': 'NUM',
        'check': 'Number',
      },
    ],
    'output': 'Array',
    'style': 'list_blocks',
    'tooltip': '%{BKY_LISTS_REPEAT_TOOLTIP}',
    'helpUrl': '%{BKY_LISTS_REPEAT_HELPURL}',
  },
  // Block for reversing a list.
  {
    'type': 'lists_reverse',
    'message0': '%{BKY_LISTS_REVERSE_MESSAGE0}',
    'args0': [
      {
        'type': 'input_value',
        'name': 'LIST',
        'check': 'Array',
      },
    ],
    'output': 'Array',
    'inputsInline': true,
    'style': 'list_blocks',
    'tooltip': '%{BKY_LISTS_REVERSE_TOOLTIP}',
    'helpUrl': '%{BKY_LISTS_REVERSE_HELPURL}',
  },
  // Block for checking if a list is empty
  {
    'type': 'lists_isEmpty',
    'message0': '%{BKY_LISTS_ISEMPTY_TITLE}',
    'args0': [
      {
        'type': 'input_value',
        'name': 'VALUE',
        'check': ['String', 'Array'],
      },
    ],
    'output': 'Boolean',
    'style': 'list_blocks',
    'tooltip': '%{BKY_LISTS_ISEMPTY_TOOLTIP}',
    'helpUrl': '%{BKY_LISTS_ISEMPTY_HELPURL}',
  },
  // Block for getting the list length
  {
    'type': 'lists_length',
    'message0': '%{BKY_LISTS_LENGTH_TITLE}',
    'args0': [
      {
        'type': 'input_value',
        'name': 'VALUE',
        'check': ['String', 'Array'],
      },
    ],
    'output': 'Number',
    'style': 'list_blocks',
    'tooltip': '%{BKY_LISTS_LENGTH_TOOLTIP}',
    'helpUrl': '%{BKY_LISTS_LENGTH_HELPURL}',
  },
]);

Blocks['lists_create_with'] = {
  /**
   * Block for creating a list with any number of elements of any type.
   * @this {Block}
   */
  init: function() {
    this.setHelpUrl(Msg['LISTS_CREATE_WITH_HELPURL']);
    this.setStyle('list_blocks');
    this.itemCount_ = 3;
    this.updateShape_();
    this.setOutput(true, 'Array');
    this.setMutator(new Mutator(['lists_create_with_item']));
    this.setTooltip(Msg['LISTS_CREATE_WITH_TOOLTIP']);
  },
  /**
   * Create XML to represent list inputs.
   * Backwards compatible serialization implementation.
   * @return {!Element} XML storage element.
   * @this {Block}
   */
  mutationToDom: function() {
    const container = xmlUtils.createElement('mutation');
    container.setAttribute('items', this.itemCount_);
    return container;
  },
  /**
   * Parse XML to restore the list inputs.
   * Backwards compatible serialization implementation.
   * @param {!Element} xmlElement XML storage element.
   * @this {Block}
   */
  domToMutation: function(xmlElement) {
    this.itemCount_ = parseInt(xmlElement.getAttribute('items'), 10);
    this.updateShape_();
  },
  /**
   * Returns the state of this block as a JSON serializable object.
   * @return {{itemCount: number}} The state of this block, ie the item count.
   */
  saveExtraState: function() {
    return {
      'itemCount': this.itemCount_,
    };
  },
  /**
   * Applies the given state to this block.
   * @param {*} state The state to apply to this block, ie the item count.
   */
  loadExtraState: function(state) {
    this.itemCount_ = state['itemCount'];
    this.updateShape_();
  },
  /**
   * Populate the mutator's dialog with this block's components.
   * @param {!Workspace} workspace Mutator's workspace.
   * @return {!Block} Root block in mutator.
   * @this {Block}
   */
  decompose: function(workspace) {
    const containerBlock = workspace.newBlock('lists_create_with_container');
    containerBlock.initSvg();
    let connection = containerBlock.getInput('STACK').connection;
    for (let i = 0; i < this.itemCount_; i++) {
      const itemBlock = workspace.newBlock('lists_create_with_item');
      itemBlock.initSvg();
      connection.connect(itemBlock.previousConnection);
      connection = itemBlock.nextConnection;
    }
    return containerBlock;
  },
  /**
   * Reconfigure this block based on the mutator dialog's components.
   * @param {!Block} containerBlock Root block in mutator.
   * @this {Block}
   */
  compose: function(containerBlock) {
    let itemBlock = containerBlock.getInputTargetBlock('STACK');
    // Count number of inputs.
    const connections = [];
    while (itemBlock && !itemBlock.isInsertionMarker()) {
      connections.push(itemBlock.valueConnection_);
      itemBlock =
          itemBlock.nextConnection && itemBlock.nextConnection.targetBlock();
    }
    // Disconnect any children that don't belong.
    for (let i = 0; i < this.itemCount_; i++) {
      const connection = this.getInput('ADD' + i).connection.targetConnection;
      if (connection && connections.indexOf(connection) === -1) {
        connection.disconnect();
      }
    }
    this.itemCount_ = connections.length;
    this.updateShape_();
    // Reconnect any child blocks.
    for (let i = 0; i < this.itemCount_; i++) {
      Mutator.reconnect(connections[i], this, 'ADD' + i);
    }
  },
  /**
   * Store pointers to any connected child blocks.
   * @param {!Block} containerBlock Root block in mutator.
   * @this {Block}
   */
  saveConnections: function(containerBlock) {
    let itemBlock = containerBlock.getInputTargetBlock('STACK');
    let i = 0;
    while (itemBlock) {
      const input = this.getInput('ADD' + i);
      itemBlock.valueConnection_ = input && input.connection.targetConnection;
      itemBlock =
          itemBlock.nextConnection && itemBlock.nextConnection.targetBlock();
      i++;
    }
  },
  /**
   * Modify this block to have the correct number of inputs.
   * @private
   * @this {Block}
   */
  updateShape_: function() {
    if (this.itemCount_ && this.getInput('EMPTY')) {
      this.removeInput('EMPTY');
    } else if (!this.itemCount_ && !this.getInput('EMPTY')) {
      this.appendDummyInput('EMPTY').appendField(
          Msg['LISTS_CREATE_EMPTY_TITLE']);
    }
    // Add new inputs.
    for (let i = 0; i < this.itemCount_; i++) {
      if (!this.getInput('ADD' + i)) {
<<<<<<< HEAD
        var input = this.appendValueInput('ADD' + i)
            .setAlign(Blockly.constants.ALIGN.RIGHT);
        if (i == 0) {
          input.appendField(Blockly.Msg['LISTS_CREATE_WITH_INPUT_WITH']);
=======
        const input = this.appendValueInput('ADD' + i).setAlign(Align.RIGHT);
        if (i === 0) {
          input.appendField(Msg['LISTS_CREATE_WITH_INPUT_WITH']);
>>>>>>> 5a70f8a3
        }
      }
    }
    // Remove deleted inputs.
    for (let i = this.itemCount_; this.getInput('ADD' + i); i++) {
      this.removeInput('ADD' + i);
    }
  },
};

Blocks['lists_create_with_container'] = {
  /**
   * Mutator block for list container.
   * @this {Block}
   */
  init: function() {
    this.setStyle('list_blocks');
    this.appendDummyInput().appendField(
        Msg['LISTS_CREATE_WITH_CONTAINER_TITLE_ADD']);
    this.appendStatementInput('STACK');
    this.setTooltip(Msg['LISTS_CREATE_WITH_CONTAINER_TOOLTIP']);
    this.contextMenu = false;
  },
};

Blocks['lists_create_with_item'] = {
  /**
   * Mutator block for adding items.
   * @this {Block}
   */
  init: function() {
    this.setStyle('list_blocks');
    this.appendDummyInput().appendField(Msg['LISTS_CREATE_WITH_ITEM_TITLE']);
    this.setPreviousStatement(true);
    this.setNextStatement(true);
    this.setTooltip(Msg['LISTS_CREATE_WITH_ITEM_TOOLTIP']);
    this.contextMenu = false;
  },
};

Blocks['lists_indexOf'] = {
  /**
   * Block for finding an item in the list.
   * @this {Block}
   */
  init: function() {
    const OPERATORS = [
      [Msg['LISTS_INDEX_OF_FIRST'], 'FIRST'],
      [Msg['LISTS_INDEX_OF_LAST'], 'LAST'],
    ];
    this.setHelpUrl(Msg['LISTS_INDEX_OF_HELPURL']);
    this.setStyle('list_blocks');
    this.setOutput(true, 'Number');
    this.appendValueInput('VALUE').setCheck('Array').appendField(
        Msg['LISTS_INDEX_OF_INPUT_IN_LIST']);
    this.appendValueInput('FIND').appendField(
        new FieldDropdown(OPERATORS), 'END');
    this.setInputsInline(true);
    // Assign 'this' to a variable for use in the tooltip closure below.
    const thisBlock = this;
    this.setTooltip(function() {
      return Msg['LISTS_INDEX_OF_TOOLTIP'].replace(
          '%1', thisBlock.workspace.options.oneBasedIndex ? '0' : '-1');
    });
  },
};

Blocks['lists_getIndex'] = {
  /**
   * Block for getting element at index.
   * @this {Block}
   */
  init: function() {
    const MODE = [
      [Msg['LISTS_GET_INDEX_GET'], 'GET'],
      [Msg['LISTS_GET_INDEX_GET_REMOVE'], 'GET_REMOVE'],
      [Msg['LISTS_GET_INDEX_REMOVE'], 'REMOVE'],
    ];
    this.WHERE_OPTIONS = [
      [Msg['LISTS_GET_INDEX_FROM_START'], 'FROM_START'],
      [Msg['LISTS_GET_INDEX_FROM_END'], 'FROM_END'],
      [Msg['LISTS_GET_INDEX_FIRST'], 'FIRST'],
      [Msg['LISTS_GET_INDEX_LAST'], 'LAST'],
      [Msg['LISTS_GET_INDEX_RANDOM'], 'RANDOM'],
    ];
    this.setHelpUrl(Msg['LISTS_GET_INDEX_HELPURL']);
    this.setStyle('list_blocks');
    const modeMenu = new FieldDropdown(
        MODE,
        /**
         * @param {*} value The input value.
         * @this {FieldDropdown}
         */
        function(value) {
          const isStatement = (value === 'REMOVE');
          this.getSourceBlock().updateStatement_(isStatement);
        });
    this.appendValueInput('VALUE').setCheck('Array').appendField(
        Msg['LISTS_GET_INDEX_INPUT_IN_LIST']);
    this.appendDummyInput()
        .appendField(modeMenu, 'MODE')
        .appendField('', 'SPACE');
    this.appendDummyInput('AT');
    if (Msg['LISTS_GET_INDEX_TAIL']) {
      this.appendDummyInput('TAIL').appendField(Msg['LISTS_GET_INDEX_TAIL']);
    }
    this.setInputsInline(true);
    this.setOutput(true);
    this.updateAt_(true);
    // Assign 'this' to a variable for use in the tooltip closure below.
    const thisBlock = this;
    this.setTooltip(function() {
      const mode = thisBlock.getFieldValue('MODE');
      const where = thisBlock.getFieldValue('WHERE');
      let tooltip = '';
      switch (mode + ' ' + where) {
        case 'GET FROM_START':
        case 'GET FROM_END':
          tooltip = Msg['LISTS_GET_INDEX_TOOLTIP_GET_FROM'];
          break;
        case 'GET FIRST':
          tooltip = Msg['LISTS_GET_INDEX_TOOLTIP_GET_FIRST'];
          break;
        case 'GET LAST':
          tooltip = Msg['LISTS_GET_INDEX_TOOLTIP_GET_LAST'];
          break;
        case 'GET RANDOM':
          tooltip = Msg['LISTS_GET_INDEX_TOOLTIP_GET_RANDOM'];
          break;
        case 'GET_REMOVE FROM_START':
        case 'GET_REMOVE FROM_END':
          tooltip = Msg['LISTS_GET_INDEX_TOOLTIP_GET_REMOVE_FROM'];
          break;
        case 'GET_REMOVE FIRST':
          tooltip = Msg['LISTS_GET_INDEX_TOOLTIP_GET_REMOVE_FIRST'];
          break;
        case 'GET_REMOVE LAST':
          tooltip = Msg['LISTS_GET_INDEX_TOOLTIP_GET_REMOVE_LAST'];
          break;
        case 'GET_REMOVE RANDOM':
          tooltip = Msg['LISTS_GET_INDEX_TOOLTIP_GET_REMOVE_RANDOM'];
          break;
        case 'REMOVE FROM_START':
        case 'REMOVE FROM_END':
          tooltip = Msg['LISTS_GET_INDEX_TOOLTIP_REMOVE_FROM'];
          break;
        case 'REMOVE FIRST':
          tooltip = Msg['LISTS_GET_INDEX_TOOLTIP_REMOVE_FIRST'];
          break;
        case 'REMOVE LAST':
          tooltip = Msg['LISTS_GET_INDEX_TOOLTIP_REMOVE_LAST'];
          break;
        case 'REMOVE RANDOM':
          tooltip = Msg['LISTS_GET_INDEX_TOOLTIP_REMOVE_RANDOM'];
          break;
      }
      if (where === 'FROM_START' || where === 'FROM_END') {
        const msg = (where === 'FROM_START') ?
            Msg['LISTS_INDEX_FROM_START_TOOLTIP'] :
            Msg['LISTS_INDEX_FROM_END_TOOLTIP'];
        tooltip += '  ' +
            msg.replace(
                '%1', thisBlock.workspace.options.oneBasedIndex ? '#1' : '#0');
      }
      return tooltip;
    });
  },
  /**
   * Create XML to represent whether the block is a statement or a value.
   * Also represent whether there is an 'AT' input.
   * @return {!Element} XML storage element.
   * @this {Block}
   */
  mutationToDom: function() {
    const container = xmlUtils.createElement('mutation');
    const isStatement = !this.outputConnection;
    container.setAttribute('statement', isStatement);
<<<<<<< HEAD
    var isAt = this.getInput('AT').type == Blockly.ConnectionType.INPUT_VALUE;
=======
    const isAt = this.getInput('AT').type === ConnectionType.INPUT_VALUE;
>>>>>>> 5a70f8a3
    container.setAttribute('at', isAt);
    return container;
  },
  /**
   * Parse XML to restore the 'AT' input.
   * @param {!Element} xmlElement XML storage element.
   * @this {Block}
   */
  domToMutation: function(xmlElement) {
    // Note: Until January 2013 this block did not have mutations,
    // so 'statement' defaults to false and 'at' defaults to true.
    const isStatement = (xmlElement.getAttribute('statement') === 'true');
    this.updateStatement_(isStatement);
    const isAt = (xmlElement.getAttribute('at') !== 'false');
    this.updateAt_(isAt);
  },

  // This block does not need JSO serialization hooks (saveExtraState and
  // loadExtraState) because the state of this object is already encoded in the
  // dropdown values.
  // XML hooks are kept for backwards compatibility.

  /**
   * Switch between a value block and a statement block.
   * @param {boolean} newStatement True if the block should be a statement.
   *     False if the block should be a value.
   * @private
   * @this {Block}
   */
  updateStatement_: function(newStatement) {
    const oldStatement = !this.outputConnection;
    if (newStatement !== oldStatement) {
      this.unplug(true, true);
      if (newStatement) {
        this.setOutput(false);
        this.setPreviousStatement(true);
        this.setNextStatement(true);
      } else {
        this.setPreviousStatement(false);
        this.setNextStatement(false);
        this.setOutput(true);
      }
    }
  },
  /**
   * Create or delete an input for the numeric index.
   * @param {boolean} isAt True if the input should exist.
   * @private
   * @this {Block}
   */
  updateAt_: function(isAt) {
    // Destroy old 'AT' and 'ORDINAL' inputs.
    this.removeInput('AT');
    this.removeInput('ORDINAL', true);
    // Create either a value 'AT' input or a dummy input.
    if (isAt) {
      this.appendValueInput('AT').setCheck('Number');
      if (Msg['ORDINAL_NUMBER_SUFFIX']) {
        this.appendDummyInput('ORDINAL').appendField(
            Msg['ORDINAL_NUMBER_SUFFIX']);
      }
    } else {
      this.appendDummyInput('AT');
    }
    const menu = new FieldDropdown(
        this.WHERE_OPTIONS,
        /**
         * @param {*} value The input value.
         * @this {FieldDropdown}
         * @returns {null|undefined} Null if the field has been replaced;
         *     otherwise undefined.
         */
        function(value) {
          const newAt = (value === 'FROM_START') || (value === 'FROM_END');
          // The 'isAt' variable is available due to this function being a
          // closure.
          if (newAt !== isAt) {
            const block = this.getSourceBlock();
            block.updateAt_(newAt);
            // This menu has been destroyed and replaced.  Update the
            // replacement.
            block.setFieldValue(value, 'WHERE');
            return null;
          }
          return undefined;
        });
    this.getInput('AT').appendField(menu, 'WHERE');
    if (Msg['LISTS_GET_INDEX_TAIL']) {
      this.moveInputBefore('TAIL', null);
    }
  },
};

Blocks['lists_setIndex'] = {
  /**
   * Block for setting the element at index.
   * @this {Block}
   */
  init: function() {
    const MODE = [
      [Msg['LISTS_SET_INDEX_SET'], 'SET'],
      [Msg['LISTS_SET_INDEX_INSERT'], 'INSERT'],
    ];
    this.WHERE_OPTIONS = [
      [Msg['LISTS_GET_INDEX_FROM_START'], 'FROM_START'],
      [Msg['LISTS_GET_INDEX_FROM_END'], 'FROM_END'],
      [Msg['LISTS_GET_INDEX_FIRST'], 'FIRST'],
      [Msg['LISTS_GET_INDEX_LAST'], 'LAST'],
      [Msg['LISTS_GET_INDEX_RANDOM'], 'RANDOM'],
    ];
    this.setHelpUrl(Msg['LISTS_SET_INDEX_HELPURL']);
    this.setStyle('list_blocks');
    this.appendValueInput('LIST').setCheck('Array').appendField(
        Msg['LISTS_SET_INDEX_INPUT_IN_LIST']);
    this.appendDummyInput()
        .appendField(new FieldDropdown(MODE), 'MODE')
        .appendField('', 'SPACE');
    this.appendDummyInput('AT');
    this.appendValueInput('TO').appendField(Msg['LISTS_SET_INDEX_INPUT_TO']);
    this.setInputsInline(true);
    this.setPreviousStatement(true);
    this.setNextStatement(true);
    this.setTooltip(Msg['LISTS_SET_INDEX_TOOLTIP']);
    this.updateAt_(true);
    // Assign 'this' to a variable for use in the tooltip closure below.
    const thisBlock = this;
    this.setTooltip(function() {
      const mode = thisBlock.getFieldValue('MODE');
      const where = thisBlock.getFieldValue('WHERE');
      let tooltip = '';
      switch (mode + ' ' + where) {
        case 'SET FROM_START':
        case 'SET FROM_END':
          tooltip = Msg['LISTS_SET_INDEX_TOOLTIP_SET_FROM'];
          break;
        case 'SET FIRST':
          tooltip = Msg['LISTS_SET_INDEX_TOOLTIP_SET_FIRST'];
          break;
        case 'SET LAST':
          tooltip = Msg['LISTS_SET_INDEX_TOOLTIP_SET_LAST'];
          break;
        case 'SET RANDOM':
          tooltip = Msg['LISTS_SET_INDEX_TOOLTIP_SET_RANDOM'];
          break;
        case 'INSERT FROM_START':
        case 'INSERT FROM_END':
          tooltip = Msg['LISTS_SET_INDEX_TOOLTIP_INSERT_FROM'];
          break;
        case 'INSERT FIRST':
          tooltip = Msg['LISTS_SET_INDEX_TOOLTIP_INSERT_FIRST'];
          break;
        case 'INSERT LAST':
          tooltip = Msg['LISTS_SET_INDEX_TOOLTIP_INSERT_LAST'];
          break;
        case 'INSERT RANDOM':
          tooltip = Msg['LISTS_SET_INDEX_TOOLTIP_INSERT_RANDOM'];
          break;
      }
      if (where === 'FROM_START' || where === 'FROM_END') {
        tooltip += '  ' +
            Msg['LISTS_INDEX_FROM_START_TOOLTIP'].replace(
                '%1', thisBlock.workspace.options.oneBasedIndex ? '#1' : '#0');
      }
      return tooltip;
    });
  },
  /**
   * Create XML to represent whether there is an 'AT' input.
   * @return {!Element} XML storage element.
   * @this {Block}
   */
  mutationToDom: function() {
<<<<<<< HEAD
    var container = Blockly.utils.xml.createElement('mutation');
    var isAt = this.getInput('AT').type == Blockly.ConnectionType.INPUT_VALUE;
=======
    const container = xmlUtils.createElement('mutation');
    const isAt = this.getInput('AT').type === ConnectionType.INPUT_VALUE;
>>>>>>> 5a70f8a3
    container.setAttribute('at', isAt);
    return container;
  },
  /**
   * Parse XML to restore the 'AT' input.
   * @param {!Element} xmlElement XML storage element.
   * @this {Block}
   */
  domToMutation: function(xmlElement) {
    // Note: Until January 2013 this block did not have mutations,
    // so 'at' defaults to true.
    const isAt = (xmlElement.getAttribute('at') !== 'false');
    this.updateAt_(isAt);
  },

  // This block does not need JSO serialization hooks (saveExtraState and
  // loadExtraState) because the state of this object is already encoded in the
  // dropdown values.
  // XML hooks are kept for backwards compatibility.

  /**
   * Create or delete an input for the numeric index.
   * @param {boolean} isAt True if the input should exist.
   * @private
   * @this {Block}
   */
  updateAt_: function(isAt) {
    // Destroy old 'AT' and 'ORDINAL' input.
    this.removeInput('AT');
    this.removeInput('ORDINAL', true);
    // Create either a value 'AT' input or a dummy input.
    if (isAt) {
      this.appendValueInput('AT').setCheck('Number');
      if (Msg['ORDINAL_NUMBER_SUFFIX']) {
        this.appendDummyInput('ORDINAL').appendField(
            Msg['ORDINAL_NUMBER_SUFFIX']);
      }
    } else {
      this.appendDummyInput('AT');
    }
    const menu = new FieldDropdown(
        this.WHERE_OPTIONS,
        /**
         * @param {*} value The input value.
         * @this {FieldDropdown}
         * @returns {null|undefined} Null if the field has been replaced;
         *     otherwise undefined.
         */
        function(value) {
          const newAt = (value === 'FROM_START') || (value === 'FROM_END');
          // The 'isAt' variable is available due to this function being a
          // closure.
          if (newAt !== isAt) {
            const block = this.getSourceBlock();
            block.updateAt_(newAt);
            // This menu has been destroyed and replaced.  Update the
            // replacement.
            block.setFieldValue(value, 'WHERE');
            return null;
          }
          return undefined;
        });
    this.moveInputBefore('AT', 'TO');
    if (this.getInput('ORDINAL')) {
      this.moveInputBefore('ORDINAL', 'TO');
    }

    this.getInput('AT').appendField(menu, 'WHERE');
  },
};

Blocks['lists_getSublist'] = {
  /**
   * Block for getting sublist.
   * @this {Block}
   */
  init: function() {
    this['WHERE_OPTIONS_1'] = [
      [Msg['LISTS_GET_SUBLIST_START_FROM_START'], 'FROM_START'],
      [Msg['LISTS_GET_SUBLIST_START_FROM_END'], 'FROM_END'],
      [Msg['LISTS_GET_SUBLIST_START_FIRST'], 'FIRST'],
    ];
    this['WHERE_OPTIONS_2'] = [
      [Msg['LISTS_GET_SUBLIST_END_FROM_START'], 'FROM_START'],
      [Msg['LISTS_GET_SUBLIST_END_FROM_END'], 'FROM_END'],
      [Msg['LISTS_GET_SUBLIST_END_LAST'], 'LAST'],
    ];
    this.setHelpUrl(Msg['LISTS_GET_SUBLIST_HELPURL']);
    this.setStyle('list_blocks');
    this.appendValueInput('LIST').setCheck('Array').appendField(
        Msg['LISTS_GET_SUBLIST_INPUT_IN_LIST']);
    this.appendDummyInput('AT1');
    this.appendDummyInput('AT2');
    if (Msg['LISTS_GET_SUBLIST_TAIL']) {
      this.appendDummyInput('TAIL').appendField(Msg['LISTS_GET_SUBLIST_TAIL']);
    }
    this.setInputsInline(true);
    this.setOutput(true, 'Array');
    this.updateAt_(1, true);
    this.updateAt_(2, true);
    this.setTooltip(Msg['LISTS_GET_SUBLIST_TOOLTIP']);
  },
  /**
   * Create XML to represent whether there are 'AT' inputs.
   * @return {!Element} XML storage element.
   * @this {Block}
   */
  mutationToDom: function() {
<<<<<<< HEAD
    var container = Blockly.utils.xml.createElement('mutation');
    var isAt1 = this.getInput('AT1').type == Blockly.ConnectionType.INPUT_VALUE;
    container.setAttribute('at1', isAt1);
    var isAt2 = this.getInput('AT2').type == Blockly.ConnectionType.INPUT_VALUE;
=======
    const container = xmlUtils.createElement('mutation');
    const isAt1 = this.getInput('AT1').type === ConnectionType.INPUT_VALUE;
    container.setAttribute('at1', isAt1);
    const isAt2 = this.getInput('AT2').type === ConnectionType.INPUT_VALUE;
>>>>>>> 5a70f8a3
    container.setAttribute('at2', isAt2);
    return container;
  },
  /**
   * Parse XML to restore the 'AT' inputs.
   * @param {!Element} xmlElement XML storage element.
   * @this {Block}
   */
  domToMutation: function(xmlElement) {
    const isAt1 = (xmlElement.getAttribute('at1') === 'true');
    const isAt2 = (xmlElement.getAttribute('at2') === 'true');
    this.updateAt_(1, isAt1);
    this.updateAt_(2, isAt2);
  },

  // This block does not need JSO serialization hooks (saveExtraState and
  // loadExtraState) because the state of this object is already encoded in the
  // dropdown values.
  // XML hooks are kept for backwards compatibility.

  /**
   * Create or delete an input for a numeric index.
   * This block has two such inputs, independent of each other.
   * @param {number} n Specify first or second input (1 or 2).
   * @param {boolean} isAt True if the input should exist.
   * @private
   * @this {Block}
   */
  updateAt_: function(n, isAt) {
    // Create or delete an input for the numeric index.
    // Destroy old 'AT' and 'ORDINAL' inputs.
    this.removeInput('AT' + n);
    this.removeInput('ORDINAL' + n, true);
    // Create either a value 'AT' input or a dummy input.
    if (isAt) {
      this.appendValueInput('AT' + n).setCheck('Number');
      if (Msg['ORDINAL_NUMBER_SUFFIX']) {
        this.appendDummyInput('ORDINAL' + n)
            .appendField(Msg['ORDINAL_NUMBER_SUFFIX']);
      }
    } else {
      this.appendDummyInput('AT' + n);
    }
    const menu = new FieldDropdown(
        this['WHERE_OPTIONS_' + n],
        /**
         * @param {*} value The input value.
         * @this {FieldDropdown}
         * @returns {null|undefined} Null if the field has been replaced;
         *     otherwise undefined.
         */
        function(value) {
          const newAt = (value === 'FROM_START') || (value === 'FROM_END');
          // The 'isAt' variable is available due to this function being a
          // closure.
          if (newAt !== isAt) {
            const block = this.getSourceBlock();
            block.updateAt_(n, newAt);
            // This menu has been destroyed and replaced.
            // Update the replacement.
            block.setFieldValue(value, 'WHERE' + n);
            return null;
          }
        });
    this.getInput('AT' + n).appendField(menu, 'WHERE' + n);
    if (n === 1) {
      this.moveInputBefore('AT1', 'AT2');
      if (this.getInput('ORDINAL1')) {
        this.moveInputBefore('ORDINAL1', 'AT2');
      }
    }
    if (Msg['LISTS_GET_SUBLIST_TAIL']) {
      this.moveInputBefore('TAIL', null);
    }
  },
};

Blocks['lists_sort'] = {
  /**
   * Block for sorting a list.
   * @this {Block}
   */
  init: function() {
    this.jsonInit({
      'message0': Msg['LISTS_SORT_TITLE'],
      'args0': [
        {
          'type': 'field_dropdown',
          'name': 'TYPE',
          'options': [
            [Msg['LISTS_SORT_TYPE_NUMERIC'], 'NUMERIC'],
            [Msg['LISTS_SORT_TYPE_TEXT'], 'TEXT'],
            [Msg['LISTS_SORT_TYPE_IGNORECASE'], 'IGNORE_CASE'],
          ],
        },
        {
          'type': 'field_dropdown',
          'name': 'DIRECTION',
          'options': [
            [Msg['LISTS_SORT_ORDER_ASCENDING'], '1'],
            [Msg['LISTS_SORT_ORDER_DESCENDING'], '-1'],
          ],
        },
        {
          'type': 'input_value',
          'name': 'LIST',
          'check': 'Array',
        },
      ],
      'output': 'Array',
      'style': 'list_blocks',
      'tooltip': Msg['LISTS_SORT_TOOLTIP'],
      'helpUrl': Msg['LISTS_SORT_HELPURL'],
    });
  },
};

Blocks['lists_split'] = {
  /**
   * Block for splitting text into a list, or joining a list into text.
   * @this {Block}
   */
  init: function() {
    // Assign 'this' to a variable for use in the closures below.
    const thisBlock = this;
    const dropdown = new FieldDropdown(
        [
          [Msg['LISTS_SPLIT_LIST_FROM_TEXT'], 'SPLIT'],
          [Msg['LISTS_SPLIT_TEXT_FROM_LIST'], 'JOIN'],
        ],
        function(newMode) {
          thisBlock.updateType_(newMode);
        });
    this.setHelpUrl(Msg['LISTS_SPLIT_HELPURL']);
    this.setStyle('list_blocks');
    this.appendValueInput('INPUT').setCheck('String').appendField(
        dropdown, 'MODE');
    this.appendValueInput('DELIM').setCheck('String').appendField(
        Msg['LISTS_SPLIT_WITH_DELIMITER']);
    this.setInputsInline(true);
    this.setOutput(true, 'Array');
    this.setTooltip(function() {
      const mode = thisBlock.getFieldValue('MODE');
      if (mode === 'SPLIT') {
        return Msg['LISTS_SPLIT_TOOLTIP_SPLIT'];
      } else if (mode === 'JOIN') {
        return Msg['LISTS_SPLIT_TOOLTIP_JOIN'];
      }
      throw Error('Unknown mode: ' + mode);
    });
  },
  /**
   * Modify this block to have the correct input and output types.
   * @param {string} newMode Either 'SPLIT' or 'JOIN'.
   * @private
   * @this {Block}
   */
  updateType_: function(newMode) {
    const mode = this.getFieldValue('MODE');
    if (mode !== newMode) {
      const inputConnection = this.getInput('INPUT').connection;
      inputConnection.setShadowDom(null);
      const inputBlock = inputConnection.targetBlock();
      if (inputBlock) {
        inputConnection.disconnect();
        if (inputBlock.isShadow()) {
          inputBlock.dispose();
        } else {
          this.bumpNeighbours();
        }
      }
    }
    if (newMode === 'SPLIT') {
      this.outputConnection.setCheck('Array');
      this.getInput('INPUT').setCheck('String');
    } else {
      this.outputConnection.setCheck('String');
      this.getInput('INPUT').setCheck('Array');
    }
  },
  /**
   * Create XML to represent the input and output types.
   * @return {!Element} XML storage element.
   * @this {Block}
   */
  mutationToDom: function() {
    const container = xmlUtils.createElement('mutation');
    container.setAttribute('mode', this.getFieldValue('MODE'));
    return container;
  },
  /**
   * Parse XML to restore the input and output types.
   * @param {!Element} xmlElement XML storage element.
   * @this {Block}
   */
  domToMutation: function(xmlElement) {
    this.updateType_(xmlElement.getAttribute('mode'));
  },

  // This block does not need JSO serialization hooks (saveExtraState and
  // loadExtraState) because the state of this object is already encoded in the
  // dropdown values.
  // XML hooks are kept for backwards compatibility.
};<|MERGE_RESOLUTION|>--- conflicted
+++ resolved
@@ -242,16 +242,9 @@
     // Add new inputs.
     for (let i = 0; i < this.itemCount_; i++) {
       if (!this.getInput('ADD' + i)) {
-<<<<<<< HEAD
-        var input = this.appendValueInput('ADD' + i)
-            .setAlign(Blockly.constants.ALIGN.RIGHT);
-        if (i == 0) {
-          input.appendField(Blockly.Msg['LISTS_CREATE_WITH_INPUT_WITH']);
-=======
         const input = this.appendValueInput('ADD' + i).setAlign(Align.RIGHT);
         if (i === 0) {
           input.appendField(Msg['LISTS_CREATE_WITH_INPUT_WITH']);
->>>>>>> 5a70f8a3
         }
       }
     }
@@ -429,11 +422,7 @@
     const container = xmlUtils.createElement('mutation');
     const isStatement = !this.outputConnection;
     container.setAttribute('statement', isStatement);
-<<<<<<< HEAD
-    var isAt = this.getInput('AT').type == Blockly.ConnectionType.INPUT_VALUE;
-=======
     const isAt = this.getInput('AT').type === ConnectionType.INPUT_VALUE;
->>>>>>> 5a70f8a3
     container.setAttribute('at', isAt);
     return container;
   },
@@ -606,13 +595,8 @@
    * @this {Block}
    */
   mutationToDom: function() {
-<<<<<<< HEAD
-    var container = Blockly.utils.xml.createElement('mutation');
-    var isAt = this.getInput('AT').type == Blockly.ConnectionType.INPUT_VALUE;
-=======
     const container = xmlUtils.createElement('mutation');
     const isAt = this.getInput('AT').type === ConnectionType.INPUT_VALUE;
->>>>>>> 5a70f8a3
     container.setAttribute('at', isAt);
     return container;
   },
@@ -721,17 +705,10 @@
    * @this {Block}
    */
   mutationToDom: function() {
-<<<<<<< HEAD
-    var container = Blockly.utils.xml.createElement('mutation');
-    var isAt1 = this.getInput('AT1').type == Blockly.ConnectionType.INPUT_VALUE;
-    container.setAttribute('at1', isAt1);
-    var isAt2 = this.getInput('AT2').type == Blockly.ConnectionType.INPUT_VALUE;
-=======
     const container = xmlUtils.createElement('mutation');
     const isAt1 = this.getInput('AT1').type === ConnectionType.INPUT_VALUE;
     container.setAttribute('at1', isAt1);
     const isAt2 = this.getInput('AT2').type === ConnectionType.INPUT_VALUE;
->>>>>>> 5a70f8a3
     container.setAttribute('at2', isAt2);
     return container;
   },
