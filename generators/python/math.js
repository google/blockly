--- conflicted
+++ resolved
@@ -151,100 +151,38 @@
   return CONSTANTS[constant];
 };
 
-<<<<<<< HEAD
 Python['math_number_property'] = function(block) {
-  // Check if a number is even, odd, prime, whole, positive, or negative
-  // or if it is divisible by certain number. Returns true or false.
-  const number_to_check =
-      Python.valueToCode(
-          block, 'NUMBER_TO_CHECK', Python.ORDER_MULTIPLICATIVE) ||
-      '0';
-  const dropdown_property = block.getFieldValue('PROPERTY');
-  let code;
-  if (dropdown_property === 'PRIME') {
-    Python.definitions_['import_math'] = 'import math';
-    Python.definitions_['from_numbers_import_Number'] =
-        'from numbers import Number';
-    const functionName = Python.provideFunction_('math_isPrime', [
-      'def ' + Python.FUNCTION_NAME_PLACEHOLDER_ + '(n):',
-      '  # https://en.wikipedia.org/wiki/Primality_test#Naive_methods',
-      '  # If n is not a number but a string, try parsing it.',
-      '  if not isinstance(n, Number):', '    try:', '      n = float(n)',
-      '    except:', '      return False',
-      '  if n == 2 or n == 3:', '    return True',
-      '  # False if n is negative, is 1, or not whole,' +
-          ' or if n is divisible by 2 or 3.',
-      '  if n <= 1 or n % 1 != 0 or n % 2 == 0 or n % 3 == 0:',
-      '    return False',
-      '  # Check all the numbers of form 6k +/- 1, up to sqrt(n).',
-      '  for x in range(6, int(math.sqrt(n)) + 2, 6):',
-      '    if n % (x - 1) == 0 or n % (x + 1) == 0:', '      return False',
-      '  return True'
-    ]);
-    code = functionName + '(' + number_to_check + ')';
-    return [code, Python.ORDER_FUNCTION_CALL];
-  }
-  switch (dropdown_property) {
-    case 'EVEN':
-      code = number_to_check + ' % 2 == 0';
-      break;
-    case 'ODD':
-      code = number_to_check + ' % 2 == 1';
-      break;
-    case 'WHOLE':
-      code = number_to_check + ' % 1 == 0';
-      break;
-    case 'POSITIVE':
-      code = number_to_check + ' > 0';
-      break;
-    case 'NEGATIVE':
-      code = number_to_check + ' < 0';
-      break;
-    case 'DIVISIBLE_BY': {
-      const divisor =
-          Python.valueToCode(block, 'DIVISOR', Python.ORDER_MULTIPLICATIVE);
-      // If 'divisor' is some code that evals to 0, Python will raise an error.
-      if (!divisor || divisor === '0') {
-        return ['False', Python.ORDER_ATOMIC];
-      }
-      code = number_to_check + ' % ' + divisor + ' == 0';
-      break;
-    }
-  }
-  return [code, Python.ORDER_RELATIONAL];
-=======
-Blockly.Python['math_number_property'] = function(block) {
    // Check if a number is even, odd, prime, whole, positive, or negative
    // or if it is divisible by certain number. Returns true or false.
   const PROPERTIES = {
-    'EVEN': [' % 2 == 0', Blockly.Python.ORDER_MULTIPLICATIVE,
-        Blockly.Python.ORDER_RELATIONAL],
-    'ODD': [' % 2 == 1', Blockly.Python.ORDER_MULTIPLICATIVE,
-        Blockly.Python.ORDER_RELATIONAL],
-    'WHOLE': [' % 1 == 0', Blockly.Python.ORDER_MULTIPLICATIVE,
-        Blockly.Python.ORDER_RELATIONAL],
-    'POSITIVE': [' > 0', Blockly.Python.ORDER_RELATIONAL,
-        Blockly.Python.ORDER_RELATIONAL],
-    'NEGATIVE': [' < 0', Blockly.Python.ORDER_RELATIONAL,
-        Blockly.Python.ORDER_RELATIONAL],
-    'DIVISIBLE_BY': [null, Blockly.Python.ORDER_MULTIPLICATIVE,
-        Blockly.Python.ORDER_RELATIONAL],
-    'PRIME': [null, Blockly.Python.ORDER_NONE,
-        Blockly.Python.ORDER_FUNCTION_CALL]
+    'EVEN': [' % 2 == 0', Python.ORDER_MULTIPLICATIVE,
+        Python.ORDER_RELATIONAL],
+    'ODD': [' % 2 == 1', Python.ORDER_MULTIPLICATIVE,
+        Python.ORDER_RELATIONAL],
+    'WHOLE': [' % 1 == 0', Python.ORDER_MULTIPLICATIVE,
+        Python.ORDER_RELATIONAL],
+    'POSITIVE': [' > 0', Python.ORDER_RELATIONAL,
+        Python.ORDER_RELATIONAL],
+    'NEGATIVE': [' < 0', Python.ORDER_RELATIONAL,
+        Python.ORDER_RELATIONAL],
+    'DIVISIBLE_BY': [null, Python.ORDER_MULTIPLICATIVE,
+        Python.ORDER_RELATIONAL],
+    'PRIME': [null, Python.ORDER_NONE,
+        Python.ORDER_FUNCTION_CALL]
   }
   const dropdownProperty = block.getFieldValue('PROPERTY');
   const [suffix, inputOrder, outputOrder] = PROPERTIES[dropdownProperty];
-  const numberToCheck = Blockly.Python.valueToCode(block, 'NUMBER_TO_CHECK',
+  const numberToCheck = Python.valueToCode(block, 'NUMBER_TO_CHECK',
       inputOrder) || '0';
   let code;
   if (dropdownProperty === 'PRIME') {
     // Prime is a special case as it is not a one-liner test.
-    Blockly.Python.definitions_['import_math'] = 'import math';
-    Blockly.Python.definitions_['from_numbers_import_Number'] =
+    Python.definitions_['import_math'] = 'import math';
+    Python.definitions_['from_numbers_import_Number'] =
         'from numbers import Number';
-    const functionName = Blockly.Python.provideFunction_(
+    const functionName = Python.provideFunction_(
       'math_isPrime',
-      ['def ' + Blockly.Python.FUNCTION_NAME_PLACEHOLDER_ + '(n):',
+      ['def ' + Python.FUNCTION_NAME_PLACEHOLDER_ + '(n):',
        '  # https://en.wikipedia.org/wiki/Primality_test#Naive_methods',
        '  # If n is not a number but a string, try parsing it.',
        '  if not isinstance(n, Number):',
@@ -265,18 +203,17 @@
        '  return True']);
        code = functionName + '(' + numberToCheck + ')';
   } else if (dropdownProperty === 'DIVISIBLE_BY') {
-    const divisor = Blockly.Python.valueToCode(block, 'DIVISOR',
-        Blockly.Python.ORDER_MULTIPLICATIVE) || '0';
+    const divisor = Python.valueToCode(block, 'DIVISOR',
+        Python.ORDER_MULTIPLICATIVE) || '0';
     // If 'divisor' is some code that evals to 0, Python will raise an error.
     if (divisor === '0') {
-      return ['False', Blockly.Python.ORDER_ATOMIC];
+      return ['False', Python.ORDER_ATOMIC];
     }
     code = numberToCheck + ' % ' + divisor + ' == 0';
   } else {
     code = numberToCheck + suffix;
   };
   return [code, outputOrder];
->>>>>>> c7a4a66a
 };
 
 Python['math_change'] = function(block) {
