/**
 * @license
 * Visual Blocks Language
 *
 * Copyright 2012 Google Inc.
 * https://developers.google.com/blockly/
 *
 * Licensed under the Apache License, Version 2.0 (the "License");
 * you may not use this file except in compliance with the License.
 * You may obtain a copy of the License at
 *
 *   http://www.apache.org/licenses/LICENSE-2.0
 *
 * Unless required by applicable law or agreed to in writing, software
 * distributed under the License is distributed on an "AS IS" BASIS,
 * WITHOUT WARRANTIES OR CONDITIONS OF ANY KIND, either express or implied.
 * See the License for the specific language governing permissions and
 * limitations under the License.
 */

/**
 * @fileoverview Generating JavaScript for robot blocks.
 * @author jstn@cs.washington.edu (Justin Huang)
 */
'use strict';

goog.provide('Blockly.JavaScript.robot');

goog.require('Blockly.JavaScript');

Blockly.JavaScript['robot_display_message_h1h2'] = function(block) {
  var value_h1text = Blockly.JavaScript.valueToCode(block, 'H1TEXT', Blockly.JavaScript.ORDER_COMMA) || '\'\'';
  var value_h2text = Blockly.JavaScript.valueToCode(block, 'H2TEXT', Blockly.JavaScript.ORDER_COMMA) || '\'\'';
  var value_timeout = Blockly.JavaScript.valueToCode(block, 'TIMEOUT', Blockly.JavaScript.ORDER_COMMA) || 0;
  var code = 'robot.displayMessage(' + value_h1text + ', ' + value_h2text + ', ' + value_timeout + ');\n';
  return code;
};

Blockly.JavaScript['robot_display_ask_multiple_choice'] = function(block) {
  var value_question = Blockly.JavaScript.valueToCode(block, 'QUESTION', Blockly.JavaScript.ORDER_COMMA);
  var value_choices = Blockly.JavaScript.valueToCode(block, 'CHOICES', Blockly.JavaScript.ORDER_COMMA);
  var value_timeout = Blockly.JavaScript.valueToCode(block, 'TIMEOUT', Blockly.JavaScript.ORDER_COMMA);
  var code = 'robot.askMultipleChoice(' + value_question + ', ' + value_choices + ', ' + value_timeout + ')';
  return [code, Blockly.JavaScript.ORDER_MEMBER];
};

Blockly.JavaScript['robot_movement_go_to'] = function(block) {
  var value_location = Blockly.JavaScript.valueToCode(block, 'LOCATION', Blockly.JavaScript.ORDER_NONE) || '\'\'';
  var code = 'robot.goTo(' + value_location + ')';
  return [code, Blockly.JavaScript.ORDER_MEMBER];
};

Blockly.JavaScript['robot_movement_locations'] = function(block) {
  var dropdown_name = block.getFieldValue('NAME');
  var code = Blockly.JavaScript.quote_(dropdown_name);
  return [code, Blockly.JavaScript.ORDER_ATOMIC];
};

Blockly.JavaScript['robot_movement_go_to_dock'] = function(block) {
  var code = 'robot.goToDock()';
  return [code, Blockly.JavaScript.ORDER_MEMBER];
};

Blockly.JavaScript['robot_sound_say'] = function(block) {
  var value_text = Blockly.JavaScript.valueToCode(block, 'TEXT', Blockly.JavaScript.ORDER_NONE) || '\'\'';
  var code = 'robot.say(' + value_text + ');\n';
  return code;
};

Blockly.JavaScript['robot_head_look_angles'] = function(block) {
  var angle_up = block.getFieldValue('UP') || '0';
  var angle_left = block.getFieldValue('LEFT') || '0';
  var code = 'robot.lookAtDegrees(' + angle_up + ', ' + angle_left + ');\n';
  return code;
};

Blockly.JavaScript['robot_head_look_at'] = function(block) {
  var obj = Blockly.JavaScript.valueToCode(block, 'OBJECT_OR_PERSON', Blockly.JavaScript.NONE) || 'null';
  var code = 'robot.lookAt(' + obj + ');\n';
  return code;
};

Blockly.JavaScript['robot_perception_find_objects'] = function(block) {
  var code = 'robot.findObjects()';
  return [code, Blockly.JavaScript.ORDER_MEMBER];
};

Blockly.JavaScript['robot_perception_object_attributes'] = function(block) {
  var dropdown_attribute = block.getFieldValue('ATTRIBUTE') || '';
  var value_object = Blockly.JavaScript.valueToCode(block, 'OBJECT', Blockly.JavaScript.ORDER_MEMBER) || 'null';
  var code;
  if (dropdown_attribute === 'X') {
    code = value_object + '.pose.pose.position.x';
  } else if (dropdown_attribute === 'Y') {
    code = value_object + '.pose.pose.position.y';
  } else if (dropdown_attribute === 'Z') {
    code = value_object + '.pose.pose.position.z';
  } else if (dropdown_attribute === 'LONGSIDEATTRIBUTE') {
    code = value_object + '.scale.x';
  } else if (dropdown_attribute === 'SHORTSIDEATTRIBUTE') {
    code = value_object + '.scale.y';
  } else if (dropdown_attribute === 'HEIGHT') {
    code = value_object + '.scale.z';
  } else {
    code = 'null'; 
    return [code, Blockly.JavaScript.ORDER_ATOMIC];
  }

  return [code, Blockly.JavaScript.ORDER_MEMBER];
};

Blockly.JavaScript['robot_movement_tuck_arms'] = function(block) {
  var dropdown_left_action = block.getFieldValue('LEFT_ACTION');
  var dropdown_right_action = block.getFieldValue('RIGHT_ACTION');
  var left_action = 'true';
  if (dropdown_left_action === 'DEPLOY') {
    left_action = 'false';
  }
  var right_action = 'true';
  if (dropdown_right_action === 'DEPLOY') {
    right_action = 'false';
  }
  var code = 'robot.tuckArms(' + left_action + ', ' + right_action + ');\n';
  return code;
};

<<<<<<< HEAD

Blockly.JavaScript['robot_manipulation_pick_default'] = function(block) {
  var value_obj = Blockly.JavaScript.valueToCode(block, 'OBJ', Blockly.JavaScript.ORDER_MEMBER) || 'null';
  var arm_id = 0; // DEFAULT
  var code = 'robot.pick(' + value_obj + ', ' + arm_id + ')';
  return [code, Blockly.JavaScript.ORDER_MEMBER];
};

Blockly.JavaScript['robot_manipulation_place_default'] = function(block) {
  var arm_id = 0; // DEFAULT
  var code = 'robot.place(' + arm_id + ')';
  return [code, Blockly.JavaScript.ORDER_MEMBER];
=======
Blockly.JavaScript['robot_manipulation_set_gripper'] = function(block) {
  var dropdown_action = block.getFieldValue('ACTION') || 'OPEN';
  var dropdown_side = block.getFieldValue('SIDE') || 'LEFT';
  var side = 0;
  if (dropdown_side === 'LEFT') {
    side = 1;
  } else if (dropdown_side === 'RIGHT') {
    side = 2;
  }
  var action = 0;
  if (dropdown_action === 'OPEN') {
    action = 1;
  } else if (dropdown_action === 'CLOSE') {
    action = 2;
  }
  var max_effort = -1;
  var code = 'robot.setGripper(' + dropdown_action + ', ' + dropdown_side + ', ' + max_effort + ');\n';
  return code;
>>>>>>> 0f6b6c29
};<|MERGE_RESOLUTION|>--- conflicted
+++ resolved
@@ -124,8 +124,6 @@
   return code;
 };
 
-<<<<<<< HEAD
-
 Blockly.JavaScript['robot_manipulation_pick_default'] = function(block) {
   var value_obj = Blockly.JavaScript.valueToCode(block, 'OBJ', Blockly.JavaScript.ORDER_MEMBER) || 'null';
   var arm_id = 0; // DEFAULT
@@ -137,7 +135,8 @@
   var arm_id = 0; // DEFAULT
   var code = 'robot.place(' + arm_id + ')';
   return [code, Blockly.JavaScript.ORDER_MEMBER];
-=======
+};
+
 Blockly.JavaScript['robot_manipulation_set_gripper'] = function(block) {
   var dropdown_action = block.getFieldValue('ACTION') || 'OPEN';
   var dropdown_side = block.getFieldValue('SIDE') || 'LEFT';
@@ -156,5 +155,4 @@
   var max_effort = -1;
   var code = 'robot.setGripper(' + dropdown_action + ', ' + dropdown_side + ', ' + max_effort + ');\n';
   return code;
->>>>>>> 0f6b6c29
 };