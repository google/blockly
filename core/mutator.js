/**
 * @license
 * Copyright 2012 Google LLC
 * SPDX-License-Identifier: Apache-2.0
 */

/**
 * @fileoverview Object representing a mutator dialog.  A mutator allows the
 * user to change the shape of a block using a nested blocks editor.
 */
'use strict';

/**
 * Object representing a mutator dialog.  A mutator allows the
 * user to change the shape of a block using a nested blocks editor.
 * @class
 */
goog.module('Blockly.Mutator');

<<<<<<< HEAD
/* eslint-disable-next-line no-unused-vars */
const Abstract = goog.requireType('Blockly.Events.Abstract');
const dom = goog.require('Blockly.utils.dom');
const eventUtils = goog.require('Blockly.Events.utils');
const internalConstants = goog.require('Blockly.internalConstants');
const object = goog.require('Blockly.utils.object');
const toolbox = goog.require('Blockly.utils.toolbox');
const xml = goog.require('Blockly.utils.xml');
=======
const dom = goog.require('Blockly.utils.dom');
const eventUtils = goog.require('Blockly.Events.utils');
const toolbox = goog.require('Blockly.utils.toolbox');
const xml = goog.require('Blockly.utils.xml');
/* eslint-disable-next-line no-unused-vars */
const {Abstract} = goog.requireType('Blockly.Events.Abstract');
>>>>>>> 61322294
const {BlockChange} = goog.require('Blockly.Events.BlockChange');
/* eslint-disable-next-line no-unused-vars */
const {BlockSvg} = goog.requireType('Blockly.BlockSvg');
/* eslint-disable-next-line no-unused-vars */
const {BlocklyOptions} = goog.requireType('Blockly.BlocklyOptions');
/* eslint-disable-next-line no-unused-vars */
const {Block} = goog.requireType('Blockly.Block');
const {Bubble} = goog.require('Blockly.Bubble');
<<<<<<< HEAD
=======
const {config} = goog.require('Blockly.config');
>>>>>>> 61322294
/* eslint-disable-next-line no-unused-vars */
const {Connection} = goog.requireType('Blockly.Connection');
/* eslint-disable-next-line no-unused-vars */
const {Coordinate} = goog.requireType('Blockly.utils.Coordinate');
const {Icon} = goog.require('Blockly.Icon');
const {Options} = goog.require('Blockly.Options');
const {Svg} = goog.require('Blockly.utils.Svg');
const {WorkspaceSvg} = goog.require('Blockly.WorkspaceSvg');
<<<<<<< HEAD
/* eslint-disable-next-line no-unused-vars */
const {Workspace} = goog.requireType('Blockly.Workspace');
=======
>>>>>>> 61322294
/** @suppress {extraRequire} */
goog.require('Blockly.Events.BubbleOpen');


/**
 * Class for a mutator dialog.
<<<<<<< HEAD
 * @param {!Array<string>} quarkNames List of names of sub-blocks for flyout.
 * @extends {Icon}
 * @constructor
 * @alias Blockly.Mutator
 */
const Mutator = function(quarkNames) {
  Mutator.superClass_.constructor.call(this, null);
  this.quarkNames_ = quarkNames;
};
object.inherits(Mutator, Icon);

/**
 * Workspace in the mutator's bubble.
 * @type {?WorkspaceSvg}
 * @private
 */
Mutator.prototype.workspace_ = null;

/**
 * Width of workspace.
 * @private
 */
Mutator.prototype.workspaceWidth_ = 0;

/**
 * Height of workspace.
 * @private
 */
Mutator.prototype.workspaceHeight_ = 0;

/**
 * Set the block this mutator is associated with.
 * @param {!BlockSvg} block The block associated with this mutator.
 * @package
 */
Mutator.prototype.setBlock = function(block) {
  this.block_ = block;
};

/**
 * Returns the workspace inside this mutator icon's bubble.
 * @return {?WorkspaceSvg} The workspace inside this mutator icon's
 *     bubble or null if the mutator isn't open.
 * @package
 */
Mutator.prototype.getWorkspace = function() {
  return this.workspace_;
};

/**
 * Draw the mutator icon.
 * @param {!Element} group The icon group.
 * @protected
 */
Mutator.prototype.drawIcon_ = function(group) {
  // Square with rounded corners.
  dom.createSvgElement(
      Svg.RECT, {
        'class': 'blocklyIconShape',
        'rx': '4',
        'ry': '4',
        'height': '16',
        'width': '16',
      },
      group);
  // Gear teeth.
  dom.createSvgElement(
      Svg.PATH, {
        'class': 'blocklyIconSymbol',
        'd': 'm4.203,7.296 0,1.368 -0.92,0.677 -0.11,0.41 0.9,1.559 0.41,' +
            '0.11 1.043,-0.457 1.187,0.683 0.127,1.134 0.3,0.3 1.8,0 0.3,' +
            '-0.299 0.127,-1.138 1.185,-0.682 1.046,0.458 0.409,-0.11 0.9,' +
            '-1.559 -0.11,-0.41 -0.92,-0.677 0,-1.366 0.92,-0.677 0.11,' +
            '-0.41 -0.9,-1.559 -0.409,-0.109 -1.046,0.458 -1.185,-0.682 ' +
            '-0.127,-1.138 -0.3,-0.299 -1.8,0 -0.3,0.3 -0.126,1.135 -1.187,' +
            '0.682 -1.043,-0.457 -0.41,0.11 -0.899,1.559 0.108,0.409z',
      },
      group);
  // Axle hole.
  dom.createSvgElement(
      Svg.CIRCLE,
      {'class': 'blocklyIconShape', 'r': '2.7', 'cx': '8', 'cy': '8'}, group);
};

/**
 * Clicking on the icon toggles if the mutator bubble is visible.
 * Disable if block is uneditable.
 * @param {!Event} e Mouse click event.
 * @protected
 * @override
 */
Mutator.prototype.iconClick_ = function(e) {
  if (this.block_.isEditable()) {
    Icon.prototype.iconClick_.call(this, e);
=======
 * @extends {Icon}
 * @alias Blockly.Mutator
 */
class Mutator extends Icon {
  /**
   * @param {!Array<string>} quarkNames List of names of sub-blocks for flyout.
   */
  constructor(quarkNames) {
    super(null);
    this.quarkNames_ = quarkNames;

    /**
     * Workspace in the mutator's bubble.
     * @type {?WorkspaceSvg}
     * @private
     */
    this.workspace_ = null;

    /**
     * Width of workspace.
     * @type {number}
     * @private
     */
    this.workspaceWidth_ = 0;

    /**
     * Height of workspace.
     * @type {number}
     * @private
     */
    this.workspaceHeight_ = 0;

    /**
     * The SVG element that is the parent of the mutator workspace, or null if
     * not created.
     * @type {?SVGSVGElement}
     * @private
     */
    this.svgDialog_ = null;

    /**
     * The root block of the mutator workspace, created by decomposing the
     * source block.
     * @type {?BlockSvg}
     * @private
     */
    this.rootBlock_ = null;

    /**
     * Function registered on the main workspace to update the mutator contents
     * when the main workspace changes.
     * @type {?Function}
     * @private
     */
    this.sourceListener_ = null;
>>>>>>> 61322294
  }

<<<<<<< HEAD
/**
 * Create the editor for the mutator's bubble.
 * @return {!SVGElement} The top-level node of the editor.
 * @private
 */
Mutator.prototype.createEditor_ = function() {
  /* Create the editor.  Here's the markup that will be generated:
  <svg>
    [Workspace]
  </svg>
  */
  this.svgDialog_ = dom.createSvgElement(
      Svg.SVG, {'x': Bubble.BORDER_WIDTH, 'y': Bubble.BORDER_WIDTH}, null);
  // Convert the list of names into a list of XML objects for the flyout.
  let quarkXml;
  if (this.quarkNames_.length) {
    quarkXml = xml.createElement('xml');
    for (let i = 0, quarkName; (quarkName = this.quarkNames_[i]); i++) {
      const element = xml.createElement('block');
      element.setAttribute('type', quarkName);
      quarkXml.appendChild(element);
    }
  } else {
    quarkXml = null;
  }
  const workspaceOptions = new Options(
      /** @type {!BlocklyOptions} */
      ({
        // If you want to enable disabling, also remove the
        // event filter from workspaceChanged_ .
        'disable': false,
        'parentWorkspace': this.block_.workspace,
        'media': this.block_.workspace.options.pathToMedia,
        'rtl': this.block_.RTL,
        'horizontalLayout': false,
        'renderer': this.block_.workspace.options.renderer,
        'rendererOverrides': this.block_.workspace.options.rendererOverrides,
      }));
  workspaceOptions.toolboxPosition =
      this.block_.RTL ? toolbox.Position.RIGHT : toolbox.Position.LEFT;
  const hasFlyout = !!quarkXml;
  if (hasFlyout) {
    workspaceOptions.languageTree = toolbox.convertToolboxDefToJson(quarkXml);
  }
  this.workspace_ = new WorkspaceSvg(workspaceOptions);
  this.workspace_.isMutator = true;
  this.workspace_.addChangeListener(eventUtils.disableOrphans);

  // Mutator flyouts go inside the mutator workspace's <g> rather than in
  // a top level SVG. Instead of handling scale themselves, mutators
  // inherit scale from the parent workspace.
  // To fix this, scale needs to be applied at a different level in the DOM.
  const flyoutSvg = hasFlyout ? this.workspace_.addFlyout(Svg.G) : null;
  const background = this.workspace_.createDom('blocklyMutatorBackground');

  if (flyoutSvg) {
    // Insert the flyout after the <rect> but before the block canvas so that
    // the flyout is underneath in z-order.  This makes blocks layering during
    // dragging work properly.
    background.insertBefore(flyoutSvg, this.workspace_.svgBlockCanvas_);
=======
  /**
   * Set the block this mutator is associated with.
   * @param {!BlockSvg} block The block associated with this mutator.
   * @package
   */
  setBlock(block) {
    this.block_ = block;
  }

  /**
   * Returns the workspace inside this mutator icon's bubble.
   * @return {?WorkspaceSvg} The workspace inside this mutator icon's
   *     bubble or null if the mutator isn't open.
   * @package
   */
  getWorkspace() {
    return this.workspace_;
>>>>>>> 61322294
  }

  /**
   * Draw the mutator icon.
   * @param {!Element} group The icon group.
   * @protected
   */
  drawIcon_(group) {
    // Square with rounded corners.
    dom.createSvgElement(
        Svg.RECT, {
          'class': 'blocklyIconShape',
          'rx': '4',
          'ry': '4',
          'height': '16',
          'width': '16',
        },
        group);
    // Gear teeth.
    dom.createSvgElement(
        Svg.PATH, {
          'class': 'blocklyIconSymbol',
          'd': 'm4.203,7.296 0,1.368 -0.92,0.677 -0.11,0.41 0.9,1.559 0.41,' +
              '0.11 1.043,-0.457 1.187,0.683 0.127,1.134 0.3,0.3 1.8,0 0.3,' +
              '-0.299 0.127,-1.138 1.185,-0.682 1.046,0.458 0.409,-0.11 0.9,' +
              '-1.559 -0.11,-0.41 -0.92,-0.677 0,-1.366 0.92,-0.677 0.11,' +
              '-0.41 -0.9,-1.559 -0.409,-0.109 -1.046,0.458 -1.185,-0.682 ' +
              '-0.127,-1.138 -0.3,-0.299 -1.8,0 -0.3,0.3 -0.126,1.135 -1.187,' +
              '0.682 -1.043,-0.457 -0.41,0.11 -0.899,1.559 0.108,0.409z',
        },
        group);
    // Axle hole.
    dom.createSvgElement(
        Svg.CIRCLE,
        {'class': 'blocklyIconShape', 'r': '2.7', 'cx': '8', 'cy': '8'}, group);
  }

<<<<<<< HEAD
/**
 * Add or remove the UI indicating if this icon may be clicked or not.
 */
Mutator.prototype.updateEditable = function() {
  Mutator.superClass_.updateEditable.call(this);
  if (!this.block_.isInFlyout) {
    if (this.block_.isEditable()) {
      if (this.iconGroup_) {
        dom.removeClass(
            /** @type {!Element} */ (this.iconGroup_),
            'blocklyIconGroupReadonly');
      }
    } else {
      // Close any mutator bubble.  Icon is not clickable.
      this.setVisible(false);
      if (this.iconGroup_) {
        dom.addClass(
            /** @type {!Element} */ (this.iconGroup_),
            'blocklyIconGroupReadonly');
      }
=======
  /**
   * Clicking on the icon toggles if the mutator bubble is visible.
   * Disable if block is uneditable.
   * @param {!Event} e Mouse click event.
   * @protected
   * @override
   */
  iconClick_(e) {
    if (this.block_.isEditable()) {
      Icon.prototype.iconClick_.call(this, e);
>>>>>>> 61322294
    }
  }

<<<<<<< HEAD
/**
 * Resize the bubble to match the size of the workspace.
 * @private
 */
Mutator.prototype.resizeBubble_ = function() {
  const doubleBorderWidth = 2 * Bubble.BORDER_WIDTH;
  const workspaceSize = this.workspace_.getCanvas().getBBox();
  let width = workspaceSize.width + workspaceSize.x;
  let height = workspaceSize.height + doubleBorderWidth * 3;
  const flyout = this.workspace_.getFlyout();
  if (flyout) {
    const flyoutScrollMetrics =
        flyout.getWorkspace().getMetricsManager().getScrollMetrics();
    height = Math.max(height, flyoutScrollMetrics.height + 20);
    width += flyout.getWidth();
  }
  if (this.block_.RTL) {
    width = -workspaceSize.x;
  }
  width += doubleBorderWidth * 3;
  // Only resize if the size difference is significant.  Eliminates shuddering.
  if (Math.abs(this.workspaceWidth_ - width) > doubleBorderWidth ||
      Math.abs(this.workspaceHeight_ - height) > doubleBorderWidth) {
    // Record some layout information for workspace metrics.
    this.workspaceWidth_ = width;
    this.workspaceHeight_ = height;
    // Resize the bubble.
    this.bubble_.setBubbleSize(
        width + doubleBorderWidth, height + doubleBorderWidth);
    this.svgDialog_.setAttribute('width', this.workspaceWidth_);
    this.svgDialog_.setAttribute('height', this.workspaceHeight_);
    this.workspace_.setCachedParentSvgSize(
        this.workspaceWidth_, this.workspaceHeight_);
  }

  if (this.block_.RTL) {
    // Scroll the workspace to always left-align.
    const translation = 'translate(' + this.workspaceWidth_ + ',0)';
    this.workspace_.getCanvas().setAttribute('transform', translation);
  }
  this.workspace_.resize();
};

/**
 * A method handler for when the bubble is moved.
 * @private
 */
Mutator.prototype.onBubbleMove_ = function() {
  if (this.workspace_) {
    this.workspace_.recordDragTargets();
=======
  /**
   * Create the editor for the mutator's bubble.
   * @return {!SVGElement} The top-level node of the editor.
   * @private
   */
  createEditor_() {
    /* Create the editor.  Here's the markup that will be generated:
    <svg>
      [Workspace]
    </svg>
    */
    this.svgDialog_ = dom.createSvgElement(
        Svg.SVG, {'x': Bubble.BORDER_WIDTH, 'y': Bubble.BORDER_WIDTH}, null);
    // Convert the list of names into a list of XML objects for the flyout.
    let quarkXml;
    if (this.quarkNames_.length) {
      quarkXml = xml.createElement('xml');
      for (let i = 0, quarkName; (quarkName = this.quarkNames_[i]); i++) {
        const element = xml.createElement('block');
        element.setAttribute('type', quarkName);
        quarkXml.appendChild(element);
      }
    } else {
      quarkXml = null;
    }
    const workspaceOptions = new Options(
        /** @type {!BlocklyOptions} */
        ({
          // If you want to enable disabling, also remove the
          // event filter from workspaceChanged_ .
          'disable': false,
          'parentWorkspace': this.block_.workspace,
          'media': this.block_.workspace.options.pathToMedia,
          'rtl': this.block_.RTL,
          'horizontalLayout': false,
          'renderer': this.block_.workspace.options.renderer,
          'rendererOverrides': this.block_.workspace.options.rendererOverrides,
        }));
    workspaceOptions.toolboxPosition =
        this.block_.RTL ? toolbox.Position.RIGHT : toolbox.Position.LEFT;
    const hasFlyout = !!quarkXml;
    if (hasFlyout) {
      workspaceOptions.languageTree = toolbox.convertToolboxDefToJson(quarkXml);
    }
    this.workspace_ = new WorkspaceSvg(workspaceOptions);
    this.workspace_.isMutator = true;
    this.workspace_.addChangeListener(eventUtils.disableOrphans);

    // Mutator flyouts go inside the mutator workspace's <g> rather than in
    // a top level SVG. Instead of handling scale themselves, mutators
    // inherit scale from the parent workspace.
    // To fix this, scale needs to be applied at a different level in the DOM.
    const flyoutSvg = hasFlyout ? this.workspace_.addFlyout(Svg.G) : null;
    const background = this.workspace_.createDom('blocklyMutatorBackground');

    if (flyoutSvg) {
      // Insert the flyout after the <rect> but before the block canvas so that
      // the flyout is underneath in z-order.  This makes blocks layering during
      // dragging work properly.
      background.insertBefore(flyoutSvg, this.workspace_.svgBlockCanvas_);
    }
    this.svgDialog_.appendChild(background);

    return this.svgDialog_;
>>>>>>> 61322294
  }

<<<<<<< HEAD
/**
 * Show or hide the mutator bubble.
 * @param {boolean} visible True if the bubble should be visible.
 */
Mutator.prototype.setVisible = function(visible) {
  if (visible === this.isVisible()) {
    // No change.
    return;
  }
  eventUtils.fire(new (eventUtils.get(eventUtils.BUBBLE_OPEN))(
      this.block_, visible, 'mutator'));
  if (visible) {
    // Create the bubble.
    this.bubble_ = new Bubble(
        /** @type {!WorkspaceSvg} */ (this.block_.workspace),
        this.createEditor_(), this.block_.pathObject.svgPath,
        /** @type {!Coordinate} */ (this.iconXY_), null, null);
    // Expose this mutator's block's ID on its top-level SVG group.
    this.bubble_.setSvgId(this.block_.id);
    this.bubble_.registerMoveEvent(this.onBubbleMove_.bind(this));
    const tree = this.workspace_.options.languageTree;
    const flyout = this.workspace_.getFlyout();
    if (tree) {
      flyout.init(this.workspace_);
      flyout.show(tree);
=======
  /**
   * Add or remove the UI indicating if this icon may be clicked or not.
   */
  updateEditable() {
    super.updateEditable();
    if (!this.block_.isInFlyout) {
      if (this.block_.isEditable()) {
        if (this.iconGroup_) {
          dom.removeClass(
              /** @type {!Element} */ (this.iconGroup_),
              'blocklyIconGroupReadonly');
        }
      } else {
        // Close any mutator bubble.  Icon is not clickable.
        this.setVisible(false);
        if (this.iconGroup_) {
          dom.addClass(
              /** @type {!Element} */ (this.iconGroup_),
              'blocklyIconGroupReadonly');
        }
      }
>>>>>>> 61322294
    }
  }

<<<<<<< HEAD
    this.rootBlock_ = this.block_.decompose(this.workspace_);
    const blocks = this.rootBlock_.getDescendants(false);
    for (let i = 0, child; (child = blocks[i]); i++) {
      child.render();
    }
    // The root block should not be draggable or deletable.
    this.rootBlock_.setMovable(false);
    this.rootBlock_.setDeletable(false);
    let margin;
    let x;
    if (flyout) {
      margin = flyout.CORNER_RADIUS * 2;
      x = this.rootBlock_.RTL ? flyout.getWidth() + margin : margin;
    } else {
      margin = 16;
      x = margin;
=======
  /**
   * Resize the bubble to match the size of the workspace.
   * @private
   */
  resizeBubble_() {
    const doubleBorderWidth = 2 * Bubble.BORDER_WIDTH;
    const workspaceSize = this.workspace_.getCanvas().getBBox();
    let width = workspaceSize.width + workspaceSize.x;
    let height = workspaceSize.height + doubleBorderWidth * 3;
    const flyout = this.workspace_.getFlyout();
    if (flyout) {
      const flyoutScrollMetrics =
          flyout.getWorkspace().getMetricsManager().getScrollMetrics();
      height = Math.max(height, flyoutScrollMetrics.height + 20);
      width += flyout.getWidth();
>>>>>>> 61322294
    }
    if (this.block_.RTL) {
      width = -workspaceSize.x;
    }
<<<<<<< HEAD
    this.rootBlock_.moveBy(x, margin);
    // Save the initial connections, then listen for further changes.
    if (this.block_.saveConnections) {
      const thisMutator = this;
      const mutatorBlock =
          /** @type {{saveConnections: function(!Block)}} */ (this.block_);
      mutatorBlock.saveConnections(this.rootBlock_);
      this.sourceListener_ = function() {
        mutatorBlock.saveConnections(thisMutator.rootBlock_);
      };
      this.block_.workspace.addChangeListener(this.sourceListener_);
    }
    this.resizeBubble_();
    // When the mutator's workspace changes, update the source block.
    this.workspace_.addChangeListener(this.workspaceChanged_.bind(this));
    // Update the source block immediately after the bubble becomes visible.
    this.updateWorkspace_();
    this.applyColour();
  } else {
    // Dispose of the bubble.
    this.svgDialog_ = null;
    this.workspace_.dispose();
    this.workspace_ = null;
    this.rootBlock_ = null;
    this.bubble_.dispose();
    this.bubble_ = null;
    this.workspaceWidth_ = 0;
    this.workspaceHeight_ = 0;
    if (this.sourceListener_) {
      this.block_.workspace.removeChangeListener(this.sourceListener_);
      this.sourceListener_ = null;
=======
    width += doubleBorderWidth * 3;
    // Only resize if the size difference is significant.  Eliminates
    // shuddering.
    if (Math.abs(this.workspaceWidth_ - width) > doubleBorderWidth ||
        Math.abs(this.workspaceHeight_ - height) > doubleBorderWidth) {
      // Record some layout information for workspace metrics.
      this.workspaceWidth_ = width;
      this.workspaceHeight_ = height;
      // Resize the bubble.
      this.bubble_.setBubbleSize(
          width + doubleBorderWidth, height + doubleBorderWidth);
      this.svgDialog_.setAttribute('width', this.workspaceWidth_);
      this.svgDialog_.setAttribute('height', this.workspaceHeight_);
      this.workspace_.setCachedParentSvgSize(
          this.workspaceWidth_, this.workspaceHeight_);
    }

    if (this.block_.RTL) {
      // Scroll the workspace to always left-align.
      const translation = 'translate(' + this.workspaceWidth_ + ',0)';
      this.workspace_.getCanvas().setAttribute('transform', translation);
>>>>>>> 61322294
    }
    this.workspace_.resize();
  }

<<<<<<< HEAD
/**
 * Fired whenever a change is made to the mutator's workspace.
 * @param {!Abstract} e Custom data for event.
 * @private
 */
Mutator.prototype.workspaceChanged_ = function(e) {
  if (!(e.isUiEvent ||
        (e.type === eventUtils.CHANGE && e.element === 'disabled') ||
        e.type === eventUtils.CREATE)) {
    this.updateWorkspace_();
=======
  /**
   * A method handler for when the bubble is moved.
   * @private
   */
  onBubbleMove_() {
    if (this.workspace_) {
      this.workspace_.recordDragTargets();
    }
>>>>>>> 61322294
  }
};

<<<<<<< HEAD
/**
 * Updates the source block when the mutator's blocks are changed.
 * Bump down any block that's too high.
 * @private
 */
Mutator.prototype.updateWorkspace_ = function() {
  if (!this.workspace_.isDragging()) {
    const blocks = this.workspace_.getTopBlocks(false);
    const MARGIN = 20;

    for (let b = 0, block; (block = blocks[b]); b++) {
      const blockXY = block.getRelativeToSurfaceXY();
=======
  /**
   * Show or hide the mutator bubble.
   * @param {boolean} visible True if the bubble should be visible.
   */
  setVisible(visible) {
    if (visible === this.isVisible()) {
      // No change.
      return;
    }
    eventUtils.fire(new (eventUtils.get(eventUtils.BUBBLE_OPEN))(
        this.block_, visible, 'mutator'));
    if (visible) {
      // Create the bubble.
      this.bubble_ = new Bubble(
          /** @type {!WorkspaceSvg} */ (this.block_.workspace),
          this.createEditor_(), this.block_.pathObject.svgPath,
          /** @type {!Coordinate} */ (this.iconXY_), null, null);
      // Expose this mutator's block's ID on its top-level SVG group.
      this.bubble_.setSvgId(this.block_.id);
      this.bubble_.registerMoveEvent(this.onBubbleMove_.bind(this));
      const tree = this.workspace_.options.languageTree;
      const flyout = this.workspace_.getFlyout();
      if (tree) {
        flyout.init(this.workspace_);
        flyout.show(tree);
      }
>>>>>>> 61322294

      this.rootBlock_ = this.block_.decompose(this.workspace_);
      const blocks = this.rootBlock_.getDescendants(false);
      for (let i = 0, child; (child = blocks[i]); i++) {
        child.render();
      }
<<<<<<< HEAD
      // Bump any block overlapping the flyout back inside.
      if (block.RTL) {
        let right = -MARGIN;
        const flyout = this.workspace_.getFlyout();
        if (flyout) {
          right -= flyout.getWidth();
        }
        if (blockXY.x > right) {
          block.moveBy(right - blockXY.x, 0);
        }
      } else if (blockXY.x < MARGIN) {
        block.moveBy(MARGIN - blockXY.x, 0);
      }
    }
  }

  // When the mutator's workspace changes, update the source block.
  if (this.rootBlock_.workspace === this.workspace_) {
    eventUtils.setGroup(true);
    const block = /** @type {!BlockSvg} */ (this.block_);
    const oldExtraState = BlockChange.getExtraBlockState_(block);

    // Switch off rendering while the source block is rebuilt.
    const savedRendered = block.rendered;
    // TODO(#4288): We should not be setting the rendered property to false.
    block.rendered = false;

    // Allow the source block to rebuild itself.
    block.compose(this.rootBlock_);
    // Restore rendering and show the changes.
    block.rendered = savedRendered;
    // Mutation may have added some elements that need initializing.
    block.initSvg();

    if (block.rendered) {
      block.render();
    }

    const newExtraState = BlockChange.getExtraBlockState_(block);
    if (oldExtraState !== newExtraState) {
      eventUtils.fire(new (eventUtils.get(eventUtils.BLOCK_CHANGE))(
          block, 'mutation', null, oldExtraState, newExtraState));
      // Ensure that any bump is part of this mutation's event group.
      const group = eventUtils.getGroup();
      setTimeout(function() {
        eventUtils.setGroup(group);
        block.bumpNeighbours();
        eventUtils.setGroup(false);
      }, internalConstants.BUMP_DELAY);
=======
      // The root block should not be draggable or deletable.
      this.rootBlock_.setMovable(false);
      this.rootBlock_.setDeletable(false);
      let margin;
      let x;
      if (flyout) {
        margin = flyout.CORNER_RADIUS * 2;
        x = this.rootBlock_.RTL ? flyout.getWidth() + margin : margin;
      } else {
        margin = 16;
        x = margin;
      }
      if (this.block_.RTL) {
        x = -x;
      }
      this.rootBlock_.moveBy(x, margin);
      // Save the initial connections, then listen for further changes.
      if (this.block_.saveConnections) {
        const thisRootBlock = this.rootBlock_;
        this.block_.saveConnections(thisRootBlock);
        this.sourceListener_ = () => {
          if (this.block_) {
            this.block_.saveConnections(thisRootBlock);
          }
        };
        this.block_.workspace.addChangeListener(this.sourceListener_);
      }
      this.resizeBubble_();
      // When the mutator's workspace changes, update the source block.
      this.workspace_.addChangeListener(this.workspaceChanged_.bind(this));
      // Update the source block immediately after the bubble becomes visible.
      this.updateWorkspace_();
      this.applyColour();
    } else {
      // Dispose of the bubble.
      this.svgDialog_ = null;
      this.workspace_.dispose();
      this.workspace_ = null;
      this.rootBlock_ = null;
      this.bubble_.dispose();
      this.bubble_ = null;
      this.workspaceWidth_ = 0;
      this.workspaceHeight_ = 0;
      if (this.sourceListener_) {
        this.block_.workspace.removeChangeListener(this.sourceListener_);
        this.sourceListener_ = null;
      }
    }
  }

  /**
   * Fired whenever a change is made to the mutator's workspace.
   * @param {!Abstract} e Custom data for event.
   * @private
   */
  workspaceChanged_(e) {
    if (!(e.isUiEvent ||
          (e.type === eventUtils.CHANGE &&
           /** @type {!BlockChange} */ (e).element === 'disabled') ||
          e.type === eventUtils.CREATE)) {
      this.updateWorkspace_();
>>>>>>> 61322294
    }
  }

  /**
   * Updates the source block when the mutator's blocks are changed.
   * Bump down any block that's too high.
   * @private
   */
  updateWorkspace_() {
    if (!this.workspace_.isDragging()) {
      const blocks = this.workspace_.getTopBlocks(false);
      const MARGIN = 20;

      for (let b = 0, block; (block = blocks[b]); b++) {
        const blockXY = block.getRelativeToSurfaceXY();

        // Bump any block that's above the top back inside.
        if (blockXY.y < MARGIN) {
          block.moveBy(0, MARGIN - blockXY.y);
        }
        // Bump any block overlapping the flyout back inside.
        if (block.RTL) {
          let right = -MARGIN;
          const flyout = this.workspace_.getFlyout();
          if (flyout) {
            right -= flyout.getWidth();
          }
          if (blockXY.x > right) {
            block.moveBy(right - blockXY.x, 0);
          }
        } else if (blockXY.x < MARGIN) {
          block.moveBy(MARGIN - blockXY.x, 0);
        }
      }
    }
<<<<<<< HEAD
    eventUtils.setGroup(false);
  }
};

/**
 * Dispose of this mutator.
 */
Mutator.prototype.dispose = function() {
  this.block_.mutator = null;
  Icon.prototype.dispose.call(this);
};

/**
 * Update the styles on all blocks in the mutator.
 * @public
 */
Mutator.prototype.updateBlockStyle = function() {
  const ws = this.workspace_;

  if (ws && ws.getAllBlocks(false)) {
    const workspaceBlocks = ws.getAllBlocks(false);
    for (let i = 0, block; (block = workspaceBlocks[i]); i++) {
      block.setStyle(block.getStyleName());
=======

    // When the mutator's workspace changes, update the source block.
    if (this.rootBlock_.workspace === this.workspace_) {
      const existingGroup = eventUtils.getGroup();
      if (!existingGroup) {
        eventUtils.setGroup(true);
      }
      const block = /** @type {!BlockSvg} */ (this.block_);
      const oldExtraState = BlockChange.getExtraBlockState_(block);

      // Switch off rendering while the source block is rebuilt.
      const savedRendered = block.rendered;
      // TODO(#4288): We should not be setting the rendered property to false.
      block.rendered = false;

      // Allow the source block to rebuild itself.
      block.compose(this.rootBlock_);
      // Restore rendering and show the changes.
      block.rendered = savedRendered;
      // Mutation may have added some elements that need initializing.
      block.initSvg();

      if (block.rendered) {
        block.render();
      }

      const newExtraState = BlockChange.getExtraBlockState_(block);
      if (oldExtraState !== newExtraState) {
        eventUtils.fire(new (eventUtils.get(eventUtils.BLOCK_CHANGE))(
            block, 'mutation', null, oldExtraState, newExtraState));
        // Ensure that any bump is part of this mutation's event group.
        const mutationGroup = eventUtils.getGroup();
        setTimeout(function() {
          const oldGroup = eventUtils.getGroup();
          eventUtils.setGroup(mutationGroup);
          block.bumpNeighbours();
          eventUtils.setGroup(oldGroup);
        }, config.bumpDelay);
      }

      // Don't update the bubble until the drag has ended, to avoid moving
      // blocks under the cursor.
      if (!this.workspace_.isDragging()) {
        this.resizeBubble_();
      }
      eventUtils.setGroup(existingGroup);
>>>>>>> 61322294
    }
  }

<<<<<<< HEAD
    const flyout = ws.getFlyout();
    if (flyout) {
      const flyoutBlocks = flyout.workspace_.getAllBlocks(false);
      for (let i = 0, block; (block = flyoutBlocks[i]); i++) {
=======
  /**
   * Dispose of this mutator.
   */
  dispose() {
    this.block_.mutator = null;
    Icon.prototype.dispose.call(this);
  }

  /**
   * Update the styles on all blocks in the mutator.
   * @public
   */
  updateBlockStyle() {
    const ws = this.workspace_;

    if (ws && ws.getAllBlocks(false)) {
      const workspaceBlocks = ws.getAllBlocks(false);
      for (let i = 0, block; (block = workspaceBlocks[i]); i++) {
>>>>>>> 61322294
        block.setStyle(block.getStyleName());
      }

      const flyout = ws.getFlyout();
      if (flyout) {
        const flyoutBlocks = flyout.workspace_.getAllBlocks(false);
        for (let i = 0, block; (block = flyoutBlocks[i]); i++) {
          block.setStyle(block.getStyleName());
        }
      }
    }
  }

<<<<<<< HEAD
/**
 * Reconnect an block to a mutated input.
 * @param {Connection} connectionChild Connection on child block.
 * @param {!Block} block Parent block.
 * @param {string} inputName Name of input on parent block.
 * @return {boolean} True iff a reconnection was made, false otherwise.
 */
Mutator.reconnect = function(connectionChild, block, inputName) {
  if (!connectionChild || !connectionChild.getSourceBlock().workspace) {
    return false;  // No connection or block has been deleted.
  }
  const connectionParent = block.getInput(inputName).connection;
  const currentParent = connectionChild.targetBlock();
  if ((!currentParent || currentParent === block) &&
      connectionParent.targetConnection !== connectionChild) {
    if (connectionParent.isConnected()) {
      // There's already something connected here.  Get rid of it.
      connectionParent.disconnect();
=======
  /**
   * Reconnect an block to a mutated input.
   * @param {Connection} connectionChild Connection on child block.
   * @param {!Block} block Parent block.
   * @param {string} inputName Name of input on parent block.
   * @return {boolean} True iff a reconnection was made, false otherwise.
   */
  static reconnect(connectionChild, block, inputName) {
    if (!connectionChild || !connectionChild.getSourceBlock().workspace) {
      return false;  // No connection or block has been deleted.
    }
    const connectionParent = block.getInput(inputName).connection;
    const currentParent = connectionChild.targetBlock();
    if ((!currentParent || currentParent === block) &&
        connectionParent.targetConnection !== connectionChild) {
      if (connectionParent.isConnected()) {
        // There's already something connected here.  Get rid of it.
        connectionParent.disconnect();
      }
      connectionParent.connect(connectionChild);
      return true;
>>>>>>> 61322294
    }
    return false;
  }

<<<<<<< HEAD
/**
 * Get the parent workspace of a workspace that is inside a mutator, taking into
 * account whether it is a flyout.
 * @param {Workspace} workspace The workspace that is inside a mutator.
 * @return {?Workspace} The mutator's parent workspace or null.
 * @public
 */
Mutator.findParentWs = function(workspace) {
  let outerWs = null;
  if (workspace && workspace.options) {
    const parent = workspace.options.parentWorkspace;
    // If we were in a flyout in a mutator, need to go up two levels to find
    // the actual parent.
    if (workspace.isFlyout) {
      if (parent && parent.options) {
        outerWs = parent.options.parentWorkspace;
=======
  /**
   * Get the parent workspace of a workspace that is inside a mutator, taking
   * into account whether it is a flyout.
   * @param {WorkspaceSvg} workspace The workspace that is inside a mutator.
   * @return {?WorkspaceSvg} The mutator's parent workspace or null.
   * @public
   */
  static findParentWs(workspace) {
    let outerWs = null;
    if (workspace && workspace.options) {
      const parent = workspace.options.parentWorkspace;
      // If we were in a flyout in a mutator, need to go up two levels to find
      // the actual parent.
      if (workspace.isFlyout) {
        if (parent && parent.options) {
          outerWs = parent.options.parentWorkspace;
        }
      } else if (parent) {
        outerWs = parent;
>>>>>>> 61322294
      }
    }
    return outerWs;
  }
<<<<<<< HEAD
  return outerWs;
};
=======
}
>>>>>>> 61322294

exports.Mutator = Mutator;<|MERGE_RESOLUTION|>--- conflicted
+++ resolved
@@ -17,23 +17,12 @@
  */
 goog.module('Blockly.Mutator');
 
-<<<<<<< HEAD
-/* eslint-disable-next-line no-unused-vars */
-const Abstract = goog.requireType('Blockly.Events.Abstract');
-const dom = goog.require('Blockly.utils.dom');
-const eventUtils = goog.require('Blockly.Events.utils');
-const internalConstants = goog.require('Blockly.internalConstants');
-const object = goog.require('Blockly.utils.object');
-const toolbox = goog.require('Blockly.utils.toolbox');
-const xml = goog.require('Blockly.utils.xml');
-=======
 const dom = goog.require('Blockly.utils.dom');
 const eventUtils = goog.require('Blockly.Events.utils');
 const toolbox = goog.require('Blockly.utils.toolbox');
 const xml = goog.require('Blockly.utils.xml');
 /* eslint-disable-next-line no-unused-vars */
 const {Abstract} = goog.requireType('Blockly.Events.Abstract');
->>>>>>> 61322294
 const {BlockChange} = goog.require('Blockly.Events.BlockChange');
 /* eslint-disable-next-line no-unused-vars */
 const {BlockSvg} = goog.requireType('Blockly.BlockSvg');
@@ -42,10 +31,7 @@
 /* eslint-disable-next-line no-unused-vars */
 const {Block} = goog.requireType('Blockly.Block');
 const {Bubble} = goog.require('Blockly.Bubble');
-<<<<<<< HEAD
-=======
 const {config} = goog.require('Blockly.config');
->>>>>>> 61322294
 /* eslint-disable-next-line no-unused-vars */
 const {Connection} = goog.requireType('Blockly.Connection');
 /* eslint-disable-next-line no-unused-vars */
@@ -54,113 +40,12 @@
 const {Options} = goog.require('Blockly.Options');
 const {Svg} = goog.require('Blockly.utils.Svg');
 const {WorkspaceSvg} = goog.require('Blockly.WorkspaceSvg');
-<<<<<<< HEAD
-/* eslint-disable-next-line no-unused-vars */
-const {Workspace} = goog.requireType('Blockly.Workspace');
-=======
->>>>>>> 61322294
 /** @suppress {extraRequire} */
 goog.require('Blockly.Events.BubbleOpen');
 
 
 /**
  * Class for a mutator dialog.
-<<<<<<< HEAD
- * @param {!Array<string>} quarkNames List of names of sub-blocks for flyout.
- * @extends {Icon}
- * @constructor
- * @alias Blockly.Mutator
- */
-const Mutator = function(quarkNames) {
-  Mutator.superClass_.constructor.call(this, null);
-  this.quarkNames_ = quarkNames;
-};
-object.inherits(Mutator, Icon);
-
-/**
- * Workspace in the mutator's bubble.
- * @type {?WorkspaceSvg}
- * @private
- */
-Mutator.prototype.workspace_ = null;
-
-/**
- * Width of workspace.
- * @private
- */
-Mutator.prototype.workspaceWidth_ = 0;
-
-/**
- * Height of workspace.
- * @private
- */
-Mutator.prototype.workspaceHeight_ = 0;
-
-/**
- * Set the block this mutator is associated with.
- * @param {!BlockSvg} block The block associated with this mutator.
- * @package
- */
-Mutator.prototype.setBlock = function(block) {
-  this.block_ = block;
-};
-
-/**
- * Returns the workspace inside this mutator icon's bubble.
- * @return {?WorkspaceSvg} The workspace inside this mutator icon's
- *     bubble or null if the mutator isn't open.
- * @package
- */
-Mutator.prototype.getWorkspace = function() {
-  return this.workspace_;
-};
-
-/**
- * Draw the mutator icon.
- * @param {!Element} group The icon group.
- * @protected
- */
-Mutator.prototype.drawIcon_ = function(group) {
-  // Square with rounded corners.
-  dom.createSvgElement(
-      Svg.RECT, {
-        'class': 'blocklyIconShape',
-        'rx': '4',
-        'ry': '4',
-        'height': '16',
-        'width': '16',
-      },
-      group);
-  // Gear teeth.
-  dom.createSvgElement(
-      Svg.PATH, {
-        'class': 'blocklyIconSymbol',
-        'd': 'm4.203,7.296 0,1.368 -0.92,0.677 -0.11,0.41 0.9,1.559 0.41,' +
-            '0.11 1.043,-0.457 1.187,0.683 0.127,1.134 0.3,0.3 1.8,0 0.3,' +
-            '-0.299 0.127,-1.138 1.185,-0.682 1.046,0.458 0.409,-0.11 0.9,' +
-            '-1.559 -0.11,-0.41 -0.92,-0.677 0,-1.366 0.92,-0.677 0.11,' +
-            '-0.41 -0.9,-1.559 -0.409,-0.109 -1.046,0.458 -1.185,-0.682 ' +
-            '-0.127,-1.138 -0.3,-0.299 -1.8,0 -0.3,0.3 -0.126,1.135 -1.187,' +
-            '0.682 -1.043,-0.457 -0.41,0.11 -0.899,1.559 0.108,0.409z',
-      },
-      group);
-  // Axle hole.
-  dom.createSvgElement(
-      Svg.CIRCLE,
-      {'class': 'blocklyIconShape', 'r': '2.7', 'cx': '8', 'cy': '8'}, group);
-};
-
-/**
- * Clicking on the icon toggles if the mutator bubble is visible.
- * Disable if block is uneditable.
- * @param {!Event} e Mouse click event.
- * @protected
- * @override
- */
-Mutator.prototype.iconClick_ = function(e) {
-  if (this.block_.isEditable()) {
-    Icon.prototype.iconClick_.call(this, e);
-=======
  * @extends {Icon}
  * @alias Blockly.Mutator
  */
@@ -216,71 +101,8 @@
      * @private
      */
     this.sourceListener_ = null;
->>>>>>> 61322294
-  }
-
-<<<<<<< HEAD
-/**
- * Create the editor for the mutator's bubble.
- * @return {!SVGElement} The top-level node of the editor.
- * @private
- */
-Mutator.prototype.createEditor_ = function() {
-  /* Create the editor.  Here's the markup that will be generated:
-  <svg>
-    [Workspace]
-  </svg>
-  */
-  this.svgDialog_ = dom.createSvgElement(
-      Svg.SVG, {'x': Bubble.BORDER_WIDTH, 'y': Bubble.BORDER_WIDTH}, null);
-  // Convert the list of names into a list of XML objects for the flyout.
-  let quarkXml;
-  if (this.quarkNames_.length) {
-    quarkXml = xml.createElement('xml');
-    for (let i = 0, quarkName; (quarkName = this.quarkNames_[i]); i++) {
-      const element = xml.createElement('block');
-      element.setAttribute('type', quarkName);
-      quarkXml.appendChild(element);
-    }
-  } else {
-    quarkXml = null;
-  }
-  const workspaceOptions = new Options(
-      /** @type {!BlocklyOptions} */
-      ({
-        // If you want to enable disabling, also remove the
-        // event filter from workspaceChanged_ .
-        'disable': false,
-        'parentWorkspace': this.block_.workspace,
-        'media': this.block_.workspace.options.pathToMedia,
-        'rtl': this.block_.RTL,
-        'horizontalLayout': false,
-        'renderer': this.block_.workspace.options.renderer,
-        'rendererOverrides': this.block_.workspace.options.rendererOverrides,
-      }));
-  workspaceOptions.toolboxPosition =
-      this.block_.RTL ? toolbox.Position.RIGHT : toolbox.Position.LEFT;
-  const hasFlyout = !!quarkXml;
-  if (hasFlyout) {
-    workspaceOptions.languageTree = toolbox.convertToolboxDefToJson(quarkXml);
-  }
-  this.workspace_ = new WorkspaceSvg(workspaceOptions);
-  this.workspace_.isMutator = true;
-  this.workspace_.addChangeListener(eventUtils.disableOrphans);
-
-  // Mutator flyouts go inside the mutator workspace's <g> rather than in
-  // a top level SVG. Instead of handling scale themselves, mutators
-  // inherit scale from the parent workspace.
-  // To fix this, scale needs to be applied at a different level in the DOM.
-  const flyoutSvg = hasFlyout ? this.workspace_.addFlyout(Svg.G) : null;
-  const background = this.workspace_.createDom('blocklyMutatorBackground');
-
-  if (flyoutSvg) {
-    // Insert the flyout after the <rect> but before the block canvas so that
-    // the flyout is underneath in z-order.  This makes blocks layering during
-    // dragging work properly.
-    background.insertBefore(flyoutSvg, this.workspace_.svgBlockCanvas_);
-=======
+  }
+
   /**
    * Set the block this mutator is associated with.
    * @param {!BlockSvg} block The block associated with this mutator.
@@ -298,7 +120,6 @@
    */
   getWorkspace() {
     return this.workspace_;
->>>>>>> 61322294
   }
 
   /**
@@ -336,28 +157,6 @@
         {'class': 'blocklyIconShape', 'r': '2.7', 'cx': '8', 'cy': '8'}, group);
   }
 
-<<<<<<< HEAD
-/**
- * Add or remove the UI indicating if this icon may be clicked or not.
- */
-Mutator.prototype.updateEditable = function() {
-  Mutator.superClass_.updateEditable.call(this);
-  if (!this.block_.isInFlyout) {
-    if (this.block_.isEditable()) {
-      if (this.iconGroup_) {
-        dom.removeClass(
-            /** @type {!Element} */ (this.iconGroup_),
-            'blocklyIconGroupReadonly');
-      }
-    } else {
-      // Close any mutator bubble.  Icon is not clickable.
-      this.setVisible(false);
-      if (this.iconGroup_) {
-        dom.addClass(
-            /** @type {!Element} */ (this.iconGroup_),
-            'blocklyIconGroupReadonly');
-      }
-=======
   /**
    * Clicking on the icon toggles if the mutator bubble is visible.
    * Disable if block is uneditable.
@@ -368,62 +167,9 @@
   iconClick_(e) {
     if (this.block_.isEditable()) {
       Icon.prototype.iconClick_.call(this, e);
->>>>>>> 61322294
-    }
-  }
-
-<<<<<<< HEAD
-/**
- * Resize the bubble to match the size of the workspace.
- * @private
- */
-Mutator.prototype.resizeBubble_ = function() {
-  const doubleBorderWidth = 2 * Bubble.BORDER_WIDTH;
-  const workspaceSize = this.workspace_.getCanvas().getBBox();
-  let width = workspaceSize.width + workspaceSize.x;
-  let height = workspaceSize.height + doubleBorderWidth * 3;
-  const flyout = this.workspace_.getFlyout();
-  if (flyout) {
-    const flyoutScrollMetrics =
-        flyout.getWorkspace().getMetricsManager().getScrollMetrics();
-    height = Math.max(height, flyoutScrollMetrics.height + 20);
-    width += flyout.getWidth();
-  }
-  if (this.block_.RTL) {
-    width = -workspaceSize.x;
-  }
-  width += doubleBorderWidth * 3;
-  // Only resize if the size difference is significant.  Eliminates shuddering.
-  if (Math.abs(this.workspaceWidth_ - width) > doubleBorderWidth ||
-      Math.abs(this.workspaceHeight_ - height) > doubleBorderWidth) {
-    // Record some layout information for workspace metrics.
-    this.workspaceWidth_ = width;
-    this.workspaceHeight_ = height;
-    // Resize the bubble.
-    this.bubble_.setBubbleSize(
-        width + doubleBorderWidth, height + doubleBorderWidth);
-    this.svgDialog_.setAttribute('width', this.workspaceWidth_);
-    this.svgDialog_.setAttribute('height', this.workspaceHeight_);
-    this.workspace_.setCachedParentSvgSize(
-        this.workspaceWidth_, this.workspaceHeight_);
-  }
-
-  if (this.block_.RTL) {
-    // Scroll the workspace to always left-align.
-    const translation = 'translate(' + this.workspaceWidth_ + ',0)';
-    this.workspace_.getCanvas().setAttribute('transform', translation);
-  }
-  this.workspace_.resize();
-};
-
-/**
- * A method handler for when the bubble is moved.
- * @private
- */
-Mutator.prototype.onBubbleMove_ = function() {
-  if (this.workspace_) {
-    this.workspace_.recordDragTargets();
-=======
+    }
+  }
+
   /**
    * Create the editor for the mutator's bubble.
    * @return {!SVGElement} The top-level node of the editor.
@@ -488,36 +234,8 @@
     this.svgDialog_.appendChild(background);
 
     return this.svgDialog_;
->>>>>>> 61322294
-  }
-
-<<<<<<< HEAD
-/**
- * Show or hide the mutator bubble.
- * @param {boolean} visible True if the bubble should be visible.
- */
-Mutator.prototype.setVisible = function(visible) {
-  if (visible === this.isVisible()) {
-    // No change.
-    return;
-  }
-  eventUtils.fire(new (eventUtils.get(eventUtils.BUBBLE_OPEN))(
-      this.block_, visible, 'mutator'));
-  if (visible) {
-    // Create the bubble.
-    this.bubble_ = new Bubble(
-        /** @type {!WorkspaceSvg} */ (this.block_.workspace),
-        this.createEditor_(), this.block_.pathObject.svgPath,
-        /** @type {!Coordinate} */ (this.iconXY_), null, null);
-    // Expose this mutator's block's ID on its top-level SVG group.
-    this.bubble_.setSvgId(this.block_.id);
-    this.bubble_.registerMoveEvent(this.onBubbleMove_.bind(this));
-    const tree = this.workspace_.options.languageTree;
-    const flyout = this.workspace_.getFlyout();
-    if (tree) {
-      flyout.init(this.workspace_);
-      flyout.show(tree);
-=======
+  }
+
   /**
    * Add or remove the UI indicating if this icon may be clicked or not.
    */
@@ -539,28 +257,9 @@
               'blocklyIconGroupReadonly');
         }
       }
->>>>>>> 61322294
-    }
-  }
-
-<<<<<<< HEAD
-    this.rootBlock_ = this.block_.decompose(this.workspace_);
-    const blocks = this.rootBlock_.getDescendants(false);
-    for (let i = 0, child; (child = blocks[i]); i++) {
-      child.render();
-    }
-    // The root block should not be draggable or deletable.
-    this.rootBlock_.setMovable(false);
-    this.rootBlock_.setDeletable(false);
-    let margin;
-    let x;
-    if (flyout) {
-      margin = flyout.CORNER_RADIUS * 2;
-      x = this.rootBlock_.RTL ? flyout.getWidth() + margin : margin;
-    } else {
-      margin = 16;
-      x = margin;
-=======
+    }
+  }
+
   /**
    * Resize the bubble to match the size of the workspace.
    * @private
@@ -576,44 +275,10 @@
           flyout.getWorkspace().getMetricsManager().getScrollMetrics();
       height = Math.max(height, flyoutScrollMetrics.height + 20);
       width += flyout.getWidth();
->>>>>>> 61322294
     }
     if (this.block_.RTL) {
       width = -workspaceSize.x;
     }
-<<<<<<< HEAD
-    this.rootBlock_.moveBy(x, margin);
-    // Save the initial connections, then listen for further changes.
-    if (this.block_.saveConnections) {
-      const thisMutator = this;
-      const mutatorBlock =
-          /** @type {{saveConnections: function(!Block)}} */ (this.block_);
-      mutatorBlock.saveConnections(this.rootBlock_);
-      this.sourceListener_ = function() {
-        mutatorBlock.saveConnections(thisMutator.rootBlock_);
-      };
-      this.block_.workspace.addChangeListener(this.sourceListener_);
-    }
-    this.resizeBubble_();
-    // When the mutator's workspace changes, update the source block.
-    this.workspace_.addChangeListener(this.workspaceChanged_.bind(this));
-    // Update the source block immediately after the bubble becomes visible.
-    this.updateWorkspace_();
-    this.applyColour();
-  } else {
-    // Dispose of the bubble.
-    this.svgDialog_ = null;
-    this.workspace_.dispose();
-    this.workspace_ = null;
-    this.rootBlock_ = null;
-    this.bubble_.dispose();
-    this.bubble_ = null;
-    this.workspaceWidth_ = 0;
-    this.workspaceHeight_ = 0;
-    if (this.sourceListener_) {
-      this.block_.workspace.removeChangeListener(this.sourceListener_);
-      this.sourceListener_ = null;
-=======
     width += doubleBorderWidth * 3;
     // Only resize if the size difference is significant.  Eliminates
     // shuddering.
@@ -635,23 +300,10 @@
       // Scroll the workspace to always left-align.
       const translation = 'translate(' + this.workspaceWidth_ + ',0)';
       this.workspace_.getCanvas().setAttribute('transform', translation);
->>>>>>> 61322294
     }
     this.workspace_.resize();
   }
 
-<<<<<<< HEAD
-/**
- * Fired whenever a change is made to the mutator's workspace.
- * @param {!Abstract} e Custom data for event.
- * @private
- */
-Mutator.prototype.workspaceChanged_ = function(e) {
-  if (!(e.isUiEvent ||
-        (e.type === eventUtils.CHANGE && e.element === 'disabled') ||
-        e.type === eventUtils.CREATE)) {
-    this.updateWorkspace_();
-=======
   /**
    * A method handler for when the bubble is moved.
    * @private
@@ -660,24 +312,8 @@
     if (this.workspace_) {
       this.workspace_.recordDragTargets();
     }
->>>>>>> 61322294
-  }
-};
-
-<<<<<<< HEAD
-/**
- * Updates the source block when the mutator's blocks are changed.
- * Bump down any block that's too high.
- * @private
- */
-Mutator.prototype.updateWorkspace_ = function() {
-  if (!this.workspace_.isDragging()) {
-    const blocks = this.workspace_.getTopBlocks(false);
-    const MARGIN = 20;
-
-    for (let b = 0, block; (block = blocks[b]); b++) {
-      const blockXY = block.getRelativeToSurfaceXY();
-=======
+  }
+
   /**
    * Show or hide the mutator bubble.
    * @param {boolean} visible True if the bubble should be visible.
@@ -704,64 +340,12 @@
         flyout.init(this.workspace_);
         flyout.show(tree);
       }
->>>>>>> 61322294
 
       this.rootBlock_ = this.block_.decompose(this.workspace_);
       const blocks = this.rootBlock_.getDescendants(false);
       for (let i = 0, child; (child = blocks[i]); i++) {
         child.render();
       }
-<<<<<<< HEAD
-      // Bump any block overlapping the flyout back inside.
-      if (block.RTL) {
-        let right = -MARGIN;
-        const flyout = this.workspace_.getFlyout();
-        if (flyout) {
-          right -= flyout.getWidth();
-        }
-        if (blockXY.x > right) {
-          block.moveBy(right - blockXY.x, 0);
-        }
-      } else if (blockXY.x < MARGIN) {
-        block.moveBy(MARGIN - blockXY.x, 0);
-      }
-    }
-  }
-
-  // When the mutator's workspace changes, update the source block.
-  if (this.rootBlock_.workspace === this.workspace_) {
-    eventUtils.setGroup(true);
-    const block = /** @type {!BlockSvg} */ (this.block_);
-    const oldExtraState = BlockChange.getExtraBlockState_(block);
-
-    // Switch off rendering while the source block is rebuilt.
-    const savedRendered = block.rendered;
-    // TODO(#4288): We should not be setting the rendered property to false.
-    block.rendered = false;
-
-    // Allow the source block to rebuild itself.
-    block.compose(this.rootBlock_);
-    // Restore rendering and show the changes.
-    block.rendered = savedRendered;
-    // Mutation may have added some elements that need initializing.
-    block.initSvg();
-
-    if (block.rendered) {
-      block.render();
-    }
-
-    const newExtraState = BlockChange.getExtraBlockState_(block);
-    if (oldExtraState !== newExtraState) {
-      eventUtils.fire(new (eventUtils.get(eventUtils.BLOCK_CHANGE))(
-          block, 'mutation', null, oldExtraState, newExtraState));
-      // Ensure that any bump is part of this mutation's event group.
-      const group = eventUtils.getGroup();
-      setTimeout(function() {
-        eventUtils.setGroup(group);
-        block.bumpNeighbours();
-        eventUtils.setGroup(false);
-      }, internalConstants.BUMP_DELAY);
-=======
       // The root block should not be draggable or deletable.
       this.rootBlock_.setMovable(false);
       this.rootBlock_.setDeletable(false);
@@ -823,7 +407,6 @@
            /** @type {!BlockChange} */ (e).element === 'disabled') ||
           e.type === eventUtils.CREATE)) {
       this.updateWorkspace_();
->>>>>>> 61322294
     }
   }
 
@@ -859,31 +442,6 @@
         }
       }
     }
-<<<<<<< HEAD
-    eventUtils.setGroup(false);
-  }
-};
-
-/**
- * Dispose of this mutator.
- */
-Mutator.prototype.dispose = function() {
-  this.block_.mutator = null;
-  Icon.prototype.dispose.call(this);
-};
-
-/**
- * Update the styles on all blocks in the mutator.
- * @public
- */
-Mutator.prototype.updateBlockStyle = function() {
-  const ws = this.workspace_;
-
-  if (ws && ws.getAllBlocks(false)) {
-    const workspaceBlocks = ws.getAllBlocks(false);
-    for (let i = 0, block; (block = workspaceBlocks[i]); i++) {
-      block.setStyle(block.getStyleName());
-=======
 
     // When the mutator's workspace changes, update the source block.
     if (this.rootBlock_.workspace === this.workspace_) {
@@ -930,16 +488,9 @@
         this.resizeBubble_();
       }
       eventUtils.setGroup(existingGroup);
->>>>>>> 61322294
-    }
-  }
-
-<<<<<<< HEAD
-    const flyout = ws.getFlyout();
-    if (flyout) {
-      const flyoutBlocks = flyout.workspace_.getAllBlocks(false);
-      for (let i = 0, block; (block = flyoutBlocks[i]); i++) {
-=======
+    }
+  }
+
   /**
    * Dispose of this mutator.
    */
@@ -958,7 +509,6 @@
     if (ws && ws.getAllBlocks(false)) {
       const workspaceBlocks = ws.getAllBlocks(false);
       for (let i = 0, block; (block = workspaceBlocks[i]); i++) {
->>>>>>> 61322294
         block.setStyle(block.getStyleName());
       }
 
@@ -972,26 +522,6 @@
     }
   }
 
-<<<<<<< HEAD
-/**
- * Reconnect an block to a mutated input.
- * @param {Connection} connectionChild Connection on child block.
- * @param {!Block} block Parent block.
- * @param {string} inputName Name of input on parent block.
- * @return {boolean} True iff a reconnection was made, false otherwise.
- */
-Mutator.reconnect = function(connectionChild, block, inputName) {
-  if (!connectionChild || !connectionChild.getSourceBlock().workspace) {
-    return false;  // No connection or block has been deleted.
-  }
-  const connectionParent = block.getInput(inputName).connection;
-  const currentParent = connectionChild.targetBlock();
-  if ((!currentParent || currentParent === block) &&
-      connectionParent.targetConnection !== connectionChild) {
-    if (connectionParent.isConnected()) {
-      // There's already something connected here.  Get rid of it.
-      connectionParent.disconnect();
-=======
   /**
    * Reconnect an block to a mutated input.
    * @param {Connection} connectionChild Connection on child block.
@@ -1013,29 +543,10 @@
       }
       connectionParent.connect(connectionChild);
       return true;
->>>>>>> 61322294
     }
     return false;
   }
 
-<<<<<<< HEAD
-/**
- * Get the parent workspace of a workspace that is inside a mutator, taking into
- * account whether it is a flyout.
- * @param {Workspace} workspace The workspace that is inside a mutator.
- * @return {?Workspace} The mutator's parent workspace or null.
- * @public
- */
-Mutator.findParentWs = function(workspace) {
-  let outerWs = null;
-  if (workspace && workspace.options) {
-    const parent = workspace.options.parentWorkspace;
-    // If we were in a flyout in a mutator, need to go up two levels to find
-    // the actual parent.
-    if (workspace.isFlyout) {
-      if (parent && parent.options) {
-        outerWs = parent.options.parentWorkspace;
-=======
   /**
    * Get the parent workspace of a workspace that is inside a mutator, taking
    * into account whether it is a flyout.
@@ -1055,16 +566,10 @@
         }
       } else if (parent) {
         outerWs = parent;
->>>>>>> 61322294
       }
     }
     return outerWs;
   }
-<<<<<<< HEAD
-  return outerWs;
-};
-=======
 }
->>>>>>> 61322294
 
 exports.Mutator = Mutator;