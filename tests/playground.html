<!DOCTYPE html>
<html>
<head>
<meta charset="utf-8">
<title>Blockly Playground</title>
<<<<<<< HEAD
<script src="../blockly_uncompressed.js"></script>
<script src="../msg/messages.js"></script>
<script src="themes/test_themes.js"></script>
<script src="./playgrounds/screenshot.js"></script>
<script src="../node_modules/@blockly/block-test/dist/index.js"></script>

<script>
// Custom requires for the playground.
goog.require('Blockly.Dart.all');
goog.require('Blockly.JavaScript.all');
goog.require('Blockly.Lua.all');
goog.require('Blockly.PHP.all');
goog.require('Blockly.Python.all');
goog.require('Blockly.WorkspaceCommentSvg');
goog.require('Blockly.blocks.all');
</script>
<script>
'use strict';
=======

  <!-- This script loads uncompressed when on localhost and loads compressed when it is being hosted.
       Please add any other dependencies to playgrounds/prepare.js.-->
<script src="playgrounds/prepare.js"></script>
<script src="playgrounds/screenshot.js"></script>
<script src="../node_modules/@blockly/dev-tools/dist/index.js"></script>
<script type=module>
import Blockly from './playgrounds/blockly.mjs';

const IS_UNCOMPRESSED = Boolean(window.BlocklyLoader);  // See prepare.js
>>>>>>> 61322294
var workspace = null;

function start() {
  setBackgroundColour();

  // Parse the URL arguments.
  var match = location.search.match(/dir=([^&]+)/);
  var rtl = match && match[1] == 'rtl';
  document.forms.options.elements.dir.selectedIndex = Number(rtl);
  var toolbox = getToolboxElement();
  setToolboxDropdown();
  match = location.search.match(/side=([^&]+)/);
  var autoimport = !!location.search.match(/autoimport=([^&]+)/);
  // Create main workspace.
  workspace = Blockly.inject('blocklyDiv',
      {
        comments: true,
        collapse: true,
        disable: true,
        showModuleBar: true,
        grid:
          {
            spacing: 25,
            length: 3,
            colour: '#ccc',
            snap: true
          },
        horizontalLayout: false,
        maxBlocks: Infinity,
        maxInstances: {'test_basic_limit_instances': 3},
        maxTrashcanContents: 256,
        media: '../media/',
        oneBasedIndex: true,
        readOnly: false,
        rtl: rtl,
        move: {
          scrollbars: true,
          drag: true,
          wheel: false,
        },
        toolbox: toolbox,
        toolboxPosition: 'start',
        renderer: 'geras',
        zoom:
          {
            controls: true,
            wheel: true,
            startScale: 1.0,
            maxScale: 4,
            minScale: 0.25,
            scaleSpeed: 1.1
          }
      });
  initToolbox(workspace);
  workspace.configureContextMenu = configureContextMenu;
  // Restore previously displayed text.
  if (sessionStorage) {
    var text = sessionStorage.getItem('textarea');
    if (text) {
      document.getElementById('importExport').value = text;
    }
    // Restore event logging state.
    var logMainEventsState = sessionStorage.getItem('logEvents');
    logEvents(Boolean(Number(logMainEventsState)));
    var logToolboxFlyoutEventsState = sessionStorage.getItem('logFlyoutEvents');
    logFlyoutEvents(Boolean(Number(logToolboxFlyoutEventsState)));
  } else {
    // MSIE 11 does not support sessionStorage on file:// URLs.
    logEvents(false);
  }
  taChange();
  if (autoimport) {
    load();
  }

  addEventHandlers();
}

function setBackgroundColour() {
<<<<<<< HEAD
  // Set background colour to differentiate file: vs. localhost
  // vs. server copy.
  if (location.protocol === 'file:') {
    document.body.style.backgroundColor = '#89A203';  // Unpleasant green.
  } else if (location.hostname  === 'localhost' ||
      location.hostname === '127.0.0.1' ||
      location.hostname === '[::1]') {
    document.body.style.backgroundColor = '#d6d6ff';  // Familliar lilac.
=======
  // Set background colour to differentiate between compressed and uncompressed mode.
  if (IS_UNCOMPRESSED) {
    document.body.style.backgroundColor = '#d6d6ff';  // Familiar lilac.
  } else {
    document.body.style.backgroundColor = '#60fcfc';  // Unfamiliar blue.
>>>>>>> 61322294
  }
}

function getToolboxSuffix() {
  var match = location.search.match(/toolbox=([^&]+)/);
  // Default to the basic toolbox with categories and untyped variables,
  // but override that if the toolbox type is set in the URL.
  return (match ? match[1] : 'categories');
}

function getToolboxElement() {
  var toolboxSuffix = getToolboxSuffix();
  if (toolboxSuffix == 'test-blocks') {
    if (typeof window.toolboxTestBlocks !== 'undefined') {
      return toolboxTestBlocks;
    } else {
      alert('You need to run \'npm install\' in order to use the test blocks.');
      toolboxSuffix = 'categories';
    }
  }
  // The three possible values are: "simple", "categories",
  // "categories-typed-variables".
  return document.getElementById('toolbox-' + toolboxSuffix);
}

function setToolboxDropdown() {
  var toolboxNames = [
      'toolbox-categories',
      'toolbox-categories-typed-variables',
      'toolbox-simple',
      'toolbox-test-blocks'
  ];
  var toolboxSuffix = getToolboxSuffix();
  document.forms.options.elements.toolbox.selectedIndex =
      toolboxNames.indexOf('toolbox-' + toolboxSuffix);
}

function initToolbox(workspace) {
  var toolboxSuffix = getToolboxSuffix();
  if (toolboxSuffix == 'test-blocks' &&
      typeof window.toolboxTestBlocksInit !== 'undefined') {
    toolboxTestBlocksInit(workspace);
  }
}

function saveXml() {
  var output = document.getElementById('importExport');
  var xml = Blockly.Xml.workspaceToDom(workspace);
  output.value = Blockly.Xml.domToPrettyText(xml);
  output.focus();
  output.select();
  taChange();
}

function saveJson() {
  var output = document.getElementById('importExport');
  var state = Blockly.serialization.workspaces.save(workspace);
  output.value = JSON.stringify(state, null, 2);
  output.focus();
  output.select();
  taChange();
}

function load() {
  var input = document.getElementById('importExport');
  if (!input.value) {
    return;
  }
  var valid = saveIsValid(input.value);
  if (valid.json) {
    var state = JSON.parse(input.value);
    Blockly.serialization.workspaces.load(state, workspace);
  } else if (valid.xml) {
    var xml = Blockly.Xml.textToDom(input.value);
    Blockly.Xml.domToWorkspace(xml, workspace);
  }
  taChange();
}

function toCode(lang) {
  var output = document.getElementById('importExport');
  output.value = Blockly[lang].workspaceToCode(workspace);
  taChange();
}

// Disable the "Load" button if the save state is invalid.
// Preserve text between page reloads.
function taChange() {
  var textarea = document.getElementById('importExport');
  if (sessionStorage) {
    sessionStorage.setItem('textarea', textarea.value);
  }
  var valid = saveIsValid(textarea.value);
  document.getElementById('import').disabled = !valid.json && !valid.xml;
}

function saveIsValid(save) {
  var validJson = true;
  try {
    JSON.parse(save);
  } catch (e) {
    validJson = false;
  }
  var validXml = true
  try {
    Blockly.Xml.textToDom(save);
  } catch (e) {
    validXml = false;
  }
  return {
    json: validJson,
    xml: validXml
  }
}

function logEvents(state) {
  var checkbox = document.getElementById('logCheck');
  checkbox.checked = state;
  if (sessionStorage) {
    sessionStorage.setItem('logEvents', Number(state));
  }
  if (state) {
    workspace.addChangeListener(logger);
  } else {
    workspace.removeChangeListener(logger);
  }
}

function logFlyoutEvents(state) {
  var checkbox = document.getElementById('logFlyoutCheck');
  checkbox.checked = state;
  if (sessionStorage) {
    sessionStorage.setItem('logFlyoutEvents', Number(state));
  }
  var flyoutWorkspace = workspace.getFlyout().getWorkspace();
  if (state) {
    flyoutWorkspace.addChangeListener(logger);
  } else {
    flyoutWorkspace.removeChangeListener(logger);
  }
}

function configureContextMenu(menuOptions, e) {
  var screenshotOption = {
    text: 'Download Screenshot',
    enabled: workspace.getTopBlocks().length,
    callback: function() {
      downloadScreenshot(workspace);
    }
  };
  menuOptions.push(screenshotOption);

  // Adds a default-sized workspace comment to the workspace.
  menuOptions.push(Blockly.ContextMenu.workspaceCommentOption(workspace, e));
}

function logger(e) {
  console.log(e);
}

function airstrike(n) {
  var prototypes = [];
  var toolbox = getToolboxElement();
  var blocks = toolbox.getElementsByTagName('block');
  for (var i = 0, block; block = blocks[i]; i++) {
    prototypes.push(block.getAttribute('type'));
  }
  for (var i = 0; i < n; i++) {
    var prototype = prototypes[Math.floor(Math.random() * prototypes.length)];
    var block = workspace.newBlock(prototype);
    block.initSvg();
    block.getSvgRoot().setAttribute('transform', 'translate(' +
        Math.round(Math.random() * 450 + 40) + ', ' +
        Math.round(Math.random() * 600 + 40) + ')');
    block.render();
  }
}

function spaghetti(n) {
  var xml = spaghettiXml;
  for(var i = 0; i < n; i++) {
    xml = xml.replace(/(<(statement|next)( name="DO0")?>)<\//g,
        '$1' + spaghettiXml + '</');
  }
  xml = '<xml xmlns="https://developers.google.com/blockly/xml">' + xml + '</xml>';
  var dom = Blockly.Xml.textToDom(xml);
  console.time('Spaghetti domToWorkspace');
  Blockly.Xml.domToWorkspace(dom, workspace);
  console.timeEnd('Spaghetti domToWorkspace');
}
var spaghettiXml = [
  '  <block type="controls_if">',
  '    <value name="IF0">',
  '      <block type="logic_compare">',
  '        <field name="OP">EQ</field>',
  '        <value name="A">',
  '          <block type="math_arithmetic">',
  '            <field name="OP">MULTIPLY</field>',
  '            <value name="A">',
  '              <block type="math_number">',
  '                <field name="NUM">6</field>',
  '              </block>',
  '            </value>',
  '            <value name="B">',
  '              <block type="math_number">',
  '                <field name="NUM">7</field>',
  '              </block>',
  '            </value>',
  '          </block>',
  '        </value>',
  '        <value name="B">',
  '          <block type="math_number">',
  '            <field name="NUM">42</field>',
  '          </block>',
  '        </value>',
  '      </block>',
  '    </value>',
  '    <statement name="DO0"></statement>',
  '    <next></next>',
  '  </block>'].join('\n');

  function jsoSpaghetti(n) {
    var str = spaghettiJs;
    for (var i = 0; i < n; i++) {
      str = str.replace(/{}/g, `{"block":${spaghettiJs}}`);
    }
    var obj = {
      'blocks': {
        'blocks': [
          JSON.parse(str)
        ]
      }
    };
    console.time('Spaghetti serialization');
    Blockly.serialization.workspaces.load(obj, workspace);
    console.timeEnd('Spaghetti serialization');
  }
  var spaghettiJs = JSON.stringify({
    'type': 'controls_if',
    'inputs': {
      'IF0': {
        'block': {
          'type': 'logic_compare',
          'fields': {
            'OP': 'EQ',
          },
          'inputs': {
            'A': {
              'block': {
                'type': 'math_arithmetic',
                'fields': {
                  'OP': 'MULTIPLY',
                },
                'inputs': {
                  'A': {
                    'block': {
                      'type': 'math_number',
                      'fields': {
                        'NUM': 6
                      }
                    }
                  },
                  'B': {
                    'block': {
                      'type': 'math_number',
                      'fields': {
                        'NUM': 7
                      }
                    }
                  }
                }
              }
            },
            'B': {
              'block': {
                'type': 'math_number',
                'fields': {
                  'NUM': 42
                }
              }
            }
          }
        }
      },
      'DO0': { }
    },
    'next': { }
  });

<<<<<<< HEAD
=======
// Call start().  Because this <script> has type=module, it is
// automatically deferred, so it will not be run until after the
// document has been parsed, but before firing DOMContentLoaded.

function addEventHandlers() {
  document.getElementById('save-json').addEventListener('click', saveJson);
  document.getElementById('save-xml').addEventListener('click', saveXml);
  document.getElementById('import').addEventListener('click', load);

  document.getElementById('to-code-js')
      .addEventListener('click', () => toCode('JavaScript'));
  document.getElementById('to-code-py')
      .addEventListener('click', () => toCode('Python'));
  document.getElementById('to-code-php')
      .addEventListener('click', () => toCode('PHP'));
  document.getElementById('to-code-lua')
      .addEventListener('click', () => toCode('Lua'));
  document.getElementById('to-code-dart')
      .addEventListener('click', () => toCode('Dart'));

  document.getElementById('airstrike')
      .addEventListener('click', () => airstrike(100));
  document.getElementById('spaghetti-xml')
      .addEventListener('click', () => spaghetti(8));
  document.getElementById('spaghetti-js')
      .addEventListener('click', () => jsoSpaghetti(8));

  document.getElementById('logCheck')
      .addEventListener('click', function() { logEvents(this.checked) });
  document.getElementById('logFlyoutCheck')
      .addEventListener('click', function() { logFlyoutEvents(this.checked) });

  document.getElementById('importExport').addEventListener('change', taChange);
  document.getElementById('importExport').addEventListener('keyup', taChange);

  document.getElementById('show')
      .addEventListener('click', function() { workspace.setVisible(true); });
  document.getElementById('hide')
      .addEventListener('click', function() { workspace.setVisible(false); });
}
  
start();

>>>>>>> 61322294
</script>

<style>
  html, body {
    height: 100%;
  }
  body {
    background-color: #fff;
    font-family: sans-serif;
    overflow: hidden;
  }
  h1 {
    font-weight: normal;
    font-size: 140%;
  }
  #blocklyDiv {
    float: right;
    height: 95%;
    width: 70%;
  }
  #importExport {
    font-family: monospace;
  }

  .ioLabel>.blocklyFlyoutLabelText {
    font-style: italic;
  }

  #blocklyDiv.renderingDebug .blockRenderDebug {
    display: block;
  }

  .playgroundToggleOptions {
    list-style: none;
    padding: 0;
  }
  .playgroundToggleOptions li {
    margin-top: 1em;
  }

  .zelos-renderer .blocklyFlyoutButton .blocklyText {
    font-size: 1.5rem;
  }
</style>
</head>
<body>

  <div id="blocklyDiv"></div>

  <h1>Blockly Playground</h1>

  <p>
    <input id="show" type="button" value="Show"></input> -
    <input id="hide" type="button" value="Hide"></input> -
    <a href="playgrounds/advanced_playground.html">Advanced</a>
  </p>

  <form id="options">
    <select name="dir" onchange="document.forms.options.submit()">
      <option value="ltr">LTR</option>
      <option value="rtl">RTL</option>
    </select>
    <select name="toolbox" onchange="document.forms.options.submit()">
      <option value="categories">Categories (untyped variables)</option>
      <option value="categories-typed-variables">Categories (typed variables)</option>
      <option value="simple">Simple</option>
      <option value="test-blocks">Test Blocks</option>
    </select>
  </form>
  <p>
<<<<<<< HEAD
    <input type="button" value="Save JSON" onclick="saveJson()">
    <input type="button" value="Save XML" onclick="saveXml()">
    <input type="button" value="Load" onclick="load()" id="import">
    <br>
    <input type="button" value="To JavaScript" onclick="toCode('JavaScript')">
    <input type="button" value="To Python" onclick="toCode('Python')">
    <input type="button" value="To PHP" onclick="toCode('PHP')">
    <input type="button" value="To Lua" onclick="toCode('Lua')">
    <input type="button" value="To Dart" onclick="toCode('Dart')">
=======
    <input id="save-json" type="button" value="Save JSON">
    <input id="save-xml" type="button" value="Save XML">
    <input type="button" value="Load" id="import">
    <br>
    <input id="to-code-js" type="button" value="To JavaScript">
    <input id="to-code-py" type="button" value="To Python">
    <input id="to-code-php" type="button" value="To PHP">
    <input id="to-code-lua" type="button" value="To Lua">
    <input id="to-code-dart" type="button" value="To Dart">
>>>>>>> 61322294
    <br>
    <textarea id="importExport" style="width: 26%; height: 12em"></textarea>
  </p>

  <p>
    Stress test: &nbsp;
<<<<<<< HEAD
    <input type="button" value="Airstrike!" onclick="airstrike(100)">
    <input type="button" value="Spaghetti!" onclick="spaghetti(8)">
    <input type="button" value="JS Spaghetti!" onclick="jsoSpaghetti(8)">
=======
    <input id="airstrike" type="button" value="Airstrike!">
    <input id="spaghetti-xml" type="button" value="Spaghetti!">
    <input id="spaghetti-js" type="button" value="JS Spaghetti!">
>>>>>>> 61322294
  </p>
  <ul class="playgroundToggleOptions">
    <li>
      <label for="logCheck">Log main workspace events:</label>
      <input type="checkbox" id="logCheck">
    </li>
    <li>
    <label for="logFlyoutCheck">Log flyout events:</label>
    <input type="checkbox" id="logFlyoutCheck">
  </li>
  </ul>


  <!-- The next three blocks of XML are sample toolboxes for testing basic
  configurations.  For more information on building toolboxes, see https://developers.google.com/blockly/guides/configure/web/toolbox -->

  <!-- toolbox-simple is an always-open flyout with no category menu.
  Always-open flyouts are a good idea if you have a small number of blocks. -->
  <xml xmlns="https://developers.google.com/blockly/xml" id="toolbox-simple" style="display: none">
    <block type="controls_ifelse"></block>
    <block type="logic_compare"></block>
    <!-- <block type="control_repeat"></block> -->
    <block type="logic_operation"></block>
    <block type="controls_repeat_ext">
      <value name="TIMES">
        <shadow type="math_number">
          <field name="NUM">10</field>
        </shadow>
      </value>
    </block>
    <block type="logic_operation"></block>
    <block type="logic_negate"></block>
    <block type="logic_boolean"></block>
    <block type="logic_null" disabled="true"></block>
    <block type="logic_ternary"></block>
    <block type="text_charAt">
      <value name="VALUE">
        <block type="variables_get">
          <field name="VAR">text</field>
        </block>
      </value>
    </block>
  </xml>

  <!-- toolbox-categories has a category menu and an auto-closing flyout.  The
  Variables category uses untyped variable blocks.
  See https://developers.google.com/blockly/guides/create-custom-blocks/variables#untyped_variable_blocks for more information. -->
  <xml xmlns="https://developers.google.com/blockly/xml" id="toolbox-categories" style="display: none">
    <category name="Logic" categorystyle="logic_category">
      <block type="controls_if"></block>
      <block type="logic_compare"></block>
      <block type="logic_operation"></block>
      <block type="logic_negate"></block>
      <block type="logic_boolean"></block>
      <block type="logic_null" disabled="true"></block>
      <block type="logic_ternary"></block>
    </category>
    <category name="Loops" categorystyle="loop_category">
      <block type="controls_repeat_ext">
        <value name="TIMES">
          <shadow type="math_number">
            <field name="NUM">10</field>
          </shadow>
        </value>
      </block>
      <block type="controls_repeat" disabled="true"></block>
      <block type="controls_whileUntil"></block>
      <block type="controls_for">
        <value name="FROM">
          <shadow type="math_number">
            <field name="NUM">1</field>
          </shadow>
        </value>
        <value name="TO">
          <shadow type="math_number">
            <field name="NUM">10</field>
          </shadow>
        </value>
        <value name="BY">
          <shadow type="math_number">
            <field name="NUM">1</field>
          </shadow>
        </value>
      </block>
      <block type="controls_forEach"></block>
      <block type="controls_flow_statements"></block>
    </category>
    <category name="Math" categorystyle="math_category">
      <block type="math_number" gap="32">
        <field name="NUM">123</field>
      </block>
      <block type="math_arithmetic">
        <value name="A">
          <shadow type="math_number">
            <field name="NUM">1</field>
          </shadow>
        </value>
        <value name="B">
          <shadow type="math_number">
            <field name="NUM">1</field>
          </shadow>
        </value>
      </block>
      <block type="math_single">
        <value name="NUM">
          <shadow type="math_number">
            <field name="NUM">9</field>
          </shadow>
        </value>
      </block>
      <block type="math_trig">
        <value name="NUM">
          <shadow type="math_number">
            <field name="NUM">45</field>
          </shadow>
        </value>
      </block>
      <block type="math_constant"></block>
      <block type="math_number_property">
        <value name="NUMBER_TO_CHECK">
          <shadow type="math_number">
            <field name="NUM">0</field>
          </shadow>
        </value>
      </block>
      <block type="math_round">
        <value name="NUM">
          <shadow type="math_number">
            <field name="NUM">3.1</field>
          </shadow>
        </value>
      </block>
      <block type="math_on_list"></block>
      <block type="math_modulo">
        <value name="DIVIDEND">
          <shadow type="math_number">
            <field name="NUM">64</field>
          </shadow>
        </value>
        <value name="DIVISOR">
          <shadow type="math_number">
            <field name="NUM">10</field>
          </shadow>
        </value>
      </block>
      <block type="math_constrain">
        <value name="VALUE">
          <shadow type="math_number">
            <field name="NUM">50</field>
          </shadow>
        </value>
        <value name="LOW">
          <shadow type="math_number">
            <field name="NUM">1</field>
          </shadow>
        </value>
        <value name="HIGH">
          <shadow type="math_number">
            <field name="NUM">100</field>
          </shadow>
        </value>
      </block>
      <block type="math_random_int">
        <value name="FROM">
          <shadow type="math_number">
            <field name="NUM">1</field>
          </shadow>
        </value>
        <value name="TO">
          <shadow type="math_number">
            <field name="NUM">100</field>
          </shadow>
        </value>
      </block>
      <block type="math_random_float"></block>
      <block type="math_atan2">
        <value name="X">
          <shadow type="math_number">
            <field name="NUM">1</field>
          </shadow>
        </value>
        <value name="Y">
          <shadow type="math_number">
            <field name="NUM">1</field>
          </shadow>
        </value>
      </block>
    </category>
    <category name="Text" categorystyle="text_category">
      <block type="text"></block>
      <block type="text_multiline"></block>
      <block type="text_join"></block>
      <block type="text_append">
        <value name="TEXT">
          <shadow type="text"></shadow>
        </value>
      </block>
      <block type="text_length">
        <value name="VALUE">
          <shadow type="text">
            <field name="TEXT">abc</field>
          </shadow>
        </value>
      </block>
      <block type="text_isEmpty">
        <value name="VALUE">
          <shadow type="text">
            <field name="TEXT"></field>
          </shadow>
        </value>
      </block>
      <block type="text_indexOf">
        <value name="VALUE">
          <block type="variables_get">
            <field name="VAR">text</field>
          </block>
        </value>
        <value name="FIND">
          <shadow type="text">
            <field name="TEXT">abc</field>
          </shadow>
        </value>
      </block>
      <block type="text_charAt">
        <value name="VALUE">
          <block type="variables_get">
            <field name="VAR">text</field>
          </block>
        </value>
      </block>
      <block type="text_getSubstring">
        <value name="STRING">
          <block type="variables_get">
            <field name="VAR">text</field>
          </block>
        </value>
      </block>
      <block type="text_changeCase">
        <value name="TEXT">
          <shadow type="text">
            <field name="TEXT">abc</field>
          </shadow>
        </value>
      </block>
      <block type="text_trim">
        <value name="TEXT">
          <shadow type="text">
            <field name="TEXT">abc</field>
          </shadow>
        </value>
      </block>
      <block type="text_count">
        <value name="SUB">
          <shadow type="text"></shadow>
        </value>
        <value name="TEXT">
          <shadow type="text"></shadow>
        </value>
      </block>
      <block type="text_replace">
        <value name="FROM">
          <shadow type="text"></shadow>
        </value>
        <value name="TO">
          <shadow type="text"></shadow>
        </value>
        <value name="TEXT">
          <shadow type="text"></shadow>
        </value>
      </block>
      <block type="text_reverse">
        <value name="TEXT">
          <shadow type="text"></shadow>
        </value>
      </block>
      <label text="Input/Output:" web-class="ioLabel"></label>
      <block type="text_print">
        <value name="TEXT">
          <shadow type="text">
            <field name="TEXT">abc</field>
          </shadow>
        </value>
      </block>
      <block type="text_prompt_ext">
        <value name="TEXT">
          <shadow type="text">
            <field name="TEXT">abc</field>
          </shadow>
        </value>
      </block>
    </category>
    <category name="Lists" categorystyle="list_category">
      <block type="lists_create_with">
        <mutation items="0"></mutation>
      </block>
      <block type="lists_create_with"></block>
      <block type="lists_repeat">
        <value name="NUM">
          <shadow type="math_number">
            <field name="NUM">5</field>
          </shadow>
        </value>
      </block>
      <block type="lists_length"></block>
      <block type="lists_isEmpty"></block>
      <block type="lists_indexOf">
        <value name="VALUE">
          <block type="variables_get">
            <field name="VAR">list</field>
          </block>
        </value>
      </block>
      <block type="lists_getIndex">
        <value name="VALUE">
          <block type="variables_get">
            <field name="VAR">list</field>
          </block>
        </value>
      </block>
      <block type="lists_setIndex">
        <value name="LIST">
          <block type="variables_get">
            <field name="VAR">list</field>
          </block>
        </value>
      </block>
      <block type="lists_getSublist">
        <value name="LIST">
          <block type="variables_get">
            <field name="VAR">list</field>
          </block>
        </value>
      </block>
      <block type="lists_split">
        <value name="DELIM">
          <shadow type="text">
            <field name="TEXT">,</field>
          </shadow>
        </value>
      </block>
      <block type="lists_sort"></block>
      <block type="lists_reverse"></block>
    </category>
    <category name="Colour" categorystyle="colour_category">
      <block type="colour_picker"></block>
      <block type="colour_random"></block>
      <block type="colour_rgb">
        <value name="RED">
          <shadow type="math_number">
            <field name="NUM">100</field>
          </shadow>
        </value>
        <value name="GREEN">
          <shadow type="math_number">
            <field name="NUM">50</field>
          </shadow>
        </value>
        <value name="BLUE">
          <shadow type="math_number">
            <field name="NUM">0</field>
          </shadow>
        </value>
      </block>
      <block type="colour_blend">
        <value name="COLOUR1">
          <shadow type="colour_picker">
            <field name="COLOUR">#ff0000</field>
          </shadow>
        </value>
        <value name="COLOUR2">
          <shadow type="colour_picker">
            <field name="COLOUR">#3333ff</field>
          </shadow>
        </value>
        <value name="RATIO">
          <shadow type="math_number">
            <field name="NUM">0.5</field>
          </shadow>
        </value>
      </block>
    </category>
    <sep></sep>
    <category name="Variables" categorystyle="variable_category" custom="VARIABLE"></category>
    <category name="Functions" categorystyle="procedure_category" custom="PROCEDURE"></category>
  </xml>

  <!-- toolbox-categories-typed-variables has a category menu and an
  auto-closing flyout.  The Variables category uses typed variable blocks.
  See https://developers.google.com/blockly/guides/create-custom-blocks/variables#typed_variable_blocks for more information. -->
  <xml xmlns="https://developers.google.com/blockly/xml" id="toolbox-categories-typed-variables" style="display: none">
    <category name="Logic" categorystyle="logic_category">
      <block type="controls_if"></block>
      <block type="logic_compare"></block>
      <block type="logic_operation"></block>
      <block type="logic_negate"></block>
      <block type="logic_boolean"></block>
      <block type="logic_null" disabled="true"></block>
      <block type="logic_ternary"></block>
    </category>
    <category name="Loops" categorystyle="loop_category">
      <block type="controls_repeat_ext">
        <value name="TIMES">
          <shadow type="math_number">
            <field name="NUM">10</field>
          </shadow>
        </value>
      </block>
      <block type="controls_repeat" disabled="true"></block>
      <block type="controls_whileUntil"></block>
      <block type="controls_for">
        <value name="FROM">
          <shadow type="math_number">
            <field name="NUM">1</field>
          </shadow>
        </value>
        <value name="TO">
          <shadow type="math_number">
            <field name="NUM">10</field>
          </shadow>
        </value>
        <value name="BY">
          <shadow type="math_number">
            <field name="NUM">1</field>
          </shadow>
        </value>
      </block>
      <block type="controls_forEach"></block>
      <block type="controls_flow_statements"></block>
    </category>
    <category name="Math" categorystyle="math_category">
      <block type="math_number" gap="32">
        <field name="NUM">123</field>
      </block>
      <block type="math_arithmetic">
        <value name="A">
          <shadow type="math_number">
            <field name="NUM">1</field>
          </shadow>
        </value>
        <value name="B">
          <shadow type="math_number">
            <field name="NUM">1</field>
          </shadow>
        </value>
      </block>
      <block type="math_single">
        <value name="NUM">
          <shadow type="math_number">
            <field name="NUM">9</field>
          </shadow>
        </value>
      </block>
      <block type="math_trig">
        <value name="NUM">
          <shadow type="math_number">
            <field name="NUM">45</field>
          </shadow>
        </value>
      </block>
      <block type="math_constant"></block>
      <block type="math_number_property">
        <value name="NUMBER_TO_CHECK">
          <shadow type="math_number">
            <field name="NUM">0</field>
          </shadow>
        </value>
      </block>
      <block type="math_round">
        <value name="NUM">
          <shadow type="math_number">
            <field name="NUM">3.1</field>
          </shadow>
        </value>
      </block>
      <block type="math_on_list"></block>
      <block type="math_modulo">
        <value name="DIVIDEND">
          <shadow type="math_number">
            <field name="NUM">64</field>
          </shadow>
        </value>
        <value name="DIVISOR">
          <shadow type="math_number">
            <field name="NUM">10</field>
          </shadow>
        </value>
      </block>
      <block type="math_constrain">
        <value name="VALUE">
          <shadow type="math_number">
            <field name="NUM">50</field>
          </shadow>
        </value>
        <value name="LOW">
          <shadow type="math_number">
            <field name="NUM">1</field>
          </shadow>
        </value>
        <value name="HIGH">
          <shadow type="math_number">
            <field name="NUM">100</field>
          </shadow>
        </value>
      </block>
      <block type="math_random_int">
        <value name="FROM">
          <shadow type="math_number">
            <field name="NUM">1</field>
          </shadow>
        </value>
        <value name="TO">
          <shadow type="math_number">
            <field name="NUM">100</field>
          </shadow>
        </value>
      </block>
      <block type="math_random_float"></block>
      <block type="math_atan2">
        <value name="X">
          <shadow type="math_number">
            <field name="NUM">1</field>
          </shadow>
        </value>
        <value name="Y">
          <shadow type="math_number">
            <field name="NUM">1</field>
          </shadow>
        </value>
      </block>
    </category>
    <category name="Text" categorystyle="text_category">
      <block type="text"></block>
      <block type="text_multiline"></block>
      <block type="text_join"></block>
      <block type="text_append">
        <value name="TEXT">
          <shadow type="text"></shadow>
        </value>
      </block>
      <block type="text_length">
        <value name="VALUE">
          <shadow type="text">
            <field name="TEXT">abc</field>
          </shadow>
        </value>
      </block>
      <block type="text_isEmpty">
        <value name="VALUE">
          <shadow type="text">
            <field name="TEXT"></field>
          </shadow>
        </value>
      </block>
      <block type="text_indexOf">
        <value name="VALUE">
          <block type="variables_get">
            <field name="VAR">text</field>
          </block>
        </value>
        <value name="FIND">
          <shadow type="text">
            <field name="TEXT">abc</field>
          </shadow>
        </value>
      </block>
      <block type="text_charAt">
        <value name="VALUE">
          <block type="variables_get">
            <field name="VAR">text</field>
          </block>
        </value>
      </block>
      <block type="text_getSubstring">
        <value name="STRING">
          <block type="variables_get">
            <field name="VAR">text</field>
          </block>
        </value>
      </block>
      <block type="text_changeCase">
        <value name="TEXT">
          <shadow type="text">
            <field name="TEXT">abc</field>
          </shadow>
        </value>
      </block>
      <block type="text_trim">
        <value name="TEXT">
          <shadow type="text">
            <field name="TEXT">abc</field>
          </shadow>
        </value>
      </block>
      <block type="text_count">
        <value name="SUB">
          <shadow type="text"></shadow>
        </value>
        <value name="TEXT">
          <shadow type="text"></shadow>
        </value>
      </block>
      <block type="text_replace">
        <value name="FROM">
          <shadow type="text"></shadow>
        </value>
        <value name="TO">
          <shadow type="text"></shadow>
        </value>
        <value name="TEXT">
          <shadow type="text"></shadow>
        </value>
      </block>
      <block type="text_reverse">
        <value name="TEXT">
          <shadow type="text"></shadow>
        </value>
      </block>
      <label text="Input/Output:" web-class="ioLabel"></label>
      <block type="text_print">
        <value name="TEXT">
          <shadow type="text">
            <field name="TEXT">abc</field>
          </shadow>
        </value>
      </block>
      <block type="text_prompt_ext">
        <value name="TEXT">
          <shadow type="text">
            <field name="TEXT">abc</field>
          </shadow>
        </value>
      </block>
    </category>
    <category name="Lists" categorystyle="list_category">
      <block type="lists_create_with">
        <mutation items="0"></mutation>
      </block>
      <block type="lists_create_with"></block>
      <block type="lists_repeat">
        <value name="NUM">
          <shadow type="math_number">
            <field name="NUM">5</field>
          </shadow>
        </value>
      </block>
      <block type="lists_length"></block>
      <block type="lists_isEmpty"></block>
      <block type="lists_indexOf">
        <value name="VALUE">
          <block type="variables_get">
            <field name="VAR">list</field>
          </block>
        </value>
      </block>
      <block type="lists_getIndex">
        <value name="VALUE">
          <block type="variables_get">
            <field name="VAR">list</field>
          </block>
        </value>
      </block>
      <block type="lists_setIndex">
        <value name="LIST">
          <block type="variables_get">
            <field name="VAR">list</field>
          </block>
        </value>
      </block>
      <block type="lists_getSublist">
        <value name="LIST">
          <block type="variables_get">
            <field name="VAR">list</field>
          </block>
        </value>
      </block>
      <block type="lists_split">
        <value name="DELIM">
          <shadow type="text">
            <field name="TEXT">,</field>
          </shadow>
        </value>
      </block>
      <block type="lists_sort"></block>
      <block type="lists_reverse"></block>
    </category>
    <category name="Colour" categorystyle="colour_category">
      <block type="colour_picker"></block>
      <block type="colour_random"></block>
      <block type="colour_rgb">
        <value name="RED">
          <shadow type="math_number">
            <field name="NUM">100</field>
          </shadow>
        </value>
        <value name="GREEN">
          <shadow type="math_number">
            <field name="NUM">50</field>
          </shadow>
        </value>
        <value name="BLUE">
          <shadow type="math_number">
            <field name="NUM">0</field>
          </shadow>
        </value>
      </block>
      <block type="colour_blend">
        <value name="COLOUR1">
          <shadow type="colour_picker">
            <field name="COLOUR">#ff0000</field>
          </shadow>
        </value>
        <value name="COLOUR2">
          <shadow type="colour_picker">
            <field name="COLOUR">#3333ff</field>
          </shadow>
        </value>
        <value name="RATIO">
          <shadow type="math_number">
            <field name="NUM">0.5</field>
          </shadow>
        </value>
      </block>
    </category>
    <sep></sep>
    <category name="Variables" categorystyle="variable_category" custom="VARIABLE_DYNAMIC"></category>
    <category name="Functions" categorystyle="procedure_category" custom="PROCEDURE"></category>
  </xml>
</body>
</html><|MERGE_RESOLUTION|>--- conflicted
+++ resolved
@@ -3,26 +3,6 @@
 <head>
 <meta charset="utf-8">
 <title>Blockly Playground</title>
-<<<<<<< HEAD
-<script src="../blockly_uncompressed.js"></script>
-<script src="../msg/messages.js"></script>
-<script src="themes/test_themes.js"></script>
-<script src="./playgrounds/screenshot.js"></script>
-<script src="../node_modules/@blockly/block-test/dist/index.js"></script>
-
-<script>
-// Custom requires for the playground.
-goog.require('Blockly.Dart.all');
-goog.require('Blockly.JavaScript.all');
-goog.require('Blockly.Lua.all');
-goog.require('Blockly.PHP.all');
-goog.require('Blockly.Python.all');
-goog.require('Blockly.WorkspaceCommentSvg');
-goog.require('Blockly.blocks.all');
-</script>
-<script>
-'use strict';
-=======
 
   <!-- This script loads uncompressed when on localhost and loads compressed when it is being hosted.
        Please add any other dependencies to playgrounds/prepare.js.-->
@@ -33,7 +13,6 @@
 import Blockly from './playgrounds/blockly.mjs';
 
 const IS_UNCOMPRESSED = Boolean(window.BlocklyLoader);  // See prepare.js
->>>>>>> 61322294
 var workspace = null;
 
 function start() {
@@ -53,7 +32,6 @@
         comments: true,
         collapse: true,
         disable: true,
-        showModuleBar: true,
         grid:
           {
             spacing: 25,
@@ -113,22 +91,11 @@
 }
 
 function setBackgroundColour() {
-<<<<<<< HEAD
-  // Set background colour to differentiate file: vs. localhost
-  // vs. server copy.
-  if (location.protocol === 'file:') {
-    document.body.style.backgroundColor = '#89A203';  // Unpleasant green.
-  } else if (location.hostname  === 'localhost' ||
-      location.hostname === '127.0.0.1' ||
-      location.hostname === '[::1]') {
-    document.body.style.backgroundColor = '#d6d6ff';  // Familliar lilac.
-=======
   // Set background colour to differentiate between compressed and uncompressed mode.
   if (IS_UNCOMPRESSED) {
     document.body.style.backgroundColor = '#d6d6ff';  // Familiar lilac.
   } else {
     document.body.style.backgroundColor = '#60fcfc';  // Unfamiliar blue.
->>>>>>> 61322294
   }
 }
 
@@ -418,8 +385,6 @@
     'next': { }
   });
 
-<<<<<<< HEAD
-=======
 // Call start().  Because this <script> has type=module, it is
 // automatically deferred, so it will not be run until after the
 // document has been parsed, but before firing DOMContentLoaded.
@@ -463,7 +428,6 @@
   
 start();
 
->>>>>>> 61322294
 </script>
 
 <style>
@@ -534,17 +498,6 @@
     </select>
   </form>
   <p>
-<<<<<<< HEAD
-    <input type="button" value="Save JSON" onclick="saveJson()">
-    <input type="button" value="Save XML" onclick="saveXml()">
-    <input type="button" value="Load" onclick="load()" id="import">
-    <br>
-    <input type="button" value="To JavaScript" onclick="toCode('JavaScript')">
-    <input type="button" value="To Python" onclick="toCode('Python')">
-    <input type="button" value="To PHP" onclick="toCode('PHP')">
-    <input type="button" value="To Lua" onclick="toCode('Lua')">
-    <input type="button" value="To Dart" onclick="toCode('Dart')">
-=======
     <input id="save-json" type="button" value="Save JSON">
     <input id="save-xml" type="button" value="Save XML">
     <input type="button" value="Load" id="import">
@@ -554,22 +507,15 @@
     <input id="to-code-php" type="button" value="To PHP">
     <input id="to-code-lua" type="button" value="To Lua">
     <input id="to-code-dart" type="button" value="To Dart">
->>>>>>> 61322294
     <br>
     <textarea id="importExport" style="width: 26%; height: 12em"></textarea>
   </p>
 
   <p>
     Stress test: &nbsp;
-<<<<<<< HEAD
-    <input type="button" value="Airstrike!" onclick="airstrike(100)">
-    <input type="button" value="Spaghetti!" onclick="spaghetti(8)">
-    <input type="button" value="JS Spaghetti!" onclick="jsoSpaghetti(8)">
-=======
     <input id="airstrike" type="button" value="Airstrike!">
     <input id="spaghetti-xml" type="button" value="Spaghetti!">
     <input id="spaghetti-js" type="button" value="JS Spaghetti!">
->>>>>>> 61322294
   </p>
   <ul class="playgroundToggleOptions">
     <li>
