--- conflicted
+++ resolved
@@ -9,7 +9,6 @@
  */
 'use strict';
 
-<<<<<<< HEAD
 /**
  * An object that provides constants for rendering blocks.
  * @class
@@ -32,282 +31,6 @@
 
 /**
  * An object that provides constants for rendering blocks.
- * @constructor
- * @package
- * @alias Blockly.blockRendering.ConstantProvider
- */
-const ConstantProvider = function() {
-  /**
-   * The size of an empty spacer.
-   * @type {number}
-   */
-  this.NO_PADDING = 0;
-
-  /**
-   * The size of small padding.
-   * @type {number}
-   */
-  this.SMALL_PADDING = 3;
-
-  /**
-   * The size of medium padding.
-   * @type {number}
-   */
-  this.MEDIUM_PADDING = 5;
-
-  /**
-   * The size of medium-large padding.
-   * @type {number}
-   */
-  this.MEDIUM_LARGE_PADDING = 8;
-
-  /**
-   * The size of large padding.
-   * @type {number}
-   */
-  this.LARGE_PADDING = 10;
-
-  /**
-   * Offset from the top of the row for placing fields on inline input rows
-   * and statement input rows.
-   * Matches existing rendering (in 2019).
-   * @type {number}
-   */
-  this.TALL_INPUT_FIELD_OFFSET_Y = this.MEDIUM_PADDING;
-
-  /**
-   * The height of the puzzle tab used for input and output connections.
-   * @type {number}
-   */
-  this.TAB_HEIGHT = 15;
-
-  /**
-   * The offset from the top of the block at which a puzzle tab is positioned.
-   * @type {number}
-   */
-  this.TAB_OFFSET_FROM_TOP = 5;
-
-  /**
-   * Vertical overlap of the puzzle tab, used to make it look more like a puzzle
-   * piece.
-   * @type {number}
-   */
-  this.TAB_VERTICAL_OVERLAP = 2.5;
-
-  /**
-   * The width of the puzzle tab used for input and output connections.
-   * @type {number}
-   */
-  this.TAB_WIDTH = 8;
-
-  /**
-   * The width of the notch used for previous and next connections.
-   * @type {number}
-   */
-  this.NOTCH_WIDTH = 15;
-
-  /**
-   * The height of the notch used for previous and next connections.
-   * @type {number}
-   */
-  this.NOTCH_HEIGHT = 4;
-
-  /**
-   * The minimum width of the block.
-   * @type {number}
-   */
-  this.MIN_BLOCK_WIDTH = 12;
-
-  this.EMPTY_BLOCK_SPACER_HEIGHT = 16;
-
-  /**
-   * The minimum height of a dummy input row.
-   * @type {number}
-   */
-  this.DUMMY_INPUT_MIN_HEIGHT = this.TAB_HEIGHT;
-
-  /**
-   * The minimum height of a dummy input row in a shadow block.
-   * @type {number}
-   */
-  this.DUMMY_INPUT_SHADOW_MIN_HEIGHT = this.TAB_HEIGHT;
-
-  /**
-   * Rounded corner radius.
-   * @type {number}
-   */
-  this.CORNER_RADIUS = 8;
-
-  /**
-   * Offset from the left side of a block or the inside of a statement input to
-   * the left side of the notch.
-   * @type {number}
-   */
-  this.NOTCH_OFFSET_LEFT = 15;
-
-  /**
-   * Additional offset added to the statement input's width to account for the
-   * notch.
-   * @type {number}
-   */
-  this.STATEMENT_INPUT_NOTCH_OFFSET = this.NOTCH_OFFSET_LEFT;
-
-  this.STATEMENT_BOTTOM_SPACER = 0;
-  this.STATEMENT_INPUT_PADDING_LEFT = 20;
-
-  /**
-   * Vertical padding between consecutive statement inputs.
-   * @type {number}
-   */
-  this.BETWEEN_STATEMENT_PADDING_Y = 4;
-
-  /**
-   * The top row's minimum height.
-   * @type {number}
-   */
-  this.TOP_ROW_MIN_HEIGHT = this.MEDIUM_PADDING;
-
-  /**
-   * The top row's minimum height if it precedes a statement.
-   * @type {number}
-   */
-  this.TOP_ROW_PRECEDES_STATEMENT_MIN_HEIGHT = this.LARGE_PADDING;
-
-  /**
-   * The bottom row's minimum height.
-   * @type {number}
-   */
-  this.BOTTOM_ROW_MIN_HEIGHT = this.MEDIUM_PADDING;
-
-  /**
-   * The bottom row's minimum height if it follows a statement input.
-   * @type {number}
-   */
-  this.BOTTOM_ROW_AFTER_STATEMENT_MIN_HEIGHT = this.LARGE_PADDING;
-
-  /**
-   * Whether to add a 'hat' on top of all blocks with no previous or output
-   * connections. Can be overridden by 'hat' property on Theme.BlockStyle.
-   * @type {boolean}
-   */
-  this.ADD_START_HATS = false;
-
-  /**
-   * Height of the top hat.
-   * @type {number}
-   */
-  this.START_HAT_HEIGHT = 15;
-
-  /**
-   * Width of the top hat.
-   * @type {number}
-   */
-  this.START_HAT_WIDTH = 100;
-
-  this.SPACER_DEFAULT_HEIGHT = 15;
-
-  this.MIN_BLOCK_HEIGHT = 24;
-
-  this.EMPTY_INLINE_INPUT_PADDING = 14.5;
-
-  /**
-   * The height of an empty inline input.
-   * @type {number}
-   */
-  this.EMPTY_INLINE_INPUT_HEIGHT = this.TAB_HEIGHT + 11;
-
-  this.EXTERNAL_VALUE_INPUT_PADDING = 2;
-
-  /**
-   * The height of an empty statement input.  Note that in the old rendering
-   * this varies slightly depending on whether the block has external or inline
-   * inputs. In the new rendering this is consistent.  It seems unlikely that
-   * the old behaviour was intentional.
-   * @type {number}
-   */
-  this.EMPTY_STATEMENT_INPUT_HEIGHT = this.MIN_BLOCK_HEIGHT;
-
-  this.START_POINT = svgPaths.moveBy(0, 0);
-
-  /**
-   * Height of SVG path for jagged teeth at the end of collapsed blocks.
-   * @type {number}
-   */
-  this.JAGGED_TEETH_HEIGHT = 12;
-
-  /**
-   * Width of SVG path for jagged teeth at the end of collapsed blocks.
-   * @type {number}
-   */
-  this.JAGGED_TEETH_WIDTH = 6;
-
-  /**
-   * Point size of text.
-   * @type {number}
-   */
-  this.FIELD_TEXT_FONTSIZE = 11;
-
-  /**
-   * Text font weight.
-   * @type {string}
-   */
-  this.FIELD_TEXT_FONTWEIGHT = 'normal';
-
-  /**
-   * Text font family.
-   * @type {string}
-   */
-  this.FIELD_TEXT_FONTFAMILY = 'sans-serif';
-
-  /**
-   * Height of text.  This constant is dynamically set in ``setFontConstants_``
-   * to be the height of the text based on the font used.
-   * @type {number}
-   */
-  this.FIELD_TEXT_HEIGHT = -1;  // Dynamically set.
-
-  /**
-   * Text baseline.  This constant is dynamically set in ``setFontConstants_``
-   * to be the baseline of the text based on the font used.
-   * @type {number}
-   */
-  this.FIELD_TEXT_BASELINE = -1;  // Dynamically set.
-
-  /**
-   * A field's border rect corner radius.
-   * @type {number}
-   */
-  this.FIELD_BORDER_RECT_RADIUS = 4;
-
-  /**
-   * A field's border rect default height.
-   * @type {number}
-   */
-  this.FIELD_BORDER_RECT_HEIGHT = 16;
-=======
-/**
- * An object that provides constants for rendering blocks.
- * @class
- */
-goog.module('Blockly.blockRendering.ConstantProvider');
-
-const colour = goog.require('Blockly.utils.colour');
-const dom = goog.require('Blockly.utils.dom');
-const object = goog.require('Blockly.utils.object');
-const svgPaths = goog.require('Blockly.utils.svgPaths');
-const userAgent = goog.require('Blockly.utils.userAgent');
-const parsing = goog.require('Blockly.utils.parsing');
-const {ConnectionType} = goog.require('Blockly.ConnectionType');
-/* eslint-disable-next-line no-unused-vars */
-const {RenderedConnection} = goog.requireType('Blockly.RenderedConnection');
-const {Svg} = goog.require('Blockly.utils.Svg');
-/* eslint-disable-next-line no-unused-vars */
-const {Theme} = goog.requireType('Blockly.Theme');
-
->>>>>>> 61322294
-
-/**
- * An object that provides constants for rendering blocks.
  * @alias Blockly.blockRendering.ConstantProvider
  */
 class ConstantProvider {
@@ -581,7 +304,7 @@
      * @type {string}
      * @package
      */
-    this.FIELD_BORDER_RECT_COLOUR = '#fff';
+    this.FIELD_BORDER_RECT_COLOUR = 'rgba(255, 255, 255, 0.6)';
 
     /**
      * A field's text element's dominant baseline.
@@ -714,6 +437,13 @@
     this.disabledPatternId = '';
 
     /**
+     * The ID of the removed pattern, or the empty string if no pattern is set.
+     * @type {string}
+     * @package
+     */
+    this.removedPatternId = '';
+
+    /**
      * The <pattern> element to use for disabled blocks, or null if not set.
      * @type {SVGElement}
      * @private
@@ -721,6 +451,13 @@
     this.disabledPattern_ = null;
 
     /**
+     * The <pattern> element to use for removed blocks, or null if not set.
+     * @type {SVGElement}
+     * @private
+     */
+    this.removedPattern_ = null;
+
+    /**
      * The ID of the debug filter, or the empty string if no pattern is set.
      * @type {string}
      * @package
@@ -867,15 +604,6 @@
    * @param {!Theme} theme The current workspace theme.
    * @package
    */
-<<<<<<< HEAD
-  this.FIELD_BORDER_RECT_COLOUR = 'rgba(255, 255, 255, 0.6)';
-
-  /**
-   * A field's text element's dominant baseline.
-   * @type {boolean}
-   */
-  this.FIELD_TEXT_BASELINE_CENTER = !userAgent.IE && !userAgent.EDGE;
-=======
   setTheme(theme) {
     /**
      * The block styles map.
@@ -888,7 +616,6 @@
     for (const key in blockStyles) {
       this.blockStyles[key] = this.validatedBlockStyle_(blockStyles[key]);
     }
->>>>>>> 61322294
 
     this.setDynamicProperties_(theme);
   }
@@ -924,28 +651,9 @@
       this.FIELD_TEXT_FONTSIZE = theme.fontStyle['size'];
     }
 
-<<<<<<< HEAD
-  /**
-   * A dropdown field's SVG arrow datauri.
-   * @type {string}
-   */
-  this.FIELD_DROPDOWN_SVG_ARROW_DATAURI =
-      'data:image/svg+xml;base64,PHN2ZyBpZD0iTGF5ZXJfMSIgZGF0YS1uYW1lPSJMYXllci' +
-      'AxIiB4bWxucz0iaHR0cDovL3d3dy53My5vcmcvMjAwMC9zdmciIHdpZHRoPSIxMi43MSIgaG' +
-      'VpZ2h0PSI4Ljc5IiB2aWV3Qm94PSIwIDAgMTIuNzEgOC43OSI+PHRpdGxlPmRyb3Bkb3duLW' +
-      'Fycm93PC90aXRsZT48ZyBvcGFjaXR5PSIwLjEiPjxwYXRoIGQ9Ik0xMi43MSwyLjQ0QTIuND' +
-      'EsMi40MSwwLDAsMSwxMiw0LjE2TDguMDgsOC4wOGEyLjQ1LDIuNDUsMCwwLDEtMy40NSwwTD' +
-      'AuNzIsNC4xNkEyLjQyLDIuNDIsMCwwLDEsMCwyLjQ0LDIuNDgsMi40OCwwLDAsMSwuNzEuNz' +
-      'FDMSwwLjQ3LDEuNDMsMCw2LjM2LDBTMTEuNzUsMC40NiwxMiwuNzFBMi40NCwyLjQ0LDAsMC' +
-      'wxLDEyLjcxLDIuNDRaIiBmaWxsPSIjMjMxZjIwIi8+PC9nPjxwYXRoIGQ9Ik02LjM2LDcuNz' +
-      'lhMS40MywxLjQzLDAsMCwxLTEtLjQyTDEuNDIsMy40NWExLjQ0LDEuNDQsMCwwLDEsMC0yYz' +
-      'AuNTYtLjU2LDkuMzEtMC41Niw5Ljg3LDBhMS40NCwxLjQ0LDAsMCwxLDAsMkw3LjM3LDcuMz' +
-      'dBMS40MywxLjQzLDAsMCwxLDYuMzYsNy43OVoiIGZpbGw9IiNmZmYiLz48L3N2Zz4=';
-=======
     const fontMetrics = dom.measureFontMetrics(
         'Hg', this.FIELD_TEXT_FONTSIZE + 'pt', this.FIELD_TEXT_FONTWEIGHT,
         this.FIELD_TEXT_FONTFAMILY);
->>>>>>> 61322294
 
     this.FIELD_TEXT_HEIGHT = fontMetrics.height;
     this.FIELD_TEXT_BASELINE = fontMetrics.baseline;
@@ -1045,24 +753,10 @@
   }
 
   /**
-<<<<<<< HEAD
-   * The defs tag that contains all filters and patterns for this Blockly
-   * instance.
-   * @type {?SVGElement}
-   * @private
-   */
-  this.defs_ = null;
-
-  /**
-   * The ID of the emboss filter, or the empty string if no filter is set.
-   * @type {string}
-   * @package
-=======
    * Generate a secondary colour from the passed in primary colour.
    * @param {string} inputColour Primary colour.
    * @return {string} The generated secondary colour.
    * @protected
->>>>>>> 61322294
    */
   generateSecondaryColour_(inputColour) {
     return colour.blend('#fff', inputColour, 0.6) || inputColour;
@@ -1083,34 +777,6 @@
    * Delete all DOM elements that this provider created.
    * @package
    */
-<<<<<<< HEAD
-  this.disabledPatternId = '';
-
-  /**
-   * The ID of the removed pattern, or the empty string if no pattern is set.
-   * @type {string}
-   * @package
-   */
-  this.removedPatternId = '';
-
-  /**
-   * The <pattern> element to use for disabled blocks, or null if not set.
-   * @type {SVGElement}
-   * @private
-   */
-  this.disabledPattern_ = null;
-
-  /**
-   * The <pattern> element to use for removed blocks, or null if not set.
-   * @type {SVGElement}
-   * @private
-   */
-  this.removedPattern_ = null;
-
-  /**
-   * The ID of the debug filter, or the empty string if no pattern is set.
-   * @type {string}
-=======
   dispose() {
     if (this.embossFilter_) {
       dom.removeNode(this.embossFilter_);
@@ -1118,6 +784,9 @@
     if (this.disabledPattern_) {
       dom.removeNode(this.disabledPattern_);
     }
+    if (this.removedPattern_) {
+      Blockly.utils.dom.removeNode(this.removedPattern_);
+    }
     if (this.debugFilter_) {
       dom.removeNode(this.debugFilter_);
     }
@@ -1127,7 +796,6 @@
   /**
    * @return {!Object} An object containing sizing and path information about
    *     collapsed block indicators.
->>>>>>> 61322294
    * @package
    */
   makeJaggedTeeth() {
@@ -1326,467 +994,6 @@
    * @return {!Object} The shape object for the connection.
    * @package
    */
-<<<<<<< HEAD
-  this.INSERTION_MARKER_OPACITY = 0.2;
-
-  /**
-   * Enum for connection shapes.
-   * @enum {number}
-   */
-  this.SHAPES = {PUZZLE: 1, NOTCH: 2};
-};
-
-/**
- * Initialize shape objects based on the constants set in the constructor.
- * @package
- */
-ConstantProvider.prototype.init = function() {
-  /**
-   * An object containing sizing and path information about collapsed block
-   * indicators.
-   * @type {!Object}
-   */
-  this.JAGGED_TEETH = this.makeJaggedTeeth();
-
-  /**
-   * An object containing sizing and path information about notches.
-   * @type {!Object}
-   */
-  this.NOTCH = this.makeNotch();
-
-  /**
-   * An object containing sizing and path information about start hats
-   * @type {!Object}
-   */
-  this.START_HAT = this.makeStartHat();
-
-  /**
-   * An object containing sizing and path information about puzzle tabs.
-   * @type {!Object}
-   */
-  this.PUZZLE_TAB = this.makePuzzleTab();
-
-  /**
-   * An object containing sizing and path information about inside corners
-   * @type {!Object}
-   */
-  this.INSIDE_CORNERS = this.makeInsideCorners();
-
-  /**
-   * An object containing sizing and path information about outside corners.
-   * @type {!Object}
-   */
-  this.OUTSIDE_CORNERS = this.makeOutsideCorners();
-};
-
-/**
- * Refresh constants properties that depend on the theme.
- * @param {!Theme} theme The current workspace theme.
- * @package
- */
-ConstantProvider.prototype.setTheme = function(theme) {
-  /**
-   * The block styles map.
-   * @type {Object<string, !Theme.BlockStyle>}
-   * @package
-   */
-  this.blockStyles = Object.create(null);
-
-  const blockStyles = theme.blockStyles;
-  for (const key in blockStyles) {
-    this.blockStyles[key] = this.validatedBlockStyle_(blockStyles[key]);
-  }
-
-  this.setDynamicProperties_(theme);
-};
-
-/**
- * Sets dynamic properties that depend on other values or theme properties.
- * @param {!Theme} theme The current workspace theme.
- * @protected
- */
-ConstantProvider.prototype.setDynamicProperties_ = function(theme) {
-  this.setFontConstants_(theme);
-  this.setComponentConstants_(theme);
-
-  this.ADD_START_HATS =
-      theme.startHats !== null ? theme.startHats : this.ADD_START_HATS;
-};
-
-/**
- * Set constants related to fonts.
- * @param {!Theme} theme The current workspace theme.
- * @protected
- */
-ConstantProvider.prototype.setFontConstants_ = function(theme) {
-  this.FIELD_TEXT_FONTFAMILY =
-      theme.fontStyle && theme.fontStyle['family'] !== undefined ?
-      theme.fontStyle['family'] :
-      this.FIELD_TEXT_FONTFAMILY;
-  this.FIELD_TEXT_FONTWEIGHT =
-      theme.fontStyle && theme.fontStyle['weight'] !== undefined ?
-      theme.fontStyle['weight'] :
-      this.FIELD_TEXT_FONTWEIGHT;
-  this.FIELD_TEXT_FONTSIZE =
-      theme.fontStyle && theme.fontStyle['size'] !== undefined ?
-      theme.fontStyle['size'] :
-      this.FIELD_TEXT_FONTSIZE;
-
-  const fontMetrics = dom.measureFontMetrics(
-      'Hg', this.FIELD_TEXT_FONTSIZE + 'pt', this.FIELD_TEXT_FONTWEIGHT,
-      this.FIELD_TEXT_FONTFAMILY);
-
-  this.FIELD_TEXT_HEIGHT = fontMetrics.height;
-  this.FIELD_TEXT_BASELINE = fontMetrics.baseline;
-};
-
-/**
- * Set constants from a theme's component styles.
- * @param {!Theme} theme The current workspace theme.
- * @protected
- */
-ConstantProvider.prototype.setComponentConstants_ = function(theme) {
-  this.CURSOR_COLOUR =
-      theme.getComponentStyle('cursorColour') || this.CURSOR_COLOUR;
-  this.MARKER_COLOUR =
-      theme.getComponentStyle('markerColour') || this.MARKER_COLOUR;
-  this.INSERTION_MARKER_COLOUR =
-      theme.getComponentStyle('insertionMarkerColour') ||
-      this.INSERTION_MARKER_COLOUR;
-  this.INSERTION_MARKER_OPACITY =
-      Number(theme.getComponentStyle('insertionMarkerOpacity')) ||
-      this.INSERTION_MARKER_OPACITY;
-};
-
-/**
- * Get or create a block style based on a single colour value.  Generate a name
- * for the style based on the colour.
- * @param {string} colour #RRGGBB colour string.
- * @return {{style: !Theme.BlockStyle, name: string}} An object
- *     containing the style and an autogenerated name for that style.
- * @package
- */
-ConstantProvider.prototype.getBlockStyleForColour = function(colour) {
-  const name = 'auto_' + colour;
-  if (!this.blockStyles[name]) {
-    this.blockStyles[name] = this.createBlockStyle_(colour);
-  }
-  return {style: this.blockStyles[name], name: name};
-};
-
-/**
- * Gets the BlockStyle for the given block style name.
- * @param {?string} blockStyleName The name of the block style.
- * @return {!Theme.BlockStyle} The named block style, or a default style
- *     if no style with the given name was found.
- */
-ConstantProvider.prototype.getBlockStyle = function(blockStyleName) {
-  return this.blockStyles[blockStyleName || ''] ||
-      (blockStyleName && blockStyleName.indexOf('auto_') === 0 ?
-           this.getBlockStyleForColour(blockStyleName.substring(5)).style :
-           this.createBlockStyle_('#000000'));
-};
-
-/**
- * Create a block style object based on the given colour.
- * @param {string} colour #RRGGBB colour string.
- * @return {!Theme.BlockStyle} A populated block style based on the
- *     given colour.
- * @protected
- */
-ConstantProvider.prototype.createBlockStyle_ = function(colour) {
-  return this.validatedBlockStyle_({'colourPrimary': colour});
-};
-
-/**
- * Get a full block style object based on the input style object.  Populate
- * any missing values.
- * @param {{
- *     colourPrimary:string,
- *     colourSecondary:(string|undefined),
- *     colourTertiary:(string|undefined),
- *     hat:(string|undefined)
- * }} blockStyle A full or partial block style object.
-
- * @return {!Theme.BlockStyle} A full block style object, with all
- *     required properties populated.
- * @protected
- */
-ConstantProvider.prototype.validatedBlockStyle_ = function(blockStyle) {
-  // Make a new object with all of the same properties.
-  const valid = /** @type {!Theme.BlockStyle} */ ({});
-  if (blockStyle) {
-    object.mixin(valid, blockStyle);
-  }
-  // Validate required properties.
-  const parsedColour =
-      parsing.parseBlockColour(valid['colourPrimary'] || '#000');
-  valid.colourPrimary = parsedColour.hex;
-  valid.colourSecondary = valid['colourSecondary'] ?
-      parsing.parseBlockColour(valid['colourSecondary']).hex :
-      this.generateSecondaryColour_(valid.colourPrimary);
-  valid.colourTertiary = valid['colourTertiary'] ?
-      parsing.parseBlockColour(valid['colourTertiary']).hex :
-      this.generateTertiaryColour_(valid.colourPrimary);
-
-  valid.hat = valid['hat'] || '';
-  return valid;
-};
-
-/**
- * Generate a secondary colour from the passed in primary colour.
- * @param {string} inputColour Primary colour.
- * @return {string} The generated secondary colour.
- * @protected
- */
-ConstantProvider.prototype.generateSecondaryColour_ = function(inputColour) {
-  return colour.blend('#fff', inputColour, 0.6) || inputColour;
-};
-
-/**
- * Generate a tertiary colour from the passed in primary colour.
- * @param {string} inputColour Primary colour.
- * @return {string} The generated tertiary colour.
- * @protected
- */
-ConstantProvider.prototype.generateTertiaryColour_ = function(inputColour) {
-  return colour.blend('#fff', inputColour, 0.3) || inputColour;
-};
-
-
-/**
- * Dispose of this constants provider.
- * Delete all DOM elements that this provider created.
- * @package
- */
-ConstantProvider.prototype.dispose = function() {
-  if (this.embossFilter_) {
-    dom.removeNode(this.embossFilter_);
-  }
-  if (this.disabledPattern_) {
-    dom.removeNode(this.disabledPattern_);
-  }
-  if (this.removedPattern_) {
-    Blockly.utils.dom.removeNode(this.removedPattern_);
-  }
-  if (this.debugFilter_) {
-    dom.removeNode(this.debugFilter_);
-  }
-  this.cssNode_ = null;
-};
-
-/**
- * @return {!Object} An object containing sizing and path information about
- *     collapsed block indicators.
- * @package
- */
-ConstantProvider.prototype.makeJaggedTeeth = function() {
-  const height = this.JAGGED_TEETH_HEIGHT;
-  const width = this.JAGGED_TEETH_WIDTH;
-
-  const mainPath = svgPaths.line([
-    svgPaths.point(width, height / 4),
-    svgPaths.point(-width * 2, height / 2),
-    svgPaths.point(width, height / 4),
-  ]);
-  return {height: height, width: width, path: mainPath};
-};
-
-/**
- * @return {!Object} An object containing sizing and path information about
- *     start hats.
- * @package
- */
-ConstantProvider.prototype.makeStartHat = function() {
-  const height = this.START_HAT_HEIGHT;
-  const width = this.START_HAT_WIDTH;
-
-  const mainPath = svgPaths.curve('c', [
-    svgPaths.point(30, -height),
-    svgPaths.point(70, -height),
-    svgPaths.point(width, 0),
-  ]);
-  return {height: height, width: width, path: mainPath};
-};
-
-/**
- * @return {!Object} An object containing sizing and path information about
- *     puzzle tabs.
- * @package
- */
-ConstantProvider.prototype.makePuzzleTab = function() {
-  const width = this.TAB_WIDTH;
-  const height = this.TAB_HEIGHT;
-
-  /**
-   * Make the main path for the puzzle tab made out of a few curves (c and s).
-   * Those curves are defined with relative positions.  The 'up' and 'down'
-   * versions of the paths are the same, but the Y sign flips.  Forward and back
-   * are the signs to use to move the cursor in the direction that the path is
-   * being drawn.
-   * @param {boolean} up True if the path should be drawn from bottom to top,
-   *     false otherwise.
-   * @return {string} A path fragment describing a puzzle tab.
-   */
-  function makeMainPath(up) {
-    const forward = up ? -1 : 1;
-    const back = -forward;
-
-    const overlap = 2.5;
-    const halfHeight = height / 2;
-    const control1Y = halfHeight + overlap;
-    const control2Y = halfHeight + 0.5;
-    const control3Y = overlap;  // 2.5
-
-    const endPoint1 = svgPaths.point(-width, forward * halfHeight);
-    const endPoint2 = svgPaths.point(width, forward * halfHeight);
-
-    return svgPaths.curve(
-               'c',
-               [
-                 svgPaths.point(0, forward * control1Y),
-                 svgPaths.point(-width, back * control2Y),
-                 endPoint1,
-               ]) +
-        svgPaths.curve(
-            's', [svgPaths.point(width, back * control3Y), endPoint2]);
-  }
-
-  // c 0,-10  -8,8  -8,-7.5  s 8,2.5  8,-7.5
-  const pathUp = makeMainPath(true);
-  // c 0,10  -8,-8  -8,7.5  s 8,-2.5  8,7.5
-  const pathDown = makeMainPath(false);
-
-  return {
-    type: this.SHAPES.PUZZLE,
-    width: width,
-    height: height,
-    pathDown: pathDown,
-    pathUp: pathUp,
-  };
-};
-
-/**
- * @return {!Object} An object containing sizing and path information about
- *     notches.
- * @package
- */
-ConstantProvider.prototype.makeNotch = function() {
-  const width = this.NOTCH_WIDTH;
-  const height = this.NOTCH_HEIGHT;
-  const innerWidth = 3;
-  const outerWidth = (width - innerWidth) / 2;
-
-  /**
-   * Make the main path for the notch.
-   * @param {number} dir Direction multiplier to apply to horizontal offsets
-   *     along the path. Either 1 or -1.
-   * @return {string} A path fragment describing a notch.
-   */
-  function makeMainPath(dir) {
-    return svgPaths.line([
-      svgPaths.point(dir * outerWidth, height),
-      svgPaths.point(dir * innerWidth, 0),
-      svgPaths.point(dir * outerWidth, -height),
-    ]);
-  }
-  const pathLeft = makeMainPath(1);
-  const pathRight = makeMainPath(-1);
-
-  return {
-    type: this.SHAPES.NOTCH,
-    width: width,
-    height: height,
-    pathLeft: pathLeft,
-    pathRight: pathRight,
-  };
-};
-
-/**
- * @return {!Object} An object containing sizing and path information about
- *     inside corners.
- * @package
- */
-ConstantProvider.prototype.makeInsideCorners = function() {
-  const radius = this.CORNER_RADIUS;
-
-  const innerTopLeftCorner =
-      svgPaths.arc('a', '0 0,0', radius, svgPaths.point(-radius, radius));
-
-  const innerBottomLeftCorner =
-      svgPaths.arc('a', '0 0,0', radius, svgPaths.point(radius, radius));
-
-  return {
-    width: radius,
-    height: radius,
-    pathTop: innerTopLeftCorner,
-    pathBottom: innerBottomLeftCorner,
-  };
-};
-
-/**
- * @return {!Object} An object containing sizing and path information about
- *     outside corners.
- * @package
- */
-ConstantProvider.prototype.makeOutsideCorners = function() {
-  const radius = this.CORNER_RADIUS;
-  /**
-   * SVG path for drawing the rounded top-left corner.
-   * @const
-   */
-  const topLeft = svgPaths.moveBy(0, radius) +
-      svgPaths.arc('a', '0 0,1', radius, svgPaths.point(radius, -radius));
-
-  /**
-   * SVG path for drawing the rounded top-right corner.
-   * @const
-   */
-  const topRight =
-      svgPaths.arc('a', '0 0,1', radius, svgPaths.point(radius, radius));
-
-  /**
-   * SVG path for drawing the rounded bottom-left corner.
-   * @const
-   */
-  const bottomLeft =
-      svgPaths.arc('a', '0 0,1', radius, svgPaths.point(-radius, -radius));
-
-  /**
-   * SVG path for drawing the rounded bottom-right corner.
-   * @const
-   */
-  const bottomRight =
-      svgPaths.arc('a', '0 0,1', radius, svgPaths.point(-radius, radius));
-
-  return {
-    topLeft: topLeft,
-    topRight: topRight,
-    bottomRight: bottomRight,
-    bottomLeft: bottomLeft,
-    rightHeight: radius,
-  };
-};
-
-/**
- * Get an object with connection shape and sizing information based on the type
- * of the connection.
- * @param {!RenderedConnection} connection The connection to find a
- *     shape object for
- * @return {!Object} The shape object for the connection.
- * @package
- */
-ConstantProvider.prototype.shapeFor = function(connection) {
-  switch (connection.type) {
-    case ConnectionType.INPUT_VALUE:
-    case ConnectionType.OUTPUT_VALUE:
-      return this.PUZZLE_TAB;
-    case ConnectionType.PREVIOUS_STATEMENT:
-    case ConnectionType.NEXT_STATEMENT:
-      return this.NOTCH;
-    default:
-      throw Error('Unknown connection type');
-=======
   shapeFor(connection) {
     switch (connection.type) {
       case ConnectionType.INPUT_VALUE:
@@ -1897,6 +1104,28 @@
     this.disabledPatternId = disabledPattern.id;
     this.disabledPattern_ = disabledPattern;
 
+    /*
+     <pattern id="blocklyRemovedPattern837493" patternUnits="userSpaceOnUse"
+              width="10" height="10">
+       <rect width="10" height="10" fill="#aaa" />
+       <path d="M 0 0 L 10 10 M 10 0 L 0 10" stroke="#cc0" />
+     </pattern>
+    */
+    const removedPattern = Blockly.utils.dom.createSvgElement('pattern',
+      {
+        'id': 'blocklyRemovedPattern' + this.randomIdentifier,
+        'patternUnits': 'userSpaceOnUse',
+        'width': 10,
+        'height': 10,
+      }, this.defs_);
+    Blockly.utils.dom.createSvgElement('rect',
+      {'width': 10, 'height': 10, 'fill': '#aaaaaa', 'opacity': 0.5}, removedPattern);
+    Blockly.utils.dom.createSvgElement('path',
+      {'d': 'M 0 0 L 10 10 M 10 0 L 0 10', 'stroke': '#ca0d29', 'opacity': 0.5}, removedPattern);
+    this.removedPatternId = removedPattern.id;
+    this.removedPattern_ = removedPattern;
+
+
     this.createDebugFilter();
   }
 
@@ -1943,169 +1172,8 @@
       this.debugFilterId = debugFilter.id;
       this.debugFilter_ = debugFilter;
     }
->>>>>>> 61322294
-  }
-
-<<<<<<< HEAD
-/**
- * Create any DOM elements that this renderer needs (filters, patterns, etc).
- * @param {!SVGElement} svg The root of the workspace's SVG.
- * @param {string} tagName The name to use for the CSS style tag.
- * @param {string} selector The CSS selector to use.
- * @suppress {strictModuleDepCheck} Debug renderer only included in playground.
- * @package
- */
-ConstantProvider.prototype.createDom = function(svg, tagName, selector) {
-  this.injectCSS_(tagName, selector);
-
-  /*
-  <defs>
-    ... filters go here ...
-  </defs>
-  */
-  this.defs_ = dom.createSvgElement(Svg.DEFS, {}, svg);
-  /*
-    <filter id="blocklyEmbossFilter837493">
-      <feGaussianBlur in="SourceAlpha" stdDeviation="1" result="blur" />
-      <feSpecularLighting in="blur" surfaceScale="1" specularConstant="0.5"
-                          specularExponent="10" lighting-color="white"
-                          result="specOut">
-        <fePointLight x="-5000" y="-10000" z="20000" />
-      </feSpecularLighting>
-      <feComposite in="specOut" in2="SourceAlpha" operator="in"
-                   result="specOut" />
-      <feComposite in="SourceGraphic" in2="specOut" operator="arithmetic"
-                   k1="0" k2="1" k3="1" k4="0" />
-    </filter>
-  */
-  const embossFilter = dom.createSvgElement(
-      Svg.FILTER, {'id': 'blocklyEmbossFilter' + this.randomIdentifier},
-      this.defs_);
-  dom.createSvgElement(
-      Svg.FEGAUSSIANBLUR,
-      {'in': 'SourceAlpha', 'stdDeviation': 1, 'result': 'blur'}, embossFilter);
-  const feSpecularLighting = dom.createSvgElement(
-      Svg.FESPECULARLIGHTING, {
-        'in': 'blur',
-        'surfaceScale': 1,
-        'specularConstant': 0.5,
-        'specularExponent': 10,
-        'lighting-color': 'white',
-        'result': 'specOut',
-      },
-      embossFilter);
-  dom.createSvgElement(
-      Svg.FEPOINTLIGHT, {'x': -5000, 'y': -10000, 'z': 20000},
-      feSpecularLighting);
-  dom.createSvgElement(
-      Svg.FECOMPOSITE, {
-        'in': 'specOut',
-        'in2': 'SourceAlpha',
-        'operator': 'in',
-        'result': 'specOut',
-      },
-      embossFilter);
-  dom.createSvgElement(
-      Svg.FECOMPOSITE, {
-        'in': 'SourceGraphic',
-        'in2': 'specOut',
-        'operator': 'arithmetic',
-        'k1': 0,
-        'k2': 1,
-        'k3': 1,
-        'k4': 0,
-      },
-      embossFilter);
-  this.embossFilterId = embossFilter.id;
-  this.embossFilter_ = embossFilter;
-
-  /*
-    <pattern id="blocklyDisabledPattern837493" patternUnits="userSpaceOnUse"
-             width="10" height="10">
-      <rect width="10" height="10" fill="#aaa" />
-      <path d="M 0 0 L 10 10 M 10 0 L 0 10" stroke="#cc0" />
-    </pattern>
-  */
-  const disabledPattern = dom.createSvgElement(
-      Svg.PATTERN, {
-        'id': 'blocklyDisabledPattern' + this.randomIdentifier,
-        'patternUnits': 'userSpaceOnUse',
-        'width': 10,
-        'height': 10,
-      },
-      this.defs_);
-  dom.createSvgElement(
-      Svg.RECT, {'width': 10, 'height': 10, 'fill': '#aaa'}, disabledPattern);
-  dom.createSvgElement(
-      Svg.PATH, {'d': 'M 0 0 L 10 10 M 10 0 L 0 10', 'stroke': '#cc0'},
-      disabledPattern);
-  this.disabledPatternId = disabledPattern.id;
-  this.disabledPattern_ = disabledPattern;
-
-  /*
- <pattern id="blocklyRemovedPattern837493" patternUnits="userSpaceOnUse"
-          width="10" height="10">
-   <rect width="10" height="10" fill="#aaa" />
-   <path d="M 0 0 L 10 10 M 10 0 L 0 10" stroke="#cc0" />
- </pattern>
-*/
-  const removedPattern = Blockly.utils.dom.createSvgElement('pattern',
-    {
-      'id': 'blocklyRemovedPattern' + this.randomIdentifier,
-      'patternUnits': 'userSpaceOnUse',
-      'width': 10,
-      'height': 10,
-    }, this.defs_);
-  Blockly.utils.dom.createSvgElement('rect',
-    {'width': 10, 'height': 10, 'fill': '#aaaaaa', 'opacity': 0.5}, removedPattern);
-  Blockly.utils.dom.createSvgElement('path',
-    {'d': 'M 0 0 L 10 10 M 10 0 L 0 10', 'stroke': '#ca0d29', 'opacity': 0.5}, removedPattern);
-  this.removedPatternId = removedPattern.id;
-  this.removedPattern_ = removedPattern;
-
-  this.createDebugFilter();
-};
-
-/**
- * Create a filter for highlighting the currently rendering block during
- * render debugging.
- * @private
- */
-ConstantProvider.prototype.createDebugFilter = function() {
-  // Only create the debug filter once.
-  if (!this.debugFilter_) {
-    const debugFilter = dom.createSvgElement(
-        Svg.FILTER, {
-          'id': 'blocklyDebugFilter' + this.randomIdentifier,
-          'height': '160%',
-          'width': '180%',
-          'y': '-30%',
-          'x': '-40%',
-        },
-        this.defs_);
-    // Set all gaussian blur pixels to 1 opacity before applying flood
-    const debugComponentTransfer = dom.createSvgElement(
-        Svg.FECOMPONENTTRANSFER, {'result': 'outBlur'}, debugFilter);
-    dom.createSvgElement(
-        Svg.FEFUNCA,
-        {'type': 'table', 'tableValues': '0 1 1 1 1 1 1 1 1 1 1 1 1 1 1 1 1'},
-        debugComponentTransfer);
-    // Color the highlight
-    dom.createSvgElement(
-        Svg.FEFLOOD,
-        {'flood-color': '#ff0000', 'flood-opacity': 0.5, 'result': 'outColor'},
-        debugFilter);
-    dom.createSvgElement(
-        Svg.FECOMPOSITE, {
-          'in': 'outColor',
-          'in2': 'outBlur',
-          'operator': 'in',
-          'result': 'outGlow',
-        },
-        debugFilter);
-    this.debugFilterId = debugFilter.id;
-    this.debugFilter_ = debugFilter;
-=======
+  }
+
   /**
    * Inject renderer specific CSS into the page.
    * @param {string} tagName The name of the style tag to use.
@@ -2131,127 +1199,8 @@
     cssNode.appendChild(cssTextNode);
     document.head.insertBefore(cssNode, document.head.firstChild);
     this.cssNode_ = cssNode;
->>>>>>> 61322294
-  }
-
-<<<<<<< HEAD
-/**
- * Inject renderer specific CSS into the page.
- * @param {string} tagName The name of the style tag to use.
- * @param {string} selector The CSS selector to use.
- * @protected
- */
-ConstantProvider.prototype.injectCSS_ = function(tagName, selector) {
-  const cssArray = this.getCSS_(selector);
-  const cssNodeId = 'blockly-renderer-style-' + tagName;
-  this.cssNode_ =
-      /** @type {!HTMLStyleElement} */ (document.getElementById(cssNodeId));
-  const text = cssArray.join('\n');
-  if (this.cssNode_) {
-    // Already injected, update if the theme changed.
-    this.cssNode_.firstChild.textContent = text;
-    return;
-  }
-  // Inject CSS tag at start of head.
-  const cssNode =
-      /** @type {!HTMLStyleElement} */ (document.createElement('style'));
-  cssNode.id = cssNodeId;
-  const cssTextNode = document.createTextNode(text);
-  cssNode.appendChild(cssTextNode);
-  document.head.insertBefore(cssNode, document.head.firstChild);
-  this.cssNode_ = cssNode;
-};
-
-/**
- * Get any renderer specific CSS to inject when the renderer is initialized.
- * @param {string} selector CSS selector to use.
- * @return {!Array<string>} Array of CSS strings.
- * @protected
- */
-ConstantProvider.prototype.getCSS_ = function(selector) {
-  return [
-    /* eslint-disable indent */
-    /* clang-format off */
-    // Text.
-    selector + ' .blocklyText, ',
-    selector + ' .blocklyFlyoutLabelText {',
-      'font: ' + this.FIELD_TEXT_FONTWEIGHT + ' ' +
-          this.FIELD_TEXT_FONTSIZE + 'pt ' + this.FIELD_TEXT_FONTFAMILY + ';',
-    '}',
-
-    // Fields.
-    selector + ' .blocklyText {',
-      'fill: #fff;',
-    '}',
-    selector + ' .blocklyNonEditableText>rect,',
-    selector + ' .blocklyEditableText>rect {',
-      'fill: ' + this.FIELD_BORDER_RECT_COLOUR + ';',
-      'stroke: none;',
-    '}',
-    selector + ' .blocklyNonEditableText>text,',
-    selector + ' .blocklyEditableText>text {',
-      'fill: #000;',
-    '}',
-
-    // Flyout labels.
-    selector + ' .blocklyFlyoutLabelText {',
-      'fill: #000;',
-    '}',
-
-    // Bubbles.
-    selector + ' .blocklyText.blocklyBubbleText {',
-      'fill: #000;',
-    '}',
-
-    // Editable field hover.
-    selector + ' .blocklyEditableText:not(.editing):hover>rect {',
-      'stroke: #fff;',
-      'stroke-width: 2;',
-    '}',
-
-    // Text field input.
-    selector + ' .blocklyHtmlInput {',
-      'font-family: ' + this.FIELD_TEXT_FONTFAMILY + ';',
-      'font-weight: ' + this.FIELD_TEXT_FONTWEIGHT + ';',
-    '}',
-
-    // Selection highlight.
-    selector + ' .blocklySelected>.blocklyPath {',
-      'stroke: #fc3;',
-      'stroke-width: 3px;',
-    '}',
-
-    // Mass selection highlight.
-    selector + ' .blocklyMassSelected {',
-      'outline: dashed 4px #ffcc33;',
-      'outline-offset: 2px',
-    '}',
-
-    // Connection highlight.
-    selector + ' .blocklyHighlightedConnectionPath {',
-      'stroke: #fc3;',
-    '}',
-
-    // Replaceable highlight.
-    selector + ' .blocklyReplaceable .blocklyPath {',
-      'fill-opacity: .5;',
-    '}',
-    selector + ' .blocklyReplaceable .blocklyPathLight,',
-    selector + ' .blocklyReplaceable .blocklyPathDark {',
-      'display: none;',
-    '}',
-
-    // Insertion marker.
-    selector + ' .blocklyInsertionMarker>.blocklyPath {',
-      'fill-opacity: ' + this.INSERTION_MARKER_OPACITY + ';',
-      'stroke: none;',
-    '}',
-    /* clang-format on */
-    /* eslint-enable indent */
-  ];
-};
-
-=======
+  }
+
   /**
    * Get any renderer specific CSS to inject when the renderer is initialized.
    * @param {string} selector CSS selector to use.
@@ -2312,6 +1261,12 @@
         'stroke-width: 3px;',
       '}',
 
+      // Mass selection highlight.
+      selector + ' .blocklyMassSelected {',
+      'outline: dashed 4px #ffcc33;',
+      'outline-offset: 2px',
+      '}',
+
       // Connection highlight.
       selector + ' .blocklyHighlightedConnectionPath {',
         'stroke: #fc3;',
@@ -2337,5 +1292,4 @@
   }
 }
 
->>>>>>> 61322294
 exports.ConstantProvider = ConstantProvider;