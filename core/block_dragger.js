/**
 * @license
 * Copyright 2017 Google LLC
 * SPDX-License-Identifier: Apache-2.0
 */

/**
 * @fileoverview Methods for dragging a block visually.
 */
'use strict';

/**
 * Methods for dragging a block visually.
 * @class
 */
goog.module('Blockly.BlockDragger');

const blockAnimation = goog.require('Blockly.blockAnimations');
const bumpObjects = goog.require('Blockly.bumpObjects');
const common = goog.require('Blockly.common');
const dom = goog.require('Blockly.utils.dom');
/* eslint-disable-next-line no-unused-vars */
const Abstract = goog.requireType('Blockly.Events.Abstract');
const eventUtils = goog.require('Blockly.Events.utils');
const registry = goog.require('Blockly.registry');
/* eslint-disable-next-line no-unused-vars */
const {BlockSvg} = goog.requireType('Blockly.BlockSvg');
const {Coordinate} = goog.require('Blockly.utils.Coordinate');
/* eslint-disable-next-line no-unused-vars */
const {IBlockDragger} = goog.require('Blockly.IBlockDragger');
/* eslint-disable-next-line no-unused-vars */
const {IDragTarget} = goog.requireType('Blockly.IDragTarget');
const {InsertionMarkerManager} = goog.require('Blockly.InsertionMarkerManager');
/* eslint-disable-next-line no-unused-vars */
const {WorkspaceSvg} = goog.requireType('Blockly.WorkspaceSvg');
/** @suppress {extraRequire} */
goog.require('Blockly.Events.BlockDrag');
/** @suppress {extraRequire} */
goog.require('Blockly.Events.BlockMove');
/** @suppress {extraRequire} */
goog.require('Blockly.Events.BlockDelete');


/**
 * Class for a block dragger.  It moves blocks around the workspace when they
 * are being dragged by a mouse or touch.
 * @implements {IBlockDragger}
 */
const BlockDragger = class {
  /**
   * @param {!BlockSvg} block The block to drag.
   * @param {!WorkspaceSvg} workspace The workspace to drag on.
   * @alias Blockly.BlockDragger
   */
  constructor(block, workspace) {
    /**
     * The top block in the stack that is being dragged.
     * @type {!BlockSvg}
     * @protected
     */
    this.draggingBlock_ = block;

    /**
     * The workspace on which the block is being dragged.
     * @type {!WorkspaceSvg}
     * @protected
     */
    this.workspace_ = workspace;

    /**
     * Object that keeps track of connections on dragged blocks.
     * @type {!InsertionMarkerManager}
     * @protected
     */
    this.draggedConnectionManager_ =
        new InsertionMarkerManager(this.draggingBlock_);

    /**
     * Which drag area the mouse pointer is over, if any.
     * @type {?IDragTarget}
     * @private
     */
    this.dragTarget_ = null;

    /**
     * Whether the block would be deleted if dropped immediately.
     * @type {boolean}
     * @protected
     */
    this.wouldDeleteBlock_ = false;

    /**
     * The location of the top left corner of the dragging block at the
     * beginning of the drag in workspace coordinates.
     * @type {!Coordinate}
     * @protected
     */
    this.startXY_ = this.draggingBlock_.getRelativeToSurfaceXY();

    /**
     * A list of all of the icons (comment, warning, and mutator) that are
     * on this block and its descendants.  Moving an icon moves the bubble that
     * extends from it if that bubble is open.
     * @type {Array<!Object>}
     * @protected
     */
    this.dragIconData_ = initIconData(block);
  }

  /**
   * Sever all links from this object.
   * @package
   */
  dispose() {
    this.dragIconData_.length = 0;

<<<<<<< HEAD
  /**
   * The function that handles rendering of blocks added to queue for drag
   *     events and removes itself from the change listeners and empties the
   *     queue on the completion of a drag event.
   * @type {function(Abstract)|null}
   * @private
   */
  this.renderOnDragListener_ = null;

  /**
   * The blocks to render on drag until next BlockDrag Event is ended.
   * @type {!Array<
   * {
   *   block: !BlockSvg,
   *   bumpNeighbours: boolean
   * }>}
   * @private
   */
  this.blockDragRenderQueue_ = [];

  /**
   * Object that keeps track of connections on dragged blocks.
   * @type {!InsertionMarkerManager}
   * @protected
   */
  this.draggedConnectionManager_ =
      new InsertionMarkerManager(this.draggingBlock_);
=======
    if (this.draggedConnectionManager_) {
      this.draggedConnectionManager_.dispose();
    }
  }
>>>>>>> 1c74679d

  /**
   * Start dragging a block.  This includes moving it to the drag surface.
   * @param {!Coordinate} currentDragDeltaXY How far the pointer has
   *     moved from the position at mouse down, in pixel units.
   * @param {boolean} healStack Whether or not to heal the stack after
   *     disconnecting.
   * @public
   */
  startDrag(currentDragDeltaXY, healStack) {
    if (!eventUtils.getGroup()) {
      eventUtils.setGroup(true);
    }
    this.fireDragStartEvent_();

    // Mutators don't have the same type of z-ordering as the normal workspace
    // during a drag.  They have to rely on the order of the blocks in the SVG.
    // For performance reasons that usually happens at the end of a drag,
    // but do it at the beginning for mutators.
    if (this.workspace_.isMutator) {
      this.draggingBlock_.bringToFront();
    }

    // During a drag there may be a lot of rerenders, but not field changes.
    // Turn the cache on so we don't do spurious remeasures during the drag.
    dom.startTextWidthCache();
    this.workspace_.setResizesEnabled(false);
    blockAnimation.disconnectUiStop();

    if (this.shouldDisconnect_(healStack)) {
      this.disconnectBlock_(healStack, currentDragDeltaXY);
    }
    this.draggingBlock_.setDragging(true);
    // For future consideration: we may be able to put moveToDragSurface inside
    // the block dragger, which would also let the block not track the block
    // drag surface.
    this.draggingBlock_.moveToDragSurface();
  }

  /**
   * Whether or not we should disconnect the block when a drag is started.
   * @param {boolean} healStack Whether or not to heal the stack after
   *     disconnecting.
   * @return {boolean} True to disconnect the block, false otherwise.
   * @protected
   */
  shouldDisconnect_(healStack) {
    return !!(
        this.draggingBlock_.getParent() ||
        (healStack && this.draggingBlock_.nextConnection &&
         this.draggingBlock_.nextConnection.targetBlock()));
  }

  /**
   * Disconnects the block and moves it to a new location.
   * @param {boolean} healStack Whether or not to heal the stack after
   *     disconnecting.
   * @param {!Coordinate} currentDragDeltaXY How far the pointer has
   *     moved from the position at mouse down, in pixel units.
   * @protected
   */
  disconnectBlock_(healStack, currentDragDeltaXY) {
    this.draggingBlock_.unplug(healStack);
    const delta = this.pixelsToWorkspaceUnits_(currentDragDeltaXY);
    const newLoc = Coordinate.sum(this.startXY_, delta);

    this.draggingBlock_.translate(newLoc.x, newLoc.y);
    blockAnimation.disconnectUiEffect(this.draggingBlock_);
    this.draggedConnectionManager_.updateAvailableConnections();
  }

  /**
   * Fire a UI event at the start of a block drag.
   * @protected
   */
  fireDragStartEvent_() {
    const event = new (eventUtils.get(eventUtils.BLOCK_DRAG))(
        this.draggingBlock_, true, this.draggingBlock_.getDescendants(false));
    eventUtils.fire(event);
  }

  /**
   * Execute a step of block dragging, based on the given event.  Update the
   * display accordingly.
   * @param {!Event} e The most recent move event.
   * @param {!Coordinate} currentDragDeltaXY How far the pointer has
   *     moved from the position at the start of the drag, in pixel units.
   * @public
   */
  drag(e, currentDragDeltaXY) {
    const delta = this.pixelsToWorkspaceUnits_(currentDragDeltaXY);
    const newLoc = Coordinate.sum(this.startXY_, delta);
    this.draggingBlock_.moveDuringDrag(newLoc);
    this.dragIcons_(delta);

    const oldDragTarget = this.dragTarget_;
    this.dragTarget_ = this.workspace_.getDragTarget(e);

    this.draggedConnectionManager_.update(delta, this.dragTarget_);
    const oldWouldDeleteBlock = this.wouldDeleteBlock_;
    this.wouldDeleteBlock_ = this.draggedConnectionManager_.wouldDeleteBlock();
    if (oldWouldDeleteBlock !== this.wouldDeleteBlock_) {
      // Prevent unnecessary add/remove class calls.
      this.updateCursorDuringBlockDrag_();
    }

    // Call drag enter/exit/over after wouldDeleteBlock is called in
    // InsertionMarkerManager.update.
    if (this.dragTarget_ !== oldDragTarget) {
      oldDragTarget && oldDragTarget.onDragExit(this.draggingBlock_);
      this.dragTarget_ && this.dragTarget_.onDragEnter(this.draggingBlock_);
    }
    this.dragTarget_ && this.dragTarget_.onDragOver(this.draggingBlock_);
  }

  /**
   * Finish a block drag and put the block back on the workspace.
   * @param {!Event} e The mouseup/touchend event.
   * @param {!Coordinate} currentDragDeltaXY How far the pointer has
   *     moved from the position at the start of the drag, in pixel units.
   * @public
   */
  endDrag(e, currentDragDeltaXY) {
    // Make sure internal state is fresh.
    this.drag(e, currentDragDeltaXY);
    this.dragIconData_ = [];
    this.fireDragEndEvent_();

    dom.stopTextWidthCache();

    blockAnimation.disconnectUiStop();

    const preventMove = !!this.dragTarget_ &&
        this.dragTarget_.shouldPreventMove(this.draggingBlock_);
    /** @type {Coordinate} */
    let newLoc;
    /** @type {Coordinate} */
    let delta;
    if (preventMove) {
      newLoc = this.startXY_;
    } else {
      const newValues = this.getNewLocationAfterDrag_(currentDragDeltaXY);
      delta = newValues.delta;
      newLoc = newValues.newLocation;
    }
    this.draggingBlock_.moveOffDragSurface(newLoc);

    if (this.dragTarget_) {
      this.dragTarget_.onDrop(this.draggingBlock_);
    }

    const deleted = this.maybeDeleteBlock_();
    if (!deleted) {
      // These are expensive and don't need to be done if we're deleting.
      this.draggingBlock_.setDragging(false);
      if (delta) {  // !preventMove
        this.updateBlockAfterMove_(delta);
      } else {
        // Blocks dragged directly from a flyout may need to be bumped into
        // bounds.
        bumpObjects.bumpIntoBounds(
            this.draggingBlock_.workspace,
            this.workspace_.getMetricsManager().getScrollMetrics(true),
            this.draggingBlock_);
      }
    }
    this.workspace_.setResizesEnabled(true);

    eventUtils.setGroup(false);
  }

  /**
   * Calculates the drag delta and new location values after a block is dragged.
   * @param {!Coordinate} currentDragDeltaXY How far the pointer has
   *     moved from the start of the drag, in pixel units.
   * @return {{delta: !Coordinate, newLocation:
   *     !Coordinate}} New location after drag. delta is in
   *     workspace units. newLocation is the new coordinate where the block
   * should end up.
   * @protected
   */
  getNewLocationAfterDrag_(currentDragDeltaXY) {
    const newValues = {};
    newValues.delta = this.pixelsToWorkspaceUnits_(currentDragDeltaXY);
    newValues.newLocation = Coordinate.sum(this.startXY_, newValues.delta);
    return newValues;
  }

  /**
   * May delete the dragging block, if allowed. If `this.wouldDeleteBlock_` is
   * not true, the block will not be deleted. This should be called at the end
   * of a block drag.
   * @return {boolean} True if the block was deleted.
   * @protected
   */
  maybeDeleteBlock_() {
    if (this.wouldDeleteBlock_) {
      // Fire a move event, so we know where to go back to for an undo.
      this.fireMoveEvent_();
      this.draggingBlock_.dispose(false, true);
      common.draggingConnections.length = 0;
      return true;
    }
    return false;
  }

  /**
   * Updates the necessary information to place a block at a certain location.
   * @param {!Coordinate} delta The change in location from where
   *     the block started the drag to where it ended the drag.
   * @protected
   */
  updateBlockAfterMove_(delta) {
    this.draggingBlock_.moveConnections(delta.x, delta.y);
    this.fireMoveEvent_();
    if (this.draggedConnectionManager_.wouldConnectBlock()) {
      // Applying connections also rerenders the relevant blocks.
      this.draggedConnectionManager_.applyConnections();
    } else {
      this.draggingBlock_.render();
    }
    this.draggingBlock_.scheduleSnapAndBump();
  }

  /**
   * Fire a UI event at the end of a block drag.
   * @protected
   */
  fireDragEndEvent_() {
    const event = new (eventUtils.get(eventUtils.BLOCK_DRAG))(
        this.draggingBlock_, false, this.draggingBlock_.getDescendants(false));
    eventUtils.fire(event);
  }

  /**
   * Adds or removes the style of the cursor for the toolbox.
   * This is what changes the cursor to display an x when a deletable block is
   * held over the toolbox.
   * @param {boolean} isEnd True if we are at the end of a drag, false
   *     otherwise.
   * @protected
   */
  updateToolboxStyle_(isEnd) {
    const toolbox = this.workspace_.getToolbox();

    if (toolbox) {
      const style = this.draggingBlock_.isDeletable() ? 'blocklyToolboxDelete' :
                                                        'blocklyToolboxGrab';

      if (isEnd && typeof toolbox.removeStyle === 'function') {
        toolbox.removeStyle(style);
      } else if (!isEnd && typeof toolbox.addStyle === 'function') {
        toolbox.addStyle(style);
      }
    }
  }

<<<<<<< HEAD
/**
 * Handles rendering of blocks added to queue for drag events and removes
 *     itself from the change listeners and empties the queue on the completion
 *     of a drag event.
 * @param {Abstract} e the event to act on accordingly.
 * @private
 */
BlockDragger.prototype.renderBlocksOnDrag_ = function(e) {
  if ([eventUtils.BLOCK_DRAG, eventUtils.BLOCK_DELETE].includes(e.type)) {
    this.blockDragRenderQueue_.forEach((blockBumpPair) => {
      const block = blockBumpPair.block;
      if (block.workspace === this.workspace_) {  // block hasn't been disposed
        block.render();
        if (blockBumpPair.bumpNeighbours) {
          block.bumpNeighbours();
        }
      }
    });

    if (e.type === eventUtils.BLOCK_DRAG && !e.isStart) {
      this.workspace_.removeChangeListener(this.renderOnDragListener_);
    }
  }
};

/**
 * Add block to queue of blocks to be rendered on block drag events up to and
 *     including the next block drag event concludes.
 * @param {BlockSvg} block the block to be added.
 * @param {boolean=} addDescendants If true, adds all descendants of this block
 *     to this queue.
 * @param {boolean=} bumpNeighbours If true, calls bumpNeighbors on drag for
 *     this block (and descendants if allDescendants is true).
 */
BlockDragger.prototype.addToDragRenderQueue = function(
    block, addDescendants, bumpNeighbours) {
  const blocks =
      (addDescendants ? block.getDescendants(false) : [
        block,
      ]).filter((block) => !this.blockDragRenderQueue_.includes(block));


  if (!this.renderOnDragListener_) {
    this.renderOnDragListener_ = this.renderBlocksOnDrag_.bind(this);
    this.workspace_.addChangeListener(this.renderOnDragListener_);
  }

  this.blockDragRenderQueue_.push(
      ...blocks.map((block) => ({block, bumpNeighbours})));
};

/**
 * Adds or removes the style of the cursor for the toolbox.
 * This is what changes the cursor to display an x when a deletable block is
 * held over the toolbox.
 * @param {boolean} isEnd True if we are at the end of a drag, false otherwise.
 * @protected
 */
BlockDragger.prototype.updateToolboxStyle_ = function(isEnd) {
  const toolbox = this.workspace_.getToolbox();
=======
  /**
   * Fire a move event at the end of a block drag.
   * @protected
   */
  fireMoveEvent_() {
    const event =
        new (eventUtils.get(eventUtils.BLOCK_MOVE))(this.draggingBlock_);
    event.oldCoordinate = this.startXY_;
    event.recordNew();
    eventUtils.fire(event);
  }
>>>>>>> 1c74679d

  /**
   * Update the cursor (and possibly the trash can lid) to reflect whether the
   * dragging block would be deleted if released immediately.
   * @protected
   */
  updateCursorDuringBlockDrag_() {
    this.draggingBlock_.setDeleteStyle(this.wouldDeleteBlock_);
  }

  /**
   * Convert a coordinate object from pixels to workspace units, including a
   * correction for mutator workspaces.
   * This function does not consider differing origins.  It simply scales the
   * input's x and y values.
   * @param {!Coordinate} pixelCoord A coordinate with x and y
   *     values in CSS pixel units.
   * @return {!Coordinate} The input coordinate divided by the
   *     workspace scale.
   * @protected
   */
  pixelsToWorkspaceUnits_(pixelCoord) {
    const result = new Coordinate(
        pixelCoord.x / this.workspace_.scale,
        pixelCoord.y / this.workspace_.scale);
    if (this.workspace_.isMutator) {
      // If we're in a mutator, its scale is always 1, purely because of some
      // oddities in our rendering optimizations.  The actual scale is the same
      // as the scale on the parent workspace. Fix that for dragging.
      const mainScale = this.workspace_.options.parentWorkspace.scale;
      result.scale(1 / mainScale);
    }
    return result;
  }

  /**
   * Move all of the icons connected to this drag.
   * @param {!Coordinate} dxy How far to move the icons from their
   *     original positions, in workspace units.
   * @protected
   */
  dragIcons_(dxy) {
    // Moving icons moves their associated bubbles.
    for (let i = 0; i < this.dragIconData_.length; i++) {
      const data = this.dragIconData_[i];
      data.icon.setIconLocation(Coordinate.sum(data.location, dxy));
    }
  }

  /**
   * Get a list of the insertion markers that currently exist.  Drags have 0, 1,
   * or 2 insertion markers.
   * @return {!Array<!BlockSvg>} A possibly empty list of insertion
   *     marker blocks.
   * @public
   */
  getInsertionMarkers() {
    // No insertion markers with the old style of dragged connection managers.
    if (this.draggedConnectionManager_ &&
        this.draggedConnectionManager_.getInsertionMarkers) {
      return this.draggedConnectionManager_.getInsertionMarkers();
    }
    return [];
  }
};

/**
 * Make a list of all of the icons (comment, warning, and mutator) that are
 * on this block and its descendants.  Moving an icon moves the bubble that
 * extends from it if that bubble is open.
 * @param {!BlockSvg} block The root block that is being dragged.
 * @return {!Array<!Object>} The list of all icons and their locations.
 */
const initIconData = function(block) {
  // Build a list of icons that need to be moved and where they started.
  const dragIconData = [];
  const descendants = block.getDescendants(false);

  for (let i = 0, descendant; (descendant = descendants[i]); i++) {
    const icons = descendant.getIcons();
    for (let j = 0; j < icons.length; j++) {
      const data = {
        // Coordinate with x and y properties (workspace
        // coordinates).
        location: icons[j].getIconLocation(),
        // Blockly.Icon
        icon: icons[j],
      };
      dragIconData.push(data);
    }
  }
  return dragIconData;
};

registry.register(registry.Type.BLOCK_DRAGGER, registry.DEFAULT, BlockDragger);

exports.BlockDragger = BlockDragger;<|MERGE_RESOLUTION|>--- conflicted
+++ resolved
@@ -66,6 +66,17 @@
      * @protected
      */
     this.workspace_ = workspace;
+    
+    /**
+     * The blocks to render on drag until next BlockDrag Event is ended.
+     * @type {!Array<
+     * {
+     *   block: !BlockSvg,
+     *   bumpNeighbours: boolean
+     * }>}
+     * @private
+     */
+    this.blockDragRenderQueue_ = [];
 
     /**
      * Object that keeps track of connections on dragged blocks.
@@ -113,41 +124,10 @@
    */
   dispose() {
     this.dragIconData_.length = 0;
-
-<<<<<<< HEAD
-  /**
-   * The function that handles rendering of blocks added to queue for drag
-   *     events and removes itself from the change listeners and empties the
-   *     queue on the completion of a drag event.
-   * @type {function(Abstract)|null}
-   * @private
-   */
-  this.renderOnDragListener_ = null;
-
-  /**
-   * The blocks to render on drag until next BlockDrag Event is ended.
-   * @type {!Array<
-   * {
-   *   block: !BlockSvg,
-   *   bumpNeighbours: boolean
-   * }>}
-   * @private
-   */
-  this.blockDragRenderQueue_ = [];
-
-  /**
-   * Object that keeps track of connections on dragged blocks.
-   * @type {!InsertionMarkerManager}
-   * @protected
-   */
-  this.draggedConnectionManager_ =
-      new InsertionMarkerManager(this.draggingBlock_);
-=======
     if (this.draggedConnectionManager_) {
       this.draggedConnectionManager_.dispose();
     }
   }
->>>>>>> 1c74679d
 
   /**
    * Start dragging a block.  This includes moving it to the drag surface.
@@ -383,6 +363,57 @@
   }
 
   /**
+   * Handles rendering of blocks added to queue for drag events and removes
+   *     itself from the change listeners and empties the queue on the
+   *     completion of a drag event.
+   * @param {Abstract} e the event to act on accordingly.
+   * @private
+   */
+  renderBlocksOnDrag_(e) {
+    if ([eventUtils.BLOCK_DRAG, eventUtils.BLOCK_DELETE].includes(e.type)) {
+      this.blockDragRenderQueue_.forEach((blockBumpPair) => {
+        const block = blockBumpPair.block;
+        if (block.workspace === this.workspace_) {
+          // block hasn't been disposed
+          block.render();
+          if (blockBumpPair.bumpNeighbours) {
+            block.bumpNeighbours();
+          }
+        }
+      });
+
+      if (e.type === eventUtils.BLOCK_DRAG && !e.isStart) {
+        this.workspace_.removeChangeListener(this.renderOnDragListener_);
+      }
+    }
+  }
+
+  /**
+   * Add block to queue of blocks to be rendered on block drag events up to and
+   *     including the next block drag event concludes.
+   * @param {BlockSvg} block the block to be added.
+   * @param {boolean=} addDescendants If true, adds all descendants of this
+   *     block to this queue.
+   * @param {boolean=} bumpNeighbours If true, calls bumpNeighbors on drag for
+   *     this block (and descendants if allDescendants is true).
+   */
+  addToDragRenderQueue(block, addDescendants, bumpNeighbours) {
+    const blocks =
+        (addDescendants ? block.getDescendants(false) : [
+          block,
+        ]).filter((block) => !this.blockDragRenderQueue_.includes(block));
+
+
+    if (!this.renderOnDragListener_) {
+      this.renderOnDragListener_ = this.renderBlocksOnDrag_.bind(this);
+      this.workspace_.addChangeListener(this.renderOnDragListener_);
+    }
+
+    this.blockDragRenderQueue_.push(
+        ...blocks.map((block) => ({block, bumpNeighbours})));
+  }
+
+  /**
    * Adds or removes the style of the cursor for the toolbox.
    * This is what changes the cursor to display an x when a deletable block is
    * held over the toolbox.
@@ -405,68 +436,6 @@
     }
   }
 
-<<<<<<< HEAD
-/**
- * Handles rendering of blocks added to queue for drag events and removes
- *     itself from the change listeners and empties the queue on the completion
- *     of a drag event.
- * @param {Abstract} e the event to act on accordingly.
- * @private
- */
-BlockDragger.prototype.renderBlocksOnDrag_ = function(e) {
-  if ([eventUtils.BLOCK_DRAG, eventUtils.BLOCK_DELETE].includes(e.type)) {
-    this.blockDragRenderQueue_.forEach((blockBumpPair) => {
-      const block = blockBumpPair.block;
-      if (block.workspace === this.workspace_) {  // block hasn't been disposed
-        block.render();
-        if (blockBumpPair.bumpNeighbours) {
-          block.bumpNeighbours();
-        }
-      }
-    });
-
-    if (e.type === eventUtils.BLOCK_DRAG && !e.isStart) {
-      this.workspace_.removeChangeListener(this.renderOnDragListener_);
-    }
-  }
-};
-
-/**
- * Add block to queue of blocks to be rendered on block drag events up to and
- *     including the next block drag event concludes.
- * @param {BlockSvg} block the block to be added.
- * @param {boolean=} addDescendants If true, adds all descendants of this block
- *     to this queue.
- * @param {boolean=} bumpNeighbours If true, calls bumpNeighbors on drag for
- *     this block (and descendants if allDescendants is true).
- */
-BlockDragger.prototype.addToDragRenderQueue = function(
-    block, addDescendants, bumpNeighbours) {
-  const blocks =
-      (addDescendants ? block.getDescendants(false) : [
-        block,
-      ]).filter((block) => !this.blockDragRenderQueue_.includes(block));
-
-
-  if (!this.renderOnDragListener_) {
-    this.renderOnDragListener_ = this.renderBlocksOnDrag_.bind(this);
-    this.workspace_.addChangeListener(this.renderOnDragListener_);
-  }
-
-  this.blockDragRenderQueue_.push(
-      ...blocks.map((block) => ({block, bumpNeighbours})));
-};
-
-/**
- * Adds or removes the style of the cursor for the toolbox.
- * This is what changes the cursor to display an x when a deletable block is
- * held over the toolbox.
- * @param {boolean} isEnd True if we are at the end of a drag, false otherwise.
- * @protected
- */
-BlockDragger.prototype.updateToolboxStyle_ = function(isEnd) {
-  const toolbox = this.workspace_.getToolbox();
-=======
   /**
    * Fire a move event at the end of a block drag.
    * @protected
@@ -478,7 +447,6 @@
     event.recordNew();
     eventUtils.fire(event);
   }
->>>>>>> 1c74679d
 
   /**
    * Update the cursor (and possibly the trash can lid) to reflect whether the
