--- conflicted
+++ resolved
@@ -6,7 +6,6 @@
 
 goog.module('Blockly.test.connection');
 
-const {ConnectionType} = goog.require('Blockly.ConnectionType');
 const {assertSingleDeprecationWarningCall, createDeprecationWarningStub, createGenUidStubWithReturns, defineRowBlock, defineStatementBlock, defineStackBlock, sharedTestSetup, sharedTestTeardown, workspaceTeardown} = goog.require('Blockly.test.helpers');
 
 
@@ -29,51 +28,6 @@
     sharedTestTeardown.call(this);
   });
 
-<<<<<<< HEAD
-  test('Deprecated - canConnectWithReason passes', function() {
-    var deprecateWarnSpy = createDeprecationWarningStub();
-    var conn1 = this.createConnection(Blockly.PREVIOUS_NAME);
-    var conn2 = this.createConnection(Blockly.NEXT_NAME);
-    chai.assert.equal(conn1.canConnectWithReason(conn2),
-        Blockly.Connection.CAN_CONNECT);
-    assertSingleDeprecationWarningCall(deprecateWarnSpy,
-        'Connection.prototype.canConnectWithReason');
-  });
-
-  test('Deprecated - canConnectWithReason fails', function() {
-    var deprecateWarnSpy = createDeprecationWarningStub();
-    var conn1 = this.createConnection(Blockly.PREVIOUS_NAME);
-    var conn2 = this.createConnection(ConnectionType.OUTPUT_VALUE);
-    chai.assert.equal(conn1.canConnectWithReason(conn2),
-        Blockly.Connection.REASON_WRONG_TYPE);
-    assertSingleDeprecationWarningCall(deprecateWarnSpy,
-        'Connection.prototype.canConnectWithReason');
-  });
-
-  test('Deprecated - checkConnection passes', function() {
-    var deprecateWarnSpy = createDeprecationWarningStub();
-    var conn1 = this.createConnection(Blockly.PREVIOUS_NAME);
-    var conn2 = this.createConnection(Blockly.NEXT_NAME);
-    chai.assert.doesNotThrow(function() {
-      conn1.checkConnection(conn2);
-    });
-    assertSingleDeprecationWarningCall(deprecateWarnSpy,
-        'Connection.prototype.checkConnection');
-  });
-
-  test('Deprecated - checkConnection fails', function() {
-    var deprecateWarnSpy = createDeprecationWarningStub();
-    var conn1 = this.createConnection(Blockly.PREVIOUS_NAME);
-    var conn2 = this.createConnection(ConnectionType.OUTPUT_VALUE);
-    chai.assert.throws(function() {
-      conn1.checkConnection(conn2);
-    });
-    assertSingleDeprecationWarningCall(deprecateWarnSpy,
-        'Connection.prototype.checkConnection');
-  });
-
-=======
->>>>>>> 5a70f8a3
   suite('Set Shadow', function() {
     function assertBlockMatches(block, isShadow, opt_id) {
       chai.assert.equal(block.isShadow(), isShadow,
