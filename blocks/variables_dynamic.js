/**
 * @license
 * Copyright 2017 Google LLC
 * SPDX-License-Identifier: Apache-2.0
 */

/**
 * @fileoverview Variable blocks for Blockly.
 * @suppress {checkTypes}
 */
'use strict';

<<<<<<< HEAD
goog.module('Blockly.blocks.variablesDynamic');
=======
goog.module('Blockly.libraryBlocks.variablesDynamic');
>>>>>>> 61322294

/* eslint-disable-next-line no-unused-vars */
const AbstractEvent = goog.requireType('Blockly.Events.Abstract');
const ContextMenu = goog.require('Blockly.ContextMenu');
const Extensions = goog.require('Blockly.Extensions');
const Variables = goog.require('Blockly.Variables');
const xml = goog.require('Blockly.utils.xml');
/* eslint-disable-next-line no-unused-vars */
const {Block} = goog.requireType('Blockly.Block');
<<<<<<< HEAD
const {Msg} = goog.require('Blockly.Msg');
const {defineBlocksWithJsonArray} = goog.require('Blockly.common');
=======
/* eslint-disable-next-line no-unused-vars */
const {BlockDefinition} = goog.requireType('Blockly.blocks');
const {Msg} = goog.require('Blockly.Msg');
const {createBlockDefinitionsFromJsonArray, defineBlocks} = goog.require('Blockly.common');
>>>>>>> 61322294
/** @suppress {extraRequire} */
goog.require('Blockly.FieldLabel');
/** @suppress {extraRequire} */
goog.require('Blockly.FieldVariable');


<<<<<<< HEAD
defineBlocksWithJsonArray([
=======
/**
 * A dictionary of the block definitions provided by this module.
 * @type {!Object<string, !BlockDefinition>}
 */
const blocks = createBlockDefinitionsFromJsonArray([
>>>>>>> 61322294
  // Block for variable getter.
  {
    'type': 'variables_get_dynamic',
    'message0': '%1',
    'args0': [{
      'type': 'field_variable',
      'name': 'VAR',
      'variable': '%{BKY_VARIABLES_DEFAULT_NAME}',
    }],
    'output': null,
    'style': 'variable_dynamic_blocks',
    'helpUrl': '%{BKY_VARIABLES_GET_HELPURL}',
    'tooltip': '%{BKY_VARIABLES_GET_TOOLTIP}',
    'extensions': ['contextMenu_variableDynamicSetterGetter'],
  },
  // Block for variable setter.
  {
    'type': 'variables_set_dynamic',
    'message0': '%{BKY_VARIABLES_SET}',
    'args0': [
      {
        'type': 'field_variable',
        'name': 'VAR',
        'variable': '%{BKY_VARIABLES_DEFAULT_NAME}',
      },
      {
        'type': 'input_value',
        'name': 'VALUE',
      },
    ],
    'previousStatement': null,
    'nextStatement': null,
    'style': 'variable_dynamic_blocks',
    'tooltip': '%{BKY_VARIABLES_SET_TOOLTIP}',
    'helpUrl': '%{BKY_VARIABLES_SET_HELPURL}',
    'extensions': ['contextMenu_variableDynamicSetterGetter'],
  },
]);
<<<<<<< HEAD
=======
exports.blocks = blocks;
>>>>>>> 61322294

/**
 * Mixin to add context menu items to create getter/setter blocks for this
 * setter/getter.
 * Used by blocks 'variables_set_dynamic' and 'variables_get_dynamic'.
 * @mixin
 * @augments Block
 * @readonly
 */
const CUSTOM_CONTEXT_MENU_VARIABLE_GETTER_SETTER_MIXIN = {
  /**
   * Add menu option to create getter/setter block for this setter/getter.
   * @param {!Array} options List of menu options to add to.
   * @this {Block}
   */
  customContextMenu: function(options) {
    // Getter blocks have the option to create a setter block, and vice versa.
    if (!this.isInFlyout) {
      let oppositeType;
      let contextMenuMsg;
      const id = this.getFieldValue('VAR');
      const variableModel = this.workspace.getVariableById(id);
      const varType = variableModel.type;
      if (this.type === 'variables_get_dynamic') {
        oppositeType = 'variables_set_dynamic';
        contextMenuMsg = Msg['VARIABLES_GET_CREATE_SET'];
      } else {
        oppositeType = 'variables_get_dynamic';
        contextMenuMsg = Msg['VARIABLES_SET_CREATE_GET'];
      }

      const option = {enabled: this.workspace.remainingCapacity() > 0};
      const name = this.getField('VAR').getText();
      option.text = contextMenuMsg.replace('%1', name);
      const xmlField = xml.createElement('field');
      xmlField.setAttribute('name', 'VAR');
      xmlField.setAttribute('variabletype', varType);
      xmlField.appendChild(xml.createTextNode(name));
      const xmlBlock = xml.createElement('block');
      xmlBlock.setAttribute('type', oppositeType);
      xmlBlock.appendChild(xmlField);
      option.callback = ContextMenu.callbackFactory(this, xmlBlock);
      options.push(option);
    } else {
      if (this.type === 'variables_get_dynamic' ||
          this.type === 'variables_get_reporter_dynamic') {
        const renameOption = {
          text: Msg['RENAME_VARIABLE'],
          enabled: true,
          callback: renameOptionCallbackFactory(this),
        };
        const name = this.getField('VAR').getText();
        const deleteOption = {
          text: Msg['DELETE_VARIABLE'].replace('%1', name),
          enabled: true,
          callback: deleteOptionCallbackFactory(this),
        };
        options.unshift(renameOption);
        options.unshift(deleteOption);
      }
    }
  },
  /**
   * Called whenever anything on the workspace changes.
   * Set the connection type for this block.
   * @param {AbstractEvent} _e Change event.
   * @this {Block}
   */
  onchange: function(_e) {
    const id = this.getFieldValue('VAR');
    const variableModel = Variables.getVariable(this.workspace, id);
    if (this.type === 'variables_get_dynamic') {
      this.outputConnection.setCheck(variableModel.type);
    } else {
      this.getInput('VALUE').connection.setCheck(variableModel.type);
    }
  },
};

/**
 * Factory for callbacks for rename variable dropdown menu option
 * associated with a variable getter block.
 * @param {!Block} block The block with the variable to rename.
 * @return {!function()} A function that renames the variable.
 */
const renameOptionCallbackFactory = function(block) {
  return function() {
    const workspace = block.workspace;
    const variable = block.getField('VAR').getVariable();
    Variables.renameVariable(workspace, variable);
  };
};

/**
 * Factory for callbacks for delete variable dropdown menu option
 * associated with a variable getter block.
 * @param {!Block} block The block with the variable to delete.
 * @return {!function()} A function that deletes the variable.
 */
const deleteOptionCallbackFactory = function(block) {
  return function() {
    const workspace = block.workspace;
    const variable = block.getField('VAR').getVariable();
    workspace.deleteVariableById(variable.getId());
    workspace.refreshToolboxSelection();
  };
};

Extensions.registerMixin(
    'contextMenu_variableDynamicSetterGetter',
<<<<<<< HEAD
    CUSTOM_CONTEXT_MENU_VARIABLE_GETTER_SETTER_MIXIN);
=======
    CUSTOM_CONTEXT_MENU_VARIABLE_GETTER_SETTER_MIXIN);

// Register provided blocks.
defineBlocks(blocks);
>>>>>>> 61322294
<|MERGE_RESOLUTION|>--- conflicted
+++ resolved
@@ -10,11 +10,7 @@
  */
 'use strict';
 
-<<<<<<< HEAD
-goog.module('Blockly.blocks.variablesDynamic');
-=======
 goog.module('Blockly.libraryBlocks.variablesDynamic');
->>>>>>> 61322294
 
 /* eslint-disable-next-line no-unused-vars */
 const AbstractEvent = goog.requireType('Blockly.Events.Abstract');
@@ -24,30 +20,20 @@
 const xml = goog.require('Blockly.utils.xml');
 /* eslint-disable-next-line no-unused-vars */
 const {Block} = goog.requireType('Blockly.Block');
-<<<<<<< HEAD
-const {Msg} = goog.require('Blockly.Msg');
-const {defineBlocksWithJsonArray} = goog.require('Blockly.common');
-=======
 /* eslint-disable-next-line no-unused-vars */
 const {BlockDefinition} = goog.requireType('Blockly.blocks');
 const {Msg} = goog.require('Blockly.Msg');
 const {createBlockDefinitionsFromJsonArray, defineBlocks} = goog.require('Blockly.common');
->>>>>>> 61322294
 /** @suppress {extraRequire} */
 goog.require('Blockly.FieldLabel');
 /** @suppress {extraRequire} */
 goog.require('Blockly.FieldVariable');
 
-
-<<<<<<< HEAD
-defineBlocksWithJsonArray([
-=======
 /**
  * A dictionary of the block definitions provided by this module.
  * @type {!Object<string, !BlockDefinition>}
  */
 const blocks = createBlockDefinitionsFromJsonArray([
->>>>>>> 61322294
   // Block for variable getter.
   {
     'type': 'variables_get_dynamic',
@@ -86,10 +72,7 @@
     'extensions': ['contextMenu_variableDynamicSetterGetter'],
   },
 ]);
-<<<<<<< HEAD
-=======
 exports.blocks = blocks;
->>>>>>> 61322294
 
 /**
  * Mixin to add context menu items to create getter/setter blocks for this
@@ -200,11 +183,7 @@
 
 Extensions.registerMixin(
     'contextMenu_variableDynamicSetterGetter',
-<<<<<<< HEAD
-    CUSTOM_CONTEXT_MENU_VARIABLE_GETTER_SETTER_MIXIN);
-=======
     CUSTOM_CONTEXT_MENU_VARIABLE_GETTER_SETTER_MIXIN);
 
 // Register provided blocks.
-defineBlocks(blocks);
->>>>>>> 61322294
+defineBlocks(blocks);