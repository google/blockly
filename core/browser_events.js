--- conflicted
+++ resolved
@@ -16,10 +16,6 @@
 goog.module('Blockly.browserEvents');
 
 const Touch = goog.require('Blockly.Touch');
-<<<<<<< HEAD
-const internalConstants = goog.require('Blockly.internalConstants');
-=======
->>>>>>> 61322294
 const userAgent = goog.require('Blockly.utils.userAgent');
 const {globalThis} = goog.require('Blockly.utils.global');
 
@@ -29,11 +25,6 @@
  * `bind` and `conditionalBind`.
  * @typedef {!Array<!Array>}
  * @alias Blockly.browserEvents.Data
-<<<<<<< HEAD
- */
-let Data;
-exports.Data = Data;
-=======
  */
 let Data;
 exports.Data = Data;
@@ -55,7 +46,6 @@
  * @const
  */
 const PAGE_MODE_MULTIPLIER = 125;
->>>>>>> 61322294
 
 /**
  * Bind an event handler that can be ignored if it is not part of the active
@@ -231,7 +221,6 @@
 exports.isTargetInput = isTargetInput;
 
 /**
-<<<<<<< HEAD
  * Returns true this event is a left-click.
  * @param {!Event} e Mouse event.
  * @return {boolean} True if left-click.
@@ -243,8 +232,6 @@
 exports.isLeftButton = isLeftButton;
 
 /**
-=======
->>>>>>> 61322294
  * Returns true this event is a right-click.
  * @param {!Event} e Mouse event.
  * @return {boolean} True if right-click.
@@ -261,22 +248,19 @@
 exports.isRightButton = isRightButton;
 
 /**
-<<<<<<< HEAD
  * Returns true this event is a middle-click (wheel button).
  * @param {!Event} e Mouse event.
  * @return {boolean} True if middle-click.
  * @alias Blockly.browserEvents.isMiddleButton
  */
- const isMiddleButton = function(e) {
-   // e.button === 1 event MouseUp middle button
-   // e.buttons === 4 event long press middle button
+const isMiddleButton = function(e) {
+  // e.button === 1 event MouseUp middle button
+  // e.buttons === 4 event long press middle button
   return e.button === 1 || e.buttons === 4;
 };
 exports.isMiddleButton = isMiddleButton;
 
 /**
-=======
->>>>>>> 61322294
  * Returns the converted coordinates of the given mouse event.
  * The origin (0,0) is the top-left corner of the Blockly SVG.
  * @param {!Event} e Mouse event.
@@ -311,15 +295,6 @@
       return {x: e.deltaX, y: e.deltaY};
     case 0x01:  // Line mode.
       return {
-<<<<<<< HEAD
-        x: e.deltaX * internalConstants.LINE_MODE_MULTIPLIER,
-        y: e.deltaY * internalConstants.LINE_MODE_MULTIPLIER,
-      };
-    case 0x02:  // Page mode.
-      return {
-        x: e.deltaX * internalConstants.PAGE_MODE_MULTIPLIER,
-        y: e.deltaY * internalConstants.PAGE_MODE_MULTIPLIER,
-=======
         x: e.deltaX * LINE_MODE_MULTIPLIER,
         y: e.deltaY * LINE_MODE_MULTIPLIER,
       };
@@ -327,7 +302,6 @@
       return {
         x: e.deltaX * PAGE_MODE_MULTIPLIER,
         y: e.deltaY * PAGE_MODE_MULTIPLIER,
->>>>>>> 61322294
       };
   }
 };
