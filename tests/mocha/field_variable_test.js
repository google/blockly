/**
 * @license
 * Copyright 2019 Google LLC
 * SPDX-License-Identifier: Apache-2.0
 */

<<<<<<< HEAD
goog.module('Blockly.test.fieldVariable');

const {assertFieldValue, runConstructorSuiteTests, runFromJsonSuiteTests, runSetValueTests} = goog.require('Blockly.test.helpers.fields');
const {createGenUidStubWithReturns, sharedTestSetup, sharedTestTeardown, workspaceTeardown} = goog.require('Blockly.test.helpers.setupTeardown');
const {createTestBlock, defineRowBlock} = goog.require('Blockly.test.helpers.blockDefinitions');


suite('Variable Fields', function() {
  const FAKE_VARIABLE_NAME = 'default_name';
  const FAKE_ID = 'id1';
  setup(function() {
    sharedTestSetup.call(this);
    this.workspace = new Blockly.Workspace();
    // Stub for default variable name.
    sinon.stub(Blockly.Variables, 'generateUniqueName').returns(
      FAKE_VARIABLE_NAME);
=======
import * as Blockly from '../../build/src/core/blockly.js';
import {
  assertFieldValue,
  runConstructorSuiteTests,
  runFromJsonSuiteTests,
  runSetValueTests,
} from './test_helpers/fields.js';
import {
  createGenUidStubWithReturns,
  sharedTestSetup,
  sharedTestTeardown,
  workspaceTeardown,
} from './test_helpers/setup_teardown.js';
import {
  createTestBlock,
  defineRowBlock,
} from './test_helpers/block_definitions.js';

suite('Variable Fields', function () {
  const FAKE_VARIABLE_NAME = 'default_name';
  const FAKE_ID = 'id1';
  setup(function () {
    sharedTestSetup.call(this);
    this.workspace = new Blockly.Workspace();
    // Stub for default variable name.
    sinon
      .stub(Blockly.Variables.TEST_ONLY, 'generateUniqueNameInternal')
      .returns(FAKE_VARIABLE_NAME);
>>>>>>> 0e22a798
  });
  teardown(function () {
    sharedTestTeardown.call(this);
  });
  /**
   * Configuration for field creation tests with invalid values.
   * @type {!Array<!FieldCreationTestCase>}
   */
  const invalidValueCreationTestCases = [
    {title: 'Undefined', value: undefined, args: [undefined]},
    {title: 'Null', value: null, args: [null]},
    {title: 'Boolean true', value: true, args: [true]},
    {title: 'Boolean false', value: false, args: [false]},
    {title: 'Number (Truthy)', value: 1, args: [1]},
    {title: 'Number (Falsy)', value: 0, args: [0]},
    {title: 'NaN', value: NaN, args: [NaN]},
  ];
  /**
   * Configuration for field creation tests with valid values.
   * @type {!Array<!FieldCreationTestCase>}
   */
  const validValueCreationTestCases = [
<<<<<<< HEAD
    {title: 'String', value: 'id2', args: ['name2'],
      expectedValue: 'id2', expectedText: 'name2'},
  ];
  const addJson = function(testCase) {
=======
    {
      title: 'String',
      value: 'id2',
      args: ['name2'],
      expectedValue: 'id2',
      expectedText: 'name2',
    },
  ];
  const addJson = function (testCase) {
>>>>>>> 0e22a798
    testCase.json = {'variable': testCase.args[0]};
  };
  invalidValueCreationTestCases.forEach(addJson);
  validValueCreationTestCases.forEach(addJson);

  const initVariableField = (workspace, fieldVariable) => {
    const mockBlock = createTestBlock();
    mockBlock.workspace = workspace;
    fieldVariable.setSourceBlock(mockBlock);

    // No view to initialize, but still need to init the model.
    const genUidStub = createGenUidStubWithReturns(FAKE_ID);
    fieldVariable.initModel();
    genUidStub.restore();

    return fieldVariable;
  };
<<<<<<< HEAD
  const customCreateWithJs = function(testCase) {
    const fieldVariable = testCase ? new Blockly.FieldVariable(...testCase.args) :
        new Blockly.FieldVariable();
    return initVariableField(this.workspace, fieldVariable);
  };
  const customCreateWithJson = function(testCase) {
    const fieldVariable = testCase ?
        Blockly.FieldVariable.fromJson(testCase.json) :
        Blockly.FieldVariable.fromJson({});
=======
  const customCreateWithJs = function (testCase) {
    const fieldVariable = testCase
      ? new Blockly.FieldVariable(...testCase.args)
      : new Blockly.FieldVariable();
    return initVariableField(this.workspace, fieldVariable);
  };
  const customCreateWithJson = function (testCase) {
    const fieldVariable = testCase
      ? Blockly.FieldVariable.fromJson(testCase.json)
      : Blockly.FieldVariable.fromJson({});
>>>>>>> 0e22a798
    return initVariableField(this.workspace, fieldVariable);
  };

  /**
   * The expected default name for the field being tested.
   * @type {*}
   */
  const defaultFieldName = FAKE_VARIABLE_NAME;
  /**
   * Asserts that the field property values are set to default.
   * @param {!Blockly.FieldVariable} field The field to check.
   */
<<<<<<< HEAD
  const assertFieldDefault = function(field) {
=======
  const assertFieldDefault = function (field) {
>>>>>>> 0e22a798
    assertFieldValue(field, FAKE_ID, defaultFieldName);
  };
  /**
   * Asserts that the field properties are correct based on the test case.
   * @param {!Blockly.FieldVariable} field The field to check.
   * @param {!FieldValueTestCase} testCase The test case.
   */
<<<<<<< HEAD
  const validTestCaseAssertField = function(field, testCase) {
=======
  const validTestCaseAssertField = function (field, testCase) {
>>>>>>> 0e22a798
    assertFieldValue(field, FAKE_ID, testCase.expectedText);
  };

  runConstructorSuiteTests(
<<<<<<< HEAD
      Blockly.FieldVariable, validValueCreationTestCases,
      invalidValueCreationTestCases,
      validTestCaseAssertField, assertFieldDefault, customCreateWithJs);

  runFromJsonSuiteTests(
      Blockly.FieldVariable, validValueCreationTestCases,
      invalidValueCreationTestCases,
      validTestCaseAssertField, assertFieldDefault, customCreateWithJson);

  suite('initModel', function() {
    test('No Value Before InitModel', function() {
=======
    Blockly.FieldVariable,
    validValueCreationTestCases,
    invalidValueCreationTestCases,
    validTestCaseAssertField,
    assertFieldDefault,
    customCreateWithJs,
  );

  runFromJsonSuiteTests(
    Blockly.FieldVariable,
    validValueCreationTestCases,
    invalidValueCreationTestCases,
    validTestCaseAssertField,
    assertFieldDefault,
    customCreateWithJson,
  );

  suite('initModel', function () {
    test('No Value Before InitModel', function () {
>>>>>>> 0e22a798
      const fieldVariable = new Blockly.FieldVariable('name1');
      chai.assert.equal(fieldVariable.getText(), '');
      chai.assert.isNull(fieldVariable.getValue());
    });
  });

  /**
   * Configuration for field tests with invalid values.
   * @type {!Array<!FieldCreationTestCase>}
   */
  const invalidValueTestCases = [
    ...invalidValueCreationTestCases,
    {
      title: 'Variable does not exist',
      value: 'id3',
      args: ['name2'],
      expectedValue: 'id2',
      expectedText: 'name2',
    },
  ];
  /**
   * Configuration for field tests with valid values.
   * @type {!Array<!FieldCreationTestCase>}
   */
  const validValueTestCases = [
<<<<<<< HEAD
    {title: 'New variable ID', value: 'id2', args: ['name2'],
      expectedValue: 'id2', expectedText: 'name2'},
=======
    {
      title: 'New variable ID',
      value: 'id2',
      args: ['name2'],
      expectedValue: 'id2',
      expectedText: 'name2',
    },
>>>>>>> 0e22a798
  ];

  suite('setValue', function () {
    setup(function () {
      this.workspace.createVariable('name2', null, 'id2');
      this.field = new Blockly.FieldVariable(null);
      initVariableField(this.workspace, this.field);

      // Invalid value test are expected to log errors.
      const nativeConsoleWarn = console.warn;
      this.nativeConsoleWarn = nativeConsoleWarn;
      console.warn = function (msg) {
        if (!msg.includes("Variable id doesn't point to a real variable")) {
          nativeConsoleWarn.call(this, ...arguments);
        }
      };
    });
    teardown(function () {
      console.warn = this.nativeConsoleWarn;
    });
<<<<<<< HEAD
    runSetValueTests(validValueTestCases, invalidValueTestCases,
        FAKE_ID, defaultFieldName);
  });

  suite('Dropdown options', function() {
    const assertDropdownContents = (fieldVariable, expectedVarOptions) => {
      const dropdownOptions = Blockly.FieldVariable.dropdownCreate.call(
          fieldVariable);
=======
    runSetValueTests(
      validValueTestCases,
      invalidValueTestCases,
      FAKE_ID,
      defaultFieldName,
    );
  });

  suite('Dropdown options', function () {
    const assertDropdownContents = (fieldVariable, expectedVarOptions) => {
      const dropdownOptions =
        Blockly.FieldVariable.dropdownCreate.call(fieldVariable);
>>>>>>> 0e22a798
      // Expect variable options, a rename option, and a delete option.
      chai.assert.lengthOf(dropdownOptions, expectedVarOptions.length + 2);
      for (let i = 0, option; (option = expectedVarOptions[i]); i++) {
        chai.assert.deepEqual(dropdownOptions[i], option);
      }
      chai.assert.include(
        dropdownOptions[dropdownOptions.length - 2][0],
        'Rename',
      );

      chai.assert.include(
        dropdownOptions[dropdownOptions.length - 1][0],
        'Delete',
      );
    };
    test('Contains variables created before field', function () {
      this.workspace.createVariable('name1', '', 'id1');
      this.workspace.createVariable('name2', '', 'id2');
      // Expect that the dropdown options will contain the variables that exist
      const fieldVariable = initVariableField(
<<<<<<< HEAD
          this.workspace, new Blockly.FieldVariable('name2'));
      assertDropdownContents(fieldVariable,
          [['name1', 'id1'], ['name2', 'id2']]);
=======
        this.workspace,
        new Blockly.FieldVariable('name2'),
      );
      assertDropdownContents(fieldVariable, [
        ['name1', 'id1'],
        ['name2', 'id2'],
      ]);
>>>>>>> 0e22a798
    });
    test('Contains variables created after field', function () {
      // Expect that the dropdown options will contain the variables that exist
      const fieldVariable = initVariableField(
<<<<<<< HEAD
          this.workspace, new Blockly.FieldVariable('name1'));
=======
        this.workspace,
        new Blockly.FieldVariable('name1'),
      );
>>>>>>> 0e22a798
      // Expect that variables created after field creation will show up too.
      this.workspace.createVariable('name2', '', 'id2');
      assertDropdownContents(fieldVariable, [
        ['name1', 'id1'],
        ['name2', 'id2'],
      ]);
    });
    test('Contains variables created before and after field', function () {
      this.workspace.createVariable('name1', '', 'id1');
      this.workspace.createVariable('name2', '', 'id2');
      // Expect that the dropdown options will contain the variables that exist
      const fieldVariable = initVariableField(
<<<<<<< HEAD
          this.workspace, new Blockly.FieldVariable('name1'));
=======
        this.workspace,
        new Blockly.FieldVariable('name1'),
      );
>>>>>>> 0e22a798
      // Expect that variables created after field creation will show up too.
      this.workspace.createVariable('name3', '', 'id3');
      assertDropdownContents(fieldVariable, [
        ['name1', 'id1'],
        ['name2', 'id2'],
        ['name3', 'id3'],
      ]);
    });
  });

  suite('Validators', function () {
    setup(function () {
      this.workspace.createVariable('name1', null, 'id1');
      this.workspace.createVariable('name2', null, 'id2');
      this.workspace.createVariable('name3', null, 'id3');
      this.variableField = initVariableField(
        this.workspace,
        new Blockly.FieldVariable('name1'),
      );
    });
    suite('Null Validator', function () {
      setup(function () {
        this.variableField.setValidator(function () {
          return null;
        });
      });
      test('New Value', function () {
        this.variableField.setValue('id2');
        assertFieldValue(this.variableField, 'id1', 'name1');
      });
    });
    suite("Force 'id' ID Validator", function () {
      setup(function () {
        this.variableField.setValidator(function (newValue) {
          return 'id' + newValue.charAt(newValue.length - 1);
        });
      });
      test('New Value', function () {
        // Must create the var so that the field doesn't throw an error.
        this.workspace.createVariable('thing2', null, 'other2');
        this.variableField.setValue('other2');
        assertFieldValue(this.variableField, 'id2', 'name2');
      });
    });
    suite('Returns Undefined Validator', function () {
      setup(function () {
        this.variableField.setValidator(function () {});
      });
      test('New Value', function () {
        this.variableField.setValue('id2');
        assertFieldValue(this.variableField, 'id2', 'name2');
      });
    });
  });

<<<<<<< HEAD
  suite('Customizations', function() {
    suite('Types and Default Types', function() {
      test('JS Constructor', function() {
        const field = new Blockly.FieldVariable(
            'test', undefined, ['Type1'], 'Type1');
=======
  suite('Customizations', function () {
    suite('Types and Default Types', function () {
      test('JS Constructor', function () {
        const field = new Blockly.FieldVariable(
          'test',
          undefined,
          ['Type1'],
          'Type1',
        );
>>>>>>> 0e22a798
        chai.assert.deepEqual(field.variableTypes, ['Type1']);
        chai.assert.equal(field.defaultType, 'Type1');
      });
<<<<<<< HEAD
      test('JSON Definition', function() {
=======
      test('JSON Definition', function () {
>>>>>>> 0e22a798
        const field = Blockly.FieldVariable.fromJson({
          variable: 'test',
          variableTypes: ['Type1'],
          defaultType: 'Type1',
        });
        chai.assert.deepEqual(field.variableTypes, ['Type1']);
        chai.assert.equal(field.defaultType, 'Type1');
      });
<<<<<<< HEAD
      test('JS Configuration - Simple', function() {
        const field = new Blockly.FieldVariable(
            'test', undefined, undefined, undefined, {
              variableTypes: ['Type1'],
              defaultType: 'Type1',
            });
=======
      test('JS Configuration - Simple', function () {
        const field = new Blockly.FieldVariable(
          'test',
          undefined,
          undefined,
          undefined,
          {
            variableTypes: ['Type1'],
            defaultType: 'Type1',
          },
        );
>>>>>>> 0e22a798
        chai.assert.deepEqual(field.variableTypes, ['Type1']);
        chai.assert.equal(field.defaultType, 'Type1');
      });
<<<<<<< HEAD
      test('JS Configuration - Ignore', function() {
        const field = new Blockly.FieldVariable(
            'test', undefined, ['Type2'], 'Type2', {
              variableTypes: ['Type1'],
              defaultType: 'Type1',
            });
=======
      test('JS Configuration - Ignore', function () {
        const field = new Blockly.FieldVariable(
          'test',
          undefined,
          ['Type2'],
          'Type2',
          {
            variableTypes: ['Type1'],
            defaultType: 'Type1',
          },
        );
>>>>>>> 0e22a798
        chai.assert.deepEqual(field.variableTypes, ['Type1']);
        chai.assert.equal(field.defaultType, 'Type1');
      });
    });
  });
  suite('Get variable types', function () {
    setup(function () {
      this.workspace.createVariable('name1', 'type1');
      this.workspace.createVariable('name2', 'type2');
    });
    test('variableTypes is undefined', function () {
      // Expect that since variableTypes is undefined, only type empty string
      // will be returned (regardless of what types are available on the workspace).
      const fieldVariable = new Blockly.FieldVariable('name1');
<<<<<<< HEAD
      const resultTypes = fieldVariable.getVariableTypes_();
=======
      const resultTypes = fieldVariable.getVariableTypes();
>>>>>>> 0e22a798
      chai.assert.deepEqual(resultTypes, ['']);
    });
    test('variableTypes is explicit', function () {
      // Expect that since variableTypes is defined, it will be the return
      // value, regardless of what types are available on the workspace.
      const fieldVariable = new Blockly.FieldVariable(
<<<<<<< HEAD
          'name1', null, ['type1', 'type2'], 'type1');
      const resultTypes = fieldVariable.getVariableTypes_();
=======
        'name1',
        null,
        ['type1', 'type2'],
        'type1',
      );
      const resultTypes = fieldVariable.getVariableTypes();
>>>>>>> 0e22a798
      chai.assert.deepEqual(resultTypes, ['type1', 'type2']);
      chai.assert.equal(
        fieldVariable.defaultType,
        'type1',
        'Default type was wrong',
      );
    });
    test('variableTypes is null', function () {
      // Expect all variable types to be returned.
      // The field does not need to be initialized to do this--it just needs
      // a pointer to the workspace.
      const fieldVariable = new Blockly.FieldVariable('name1');
      const mockBlock = createTestBlock();
      mockBlock.workspace = this.workspace;
      fieldVariable.setSourceBlock(mockBlock);
      fieldVariable.variableTypes = null;

<<<<<<< HEAD
      const resultTypes = fieldVariable.getVariableTypes_();
      // The empty string is always one of the options.
      chai.assert.deepEqual(resultTypes, ['type1', 'type2', '']);
    });
    test('variableTypes is the empty list', function() {
=======
      const resultTypes = fieldVariable.getVariableTypes();
      // The empty string is always one of the options.
      chai.assert.deepEqual(resultTypes, ['type1', 'type2', '']);
    });
    test('variableTypes is the empty list', function () {
>>>>>>> 0e22a798
      const fieldVariable = new Blockly.FieldVariable('name1');
      const mockBlock = createTestBlock();
      mockBlock.workspace = this.workspace;
      fieldVariable.setSourceBlock(mockBlock);
      fieldVariable.variableTypes = [];

      chai.assert.throws(function () {
        fieldVariable.getVariableTypes();
      });
    });
  });
<<<<<<< HEAD
  suite('Default types', function() {
    test('Default type exists', function() {
      const fieldVariable = new Blockly.FieldVariable(null, null, ['b'], 'b');
      chai.assert.equal(fieldVariable.defaultType_, 'b',
          'The variable field\'s default type should be "b"');
    });
    test('No default type', function() {
      const fieldVariable = new Blockly.FieldVariable(null);
      chai.assert.equal(fieldVariable.defaultType_, '', 'The variable field\'s default type should be the empty string');
      chai.assert.isNull(fieldVariable.variableTypes,
          'The variable field\'s allowed types should be null');
    });
    test('Default type mismatch', function() {
=======
  suite('Default types', function () {
    test('Default type exists', function () {
      const fieldVariable = new Blockly.FieldVariable(null, null, ['b'], 'b');
      chai.assert.equal(
        fieldVariable.defaultType,
        'b',
        'The variable field\'s default type should be "b"',
      );
    });
    test('No default type', function () {
      const fieldVariable = new Blockly.FieldVariable(null);
      chai.assert.equal(
        fieldVariable.defaultType,
        '',
        "The variable field's default type should be the empty string",
      );
      chai.assert.isNull(
        fieldVariable.variableTypes,
        "The variable field's allowed types should be null",
      );
    });
    test('Default type mismatch', function () {
>>>>>>> 0e22a798
      // Invalid default type when creating a variable field.
      chai.assert.throws(function () {
        new Blockly.FieldVariable(null, null, ['a'], 'b');
      });
    });
    test('Default type mismatch with empty array', function () {
      // Invalid default type when creating a variable field.
      chai.assert.throws(function () {
        new Blockly.FieldVariable(null, null, ['a']);
      });
    });
  });
  suite('Renaming Variables', function () {
    setup(function () {
      this.workspace.createVariable('name1', null, 'id1');
<<<<<<< HEAD
      Blockly.defineBlocksWithJsonArray([{
        "type": "field_variable_test_block",
        "message0": "%1",
        "args0": [
          {
            "type": "field_variable",
            "name": "VAR",
            "variable": "name1",
          },
        ],
      }]);
      this.variableBlock = new Blockly.Block(this.workspace,
          'field_variable_test_block');
=======
      Blockly.defineBlocksWithJsonArray([
        {
          'type': 'field_variable_test_block',
          'message0': '%1',
          'args0': [
            {
              'type': 'field_variable',
              'name': 'VAR',
              'variable': 'name1',
            },
          ],
        },
      ]);
      this.variableBlock = new Blockly.Block(
        this.workspace,
        'field_variable_test_block',
      );
>>>>>>> 0e22a798
      this.variableField = this.variableBlock.getField('VAR');
    });
    test('Rename & Keep Old ID', function () {
      this.workspace.renameVariableById('id1', 'name2');
      chai.assert.equal(this.variableField.getText(), 'name2');
      chai.assert.equal(this.variableField.getValue(), 'id1');
    });
    test('Rename & Get New ID', function () {
      this.workspace.createVariable('name2', null, 'id2');
      this.workspace.renameVariableById('id1', 'name2');
      chai.assert.equal(this.variableField.getText(), 'name2');
      chai.assert.equal(this.variableField.getValue(), 'id2');
    });
  });

<<<<<<< HEAD
  suite('Serialization', function() {
    setup(function() {
=======
  suite('Serialization', function () {
    setup(function () {
>>>>>>> 0e22a798
      this.workspace = new Blockly.Workspace();
      defineRowBlock();
      createGenUidStubWithReturns(new Array(10).fill().map((_, i) => 'id' + i));
    });

<<<<<<< HEAD
    teardown(function() {
      workspaceTeardown.call(this, this.workspace);
    });

    suite('Full', function() {
      test('Untyped', function() {
=======
    teardown(function () {
      workspaceTeardown.call(this, this.workspace);
    });

    suite('Full', function () {
      test('Untyped', function () {
>>>>>>> 0e22a798
        const block = this.workspace.newBlock('row_block');
        const field = new Blockly.FieldVariable('x');
        block.getInput('INPUT').appendField(field, 'VAR');
        const jso = Blockly.serialization.blocks.save(block);
<<<<<<< HEAD
        chai.assert.deepEqual(
            jso['fields'], {'VAR': {'id': 'id2', 'name': 'x', 'type': ''}});
      });
  
      test('Typed', function() {
        const block = this.workspace.newBlock('row_block');
        const field =
            new Blockly.FieldVariable('x', undefined, undefined, 'String');
        block.getInput('INPUT').appendField(field, 'VAR');
        const jso = Blockly.serialization.blocks.save(block);
        chai.assert.deepEqual(
            jso['fields'], {'VAR': {'id': 'id2', 'name': 'x', 'type': 'String'}});
      });
    });

    suite('Not full', function() {
      test('Untyped', function() {
        const block = this.workspace.newBlock('row_block');
        const field = new Blockly.FieldVariable('x');
        block.getInput('INPUT').appendField(field, 'VAR');
        const jso = Blockly.serialization.blocks.save(
            block, {doFullSerialization: false});
=======
        chai.assert.deepEqual(jso['fields'], {
          'VAR': {'id': 'id2', 'name': 'x', 'type': ''},
        });
      });

      test('Typed', function () {
        const block = this.workspace.newBlock('row_block');
        const field = new Blockly.FieldVariable(
          'x',
          undefined,
          undefined,
          'String',
        );
        block.getInput('INPUT').appendField(field, 'VAR');
        const jso = Blockly.serialization.blocks.save(block);
        chai.assert.deepEqual(jso['fields'], {
          'VAR': {'id': 'id2', 'name': 'x', 'type': 'String'},
        });
      });
    });

    suite('Not full', function () {
      test('Untyped', function () {
        const block = this.workspace.newBlock('row_block');
        const field = new Blockly.FieldVariable('x');
        block.getInput('INPUT').appendField(field, 'VAR');
        const jso = Blockly.serialization.blocks.save(block, {
          doFullSerialization: false,
        });
>>>>>>> 0e22a798
        chai.assert.deepEqual(jso['fields'], {'VAR': {'id': 'id2'}});
        chai.assert.isUndefined(jso['fields']['VAR']['name']);
        chai.assert.isUndefined(jso['fields']['VAR']['type']);
      });
<<<<<<< HEAD
  
      test('Typed', function() {
        const block = this.workspace.newBlock('row_block');
        const field =
            new Blockly.FieldVariable('x', undefined, undefined, 'String');
        block.getInput('INPUT').appendField(field, 'VAR');
        const jso = Blockly.serialization.blocks.save(
            block, {doFullSerialization: false});
=======

      test('Typed', function () {
        const block = this.workspace.newBlock('row_block');
        const field = new Blockly.FieldVariable(
          'x',
          undefined,
          undefined,
          'String',
        );
        block.getInput('INPUT').appendField(field, 'VAR');
        const jso = Blockly.serialization.blocks.save(block, {
          doFullSerialization: false,
        });
>>>>>>> 0e22a798
        chai.assert.deepEqual(jso['fields'], {'VAR': {'id': 'id2'}});
        chai.assert.isUndefined(jso['fields']['VAR']['name']);
        chai.assert.isUndefined(jso['fields']['VAR']['type']);
      });
    });
  });

<<<<<<< HEAD
  suite('Deserialization', function() {
    setup(function() {
=======
  suite('Deserialization', function () {
    setup(function () {
>>>>>>> 0e22a798
      this.workspace = new Blockly.Workspace();
      defineRowBlock();
      createGenUidStubWithReturns(new Array(10).fill().map((_, i) => 'id' + i));
    });

<<<<<<< HEAD
    teardown(function() {
      workspaceTeardown.call(this, this.workspace);
    });

    test('ID', function() {
      this.workspace.createVariable('test', '', 'id1');
      const block = Blockly.serialization.blocks.append({
        'type': 'variables_get',
        'fields': {
          'VAR': {
            'id': 'id1',
          },
        },
      },
      this.workspace);
=======
    teardown(function () {
      workspaceTeardown.call(this, this.workspace);
    });

    test('ID', function () {
      this.workspace.createVariable('test', '', 'id1');
      const block = Blockly.serialization.blocks.append(
        {
          'type': 'variables_get',
          'fields': {
            'VAR': {
              'id': 'id1',
            },
          },
        },
        this.workspace,
      );
>>>>>>> 0e22a798
      const variable = block.getField('VAR').getVariable();
      chai.assert.equal(variable.name, 'test');
      chai.assert.equal(variable.type, '');
      chai.assert.equal(variable.getId(), 'id1');
    });

<<<<<<< HEAD
    test('Name, untyped', function() {
      const block = Blockly.serialization.blocks.append({
        'type': 'variables_get',
        'fields': {
          'VAR': {
            'name': 'test',
          },
        },
      },
      this.workspace);
=======
    test('Name, untyped', function () {
      const block = Blockly.serialization.blocks.append(
        {
          'type': 'variables_get',
          'fields': {
            'VAR': {
              'name': 'test',
            },
          },
        },
        this.workspace,
      );
>>>>>>> 0e22a798
      const variable = block.getField('VAR').getVariable();
      chai.assert.equal(variable.name, 'test');
      chai.assert.equal(variable.type, '');
      chai.assert.equal(variable.getId(), 'id2');
    });

<<<<<<< HEAD
    test('Name, typed', function() {
      const block = Blockly.serialization.blocks.append({
        'type': 'variables_get',
        'fields': {
          'VAR': {
            'name': 'test',
            'type': 'string',
          },
        },
      },
      this.workspace);
=======
    test('Name, typed', function () {
      const block = Blockly.serialization.blocks.append(
        {
          'type': 'variables_get',
          'fields': {
            'VAR': {
              'name': 'test',
              'type': 'string',
            },
          },
        },
        this.workspace,
      );
>>>>>>> 0e22a798
      const variable = block.getField('VAR').getVariable();
      chai.assert.equal(variable.name, 'test');
      chai.assert.equal(variable.type, 'string');
      chai.assert.equal(variable.getId(), 'id2');
    });
  });
});<|MERGE_RESOLUTION|>--- conflicted
+++ resolved
@@ -4,24 +4,6 @@
  * SPDX-License-Identifier: Apache-2.0
  */
 
-<<<<<<< HEAD
-goog.module('Blockly.test.fieldVariable');
-
-const {assertFieldValue, runConstructorSuiteTests, runFromJsonSuiteTests, runSetValueTests} = goog.require('Blockly.test.helpers.fields');
-const {createGenUidStubWithReturns, sharedTestSetup, sharedTestTeardown, workspaceTeardown} = goog.require('Blockly.test.helpers.setupTeardown');
-const {createTestBlock, defineRowBlock} = goog.require('Blockly.test.helpers.blockDefinitions');
-
-
-suite('Variable Fields', function() {
-  const FAKE_VARIABLE_NAME = 'default_name';
-  const FAKE_ID = 'id1';
-  setup(function() {
-    sharedTestSetup.call(this);
-    this.workspace = new Blockly.Workspace();
-    // Stub for default variable name.
-    sinon.stub(Blockly.Variables, 'generateUniqueName').returns(
-      FAKE_VARIABLE_NAME);
-=======
 import * as Blockly from '../../build/src/core/blockly.js';
 import {
   assertFieldValue,
@@ -50,7 +32,6 @@
     sinon
       .stub(Blockly.Variables.TEST_ONLY, 'generateUniqueNameInternal')
       .returns(FAKE_VARIABLE_NAME);
->>>>>>> 0e22a798
   });
   teardown(function () {
     sharedTestTeardown.call(this);
@@ -73,12 +54,6 @@
    * @type {!Array<!FieldCreationTestCase>}
    */
   const validValueCreationTestCases = [
-<<<<<<< HEAD
-    {title: 'String', value: 'id2', args: ['name2'],
-      expectedValue: 'id2', expectedText: 'name2'},
-  ];
-  const addJson = function(testCase) {
-=======
     {
       title: 'String',
       value: 'id2',
@@ -88,7 +63,6 @@
     },
   ];
   const addJson = function (testCase) {
->>>>>>> 0e22a798
     testCase.json = {'variable': testCase.args[0]};
   };
   invalidValueCreationTestCases.forEach(addJson);
@@ -106,17 +80,6 @@
 
     return fieldVariable;
   };
-<<<<<<< HEAD
-  const customCreateWithJs = function(testCase) {
-    const fieldVariable = testCase ? new Blockly.FieldVariable(...testCase.args) :
-        new Blockly.FieldVariable();
-    return initVariableField(this.workspace, fieldVariable);
-  };
-  const customCreateWithJson = function(testCase) {
-    const fieldVariable = testCase ?
-        Blockly.FieldVariable.fromJson(testCase.json) :
-        Blockly.FieldVariable.fromJson({});
-=======
   const customCreateWithJs = function (testCase) {
     const fieldVariable = testCase
       ? new Blockly.FieldVariable(...testCase.args)
@@ -127,7 +90,6 @@
     const fieldVariable = testCase
       ? Blockly.FieldVariable.fromJson(testCase.json)
       : Blockly.FieldVariable.fromJson({});
->>>>>>> 0e22a798
     return initVariableField(this.workspace, fieldVariable);
   };
 
@@ -140,11 +102,7 @@
    * Asserts that the field property values are set to default.
    * @param {!Blockly.FieldVariable} field The field to check.
    */
-<<<<<<< HEAD
-  const assertFieldDefault = function(field) {
-=======
   const assertFieldDefault = function (field) {
->>>>>>> 0e22a798
     assertFieldValue(field, FAKE_ID, defaultFieldName);
   };
   /**
@@ -152,28 +110,11 @@
    * @param {!Blockly.FieldVariable} field The field to check.
    * @param {!FieldValueTestCase} testCase The test case.
    */
-<<<<<<< HEAD
-  const validTestCaseAssertField = function(field, testCase) {
-=======
   const validTestCaseAssertField = function (field, testCase) {
->>>>>>> 0e22a798
     assertFieldValue(field, FAKE_ID, testCase.expectedText);
   };
 
   runConstructorSuiteTests(
-<<<<<<< HEAD
-      Blockly.FieldVariable, validValueCreationTestCases,
-      invalidValueCreationTestCases,
-      validTestCaseAssertField, assertFieldDefault, customCreateWithJs);
-
-  runFromJsonSuiteTests(
-      Blockly.FieldVariable, validValueCreationTestCases,
-      invalidValueCreationTestCases,
-      validTestCaseAssertField, assertFieldDefault, customCreateWithJson);
-
-  suite('initModel', function() {
-    test('No Value Before InitModel', function() {
-=======
     Blockly.FieldVariable,
     validValueCreationTestCases,
     invalidValueCreationTestCases,
@@ -193,7 +134,6 @@
 
   suite('initModel', function () {
     test('No Value Before InitModel', function () {
->>>>>>> 0e22a798
       const fieldVariable = new Blockly.FieldVariable('name1');
       chai.assert.equal(fieldVariable.getText(), '');
       chai.assert.isNull(fieldVariable.getValue());
@@ -219,10 +159,6 @@
    * @type {!Array<!FieldCreationTestCase>}
    */
   const validValueTestCases = [
-<<<<<<< HEAD
-    {title: 'New variable ID', value: 'id2', args: ['name2'],
-      expectedValue: 'id2', expectedText: 'name2'},
-=======
     {
       title: 'New variable ID',
       value: 'id2',
@@ -230,7 +166,6 @@
       expectedValue: 'id2',
       expectedText: 'name2',
     },
->>>>>>> 0e22a798
   ];
 
   suite('setValue', function () {
@@ -251,16 +186,6 @@
     teardown(function () {
       console.warn = this.nativeConsoleWarn;
     });
-<<<<<<< HEAD
-    runSetValueTests(validValueTestCases, invalidValueTestCases,
-        FAKE_ID, defaultFieldName);
-  });
-
-  suite('Dropdown options', function() {
-    const assertDropdownContents = (fieldVariable, expectedVarOptions) => {
-      const dropdownOptions = Blockly.FieldVariable.dropdownCreate.call(
-          fieldVariable);
-=======
     runSetValueTests(
       validValueTestCases,
       invalidValueTestCases,
@@ -273,7 +198,6 @@
     const assertDropdownContents = (fieldVariable, expectedVarOptions) => {
       const dropdownOptions =
         Blockly.FieldVariable.dropdownCreate.call(fieldVariable);
->>>>>>> 0e22a798
       // Expect variable options, a rename option, and a delete option.
       chai.assert.lengthOf(dropdownOptions, expectedVarOptions.length + 2);
       for (let i = 0, option; (option = expectedVarOptions[i]); i++) {
@@ -294,11 +218,6 @@
       this.workspace.createVariable('name2', '', 'id2');
       // Expect that the dropdown options will contain the variables that exist
       const fieldVariable = initVariableField(
-<<<<<<< HEAD
-          this.workspace, new Blockly.FieldVariable('name2'));
-      assertDropdownContents(fieldVariable,
-          [['name1', 'id1'], ['name2', 'id2']]);
-=======
         this.workspace,
         new Blockly.FieldVariable('name2'),
       );
@@ -306,18 +225,13 @@
         ['name1', 'id1'],
         ['name2', 'id2'],
       ]);
->>>>>>> 0e22a798
     });
     test('Contains variables created after field', function () {
       // Expect that the dropdown options will contain the variables that exist
       const fieldVariable = initVariableField(
-<<<<<<< HEAD
-          this.workspace, new Blockly.FieldVariable('name1'));
-=======
         this.workspace,
         new Blockly.FieldVariable('name1'),
       );
->>>>>>> 0e22a798
       // Expect that variables created after field creation will show up too.
       this.workspace.createVariable('name2', '', 'id2');
       assertDropdownContents(fieldVariable, [
@@ -330,13 +244,9 @@
       this.workspace.createVariable('name2', '', 'id2');
       // Expect that the dropdown options will contain the variables that exist
       const fieldVariable = initVariableField(
-<<<<<<< HEAD
-          this.workspace, new Blockly.FieldVariable('name1'));
-=======
         this.workspace,
         new Blockly.FieldVariable('name1'),
       );
->>>>>>> 0e22a798
       // Expect that variables created after field creation will show up too.
       this.workspace.createVariable('name3', '', 'id3');
       assertDropdownContents(fieldVariable, [
@@ -392,13 +302,6 @@
     });
   });
 
-<<<<<<< HEAD
-  suite('Customizations', function() {
-    suite('Types and Default Types', function() {
-      test('JS Constructor', function() {
-        const field = new Blockly.FieldVariable(
-            'test', undefined, ['Type1'], 'Type1');
-=======
   suite('Customizations', function () {
     suite('Types and Default Types', function () {
       test('JS Constructor', function () {
@@ -408,15 +311,10 @@
           ['Type1'],
           'Type1',
         );
->>>>>>> 0e22a798
         chai.assert.deepEqual(field.variableTypes, ['Type1']);
         chai.assert.equal(field.defaultType, 'Type1');
       });
-<<<<<<< HEAD
-      test('JSON Definition', function() {
-=======
       test('JSON Definition', function () {
->>>>>>> 0e22a798
         const field = Blockly.FieldVariable.fromJson({
           variable: 'test',
           variableTypes: ['Type1'],
@@ -425,14 +323,6 @@
         chai.assert.deepEqual(field.variableTypes, ['Type1']);
         chai.assert.equal(field.defaultType, 'Type1');
       });
-<<<<<<< HEAD
-      test('JS Configuration - Simple', function() {
-        const field = new Blockly.FieldVariable(
-            'test', undefined, undefined, undefined, {
-              variableTypes: ['Type1'],
-              defaultType: 'Type1',
-            });
-=======
       test('JS Configuration - Simple', function () {
         const field = new Blockly.FieldVariable(
           'test',
@@ -444,18 +334,9 @@
             defaultType: 'Type1',
           },
         );
->>>>>>> 0e22a798
         chai.assert.deepEqual(field.variableTypes, ['Type1']);
         chai.assert.equal(field.defaultType, 'Type1');
       });
-<<<<<<< HEAD
-      test('JS Configuration - Ignore', function() {
-        const field = new Blockly.FieldVariable(
-            'test', undefined, ['Type2'], 'Type2', {
-              variableTypes: ['Type1'],
-              defaultType: 'Type1',
-            });
-=======
       test('JS Configuration - Ignore', function () {
         const field = new Blockly.FieldVariable(
           'test',
@@ -467,7 +348,6 @@
             defaultType: 'Type1',
           },
         );
->>>>>>> 0e22a798
         chai.assert.deepEqual(field.variableTypes, ['Type1']);
         chai.assert.equal(field.defaultType, 'Type1');
       });
@@ -482,28 +362,19 @@
       // Expect that since variableTypes is undefined, only type empty string
       // will be returned (regardless of what types are available on the workspace).
       const fieldVariable = new Blockly.FieldVariable('name1');
-<<<<<<< HEAD
-      const resultTypes = fieldVariable.getVariableTypes_();
-=======
       const resultTypes = fieldVariable.getVariableTypes();
->>>>>>> 0e22a798
       chai.assert.deepEqual(resultTypes, ['']);
     });
     test('variableTypes is explicit', function () {
       // Expect that since variableTypes is defined, it will be the return
       // value, regardless of what types are available on the workspace.
       const fieldVariable = new Blockly.FieldVariable(
-<<<<<<< HEAD
-          'name1', null, ['type1', 'type2'], 'type1');
-      const resultTypes = fieldVariable.getVariableTypes_();
-=======
         'name1',
         null,
         ['type1', 'type2'],
         'type1',
       );
       const resultTypes = fieldVariable.getVariableTypes();
->>>>>>> 0e22a798
       chai.assert.deepEqual(resultTypes, ['type1', 'type2']);
       chai.assert.equal(
         fieldVariable.defaultType,
@@ -521,19 +392,11 @@
       fieldVariable.setSourceBlock(mockBlock);
       fieldVariable.variableTypes = null;
 
-<<<<<<< HEAD
-      const resultTypes = fieldVariable.getVariableTypes_();
-      // The empty string is always one of the options.
-      chai.assert.deepEqual(resultTypes, ['type1', 'type2', '']);
-    });
-    test('variableTypes is the empty list', function() {
-=======
       const resultTypes = fieldVariable.getVariableTypes();
       // The empty string is always one of the options.
       chai.assert.deepEqual(resultTypes, ['type1', 'type2', '']);
     });
     test('variableTypes is the empty list', function () {
->>>>>>> 0e22a798
       const fieldVariable = new Blockly.FieldVariable('name1');
       const mockBlock = createTestBlock();
       mockBlock.workspace = this.workspace;
@@ -545,21 +408,6 @@
       });
     });
   });
-<<<<<<< HEAD
-  suite('Default types', function() {
-    test('Default type exists', function() {
-      const fieldVariable = new Blockly.FieldVariable(null, null, ['b'], 'b');
-      chai.assert.equal(fieldVariable.defaultType_, 'b',
-          'The variable field\'s default type should be "b"');
-    });
-    test('No default type', function() {
-      const fieldVariable = new Blockly.FieldVariable(null);
-      chai.assert.equal(fieldVariable.defaultType_, '', 'The variable field\'s default type should be the empty string');
-      chai.assert.isNull(fieldVariable.variableTypes,
-          'The variable field\'s allowed types should be null');
-    });
-    test('Default type mismatch', function() {
-=======
   suite('Default types', function () {
     test('Default type exists', function () {
       const fieldVariable = new Blockly.FieldVariable(null, null, ['b'], 'b');
@@ -582,7 +430,6 @@
       );
     });
     test('Default type mismatch', function () {
->>>>>>> 0e22a798
       // Invalid default type when creating a variable field.
       chai.assert.throws(function () {
         new Blockly.FieldVariable(null, null, ['a'], 'b');
@@ -598,21 +445,6 @@
   suite('Renaming Variables', function () {
     setup(function () {
       this.workspace.createVariable('name1', null, 'id1');
-<<<<<<< HEAD
-      Blockly.defineBlocksWithJsonArray([{
-        "type": "field_variable_test_block",
-        "message0": "%1",
-        "args0": [
-          {
-            "type": "field_variable",
-            "name": "VAR",
-            "variable": "name1",
-          },
-        ],
-      }]);
-      this.variableBlock = new Blockly.Block(this.workspace,
-          'field_variable_test_block');
-=======
       Blockly.defineBlocksWithJsonArray([
         {
           'type': 'field_variable_test_block',
@@ -630,7 +462,6 @@
         this.workspace,
         'field_variable_test_block',
       );
->>>>>>> 0e22a798
       this.variableField = this.variableBlock.getField('VAR');
     });
     test('Rename & Keep Old ID', function () {
@@ -646,61 +477,23 @@
     });
   });
 
-<<<<<<< HEAD
-  suite('Serialization', function() {
-    setup(function() {
-=======
   suite('Serialization', function () {
     setup(function () {
->>>>>>> 0e22a798
       this.workspace = new Blockly.Workspace();
       defineRowBlock();
       createGenUidStubWithReturns(new Array(10).fill().map((_, i) => 'id' + i));
     });
 
-<<<<<<< HEAD
-    teardown(function() {
-      workspaceTeardown.call(this, this.workspace);
-    });
-
-    suite('Full', function() {
-      test('Untyped', function() {
-=======
     teardown(function () {
       workspaceTeardown.call(this, this.workspace);
     });
 
     suite('Full', function () {
       test('Untyped', function () {
->>>>>>> 0e22a798
         const block = this.workspace.newBlock('row_block');
         const field = new Blockly.FieldVariable('x');
         block.getInput('INPUT').appendField(field, 'VAR');
         const jso = Blockly.serialization.blocks.save(block);
-<<<<<<< HEAD
-        chai.assert.deepEqual(
-            jso['fields'], {'VAR': {'id': 'id2', 'name': 'x', 'type': ''}});
-      });
-  
-      test('Typed', function() {
-        const block = this.workspace.newBlock('row_block');
-        const field =
-            new Blockly.FieldVariable('x', undefined, undefined, 'String');
-        block.getInput('INPUT').appendField(field, 'VAR');
-        const jso = Blockly.serialization.blocks.save(block);
-        chai.assert.deepEqual(
-            jso['fields'], {'VAR': {'id': 'id2', 'name': 'x', 'type': 'String'}});
-      });
-    });
-
-    suite('Not full', function() {
-      test('Untyped', function() {
-        const block = this.workspace.newBlock('row_block');
-        const field = new Blockly.FieldVariable('x');
-        block.getInput('INPUT').appendField(field, 'VAR');
-        const jso = Blockly.serialization.blocks.save(
-            block, {doFullSerialization: false});
-=======
         chai.assert.deepEqual(jso['fields'], {
           'VAR': {'id': 'id2', 'name': 'x', 'type': ''},
         });
@@ -730,21 +523,10 @@
         const jso = Blockly.serialization.blocks.save(block, {
           doFullSerialization: false,
         });
->>>>>>> 0e22a798
         chai.assert.deepEqual(jso['fields'], {'VAR': {'id': 'id2'}});
         chai.assert.isUndefined(jso['fields']['VAR']['name']);
         chai.assert.isUndefined(jso['fields']['VAR']['type']);
       });
-<<<<<<< HEAD
-  
-      test('Typed', function() {
-        const block = this.workspace.newBlock('row_block');
-        const field =
-            new Blockly.FieldVariable('x', undefined, undefined, 'String');
-        block.getInput('INPUT').appendField(field, 'VAR');
-        const jso = Blockly.serialization.blocks.save(
-            block, {doFullSerialization: false});
-=======
 
       test('Typed', function () {
         const block = this.workspace.newBlock('row_block');
@@ -758,7 +540,6 @@
         const jso = Blockly.serialization.blocks.save(block, {
           doFullSerialization: false,
         });
->>>>>>> 0e22a798
         chai.assert.deepEqual(jso['fields'], {'VAR': {'id': 'id2'}});
         chai.assert.isUndefined(jso['fields']['VAR']['name']);
         chai.assert.isUndefined(jso['fields']['VAR']['type']);
@@ -766,35 +547,13 @@
     });
   });
 
-<<<<<<< HEAD
-  suite('Deserialization', function() {
-    setup(function() {
-=======
   suite('Deserialization', function () {
     setup(function () {
->>>>>>> 0e22a798
       this.workspace = new Blockly.Workspace();
       defineRowBlock();
       createGenUidStubWithReturns(new Array(10).fill().map((_, i) => 'id' + i));
     });
 
-<<<<<<< HEAD
-    teardown(function() {
-      workspaceTeardown.call(this, this.workspace);
-    });
-
-    test('ID', function() {
-      this.workspace.createVariable('test', '', 'id1');
-      const block = Blockly.serialization.blocks.append({
-        'type': 'variables_get',
-        'fields': {
-          'VAR': {
-            'id': 'id1',
-          },
-        },
-      },
-      this.workspace);
-=======
     teardown(function () {
       workspaceTeardown.call(this, this.workspace);
     });
@@ -812,25 +571,12 @@
         },
         this.workspace,
       );
->>>>>>> 0e22a798
       const variable = block.getField('VAR').getVariable();
       chai.assert.equal(variable.name, 'test');
       chai.assert.equal(variable.type, '');
       chai.assert.equal(variable.getId(), 'id1');
     });
 
-<<<<<<< HEAD
-    test('Name, untyped', function() {
-      const block = Blockly.serialization.blocks.append({
-        'type': 'variables_get',
-        'fields': {
-          'VAR': {
-            'name': 'test',
-          },
-        },
-      },
-      this.workspace);
-=======
     test('Name, untyped', function () {
       const block = Blockly.serialization.blocks.append(
         {
@@ -843,26 +589,12 @@
         },
         this.workspace,
       );
->>>>>>> 0e22a798
       const variable = block.getField('VAR').getVariable();
       chai.assert.equal(variable.name, 'test');
       chai.assert.equal(variable.type, '');
       chai.assert.equal(variable.getId(), 'id2');
     });
 
-<<<<<<< HEAD
-    test('Name, typed', function() {
-      const block = Blockly.serialization.blocks.append({
-        'type': 'variables_get',
-        'fields': {
-          'VAR': {
-            'name': 'test',
-            'type': 'string',
-          },
-        },
-      },
-      this.workspace);
-=======
     test('Name, typed', function () {
       const block = Blockly.serialization.blocks.append(
         {
@@ -876,7 +608,6 @@
         },
         this.workspace,
       );
->>>>>>> 0e22a798
       const variable = block.getField('VAR').getVariable();
       chai.assert.equal(variable.name, 'test');
       chai.assert.equal(variable.type, 'string');
