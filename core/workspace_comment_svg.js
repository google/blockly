--- conflicted
+++ resolved
@@ -22,24 +22,6 @@
 const common = goog.require('Blockly.common');
 const dom = goog.require('Blockly.utils.dom');
 const eventUtils = goog.require('Blockly.Events.utils');
-<<<<<<< HEAD
-const object = goog.require('Blockly.utils.object');
-const svgMath = goog.require('Blockly.utils.svgMath');
-/* eslint-disable-next-line no-unused-vars */
-const { BlockDragSurfaceSvg } = goog.requireType('Blockly.BlockDragSurfaceSvg');
-const { Coordinate } = goog.require('Blockly.utils.Coordinate');
-/* eslint-disable-next-line no-unused-vars */
-const { IBoundedElement } = goog.require('Blockly.IBoundedElement');
-/* eslint-disable-next-line no-unused-vars */
-const { IBubble } = goog.require('Blockly.IBubble');
-/* eslint-disable-next-line no-unused-vars */
-const { ICopyable } = goog.require('Blockly.ICopyable');
-const { Rect } = goog.require('Blockly.utils.Rect');
-const { Svg } = goog.require('Blockly.utils.Svg');
-const { WorkspaceComment } = goog.require('Blockly.WorkspaceComment');
-/* eslint-disable-next-line no-unused-vars */
-const { WorkspaceSvg } = goog.requireType('Blockly.WorkspaceSvg');
-=======
 const svgMath = goog.require('Blockly.utils.svgMath');
 /* eslint-disable-next-line no-unused-vars */
 const {BlockDragSurfaceSvg} = goog.requireType('Blockly.BlockDragSurfaceSvg');
@@ -57,7 +39,6 @@
 const {WorkspaceComment} = goog.require('Blockly.WorkspaceComment');
 /* eslint-disable-next-line no-unused-vars */
 const {WorkspaceSvg} = goog.requireType('Blockly.WorkspaceSvg');
->>>>>>> 61322294
 /** @suppress {extraRequire} */
 goog.require('Blockly.Events.CommentCreate');
 /** @suppress {extraRequire} */
@@ -89,35 +70,10 @@
 
 /**
  * Class for a workspace comment's SVG representation.
-<<<<<<< HEAD
- * @param {!WorkspaceSvg} workspace The block's workspace.
- * @param {string} content The content of this workspace comment.
- * @param {number} height Height of the comment.
- * @param {number} width Width of the comment.
- * @param {string=} opt_id Optional ID.  Use this ID if provided, otherwise
- *     create a new ID.
-=======
->>>>>>> 61322294
  * @extends {WorkspaceComment}
  * @implements {IBoundedElement}
  * @implements {IBubble}
  * @implements {ICopyable}
-<<<<<<< HEAD
- * @constructor
- * @alias Blockly.WorkspaceCommentSvg
- */
-const WorkspaceCommentSvg = function (
-  workspace, content, height, width, opt_id) {
-  /**
-   * @type {!WorkspaceSvg}
-   */
-  this.workspace;
-
-  /**
-   * Mouse up event data.
-   * @type {?browserEvents.Data}
-   * @private
-=======
  * @alias Blockly.WorkspaceCommentSvg
  */
 class WorkspaceCommentSvg extends WorkspaceComment {
@@ -128,7 +84,6 @@
    * @param {number} width Width of the comment.
    * @param {string=} opt_id Optional ID.  Use this ID if provided, otherwise
    *     create a new ID.
->>>>>>> 61322294
    */
   constructor(workspace, content, height, width, opt_id) {
     super(workspace, content, height, width, opt_id);
@@ -250,14 +205,8 @@
   }
 
   /**
-<<<<<<< HEAD
-   * Mouse move event data.
-   * @type {?browserEvents.Data}
-   * @private
-=======
    * Dispose of this comment.
    * @package
->>>>>>> 61322294
    */
   dispose() {
     if (this.disposed_) {
@@ -291,20 +240,6 @@
    *
    * @package
    */
-<<<<<<< HEAD
-  this.svgGroup_ =
-    dom.createSvgElement(Svg.G, { 'class': 'blocklyComment' }, null);
-  this.svgGroup_.translate_ = '';
-
-  this.svgRect_ = dom.createSvgElement(Svg.RECT, {
-    'class': 'blocklyCommentRect',
-    'x': 0,
-    'y': 0,
-    'rx': BORDER_RADIUS,
-    'ry': BORDER_RADIUS,
-  });
-  this.svgGroup_.appendChild(this.svgRect_);
-=======
   initSvg(opt_noSelect) {
     if (!this.workspace.rendered) {
       throw TypeError('Workspace is headless.');
@@ -328,7 +263,6 @@
       this.textarea_.select();
     }
   }
->>>>>>> 61322294
 
   /**
    * Handle a mouse-down on an SVG comment.
@@ -347,79 +281,6 @@
    * @param {!Event} e Mouse event.
    * @package
    */
-<<<<<<< HEAD
-  this.useDragSurface_ =
-    svgMath.is3dSupported() && !!workspace.getBlockDragSurface();
-
-  WorkspaceCommentSvg.superClass_.constructor.call(
-    this, workspace, content, height, width, opt_id);
-
-  this.render();
-};
-object.inherits(WorkspaceCommentSvg, WorkspaceComment);
-
-/**
- * The width and height to use to size a workspace comment when it is first
- * added, before it has been edited by the user.
- * @type {number}
- * @package
- */
-WorkspaceCommentSvg.DEFAULT_SIZE = 100;
-
-/**
- * Offset from the top to make room for a top bar.
- * @type {number}
- * @const
- * @private
- */
-WorkspaceCommentSvg.TOP_OFFSET = 10;
-
-/**
- * Dispose of this comment.
- * @package
- */
-WorkspaceCommentSvg.prototype.dispose = function () {
-  if (this.disposed_) {
-    return;
-  }
-  // If this comment is being dragged, unlink the mouse events.
-  if (common.getSelected() === this) {
-    this.unselect();
-    this.workspace.cancelCurrentGesture();
-  }
-
-  if (eventUtils.isEnabled()) {
-    eventUtils.fire(new (eventUtils.get(eventUtils.COMMENT_DELETE))(this));
-  }
-
-  dom.removeNode(this.svgGroup_);
-  // Dispose of any rendered components
-  this.disposeInternal_();
-
-  eventUtils.disable();
-  WorkspaceCommentSvg.superClass_.dispose.call(this);
-  eventUtils.enable();
-};
-
-/**
- * Create and initialize the SVG representation of a workspace comment.
- * May be called more than once.
- *
- * @param {boolean=} opt_noSelect Text inside text area will be selected if
- *     false
- *
- * @package
- */
-WorkspaceCommentSvg.prototype.initSvg = function (opt_noSelect) {
-  if (!this.workspace.rendered) {
-    throw TypeError('Workspace is headless.');
-  }
-  if (!this.workspace.options.readOnly && !this.eventsInit_) {
-    browserEvents.conditionalBind(
-      this.svgRectTarget_, 'mousedown', this, this.pathMouseDown_);
-    browserEvents.conditionalBind(
-      this.svgHandleTarget_, 'mousedown', this, this.pathMouseDown_);
-=======
   showContextMenu(e) {
     if (this.workspace.options.readOnly) {
       return;
@@ -575,7 +436,6 @@
     event.recordNew();
     eventUtils.fire(event);
     this.workspace.resizeContents();
->>>>>>> 61322294
   }
 
   /**
@@ -612,17 +472,6 @@
     this.workspace.getBlockDragSurface().setBlocksAndShow(this.getSvgRoot());
   }
 
-<<<<<<< HEAD
-/**
- * Handle a mouse-down on an SVG comment.
- * @param {!Event} e Mouse down event or touch start event.
- * @private
- */
-WorkspaceCommentSvg.prototype.pathMouseDown_ = function (e) {
-  const gesture = this.workspace.getGesture(e);
-  if (gesture) {
-    gesture.handleBubbleStart(e, this);
-=======
   /**
    * Move this comment during a drag, taking into account whether we are using a
    * drag surface to translate blocks.
@@ -641,220 +490,8 @@
       this.svgGroup_.setAttribute(
           'transform', this.svgGroup_.translate_ + this.svgGroup_.skew_);
     }
->>>>>>> 61322294
-  }
-
-<<<<<<< HEAD
-/**
- * Show the context menu for this workspace comment.
- * @param {!Event} e Mouse event.
- * @package
- */
-WorkspaceCommentSvg.prototype.showContextMenu = function (e) {
-  if (this.workspace.options.readOnly) {
-    return;
-  }
-  // Save the current workspace comment in a variable for use in closures.
-  const comment = this;
-  const menuOptions = [];
-
-  if (this.isDeletable() && this.isMovable()) {
-    menuOptions.push(ContextMenu.commentDuplicateOption(comment));
-    menuOptions.push(ContextMenu.commentDeleteOption(comment));
-  }
-
-  ContextMenu.show(e, menuOptions, this.RTL);
-};
-
-/**
- * Select this comment.  Highlight it visually.
- * @package
- */
-WorkspaceCommentSvg.prototype.select = function () {
-  if (common.getSelected() === this) {
-    return;
-  }
-  let oldId = null;
-  if (common.getSelected()) {
-    oldId = common.getSelected().id;
-    // Unselect any previously selected block.
-    eventUtils.disable();
-    try {
-      common.getSelected().unselect();
-    } finally {
-      eventUtils.enable();
-    }
-  }
-  const event = new (eventUtils.get(eventUtils.SELECTED))(
-    oldId, this.id, this.workspace.id);
-  eventUtils.fire(event);
-  common.setSelected(this);
-  this.addSelect();
-};
-
-/**
- * Unselect this comment.  Remove its highlighting.
- * @package
- */
-WorkspaceCommentSvg.prototype.unselect = function () {
-  if (common.getSelected() !== this) {
-    return;
-  }
-  const event = new (eventUtils.get(eventUtils.SELECTED))(
-    this.id, null, this.workspace.id);
-  eventUtils.fire(event);
-  common.setSelected(null);
-  this.removeSelect();
-  this.blurFocus();
-};
-
-/**
- * Select this comment.  Highlight it visually.
- * @package
- */
-WorkspaceCommentSvg.prototype.addSelect = function () {
-  dom.addClass(
-      /** @type {!Element} */(this.svgGroup_), 'blocklySelected');
-  this.setFocus();
-};
-
-/**
- * Unselect this comment.  Remove its highlighting.
- * @package
- */
-WorkspaceCommentSvg.prototype.removeSelect = function () {
-  dom.removeClass(
-      /** @type {!Element} */(this.svgGroup_), 'blocklySelected');
-  this.blurFocus();
-};
-
-/**
- * Focus this comment.  Highlight it visually.
- * @package
- */
-WorkspaceCommentSvg.prototype.addFocus = function () {
-  dom.addClass(
-      /** @type {!Element} */(this.svgGroup_), 'blocklyFocused');
-};
-
-/**
- * Unfocus this comment.  Remove its highlighting.
- * @package
- */
-WorkspaceCommentSvg.prototype.removeFocus = function () {
-  dom.removeClass(
-      /** @type {!Element} */(this.svgGroup_), 'blocklyFocused');
-};
-
-/**
- * Return the coordinates of the top-left corner of this comment relative to
- * the drawing surface's origin (0,0), in workspace units.
- * If the comment is on the workspace, (0, 0) is the origin of the workspace
- * coordinate system.
- * This does not change with workspace scale.
- * @return {!Coordinate} Object with .x and .y properties in
- *     workspace coordinates.
- * @package
- */
-WorkspaceCommentSvg.prototype.getRelativeToSurfaceXY = function () {
-  let x = 0;
-  let y = 0;
-
-  const dragSurfaceGroup = this.useDragSurface_ ?
-    this.workspace.getBlockDragSurface().getGroup() :
-    null;
-
-  let element = this.getSvgRoot();
-  if (element) {
-    do {
-      // Loop through this comment and every parent.
-      const xy = svgMath.getRelativeXY(/** @type {!Element} */(element));
-      x += xy.x;
-      y += xy.y;
-      // If this element is the current element on the drag surface, include
-      // the translation of the drag surface itself.
-      if (this.useDragSurface_ &&
-        this.workspace.getBlockDragSurface().getCurrentBlock() === element) {
-        const surfaceTranslation =
-          this.workspace.getBlockDragSurface().getSurfaceTranslation();
-        x += surfaceTranslation.x;
-        y += surfaceTranslation.y;
-      }
-      element = element.parentNode;
-    } while (element && element !== this.workspace.getBubbleCanvas() &&
-      element !== dragSurfaceGroup);
-  }
-  this.xy_ = new Coordinate(x, y);
-  return this.xy_;
-};
-
-/**
- * Move a comment by a relative offset.
- * @param {number} dx Horizontal offset, in workspace units.
- * @param {number} dy Vertical offset, in workspace units.
- * @package
- */
-WorkspaceCommentSvg.prototype.moveBy = function (dx, dy) {
-  const event = new (eventUtils.get(eventUtils.COMMENT_MOVE))(this);
-  // TODO: Do I need to look up the relative to surface XY position here?
-  const xy = this.getRelativeToSurfaceXY();
-  this.translate(xy.x + dx, xy.y + dy);
-  this.xy_ = new Coordinate(xy.x + dx, xy.y + dy);
-  event.recordNew();
-  eventUtils.fire(event);
-  this.workspace.resizeContents();
-};
-
-/**
- * Transforms a comment by setting the translation on the transform attribute
- * of the block's SVG.
- * @param {number} x The x coordinate of the translation in workspace units.
- * @param {number} y The y coordinate of the translation in workspace units.
- * @package
- */
-WorkspaceCommentSvg.prototype.translate = function (x, y) {
-  this.xy_ = new Coordinate(x, y);
-  this.getSvgRoot().setAttribute('transform', 'translate(' + x + ',' + y + ')');
-};
-
-/**
- * Move this comment to its workspace's drag surface, accounting for
- * positioning.  Generally should be called at the same time as
- * setDragging(true).  Does nothing if useDragSurface_ is false.
- * @package
- */
-WorkspaceCommentSvg.prototype.moveToDragSurface = function () {
-  if (!this.useDragSurface_) {
-    return;
-  }
-  // The translation for drag surface blocks,
-  // is equal to the current relative-to-surface position,
-  // to keep the position in sync as it move on/off the surface.
-  // This is in workspace coordinates.
-  const xy = this.getRelativeToSurfaceXY();
-  this.clearTransformAttributes_();
-  this.workspace.getBlockDragSurface().translateSurface(xy.x, xy.y);
-  // Execute the move on the top-level SVG component
-  this.workspace.getBlockDragSurface().setBlocksAndShow(this.getSvgRoot());
-};
-
-/**
- * Move this comment during a drag, taking into account whether we are using a
- * drag surface to translate blocks.
- * @param {BlockDragSurfaceSvg} dragSurface The surface that carries
- *     rendered items during a drag, or null if no drag surface is in use.
- * @param {!Coordinate} newLoc The location to translate to, in
- *     workspace coordinates.
- * @package
- */
-WorkspaceCommentSvg.prototype.moveDuringDrag = function (dragSurface, newLoc) {
-  if (dragSurface) {
-    dragSurface.translateSurface(newLoc.x, newLoc.y);
-  } else {
-    this.svgGroup_.translate_ = 'translate(' + newLoc.x + ',' + newLoc.y + ')';
-    this.svgGroup_.setAttribute(
-      'transform', this.svgGroup_.translate_ + this.svgGroup_.skew_);
-=======
+  }
+
   /**
    * Move the bubble group to the specified location in workspace coordinates.
    * @param {number} x The x position to move to.
@@ -1057,69 +694,8 @@
    */
   getHeightWidth() {
     return {width: this.getWidth(), height: this.getHeight()};
->>>>>>> 61322294
-  }
-
-<<<<<<< HEAD
-/**
- * Move the bubble group to the specified location in workspace coordinates.
- * @param {number} x The x position to move to.
- * @param {number} y The y position to move to.
- * @package
- */
-WorkspaceCommentSvg.prototype.moveTo = function (x, y) {
-  this.translate(x, y);
-};
-
-/**
- * Clear the comment of transform="..." attributes.
- * Used when the comment is switching from 3d to 2d transform or vice versa.
- * @private
- */
-WorkspaceCommentSvg.prototype.clearTransformAttributes_ = function () {
-  this.getSvgRoot().removeAttribute('transform');
-};
-
-/**
- * Returns the coordinates of a bounding box describing the dimensions of this
- * comment.
- * Coordinate system: workspace coordinates.
- * @return {!Rect} Object with coordinates of the bounding box.
- * @package
- */
-WorkspaceCommentSvg.prototype.getBoundingRectangle = function () {
-  const blockXY = this.getRelativeToSurfaceXY();
-  const commentBounds = this.getHeightWidth();
-  const top = blockXY.y;
-  const bottom = blockXY.y + commentBounds.height;
-  let left;
-  let right;
-  if (this.RTL) {
-    left = blockXY.x - commentBounds.width;
-    // Add the width of the tab/puzzle piece knob to the x coordinate
-    // since X is the corner of the rectangle, not the whole puzzle piece.
-    right = blockXY.x;
-  } else {
-    // Subtract the width of the tab/puzzle piece knob to the x coordinate
-    // since X is the corner of the rectangle, not the whole puzzle piece.
-    left = blockXY.x;
-    right = blockXY.x + commentBounds.width;
-  }
-  return new Rect(top, bottom, left, right);
-};
-
-/**
- * Add or remove the UI indicating if this comment is movable or not.
- * @package
- */
-WorkspaceCommentSvg.prototype.updateMovable = function () {
-  if (this.isMovable()) {
-    dom.addClass(
-        /** @type {!Element} */(this.svgGroup_), 'blocklyDraggable');
-  } else {
-    dom.removeClass(
-        /** @type {!Element} */(this.svgGroup_), 'blocklyDraggable');
-=======
+  }
+
   /**
    * Renders the workspace comment.
    * @package
@@ -1178,29 +754,8 @@
           /** @type {!SVGGElement} */ (this.deleteGroup_), 'mouseup', this,
           this.deleteMouseUp_);
     }
->>>>>>> 61322294
-  }
-
-<<<<<<< HEAD
-/**
- * Set whether this comment is movable or not.
- * @param {boolean} movable True if movable.
- * @package
- */
-WorkspaceCommentSvg.prototype.setMovable = function (movable) {
-  WorkspaceCommentSvg.superClass_.setMovable.call(this, movable);
-  this.updateMovable();
-};
-
-/**
- * Set whether this comment is editable or not.
- * @param {boolean} editable True if editable.
- */
-WorkspaceCommentSvg.prototype.setEditable = function (editable) {
-  WorkspaceCommentSvg.superClass_.setEditable.call(this, editable);
-  if (this.textarea_) {
-    this.textarea_.readOnly = !editable;
-=======
+  }
+
   /**
    * Create the text area for the comment.
    * @return {!Element} The top-level node of the editor.
@@ -1281,56 +836,8 @@
           'y2': RESIZE_SIZE * 2 / 3,
         },
         this.resizeGroup_);
->>>>>>> 61322294
-  }
-
-<<<<<<< HEAD
-/**
- * Recursively adds or removes the dragging class to this node and its children.
- * @param {boolean} adding True if adding, false if removing.
- * @package
- */
-WorkspaceCommentSvg.prototype.setDragging = function (adding) {
-  if (adding) {
-    const group = this.getSvgRoot();
-    group.translate_ = '';
-    group.skew_ = '';
-    dom.addClass(
-        /** @type {!Element} */(this.svgGroup_), 'blocklyDragging');
-  } else {
-    dom.removeClass(
-        /** @type {!Element} */(this.svgGroup_), 'blocklyDragging');
-  }
-};
-
-/**
- * Return the root node of the SVG or null if none exists.
- * @return {!SVGElement} The root SVG node (probably a group).
- * @package
- */
-WorkspaceCommentSvg.prototype.getSvgRoot = function () {
-  return this.svgGroup_;
-};
-
-/**
- * Returns this comment's text.
- * @return {string} Comment text.
- * @package
- */
-WorkspaceCommentSvg.prototype.getContent = function () {
-  return this.textarea_ ? this.textarea_.value : this.content_;
-};
-
-/**
- * Set this comment's content.
- * @param {string} content Comment content.
- * @package
- */
-WorkspaceCommentSvg.prototype.setContent = function (content) {
-  WorkspaceCommentSvg.superClass_.setContent.call(this, content);
-  if (this.textarea_) {
-    this.textarea_.value = content;
-=======
+  }
+
   /**
    * Add the delete icon to the DOM
    * @private
@@ -1416,24 +923,8 @@
     dom.removeClass(
         /** @type {!Element} */ (this.deleteIconBorder_),
         'blocklyDeleteIconHighlighted');
->>>>>>> 61322294
-  }
-
-<<<<<<< HEAD
-/**
- * Update the cursor over this comment by adding or removing a class.
- * @param {boolean} enable True if the delete cursor should be shown, false
- *     otherwise.
- * @package
- */
-WorkspaceCommentSvg.prototype.setDeleteStyle = function (enable) {
-  if (enable) {
-    dom.addClass(
-        /** @type {!Element} */(this.svgGroup_), 'blocklyDraggingDelete');
-  } else {
-    dom.removeClass(
-        /** @type {!Element} */(this.svgGroup_), 'blocklyDraggingDelete');
-=======
+  }
+
   /**
    * Handle a mouse-up on comment's delete icon.
    * @param {!Event} e Mouse up event.
@@ -1444,53 +935,8 @@
     this.dispose();
     // This event has been handled.  No need to bubble up to the document.
     e.stopPropagation();
->>>>>>> 61322294
-  }
-
-<<<<<<< HEAD
-/**
- * Set whether auto-layout of this bubble is enabled.  The first time a bubble
- * is shown it positions itself to not cover any blocks.  Once a user has
- * dragged it to reposition, it renders where the user put it.
- * @param {boolean} _enable True if auto-layout should be enabled, false
- *     otherwise.
- * @package
- */
-WorkspaceCommentSvg.prototype.setAutoLayout = function (_enable) {
-  // NOP for compatibility with the bubble dragger.
-};
-
-/**
- * Decode an XML comment tag and create a rendered comment on the workspace.
- * @param {!Element} xmlComment XML comment element.
- * @param {!WorkspaceSvg} workspace The workspace.
- * @param {number=} opt_wsWidth The width of the workspace, which is used to
- *     position comments correctly in RTL.
- * @return {!WorkspaceCommentSvg} The created workspace comment.
- * @package
- */
-WorkspaceCommentSvg.fromXml = function (xmlComment, workspace, opt_wsWidth) {
-  eventUtils.disable();
-  let comment;
-  try {
-    const info = WorkspaceComment.parseAttributes(xmlComment);
-
-    comment = new WorkspaceCommentSvg(
-      workspace, info.content, info.h, info.w, info.id);
-
-    comment.moduleId_ = info.module;
-
-    if (workspace.rendered && comment.inActiveModule()) {
-      comment.initSvg(true);
-      comment.render();
-    }
-    // Position the comment correctly, taking into account the width of a
-    // rendered RTL workspace.
-    if (!isNaN(info.x) && !isNaN(info.y)) {
-      if (workspace.RTL) {
-        const wsWidth = opt_wsWidth || workspace.getWidth();
-        comment.moveBy(wsWidth - info.x, info.y);
-=======
+  }
+
   /**
    * Stop binding to the global mouseup and mousemove events.
    * @private
@@ -1581,7 +1027,6 @@
             'transform',
             'translate(' + (-width + RESIZE_SIZE) + ',' + (-RESIZE_SIZE) +
                 ') scale(-1 1)');
->>>>>>> 61322294
       } else {
         this.resizeGroup_.setAttribute(
             'transform',
@@ -1592,16 +1037,6 @@
             'translate(' + (width - RESIZE_SIZE) + ',' + (-RESIZE_SIZE) + ')');
       }
     }
-<<<<<<< HEAD
-  } finally {
-    eventUtils.enable();
-  }
-
-  WorkspaceComment.fireCreateEvent(
-      /** @type {!WorkspaceCommentSvg} */(comment));
-  return (/** @type {!WorkspaceCommentSvg} */ (comment));
-};
-=======
 
     // Allow the contents to resize.
     this.resizeComment_();
@@ -1683,6 +1118,9 @@
 
       comment = new WorkspaceCommentSvg(
           workspace, info.content, info.h, info.w, info.id);
+
+      comment.moduleId_ = info.module;
+
       if (workspace.rendered) {
         comment.initSvg(true);
         comment.render();
@@ -1705,8 +1143,8 @@
         /** @type {!WorkspaceCommentSvg} */ (comment));
     return (/** @type {!WorkspaceCommentSvg} */ (comment));
   }
+
 }
->>>>>>> 61322294
 
 /**
  * The width and height to use to size a workspace comment when it is first
@@ -1714,439 +1152,6 @@
  * @type {number}
  * @package
  */
-<<<<<<< HEAD
-WorkspaceCommentSvg.prototype.toXmlWithXY = function (opt_noId) {
-  let width;  // Not used in LTR.
-  if (this.workspace.RTL) {
-    // Here be performance dragons: This calls getMetrics().
-    width = this.workspace.getWidth();
-  }
-  const element = this.toXml(opt_noId);
-  const xy = this.getRelativeToSurfaceXY();
-  element.setAttribute(
-    'x', Math.round(this.workspace.RTL ? width - xy.x : xy.x));
-  element.setAttribute('y', Math.round(xy.y));
-  element.setAttribute('h', this.getHeight());
-  element.setAttribute('w', this.getWidth());
-  return element;
-};
-
-/**
- * Encode a comment for copying.
- * @return {!ICopyable.CopyData} Copy metadata.
- * @package
- */
-WorkspaceCommentSvg.prototype.toCopyData = function () {
-  return {
-    saveInfo: this.toXmlWithXY(),
-    source: this.workspace,
-    typeCounts: null,
-  };
-};
-
-/**
- * Returns a bounding box describing the dimensions of this comment.
- * @return {!{height: number, width: number}} Object with height and width
- *     properties in workspace units.
- * @package
- */
-WorkspaceCommentSvg.prototype.getHeightWidth = function () {
-  return { width: this.getWidth(), height: this.getHeight() };
-};
-
-/**
- * Renders the workspace comment.
- * @package
- */
-WorkspaceCommentSvg.prototype.render = function () {
-  if (this.rendered_) {
-    return;
-  }
-
-  const size = this.getHeightWidth();
-
-  // Add text area
-  this.createEditor_();
-  this.svgGroup_.appendChild(this.foreignObject_);
-
-  this.svgHandleTarget_ = dom.createSvgElement(
-    Svg.RECT, { 'class': 'blocklyCommentHandleTarget', 'x': 0, 'y': 0 });
-  this.svgGroup_.appendChild(this.svgHandleTarget_);
-  this.svgRectTarget_ = dom.createSvgElement(Svg.RECT, {
-    'class': 'blocklyCommentTarget',
-    'x': 0,
-    'y': 0,
-    'rx': BORDER_RADIUS,
-    'ry': BORDER_RADIUS,
-  });
-  this.svgGroup_.appendChild(this.svgRectTarget_);
-
-  // Add the resize icon
-  this.addResizeDom_();
-  if (this.isDeletable()) {
-    // Add the delete icon
-    this.addDeleteDom_();
-  }
-
-  this.setSize_(size.width, size.height);
-
-  // Set the content
-  this.textarea_.value = this.content_;
-
-  this.rendered_ = true;
-
-  if (this.resizeGroup_) {
-    browserEvents.conditionalBind(
-      this.resizeGroup_, 'mousedown', this, this.resizeMouseDown_);
-  }
-
-  if (this.isDeletable()) {
-    browserEvents.conditionalBind(
-      this.deleteGroup_, 'mousedown', this, this.deleteMouseDown_);
-    browserEvents.conditionalBind(
-      this.deleteGroup_, 'mouseout', this, this.deleteMouseOut_);
-    browserEvents.conditionalBind(
-      this.deleteGroup_, 'mouseup', this, this.deleteMouseUp_);
-  }
-};
-
-/**
- * Create the text area for the comment.
- * @return {!Element} The top-level node of the editor.
- * @private
- */
-WorkspaceCommentSvg.prototype.createEditor_ = function () {
-  /* Create the editor.  Here's the markup that will be generated:
-    <foreignObject class="blocklyCommentForeignObject" x="0" y="10" width="164"
-    height="164"> <body xmlns="http://www.w3.org/1999/xhtml"
-    class="blocklyMinimalBody"> <textarea xmlns="http://www.w3.org/1999/xhtml"
-            class="blocklyCommentTextarea"
-            style="height: 164px; width: 164px;"></textarea>
-      </body>
-    </foreignObject>
-  */
-  this.foreignObject_ = dom.createSvgElement(
-    Svg.FOREIGNOBJECT, {
-    'x': 0,
-    'y': WorkspaceCommentSvg.TOP_OFFSET,
-    'class': 'blocklyCommentForeignObject',
-  },
-    null);
-  const body = document.createElementNS(dom.HTML_NS, 'body');
-  body.setAttribute('xmlns', dom.HTML_NS);
-  body.className = 'blocklyMinimalBody';
-  const textarea = document.createElementNS(dom.HTML_NS, 'textarea');
-  textarea.className = 'blocklyCommentTextarea';
-  textarea.setAttribute('dir', this.RTL ? 'RTL' : 'LTR');
-  textarea.readOnly = !this.isEditable();
-  body.appendChild(textarea);
-  this.textarea_ = textarea;
-  this.foreignObject_.appendChild(body);
-  // Don't zoom with mousewheel.
-  browserEvents.conditionalBind(textarea, 'wheel', this, function (e) {
-    e.stopPropagation();
-  });
-  browserEvents.conditionalBind(
-    textarea, 'change', this,
-    /**
-     * @this {WorkspaceCommentSvg}
-     * @param {Event} e Unused event parameter
-     */
-    function (
-          /* eslint-disable no-unused-vars */ e
-          /* eslint-enable no-unused-vars */) {
-      this.setContent(textarea.value);
-    });
-  return this.foreignObject_;
-};
-
-/**
- * Add the resize icon to the DOM
- * @private
- */
-WorkspaceCommentSvg.prototype.addResizeDom_ = function () {
-  this.resizeGroup_ = dom.createSvgElement(
-    Svg.G, { 'class': this.RTL ? 'blocklyResizeSW' : 'blocklyResizeSE' },
-    this.svgGroup_);
-  dom.createSvgElement(
-    Svg.POLYGON,
-    { 'points': '0,x x,x x,0'.replace(/x/g, RESIZE_SIZE.toString()) },
-    this.resizeGroup_);
-  dom.createSvgElement(
-    Svg.LINE, {
-    'class': 'blocklyResizeLine',
-    'x1': RESIZE_SIZE / 3,
-    'y1': RESIZE_SIZE - 1,
-    'x2': RESIZE_SIZE - 1,
-    'y2': RESIZE_SIZE / 3,
-  },
-    this.resizeGroup_);
-  dom.createSvgElement(
-    Svg.LINE, {
-    'class': 'blocklyResizeLine',
-    'x1': RESIZE_SIZE * 2 / 3,
-    'y1': RESIZE_SIZE - 1,
-    'x2': RESIZE_SIZE - 1,
-    'y2': RESIZE_SIZE * 2 / 3,
-  },
-    this.resizeGroup_);
-};
-
-/**
- * Add the delete icon to the DOM
- * @private
- */
-WorkspaceCommentSvg.prototype.addDeleteDom_ = function () {
-  this.deleteGroup_ = dom.createSvgElement(
-    Svg.G, { 'class': 'blocklyCommentDeleteIcon' }, this.svgGroup_);
-  this.deleteIconBorder_ = dom.createSvgElement(
-    Svg.CIRCLE,
-    { 'class': 'blocklyDeleteIconShape', 'r': '7', 'cx': '7.5', 'cy': '7.5' },
-    this.deleteGroup_);
-  // x icon.
-  dom.createSvgElement(
-    Svg.LINE, {
-    'x1': '5',
-    'y1': '10',
-    'x2': '10',
-    'y2': '5',
-    'stroke': '#fff',
-    'stroke-width': '2',
-  },
-    this.deleteGroup_);
-  dom.createSvgElement(
-    Svg.LINE, {
-    'x1': '5',
-    'y1': '5',
-    'x2': '10',
-    'y2': '10',
-    'stroke': '#fff',
-    'stroke-width': '2',
-  },
-    this.deleteGroup_);
-};
-
-/**
- * Handle a mouse-down on comment's resize corner.
- * @param {!Event} e Mouse down event.
- * @private
- */
-WorkspaceCommentSvg.prototype.resizeMouseDown_ = function (e) {
-  this.unbindDragEvents_();
-  if (browserEvents.isRightButton(e)) {
-    // No right-click.
-    e.stopPropagation();
-    return;
-  }
-  // Left-click (or middle click)
-  this.workspace.startDrag(
-    e,
-    new Coordinate(
-      this.workspace.RTL ? -this.width_ : this.width_, this.height_));
-
-  this.onMouseUpWrapper_ = browserEvents.conditionalBind(
-    document, 'mouseup', this, this.resizeMouseUp_);
-  this.onMouseMoveWrapper_ = browserEvents.conditionalBind(
-    document, 'mousemove', this, this.resizeMouseMove_);
-  this.workspace.hideChaff();
-  // This event has been handled.  No need to bubble up to the document.
-  e.stopPropagation();
-};
-
-/**
- * Handle a mouse-down on comment's delete icon.
- * @param {!Event} e Mouse down event.
- * @private
- */
-WorkspaceCommentSvg.prototype.deleteMouseDown_ = function (e) {
-  // Highlight the delete icon.
-  dom.addClass(
-      /** @type {!Element} */(this.deleteIconBorder_),
-    'blocklyDeleteIconHighlighted');
-  // This event has been handled.  No need to bubble up to the document.
-  e.stopPropagation();
-};
-
-/**
- * Handle a mouse-out on comment's delete icon.
- * @param {!Event} _e Mouse out event.
- * @private
- */
-WorkspaceCommentSvg.prototype.deleteMouseOut_ = function (_e) {
-  // Restore highlight on the delete icon.
-  dom.removeClass(
-      /** @type {!Element} */(this.deleteIconBorder_),
-    'blocklyDeleteIconHighlighted');
-};
-
-/**
- * Handle a mouse-up on comment's delete icon.
- * @param {!Event} e Mouse up event.
- * @private
- */
-WorkspaceCommentSvg.prototype.deleteMouseUp_ = function (e) {
-  // Delete this comment.
-  this.dispose();
-  // This event has been handled.  No need to bubble up to the document.
-  e.stopPropagation();
-};
-
-/**
- * Stop binding to the global mouseup and mousemove events.
- * @private
- */
-WorkspaceCommentSvg.prototype.unbindDragEvents_ = function () {
-  if (this.onMouseUpWrapper_) {
-    browserEvents.unbind(this.onMouseUpWrapper_);
-    this.onMouseUpWrapper_ = null;
-  }
-  if (this.onMouseMoveWrapper_) {
-    browserEvents.unbind(this.onMouseMoveWrapper_);
-    this.onMouseMoveWrapper_ = null;
-  }
-};
-
-/**
- * Handle a mouse-up event while dragging a comment's border or resize handle.
- * @param {!Event} _e Mouse up event.
- * @private
- */
-WorkspaceCommentSvg.prototype.resizeMouseUp_ = function (_e) {
-  Touch.clearTouchIdentifier();
-  this.unbindDragEvents_();
-};
-
-/**
- * Resize this comment to follow the mouse.
- * @param {!Event} e Mouse move event.
- * @private
- */
-WorkspaceCommentSvg.prototype.resizeMouseMove_ = function (e) {
-  this.autoLayout_ = false;
-  const newXY = this.workspace.moveDrag(e);
-  this.setSize_(this.RTL ? -newXY.x : newXY.x, newXY.y);
-};
-
-/**
- * Callback function triggered when the comment has resized.
- * Resize the text area accordingly.
- * @private
- */
-WorkspaceCommentSvg.prototype.resizeComment_ = function () {
-  const size = this.getHeightWidth();
-  const topOffset = WorkspaceCommentSvg.TOP_OFFSET;
-  const textOffset = TEXTAREA_OFFSET * 2;
-
-  this.foreignObject_.setAttribute('width', size.width);
-  this.foreignObject_.setAttribute('height', size.height - topOffset);
-  if (this.RTL) {
-    this.foreignObject_.setAttribute('x', -size.width);
-  }
-  this.textarea_.style.width = (size.width - textOffset) + 'px';
-  this.textarea_.style.height = (size.height - textOffset - topOffset) + 'px';
-};
-
-/**
- * Set size
- * @param {number} width width of the container
- * @param {number} height height of the container
- * @private
- */
-WorkspaceCommentSvg.prototype.setSize_ = function (width, height) {
-  // Minimum size of a comment.
-  width = Math.max(width, 45);
-  height = Math.max(height, 20 + WorkspaceCommentSvg.TOP_OFFSET);
-  this.width_ = width;
-  this.height_ = height;
-  this.svgRect_.setAttribute('width', width);
-  this.svgRect_.setAttribute('height', height);
-  this.svgRectTarget_.setAttribute('width', width);
-  this.svgRectTarget_.setAttribute('height', height);
-  this.svgHandleTarget_.setAttribute('width', width);
-  this.svgHandleTarget_.setAttribute('height', WorkspaceCommentSvg.TOP_OFFSET);
-  if (this.RTL) {
-    this.svgRect_.setAttribute('transform', 'scale(-1 1)');
-    this.svgRectTarget_.setAttribute('transform', 'scale(-1 1)');
-  }
-
-  if (this.resizeGroup_) {
-    if (this.RTL) {
-      // Mirror the resize group.
-      this.resizeGroup_.setAttribute(
-        'transform',
-        'translate(' + (-width + RESIZE_SIZE) + ',' + (height - RESIZE_SIZE) +
-        ') scale(-1 1)');
-      this.deleteGroup_.setAttribute(
-        'transform',
-        'translate(' + (-width + RESIZE_SIZE) + ',' + (-RESIZE_SIZE) +
-        ') scale(-1 1)');
-    } else {
-      this.resizeGroup_.setAttribute(
-        'transform',
-        'translate(' + (width - RESIZE_SIZE) + ',' + (height - RESIZE_SIZE) +
-        ')');
-      this.deleteGroup_.setAttribute(
-        'transform',
-        'translate(' + (width - RESIZE_SIZE) + ',' + (-RESIZE_SIZE) + ')');
-    }
-  }
-
-  // Allow the contents to resize.
-  this.resizeComment_();
-};
-
-/**
- * Dispose of any rendered comment components.
- * @private
- */
-WorkspaceCommentSvg.prototype.disposeInternal_ = function () {
-  this.textarea_ = null;
-  this.foreignObject_ = null;
-  this.svgRectTarget_ = null;
-  this.svgHandleTarget_ = null;
-  this.disposed_ = true;
-};
-
-/**
- * Set the focus on the text area.
- * @package
- */
-WorkspaceCommentSvg.prototype.setFocus = function () {
-  const comment = this;
-  this.focused_ = true;
-  // Defer CSS changes.
-  setTimeout(function () {
-    if (comment.disposed_) {
-      return;
-    }
-    comment.textarea_.focus();
-    comment.addFocus();
-    dom.addClass(comment.svgRectTarget_, 'blocklyCommentTargetFocused');
-    dom.addClass(comment.svgHandleTarget_, 'blocklyCommentHandleTargetFocused');
-  }, 0);
-};
-
-/**
- * Remove focus from the text area.
- * @package
- */
-WorkspaceCommentSvg.prototype.blurFocus = function () {
-  const comment = this;
-  this.focused_ = false;
-  // Defer CSS changes.
-  setTimeout(function () {
-    if (comment.disposed_) {
-      return;
-    }
-
-    comment.textarea_.blur();
-    comment.removeFocus();
-    dom.removeClass(comment.svgRectTarget_, 'blocklyCommentTargetFocused');
-    dom.removeClass(
-      comment.svgHandleTarget_, 'blocklyCommentHandleTargetFocused');
-  }, 0);
-};
-=======
 WorkspaceCommentSvg.DEFAULT_SIZE = 100;
 
 /**
@@ -2156,71 +1161,11 @@
  * @private
  */
 WorkspaceCommentSvg.TOP_OFFSET = 10;
->>>>>>> 61322294
 
 /**
  * CSS for workspace comment.  See css.js for use.
  */
 Css.register(`
-<<<<<<< HEAD
-  .blocklyCommentForeignObject {
-    position: relative;
-    z-index: 0;
-  }
-
-  .blocklyCommentRect {
-    fill: #E7DE8E;
-    stroke: #bcA903;
-    stroke-width: 1px;
-  }
-
-  .blocklyCommentTarget {
-    fill: transparent;
-    stroke: #bcA903;
-  }
-
-  .blocklyCommentTargetFocused {
-    fill: none;
-  }
-
-  .blocklyCommentHandleTarget {
-    fill: none;
-  }
-
-  .blocklyCommentHandleTargetFocused {
-    fill: transparent;
-  }
-
-  .blocklyFocused>.blocklyCommentRect {
-    fill: #B9B272;
-    stroke: #B9B272;
-  }
-
-  .blocklySelected>.blocklyCommentTarget {
-    stroke: #fc3;
-    stroke-width: 3px;
-  }
-
-  .blocklyCommentDeleteIcon {
-    cursor: pointer;
-    fill: #000;
-    display: none;
-  }
-
-  .blocklySelected > .blocklyCommentDeleteIcon {
-    display: block;
-  }
-
-  .blocklyDeleteIconShape {
-    fill: #000;
-    stroke: #000;
-    stroke-width: 1px;
-  }
-
-  .blocklyDeleteIconShape.blocklyDeleteIconHighlighted {
-    stroke: #fc3;
-  }
-=======
 .blocklyCommentForeignObject {
   position: relative;
   z-index: 0;
@@ -2278,7 +1223,6 @@
 .blocklyDeleteIconShape.blocklyDeleteIconHighlighted {
   stroke: #fc3;
 }
->>>>>>> 61322294
 `);
 
 exports.WorkspaceCommentSvg = WorkspaceCommentSvg;