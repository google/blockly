--- conflicted
+++ resolved
@@ -21,11 +21,7 @@
 goog.require('Blockly.Events');
 /** @suppress {extraRequire} */
 goog.require('Blockly.Events.ToolboxItemSelect');
-<<<<<<< HEAD
-=======
 goog.require('Blockly.IAutoHideable');
-goog.require('Blockly.IDeleteArea');
->>>>>>> 5344ad6c
 goog.require('Blockly.IKeyboardAccessible');
 goog.require('Blockly.IStyleable');
 goog.require('Blockly.IToolbox');
@@ -195,23 +191,13 @@
   themeManager.subscribe(this.HtmlDiv, 'toolboxBackgroundColour',
       'background-color');
   themeManager.subscribe(this.HtmlDiv, 'toolboxForegroundColour', 'color');
-<<<<<<< HEAD
-  var rnd = String(Math.random()).substring(2);
-  this.workspace_.getComponentManager().addComponent({
-    id: 'flyout' + rnd,
-    component: this,
-    weight: 1,
-    capabilities: [
-      Blockly.ComponentManager.Capability.DRAG_TARGET
-=======
-
   this.workspace_.getComponentManager().addComponent({
     id: 'toolbox',
     component: this,
     weight: 1,
     capabilities: [
-      Blockly.ComponentManager.Capability.AUTOHIDEABLE
->>>>>>> 5344ad6c
+      Blockly.ComponentManager.Capability.AUTOHIDEABLE,
+      Blockly.ComponentManager.Capability.DRAG_TARGET
     ]
   });
 };
