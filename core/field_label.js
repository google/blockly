--- conflicted
+++ resolved
@@ -43,7 +43,6 @@
  * @extends {Blockly.Field}
  * @constructor
  */
-<<<<<<< HEAD
 Blockly.FieldLabel = function(opt_value, opt_class, opt_config) {
   /**
    * The html class name to use for this field.
@@ -69,14 +68,10 @@
    * @override
    */
   this.size_ = new Blockly.utils.Size(0, Blockly.Field.TEXT_DEFAULT_HEIGHT);
-=======
-Blockly.FieldLabel = function(text, opt_class) {
-  //SHAPE: Changed hardcoded size to represent our font's actual size better.
-  this.size_ = new goog.math.Size(0, 15);
-  this.class_ = opt_class;
-  this.setValue(text);
-  this.tooltip_ = '';
->>>>>>> 8dc6248a
+
+  //TODOQ3: This was in our old logic
+  // // SHAPE: Changed hardcoded size to represent our font's actual size better.
+  // this.size_ = new goog.math.Size(0, 15);
 };
 Blockly.utils.object.inherits(Blockly.FieldLabel, Blockly.Field);
 
@@ -103,37 +98,35 @@
 /**
  * @override
  */
-<<<<<<< HEAD
 Blockly.FieldLabel.prototype.configure_ = function(config) {
   Blockly.FieldLabel.superClass_.configure_.call(this, config);
   this.class_ = config['class'];
-=======
-Blockly.FieldLabel.prototype.init = function() {
-  if (this.textElement_) {
-    // Text has already been initialized once.
-    return;
-  }
-  // Build the DOM.
-  this.textElement_ = Blockly.utils.createSvgElement('text',
-      {'class': 'blocklyText', 'y': this.size_.height - 2}, null);
-  if (this.class_) {
-    Blockly.utils.addClass(this.textElement_, this.class_);
-  }
-  if (!this.visible_) {
-    this.textElement_.style.display = 'none';
-  }
-  this.sourceBlock_.getSvgRoot().appendChild(this.textElement_);
+// //TODOQ3: This was in our old logic
+// Blockly.FieldLabel.prototype.init = function() {
+//   if (this.textElement_) {
+//     // Text has already been initialized once.
+//     return;
+//   }
+//   // Build the DOM.
+//   this.textElement_ = Blockly.utils.dom.createSvgElement('text',
+//       {'class': 'blocklyText', 'y': this.size_.height - 2}, null);
+//   if (this.class_) {
+//     Blockly.utils.dom.addClass(this.textElement_, this.class_);
+//   }
+//   if (!this.visible_) {
+//     this.textElement_.style.display = 'none';
+//   }
+//   this.sourceBlock_.getSvgRoot().appendChild(this.textElement_);
 
-  if (this.tooltip_) {
-    this.textElement_.tooltip = this.tooltip_;
-  } else {
-    // Configure the field to be transparent with respect to tooltips.
-    this.textElement_.tooltip = this.sourceBlock_;
-  }
-  Blockly.Tooltip.bindMouseEvents(this.textElement_);
-  // Force a render.
-  this.render_();
->>>>>>> 8dc6248a
+//   if (this.tooltip_) {
+//     this.textElement_.tooltip = this.tooltip_;
+//   } else {
+//     // Configure the field to be transparent with respect to tooltips.
+//     this.textElement_.tooltip = this.sourceBlock_;
+//   }
+//   Blockly.Tooltip.bindMouseEvents(this.textElement_);
+//   // Force a render.
+//   this.render_();
 };
 
 /**
