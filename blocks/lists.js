--- conflicted
+++ resolved
@@ -653,7 +653,39 @@
       throw 'Unknown mode: ' + mode;
     });
   },
-<<<<<<< HEAD
+  /**
+   * Modify this block to have the correct input and output types.
+   * @param {string} newMode Either 'SPLIT' or 'JOIN'.
+   * @private
+   * @this Blockly.Block
+   */
+  updateType_: function(newMode) {
+    if (newMode == 'SPLIT') {
+      this.outputConnection.setCheck('Array');
+      this.getInput('INPUT').setCheck('String');
+    } else {
+      this.outputConnection.setCheck('String');
+      this.getInput('INPUT').setCheck('Array');
+    }
+  },
+  /**
+   * Create XML to represent the input and output types.
+   * @return {!Element} XML storage element.
+   * @this Blockly.Block
+   */
+  mutationToDom: function() {
+    var container = document.createElement('mutation');
+    container.setAttribute('mode', this.getFieldValue('MODE'));
+    return container;
+  },
+  /**
+   * Parse XML to restore the input and output types.
+   * @param {!Element} xmlElement XML storage element.
+   * @this Blockly.Block
+   */
+  domToMutation: function(xmlElement) {
+    this.updateType_(xmlElement.getAttribute('mode'));
+  },
   typeblock: [{ entry: Blockly.Msg.LISTS_SPLIT_LIST_FROM_TEXT_TYPEBLOCK,
                 values: { 'DELIM': '<block type="text">'+
                                        '<field name="TEXT">,</field></block>' },
@@ -662,39 +694,4 @@
                 values: { 'DELIM': '<block type="text">'+
                                       '<field name="TEXT">,</field></block>' },
                 fields: { 'MODE': 'SPLIT' }}]
-=======
-  /**
-   * Modify this block to have the correct input and output types.
-   * @param {string} newMode Either 'SPLIT' or 'JOIN'.
-   * @private
-   * @this Blockly.Block
-   */
-  updateType_: function(newMode) {
-    if (newMode == 'SPLIT') {
-      this.outputConnection.setCheck('Array');
-      this.getInput('INPUT').setCheck('String');
-    } else {
-      this.outputConnection.setCheck('String');
-      this.getInput('INPUT').setCheck('Array');
-    }
-  },
-  /**
-   * Create XML to represent the input and output types.
-   * @return {!Element} XML storage element.
-   * @this Blockly.Block
-   */
-  mutationToDom: function() {
-    var container = document.createElement('mutation');
-    container.setAttribute('mode', this.getFieldValue('MODE'));
-    return container;
-  },
-  /**
-   * Parse XML to restore the input and output types.
-   * @param {!Element} xmlElement XML storage element.
-   * @this Blockly.Block
-   */
-  domToMutation: function(xmlElement) {
-    this.updateType_(xmlElement.getAttribute('mode'));
-  }
->>>>>>> 8d87f73f
 };