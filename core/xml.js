/**
 * @license
 * Copyright 2012 Google LLC
 *
 * Licensed under the Apache License, Version 2.0 (the "License");
 * you may not use this file except in compliance with the License.
 * You may obtain a copy of the License at
 *
 *   http://www.apache.org/licenses/LICENSE-2.0
 *
 * Unless required by applicable law or agreed to in writing, software
 * distributed under the License is distributed on an "AS IS" BASIS,
 * WITHOUT WARRANTIES OR CONDITIONS OF ANY KIND, either express or implied.
 * See the License for the specific language governing permissions and
 * limitations under the License.
 */

/**
 * @fileoverview XML reader and writer.
 * @author fraser@google.com (Neil Fraser)
 */
'use strict';

/**
 * @name Blockly.Xml
 * @namespace
 */
goog.provide('Blockly.Xml');

goog.require('Blockly.Events');
goog.require('Blockly.Events.BlockCreate');
goog.require('Blockly.Events.FinishedLoading');
goog.require('Blockly.Events.VarCreate');
goog.require('Blockly.utils');
goog.require('Blockly.utils.dom');
goog.require('Blockly.utils.global');
goog.require('Blockly.utils.xml');


/**
 * Encode a block tree as XML.
 * @param {!Blockly.Workspace} workspace The workspace containing blocks.
 * @param {boolean=} opt_noId True if the encoder should skip the block IDs.
 * @return {!Element} XML document.
 */
Blockly.Xml.workspaceToDom = function(workspace, opt_noId) {
  var xml = Blockly.utils.xml.createElement('xml');
  var variablesElement = Blockly.Xml.variablesToDom(
      Blockly.Variables.allUsedVarModels(workspace));
  if (variablesElement.hasChildNodes()) {
    xml.appendChild(variablesElement);
  }
  var comments = workspace.getTopComments(true);
  for (var i = 0, comment; comment = comments[i]; i++) {
    xml.appendChild(comment.toXmlWithXY(opt_noId));
  }
  var blocks = workspace.getTopBlocks(true);
  for (var i = 0, block; block = blocks[i]; i++) {
    xml.appendChild(Blockly.Xml.blockToDomWithXY(block, opt_noId));
  }
  return xml;
};

/**
 * Encode a list of variables as XML.
 * @param {!Array.<!Blockly.VariableModel>} variableList List of all variable
 *     models.
 * @return {!Element} List of XML elements.
 */
Blockly.Xml.variablesToDom = function(variableList) {
  var variables = Blockly.utils.xml.createElement('variables');
  for (var i = 0, variable; variable = variableList[i]; i++) {
    var element = Blockly.utils.xml.createElement('variable');
    element.appendChild(Blockly.utils.xml.createTextNode(variable.name));
    if (variable.type) {
      element.setAttribute('type', variable.type);
    }
    element.id = variable.getId();
    variables.appendChild(element);
  }
  return variables;
};

/**
 * Encode a block subtree as XML with XY coordinates.
 * @param {!Blockly.Block} block The root block to encode.
 * @param {boolean=} opt_noId True if the encoder should skip the block ID.
 * @return {!Element} Tree of XML elements.
 */
Blockly.Xml.blockToDomWithXY = function(block, opt_noId) {
  var width;  // Not used in LTR.
  if (block.workspace.RTL) {
    width = block.workspace.getWidth();
  }
  var element = Blockly.Xml.blockToDom(block, opt_noId);
  var xy = block.getRelativeToSurfaceXY();
  element.setAttribute('x',
      Math.round(block.workspace.RTL ? width - xy.x : xy.x));
  element.setAttribute('y', Math.round(xy.y));
  return element;
};

/**
<<<<<<< HEAD
 * Encode a variable field as XML.
 * @param {!Blockly.FieldVariable} field The field to encode.
 * @return {Element} XML element, or null if the field did not need to be
 *     serialized.
 * @private
 */
Blockly.Xml.fieldToDomVariable_ = function(field) {
  var id = field.getValue();
  // The field had not been initialized fully before being serialized.
  // This can happen if a block is created directly through a call to
  // workspace.newBlock instead of from XML.
  // The new block will be serialized for the first time when firing a block
  // creation event.
  if (id == null) {
    field.initModel();
    id = field.getValue();
  }
  // Get the variable directly from the field, instead of doing a lookup.  This
  // will work even if the variable has already been deleted.  This can happen
  // because the flyout defers deleting blocks until the next time the flyout
  // is opened.
  var variable = field.getVariable();

  if (!variable) {
    throw Error('Tried to serialize a variable field with no variable.');
  }
  var container = Blockly.Xml.utils.createElement('field');
  container.appendChild(Blockly.Xml.utils.createTextNode(variable.name));
  container.setAttribute('name', field.name);
  container.setAttribute('id', variable.getId());
  container.setAttribute('variabletype', variable.type);
  return container;
};

/**
=======
>>>>>>> ba6dfd81
 * Encode a field as XML.
 * @param {!Blockly.Field} field The field to encode.
 * @return {Element} XML element, or null if the field did not need to be
 *     serialized.
 * @private
 */
Blockly.Xml.fieldToDom_ = function(field) {
  if (field.isSerializable()) {
    var container = Blockly.utils.xml.createElement('field');
    container.setAttribute('name', field.name);
    return field.toXml(container);
  }
  return null;
};

/**
 * Encode all of a block's fields as XML and attach them to the given tree of
 * XML elements.
 * @param {!Blockly.Block} block A block with fields to be encoded.
 * @param {!Element} element The XML element to which the field DOM should be
 *     attached.
 * @private
 */
Blockly.Xml.allFieldsToDom_ = function(block, element) {
  for (var i = 0, input; input = block.inputList[i]; i++) {
    for (var j = 0, field; field = input.fieldRow[j]; j++) {
      var fieldDom = Blockly.Xml.fieldToDom_(field);
      if (fieldDom) {
        element.appendChild(fieldDom);
      }
    }
  }
};

/**
 * Encode a block subtree as XML.
 * @param {!Blockly.Block} block The root block to encode.
 * @param {boolean=} opt_noId True if the encoder should skip the block ID.
 * @return {!Element} Tree of XML elements.
 */
Blockly.Xml.blockToDom = function(block, opt_noId) {
  var element =
      Blockly.utils.xml.createElement(block.isShadow() ? 'shadow' : 'block');
  element.setAttribute('type', block.type);
  if (!opt_noId) {
    element.id = block.id;
  }
  if (block.mutationToDom) {
    // Custom data for an advanced block.
    var mutation = block.mutationToDom();
    if (mutation && (mutation.hasChildNodes() || mutation.hasAttributes())) {
      element.appendChild(mutation);
    }
  }

  Blockly.Xml.allFieldsToDom_(block, element);

  var commentText = block.getCommentText();
  if (commentText) {
    var size = block.commentModel.size;
    var pinned = block.commentModel.pinned;

    var commentElement = Blockly.utils.xml.createElement('comment');
    commentElement.appendChild(Blockly.utils.xml.createTextNode(commentText));
    commentElement.setAttribute('pinned', pinned);
    commentElement.setAttribute('h', size.height);
    commentElement.setAttribute('w', size.width);

    element.appendChild(commentElement);
  }

  if (block.data) {
    var dataElement = Blockly.utils.xml.createElement('data');
    dataElement.appendChild(Blockly.utils.xml.createTextNode(block.data));
    element.appendChild(dataElement);
  }

  for (var i = 0, input; input = block.inputList[i]; i++) {
    var container;
    var empty = true;
    if (input.type == Blockly.DUMMY_INPUT) {
      continue;
    } else {
      var childBlock = input.connection.targetBlock();
      if (input.type == Blockly.INPUT_VALUE) {
        container = Blockly.utils.xml.createElement('value');
      } else if (input.type == Blockly.NEXT_STATEMENT) {
        container = Blockly.utils.xml.createElement('statement');
      }
      var shadow = input.connection.getShadowDom();
      if (shadow && (!childBlock || !childBlock.isShadow())) {
        container.appendChild(Blockly.Xml.cloneShadow_(shadow, opt_noId));
      }
      if (childBlock) {
        container.appendChild(Blockly.Xml.blockToDom(childBlock, opt_noId));
        empty = false;
      }
    }
    container.setAttribute('name', input.name);
    if (!empty) {
      element.appendChild(container);
    }
  }
  if (block.inputsInline != undefined &&
      block.inputsInline != block.inputsInlineDefault) {
    element.setAttribute('inline', block.inputsInline);
  }
  if (block.isCollapsed()) {
    element.setAttribute('collapsed', true);
  }
  if (!block.isEnabled()) {
    element.setAttribute('disabled', true);
  }
  if (!block.isDeletable() && !block.isShadow()) {
    element.setAttribute('deletable', false);
  }
  if (!block.isMovable() && !block.isShadow()) {
    element.setAttribute('movable', false);
  }
  if (!block.isEditable()) {
    element.setAttribute('editable', false);
  }

  var nextBlock = block.getNextBlock();
  if (nextBlock) {
    var container = Blockly.utils.xml.createElement('next');
    container.appendChild(Blockly.Xml.blockToDom(nextBlock, opt_noId));
    element.appendChild(container);
  }
  var shadow = block.nextConnection && block.nextConnection.getShadowDom();
  if (shadow && (!nextBlock || !nextBlock.isShadow())) {
    container.appendChild(Blockly.Xml.cloneShadow_(shadow, opt_noId));
  }

  return element;
};

/**
 * Deeply clone the shadow's DOM so that changes don't back-wash to the block.
 * @param {!Element} shadow A tree of XML elements.
 * @param {boolean=} opt_noId True if the encoder should skip the block ID.
 * @return {!Element} A tree of XML elements.
 * @private
 */
Blockly.Xml.cloneShadow_ = function(shadow, opt_noId) {
  shadow = shadow.cloneNode(true);
  // Walk the tree looking for whitespace.  Don't prune whitespace in a tag.
  var node = shadow;
  var textNode;
  while (node) {
    if (opt_noId && node.nodeName == 'shadow') {
      // Strip off IDs from shadow blocks.  There should never be a 'block' as
      // a child of a 'shadow', so no need to check that.
      node.removeAttribute('id');
    }
    if (node.firstChild) {
      node = node.firstChild;
    } else {
      while (node && !node.nextSibling) {
        textNode = node;
        node = node.parentNode;
        if (textNode.nodeType == Blockly.utils.dom.Node.TEXT_NODE &&
            textNode.data.trim() == '' && node.firstChild != textNode) {
          // Prune whitespace after a tag.
          Blockly.utils.dom.removeNode(textNode);
        }
      }
      if (node) {
        textNode = node;
        node = node.nextSibling;
        if (textNode.nodeType == Blockly.utils.dom.Node.TEXT_NODE && textNode.data.trim() == '') {
          // Prune whitespace before a tag.
          Blockly.utils.dom.removeNode(textNode);
        }
      }
    }
  }
  return shadow;
};

/**
 * Converts a DOM structure into plain text.
 * Currently the text format is fairly ugly: all one line with no whitespace,
 * unless the DOM itself has whitespace built-in.
 * @param {!Element} dom A tree of XML elements.
 * @return {string} Text representation.
 */
Blockly.Xml.domToText = function(dom) {
  var text = Blockly.utils.xml.domToText(dom);
  // Replace line breaks in text content with '&#10;' to make them single line.
  // E.g. <foo>hello\nworld</foo> -> <foo>hello&#10;world</foo>
  // Do not replace line breaks between tags.
  // E.g. ...</foo>\n</bar> is unchanged.
  // Can't use global flag on regexp since backtracking is needed.
  var regexp = /(<[^/](?:[^>]*[^/])?>[^<]*)\n([^<]*<\/)/;
  var oldText;
  do {
    oldText = text;
    text = text.replace(regexp, '$1&#10;$2');
  } while (text != oldText);
  return text;
};

/**
 * Converts a DOM structure into properly indented text.
 * @param {!Element} dom A tree of XML elements.
 * @return {string} Text representation.
 */
Blockly.Xml.domToPrettyText = function(dom) {
  // This function is not guaranteed to be correct for all XML.
  // But it handles the XML that Blockly generates.
  var blob = Blockly.Xml.domToText(dom);
  // Place every open and close tag on its own line.
  var lines = blob.split('<');
  // Indent every line.
  var indent = '';
  for (var i = 1; i < lines.length; i++) {
    var line = lines[i];
    if (line[0] == '/') {
      indent = indent.substring(2);
    }
    lines[i] = indent + '<' + line;
    if (line[0] != '/' && line.slice(-2) != '/>') {
      indent += '  ';
    }
  }
  // Pull simple tags back together.
  // E.g. <foo></foo>
  var text = lines.join('\n');
  text = text.replace(/(<(\w+)\b[^>]*>[^\n]*)\n *<\/\2>/g, '$1</$2>');
  // Trim leading blank line.
  return text.replace(/^\n/, '');
};

/**
 * Converts an XML string into a DOM structure.
 * @param {string} text An XML string.
 * @return {!Element} A DOM object representing the singular child of the
 *     document element.
 * @throws if the text doesn't parse.
 */
Blockly.Xml.textToDom = function(text) {
  var doc = Blockly.utils.xml.textToDomDocument(text);
  if (!doc || !doc.documentElement ||
      doc.getElementsByTagName('parsererror').length) {
    throw Error('textToDom was unable to parse: ' + text);
  }
  return doc.documentElement;
};

/**
 * Clear the given workspace then decode an XML DOM and
 * create blocks on the workspace.
 * @param {!Element} xml XML DOM.
 * @param {!Blockly.Workspace} workspace The workspace.
 * @return {Array.<string>} An array containing new block ids.
 */
Blockly.Xml.clearWorkspaceAndLoadFromXml = function(xml, workspace) {
  workspace.setResizesEnabled(false);
  workspace.clear();
  var blockIds = Blockly.Xml.domToWorkspace(xml, workspace);
  workspace.setResizesEnabled(true);
  return blockIds;
};

/**
 * Decode an XML DOM and create blocks on the workspace.
 * @param {!Element} xml XML DOM.
 * @param {!Blockly.Workspace} workspace The workspace.
 * @return {!Array.<string>} An array containing new block IDs.
 */
Blockly.Xml.domToWorkspace = function(xml, workspace) {
  if (xml instanceof Blockly.Workspace) {
    var swap = xml;
    // Closure Compiler complains here because the arguments are reversed.
    /** @suppress {checkTypes} */
    xml = workspace;
    workspace = swap;
    console.warn('Deprecated call to Blockly.Xml.domToWorkspace, ' +
                 'swap the arguments.');
  }

  var width;  // Not used in LTR.
  if (workspace.RTL) {
    width = workspace.getWidth();
  }
  var newBlockIds = [];  // A list of block IDs added by this call.
  Blockly.utils.dom.startTextWidthCache();
  // Safari 7.1.3 is known to provide node lists with extra references to
  // children beyond the lists' length.  Trust the length, do not use the
  // looping pattern of checking the index for an object.
  var childCount = xml.childNodes.length;
  var existingGroup = Blockly.Events.getGroup();
  if (!existingGroup) {
    Blockly.Events.setGroup(true);
  }

  // Disable workspace resizes as an optimization.
  if (workspace.setResizesEnabled) {
    workspace.setResizesEnabled(false);
  }
  var variablesFirst = true;
  try {
    for (var i = 0; i < childCount; i++) {
      var xmlChild = xml.childNodes[i];
      var name = xmlChild.nodeName.toLowerCase();
      if (name == 'block' ||
          (name == 'shadow' && !Blockly.Events.recordUndo)) {
        // Allow top-level shadow blocks if recordUndo is disabled since
        // that means an undo is in progress.  Such a block is expected
        // to be moved to a nested destination in the next operation.
        var block = Blockly.Xml.domToBlock(xmlChild, workspace);
        newBlockIds.push(block.id);
        var blockX = xmlChild.hasAttribute('x') ?
            parseInt(xmlChild.getAttribute('x'), 10) : 10;
        var blockY = xmlChild.hasAttribute('y') ?
            parseInt(xmlChild.getAttribute('y'), 10) : 10;
        if (!isNaN(blockX) && !isNaN(blockY)) {
          block.moveBy(workspace.RTL ? width - blockX : blockX, blockY);
        }
        variablesFirst = false;
      } else if (name == 'shadow') {
        throw TypeError('Shadow block cannot be a top-level block.');
      } else if (name == 'comment') {
        if (workspace.rendered) {
          if (!Blockly.WorkspaceCommentSvg) {
            console.warn('Missing require for Blockly.WorkspaceCommentSvg, ' +
                'ignoring workspace comment.');
          } else {
            Blockly.WorkspaceCommentSvg.fromXml(xmlChild, workspace, width);
          }
        } else {
          if (!Blockly.WorkspaceComment) {
            console.warn('Missing require for Blockly.WorkspaceComment, ' +
                'ignoring workspace comment.');
          } else {
            Blockly.WorkspaceComment.fromXml(xmlChild, workspace);
          }
        }
      } else if (name == 'variables') {
        if (variablesFirst) {
          Blockly.Xml.domToVariables(xmlChild, workspace);
        } else {
          throw Error('\'variables\' tag must exist once before block and ' +
              'shadow tag elements in the workspace XML, but it was found in ' +
              'another location.');
        }
        variablesFirst = false;
      }
    }
  } finally {
    if (!existingGroup) {
      Blockly.Events.setGroup(false);
    }
    Blockly.utils.dom.stopTextWidthCache();
  }
  // Re-enable workspace resizing.
  if (workspace.setResizesEnabled) {
    workspace.setResizesEnabled(true);
  }
  Blockly.Events.fire(new Blockly.Events.FinishedLoading(workspace));
  return newBlockIds;
};

/**
 * Decode an XML DOM and create blocks on the workspace. Position the new
 * blocks immediately below prior blocks, aligned by their starting edge.
 * @param {!Element} xml The XML DOM.
 * @param {!Blockly.Workspace} workspace The workspace to add to.
 * @return {Array.<string>} An array containing new block IDs.
 */
Blockly.Xml.appendDomToWorkspace = function(xml, workspace) {
  var bbox;  // Bounding box of the current blocks.
  // First check if we have a workspaceSvg, otherwise the blocks have no shape
  // and the position does not matter.
  if (workspace.hasOwnProperty('scale')) {
    var savetab = Blockly.BlockSvg.TAB_WIDTH;
    try {
      Blockly.BlockSvg.TAB_WIDTH = 0;
      bbox = workspace.getBlocksBoundingBox();
    } finally {
      Blockly.BlockSvg.TAB_WIDTH = savetab;
    }
  }
  // Load the new blocks into the workspace and get the IDs of the new blocks.
  var newBlockIds = Blockly.Xml.domToWorkspace(xml,workspace);
  if (bbox && bbox.top != bbox.bottom) {  // check if any previous block
    var offsetY = 0;  // offset to add to y of the new block
    var offsetX = 0;
    var farY = bbox.bottom;  // bottom position
    var topX = bbox.left;  // x of bounding box
    // Check position of the new blocks.
    var newX = Infinity;  // x of top corner
    var newY = Infinity;  // y of top corner
    for (var i = 0; i < newBlockIds.length; i++) {
      var blockXY =
          workspace.getBlockById(newBlockIds[i]).getRelativeToSurfaceXY();
      if (blockXY.y < newY) {
        newY = blockXY.y;
      }
      if (blockXY.x < newX) {  // if we align also on x
        newX = blockXY.x;
      }
    }
    offsetY = farY - newY + Blockly.BlockSvg.SEP_SPACE_Y;
    offsetX = topX - newX;
    // move the new blocks to append them at the bottom
    var width;  // Not used in LTR.
    if (workspace.RTL) {
      width = workspace.getWidth();
    }
    for (var i = 0; i < newBlockIds.length; i++) {
      var block = workspace.getBlockById(newBlockIds[i]);
      block.moveBy(workspace.RTL ? width - offsetX : offsetX, offsetY);
    }
  }
  return newBlockIds;
};

/**
 * Decode an XML block tag and create a block (and possibly sub blocks) on the
 * workspace.
 * @param {!Element} xmlBlock XML block element.
 * @param {!Blockly.Workspace} workspace The workspace.
 * @return {!Blockly.Block} The root block created.
 */
Blockly.Xml.domToBlock = function(xmlBlock, workspace) {
  if (xmlBlock instanceof Blockly.Workspace) {
    var swap = xmlBlock;
    // Closure Compiler complains here because the arguments are reversed.
    /** @suppress {checkTypes} */
    xmlBlock = /** @type {!Element} */ (workspace);
    workspace = swap;
    console.warn('Deprecated call to Blockly.Xml.domToBlock, ' +
                 'swap the arguments.');
  }
  // Create top-level block.
  Blockly.Events.disable();
  var variablesBeforeCreation = workspace.getAllVariables();
  try {
    var topBlock = Blockly.Xml.domToBlockHeadless_(xmlBlock, workspace);
    // Generate list of all blocks.
    var blocks = topBlock.getDescendants(false);
    if (workspace.rendered) {
      // Hide connections to speed up assembly.
      topBlock.setConnectionsHidden(true);
      // Render each block.
      for (var i = blocks.length - 1; i >= 0; i--) {
        blocks[i].initSvg();
      }
      for (var i = blocks.length - 1; i >= 0; i--) {
        blocks[i].render(false);
      }
      // Populating the connection database may be deferred until after the
      // blocks have rendered.
      setTimeout(function() {
        if (topBlock.workspace) {  // Check that the block hasn't been deleted.
          topBlock.setConnectionsHidden(false);
        }
      }, 1);
      topBlock.updateDisabled();
      // Allow the scrollbars to resize and move based on the new contents.
      // TODO(@picklesrus): #387. Remove when domToBlock avoids resizing.
      workspace.resizeContents();
    } else {
      for (var i = blocks.length - 1; i >= 0; i--) {
        blocks[i].initModel();
      }
    }
  } finally {
    Blockly.Events.enable();
  }
  if (Blockly.Events.isEnabled()) {
    var newVariables = Blockly.Variables.getAddedVariables(workspace,
        variablesBeforeCreation);
    // Fire a VarCreate event for each (if any) new variable created.
    for (var i = 0; i < newVariables.length; i++) {
      var thisVariable = newVariables[i];
      Blockly.Events.fire(new Blockly.Events.VarCreate(thisVariable));
    }
    // Block events come after var events, in case they refer to newly created
    // variables.
    Blockly.Events.fire(new Blockly.Events.BlockCreate(topBlock));
  }
  return topBlock;
};


/**
 * Decode an XML list of variables and add the variables to the workspace.
 * @param {!Element} xmlVariables List of XML variable elements.
 * @param {!Blockly.Workspace} workspace The workspace to which the variable
 *     should be added.
 */
Blockly.Xml.domToVariables = function(xmlVariables, workspace) {
  for (var i = 0, xmlChild; xmlChild = xmlVariables.childNodes[i]; i++) {
    if (xmlChild.nodeType != Blockly.utils.dom.Node.ELEMENT_NODE) {
      continue;  // Skip text nodes.
    }
    var type = xmlChild.getAttribute('type');
    var id = xmlChild.getAttribute('id');
    var name = xmlChild.textContent;

    workspace.createVariable(name, type, id);
  }
};

/**
 * Decode an XML block tag and create a block (and possibly sub blocks) on the
 * workspace.
 * @param {!Element} xmlBlock XML block element.
 * @param {!Blockly.Workspace} workspace The workspace.
 * @return {!Blockly.Block} The root block created.
 * @private
 */
Blockly.Xml.domToBlockHeadless_ = function(xmlBlock, workspace) {
  var block = null;
  var prototypeName = xmlBlock.getAttribute('type');
  if (!prototypeName) {
    throw TypeError('Block type unspecified: ' + xmlBlock.outerHTML);
  }
  var id = xmlBlock.getAttribute('id');
  block = workspace.newBlock(prototypeName, id);

  var blockChild = null;
  for (var i = 0, xmlChild; xmlChild = xmlBlock.childNodes[i]; i++) {
    if (xmlChild.nodeType == Blockly.utils.dom.Node.TEXT_NODE) {
      // Ignore any text at the <block> level.  It's all whitespace anyway.
      continue;
    }
    var input;

    // Find any enclosed blocks or shadows in this tag.
    var childBlockElement = null;
    var childShadowElement = null;
    for (var j = 0, grandchild; grandchild = xmlChild.childNodes[j]; j++) {
      if (grandchild.nodeType == Blockly.utils.dom.Node.ELEMENT_NODE) {
        if (grandchild.nodeName.toLowerCase() == 'block') {
          childBlockElement = /** @type {!Element} */ (grandchild);
        } else if (grandchild.nodeName.toLowerCase() == 'shadow') {
          childShadowElement = /** @type {!Element} */ (grandchild);
        }
      }
    }
    // Use the shadow block if there is no child block.
    if (!childBlockElement && childShadowElement) {
      childBlockElement = childShadowElement;
    }

    var name = xmlChild.getAttribute('name');
    switch (xmlChild.nodeName.toLowerCase()) {
      case 'mutation':
        // Custom data for an advanced block.
        if (block.domToMutation) {
          block.domToMutation(xmlChild);
          if (block.initSvg) {
            // Mutation may have added some elements that need initializing.
            block.initSvg();
          }
        }
        break;
      case 'comment':
        if (!Blockly.Comment) {
          console.warn('Missing require for Blockly.Comment, ' +
              'ignoring block comment.');
          break;
        }
        var text = xmlChild.textContent;
        var pinned = xmlChild.getAttribute('pinned') == 'true';
        var width = parseInt(xmlChild.getAttribute('w'), 10);
        var height = parseInt(xmlChild.getAttribute('h'), 10);

        block.setCommentText(text);
        block.commentModel.pinned = pinned;
        if (!isNaN(width) && !isNaN(height)) {
          block.commentModel.size = new Blockly.utils.Size(width, height);
        }

        if (pinned && block.getCommentIcon && !block.isInFlyout) {
          setTimeout(function() {
            block.getCommentIcon().setVisible(true);
          }, 1);
        }
        break;
      case 'data':
        block.data = xmlChild.textContent;
        break;
      case 'title':
        // Titles were renamed to field in December 2013.
        // Fall through.
      case 'field':
        Blockly.Xml.domToField_(block, name, xmlChild);
        break;
      case 'value':
      case 'statement':
        input = block.getInput(name);
        if (!input) {
          console.warn('Ignoring non-existent input ' + name + ' in block ' +
                       prototypeName);
          break;
        }
        if (childShadowElement) {
          input.connection.setShadowDom(childShadowElement);
        }
        if (childBlockElement) {
          blockChild = Blockly.Xml.domToBlockHeadless_(childBlockElement,
              workspace);
          if (blockChild.outputConnection) {
            input.connection.connect(blockChild.outputConnection);
          } else if (blockChild.previousConnection) {
            input.connection.connect(blockChild.previousConnection);
          } else {
            throw TypeError(
                'Child block does not have output or previous statement.');
          }
        }
        break;
      case 'next':
        if (childShadowElement && block.nextConnection) {
          block.nextConnection.setShadowDom(childShadowElement);
        }
        if (childBlockElement) {
          if (!block.nextConnection) {
            throw TypeError('Next statement does not exist.');
          }
          // If there is more than one XML 'next' tag.
          if (block.nextConnection.isConnected()) {
            throw TypeError('Next statement is already connected.');
          }
          blockChild = Blockly.Xml.domToBlockHeadless_(childBlockElement,
              workspace);
          if (!blockChild.previousConnection) {
            throw TypeError('Next block does not have previous statement.');
          }
          block.nextConnection.connect(blockChild.previousConnection);
        }
        break;
      default:
        // Unknown tag; ignore.  Same principle as HTML parsers.
        console.warn('Ignoring unknown tag: ' + xmlChild.nodeName);
    }
  }

  var inline = xmlBlock.getAttribute('inline');
  if (inline) {
    block.setInputsInline(inline == 'true');
  }
  var disabled = xmlBlock.getAttribute('disabled');
  if (disabled) {
    block.setEnabled(disabled != 'true' && disabled != 'disabled');
  }
  var deletable = xmlBlock.getAttribute('deletable');
  if (deletable) {
    block.setDeletable(deletable == 'true');
  }
  var movable = xmlBlock.getAttribute('movable');
  if (movable) {
    block.setMovable(movable == 'true');
  }
  var editable = xmlBlock.getAttribute('editable');
  if (editable) {
    block.setEditable(editable == 'true');
  }
  var collapsed = xmlBlock.getAttribute('collapsed');
  if (collapsed) {
    block.setCollapsed(collapsed == 'true');
  }
  if (xmlBlock.nodeName.toLowerCase() == 'shadow') {
    // Ensure all children are also shadows.
    var children = block.getChildren(false);
    for (var i = 0, child; child = children[i]; i++) {
      if (!child.isShadow()) {
        throw TypeError('Shadow block not allowed non-shadow child.');
      }
    }
    // Ensure this block doesn't have any variable inputs.
    if (block.getVarModels().length) {
      throw TypeError('Shadow blocks cannot have variable references.');
    }
    block.setShadow(true);
  }
  return block;
};

/**
 * Decode an XML field tag and set the value of that field on the given block.
 * @param {!Blockly.Block} block The block that is currently being deserialized.
 * @param {string} fieldName The name of the field on the block.
 * @param {!Element} xml The field tag to decode.
 * @private
 */
Blockly.Xml.domToField_ = function(block, fieldName, xml) {
  var field = block.getField(fieldName);
  if (!field) {
    console.warn('Ignoring non-existent field ' + fieldName + ' in block ' +
        block.type);
    return;
  }
  field.fromXml(xml);
};

/**
 * Remove any 'next' block (statements in a stack).
 * @param {!Element} xmlBlock XML block element.
 */
Blockly.Xml.deleteNext = function(xmlBlock) {
  for (var i = 0, child; child = xmlBlock.childNodes[i]; i++) {
    if (child.nodeName.toLowerCase() == 'next') {
      xmlBlock.removeChild(child);
      break;
    }
  }
};<|MERGE_RESOLUTION|>--- conflicted
+++ resolved
@@ -101,44 +101,6 @@
 };
 
 /**
-<<<<<<< HEAD
- * Encode a variable field as XML.
- * @param {!Blockly.FieldVariable} field The field to encode.
- * @return {Element} XML element, or null if the field did not need to be
- *     serialized.
- * @private
- */
-Blockly.Xml.fieldToDomVariable_ = function(field) {
-  var id = field.getValue();
-  // The field had not been initialized fully before being serialized.
-  // This can happen if a block is created directly through a call to
-  // workspace.newBlock instead of from XML.
-  // The new block will be serialized for the first time when firing a block
-  // creation event.
-  if (id == null) {
-    field.initModel();
-    id = field.getValue();
-  }
-  // Get the variable directly from the field, instead of doing a lookup.  This
-  // will work even if the variable has already been deleted.  This can happen
-  // because the flyout defers deleting blocks until the next time the flyout
-  // is opened.
-  var variable = field.getVariable();
-
-  if (!variable) {
-    throw Error('Tried to serialize a variable field with no variable.');
-  }
-  var container = Blockly.Xml.utils.createElement('field');
-  container.appendChild(Blockly.Xml.utils.createTextNode(variable.name));
-  container.setAttribute('name', field.name);
-  container.setAttribute('id', variable.getId());
-  container.setAttribute('variabletype', variable.type);
-  return container;
-};
-
-/**
-=======
->>>>>>> ba6dfd81
  * Encode a field as XML.
  * @param {!Blockly.Field} field The field to encode.
  * @return {Element} XML element, or null if the field did not need to be
