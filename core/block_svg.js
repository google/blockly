/**
 * @license
 * Visual Blocks Editor
 *
 * Copyright 2012 Google Inc.
 * https://developers.google.com/blockly/
 *
 * Licensed under the Apache License, Version 2.0 (the "License");
 * you may not use this file except in compliance with the License.
 * You may obtain a copy of the License at
 *
 *   http://www.apache.org/licenses/LICENSE-2.0
 *
 * Unless required by applicable law or agreed to in writing, software
 * distributed under the License is distributed on an "AS IS" BASIS,
 * WITHOUT WARRANTIES OR CONDITIONS OF ANY KIND, either express or implied.
 * See the License for the specific language governing permissions and
 * limitations under the License.
 */

/**
 * @fileoverview Methods for graphically rendering a block as SVG.
 * @author fraser@google.com (Neil Fraser)
 */
'use strict';

goog.provide('Blockly.BlockSvg');

goog.require('Blockly.Block');
goog.require('Blockly.ContextMenu');
goog.require('Blockly.Grid');
goog.require('Blockly.RenderedConnection');
goog.require('Blockly.Touch');
goog.require('Blockly.utils');
goog.require('goog.Timer');
goog.require('goog.asserts');
goog.require('goog.dom');
goog.require('goog.math.Coordinate');
goog.require('goog.userAgent');


/**
 * Class for a block's SVG representation.
 * Not normally called directly, workspace.newBlock() is preferred.
 * @param {!Blockly.Workspace} workspace The block's workspace.
 * @param {?string} prototypeName Name of the language object containing
 *     type-specific functions for this block.
 * @param {string=} opt_id Optional ID.  Use this ID if provided, otherwise
 *     create a new id.
 * @extends {Blockly.Block}
 * @constructor
 */
Blockly.BlockSvg = function(workspace, prototypeName, opt_id) {
  // Create core elements for the block.
  /**
   * @type {SVGElement}
   * @private
   */
  this.svgGroup_ = Blockly.utils.createSvgElement('g', {}, null);
  this.svgGroup_.translate_ = '';

  /**
   * @type {SVGElement}
   * @private
   */
  this.svgPathDark_ = Blockly.utils.createSvgElement('path',
      {'class': 'blocklyPathDark', 'transform': 'translate(1,1)'},
      this.svgGroup_);

  /**
   * @type {SVGElement}
   * @private
   */
  this.svgPath_ = Blockly.utils.createSvgElement('path', {'class': 'blocklyPath'},
      this.svgGroup_);

  /**
   * @type {SVGElement}
   * @private
   */
  this.svgPathLight_ = Blockly.utils.createSvgElement('path',
      {'class': 'blocklyPathLight'}, this.svgGroup_);
  this.svgPath_.tooltip = this;

  /** @type {boolean} */
  this.rendered = false;

  /**
   * Whether to move the block to the drag surface when it is dragged.
   * True if it should move, false if it should be translated directly.
   * @type {boolean}
   * @private
   */
  this.useDragSurface_ = Blockly.utils.is3dSupported() && !!workspace.blockDragSurface_;

  Blockly.Tooltip.bindMouseEvents(this.svgPath_);
  Blockly.BlockSvg.superClass_.constructor.call(this,
      workspace, prototypeName, opt_id);
};
goog.inherits(Blockly.BlockSvg, Blockly.Block);

/**
 * Height of this block, not including any statement blocks above or below.
 * Height is in workspace units.
 */
Blockly.BlockSvg.prototype.height = 0;
/**
 * Width of this block, including any connected value blocks.
 * Width is in workspace units.
 */
Blockly.BlockSvg.prototype.width = 0;

/**
 * Original location of block being dragged.
 * @type {goog.math.Coordinate}
 * @private
 */
Blockly.BlockSvg.prototype.dragStartXY_ = null;

/**
 * Constant for identifying rows that are to be rendered inline.
 * Don't collide with Blockly.INPUT_VALUE and friends.
 * @const
 */
Blockly.BlockSvg.INLINE = -1;

/**
 * Create and initialize the SVG representation of the block.
 * May be called more than once.
 */
Blockly.BlockSvg.prototype.initSvg = function() {
  goog.asserts.assert(this.workspace.rendered, 'Workspace is headless.');
  for (var i = 0, input; input = this.inputList[i]; i++) {
    input.init();
  }
  var icons = this.getIcons();
  for (var i = 0; i < icons.length; i++) {
    icons[i].createIcon();
  }
  this.updateColour();
  this.updateMovable();
  if (!this.workspace.options.readOnly && !this.eventsInit_) {
    Blockly.bindEventWithChecks_(this.getSvgRoot(), 'mousedown', this,
                       this.onMouseDown_);
  }
  this.eventsInit_ = true;

  if (!this.getSvgRoot().parentNode) {
    this.workspace.getCanvas().appendChild(this.getSvgRoot());
  }
};

/**
 * Select this block.  Highlight it visually.
 */
Blockly.BlockSvg.prototype.select = function() {
  if (this.isShadow() && this.getParent()) {
    // Shadow blocks should not be selected.
    this.getParent().select();
    return;
  }
  if (Blockly.selected == this) {
    return;
  }
  var oldId = null;
  if (Blockly.selected) {
    oldId = Blockly.selected.id;
    // Unselect any previously selected block.
    Blockly.Events.disable();
    try {
      Blockly.selected.unselect();
    } finally {
      Blockly.Events.enable();
    }
  }
  var event = new Blockly.Events.Ui(null, 'selected', oldId, this.id);
  event.workspaceId = this.workspace.id;
  Blockly.Events.fire(event);
  Blockly.selected = this;
  this.addSelect();
};

/**
 * Unselect this block.  Remove its highlighting.
 */
Blockly.BlockSvg.prototype.unselect = function() {
  if (Blockly.selected != this) {
    return;
  }
  var event = new Blockly.Events.Ui(null, 'selected', this.id, null);
  event.workspaceId = this.workspace.id;
  Blockly.Events.fire(event);
  Blockly.selected = null;
  this.removeSelect();
};

/**
 * Block's mutator icon (if any).
 * @type {Blockly.Mutator}
 */
Blockly.BlockSvg.prototype.mutator = null;

/**
 * Block's comment icon (if any).
 * @type {Blockly.Comment}
 */
Blockly.BlockSvg.prototype.comment = null;

/**
 * Block's warning icon (if any).
 * @type {Blockly.Warning}
 */
Blockly.BlockSvg.prototype.warning = null;

/**
 * Returns a list of mutator, comment, and warning icons.
 * @return {!Array} List of icons.
 */
Blockly.BlockSvg.prototype.getIcons = function() {
  var icons = [];
  if (this.mutator) {
    icons.push(this.mutator);
  }
  if (this.comment) {
    icons.push(this.comment);
  }
  if (this.warning) {
    icons.push(this.warning);
  }
  return icons;
};

/**
<<<<<<< HEAD
 * Wrapper function called when a mouseUp occurs during a drag operation.
 * @type {Array.<!Array>}
 * @private
 */
Blockly.BlockSvg.onMouseUpWrapper_ = null;

/**
 * Wrapper function called when a mouseMove occurs during a drag operation.
 * @type {Array.<!Array>}
 * @private
 */
Blockly.BlockSvg.onMouseMoveWrapper_ = null;

/**
 * Stop binding to the global mouseup and mousemove events.
 * @package
 */
Blockly.BlockSvg.terminateDrag = function() {
  Blockly.BlockSvg.disconnectUiStop_();
  if (Blockly.BlockSvg.onMouseUpWrapper_) {
    Blockly.unbindEvent_(Blockly.BlockSvg.onMouseUpWrapper_);
    Blockly.BlockSvg.onMouseUpWrapper_ = null;
  }
  if (Blockly.BlockSvg.onMouseMoveWrapper_) {
    Blockly.unbindEvent_(Blockly.BlockSvg.onMouseMoveWrapper_);
    Blockly.BlockSvg.onMouseMoveWrapper_ = null;
  }
  var selected = Blockly.selected;
  if (Blockly.dragMode_ == Blockly.DRAG_FREE) {
    // Terminate a drag operation.
    if (selected) {
      // Update the connection locations.
      var xy = selected.getRelativeToSurfaceXY();
      var dxy = goog.math.Coordinate.difference(xy, selected.dragStartXY_);
      var event = new Blockly.Events.Move(selected);
      event.oldCoordinate = selected.dragStartXY_;
      event.recordNew();
      Blockly.Events.fire(event);

      selected.moveConnections_(dxy.x, dxy.y);
      delete selected.draggedBubbles_;
      selected.setDragging_(false);
      selected.moveOffDragSurface_();
      selected.render();
      selected.workspace.setResizesEnabled(true);
      // Ensure that any snap and bump are part of this move's event group.
      var group = Blockly.Events.getGroup();
      setTimeout(function() {
        Blockly.Events.setGroup(group);
        selected.snapToGrid();
        Blockly.Events.setGroup(false);
      }, Blockly.BUMP_DELAY / 2);
      setTimeout(function() {
        Blockly.Events.setGroup(group);
        selected.bumpNeighbours_();
        Blockly.Events.setGroup(false);
      }, Blockly.BUMP_DELAY);
    }
  }
  Blockly.dragMode_ = Blockly.DRAG_NONE;
};

/**
=======
>>>>>>> 15399414
 * Set parent of this block to be a new block or null.
 * @param {Blockly.BlockSvg} newParent New parent block.
 */
Blockly.BlockSvg.prototype.setParent = function(newParent) {
  if (newParent == this.parentBlock_) {
    return;
  }
  var svgRoot = this.getSvgRoot();
  if (this.parentBlock_ && svgRoot) {
    // Move this block up the DOM.  Keep track of x/y translations.
    var xy = this.getRelativeToSurfaceXY();
    this.workspace.getCanvas().appendChild(svgRoot);
    svgRoot.setAttribute('transform', 'translate(' + xy.x + ',' + xy.y + ')');
  }

  Blockly.Field.startCache();
  Blockly.BlockSvg.superClass_.setParent.call(this, newParent);
  Blockly.Field.stopCache();

  if (newParent) {
    var oldXY = this.getRelativeToSurfaceXY();
    newParent.getSvgRoot().appendChild(svgRoot);
    var newXY = this.getRelativeToSurfaceXY();
    // Move the connections to match the child's new position.
    this.moveConnections_(newXY.x - oldXY.x, newXY.y - oldXY.y);
  }
};

/**
 * Return the coordinates of the top-left corner of this block relative to the
 * drawing surface's origin (0,0), in workspace units.
<<<<<<< HEAD
=======
 * If the block is on the workspace, (0, 0) is the origin of the workspace
 * coordinate system.
>>>>>>> 15399414
 * This does not change with workspace scale.
 * @return {!goog.math.Coordinate} Object with .x and .y properties in
 *     workspace coordinates.
 */
Blockly.BlockSvg.prototype.getRelativeToSurfaceXY = function() {
  var x = 0;
  var y = 0;

  var dragSurfaceGroup = this.useDragSurface_ ?
      this.workspace.blockDragSurface_.getGroup() : null;

  var element = this.getSvgRoot();
  if (element) {
    do {
      // Loop through this block and every parent.
      var xy = Blockly.utils.getRelativeXY(element);
      x += xy.x;
      y += xy.y;
      // If this element is the current element on the drag surface, include
      // the translation of the drag surface itself.
      if (this.useDragSurface_ &&
          this.workspace.blockDragSurface_.getCurrentBlock() == element) {
        var surfaceTranslation = this.workspace.blockDragSurface_.getSurfaceTranslation();
        x += surfaceTranslation.x;
        y += surfaceTranslation.y;
      }
      element = element.parentNode;
    } while (element && element != this.workspace.getCanvas() &&
        element != dragSurfaceGroup);
  }
  return new goog.math.Coordinate(x, y);
};

/**
 * Move a block by a relative offset.
 * @param {number} dx Horizontal offset in workspace units.
 * @param {number} dy Vertical offset in workspace units.
 */
Blockly.BlockSvg.prototype.moveBy = function(dx, dy) {
  goog.asserts.assert(!this.parentBlock_, 'Block has parent.');
  var event = new Blockly.Events.BlockMove(this);
  var xy = this.getRelativeToSurfaceXY();
  this.translate(xy.x + dx, xy.y + dy);
  this.moveConnections_(dx, dy);
  event.recordNew();
  this.workspace.resizeContents();
  Blockly.Events.fire(event);
};

/**
 * Transforms a block by setting the translation on the transform attribute
 * of the block's SVG.
 * @param {number} x The x coordinate of the translation in workspace units.
 * @param {number} y The y coordinate of the translation in workspace units.
 */
Blockly.BlockSvg.prototype.translate = function(x, y) {
  this.getSvgRoot().setAttribute('transform',
      'translate(' + x + ',' + y + ')');
};

/**
 * Move this block to its workspace's drag surface, accounting for positioning.
 * Generally should be called at the same time as setDragging_(true).
 * Does nothing if useDragSurface_ is false.
 * @private
 */
Blockly.BlockSvg.prototype.moveToDragSurface_ = function() {
  if (!this.useDragSurface_) {
    return;
  }
  // The translation for drag surface blocks,
  // is equal to the current relative-to-surface position,
  // to keep the position in sync as it move on/off the surface.
  // This is in workspace coordinates.
  var xy = this.getRelativeToSurfaceXY();
  this.clearTransformAttributes_();
  this.workspace.blockDragSurface_.translateSurface(xy.x, xy.y);
  // Execute the move on the top-level SVG component
  this.workspace.blockDragSurface_.setBlocksAndShow(this.getSvgRoot());
};

/**
 * Move this block back to the workspace block canvas.
 * Generally should be called at the same time as setDragging_(false).
 * Does nothing if useDragSurface_ is false.
 * @param {!goog.math.Coordinate} newXY The position the block should take on
 *     on the workspace canvas, in workspace coordinates.
 * @private
 */
Blockly.BlockSvg.prototype.moveOffDragSurface_ = function(newXY) {
  if (!this.useDragSurface_) {
    return;
  }
  // Translate to current position, turning off 3d.
  this.translate(newXY.x, newXY.y);
  this.workspace.blockDragSurface_.clearAndHide(this.workspace.getCanvas());
};

/**
 * Move this block during a drag, taking into account whether we are using a
 * drag surface to translate blocks.
 * This block must be a top-level block.
 * @param {!goog.math.Coordinate} newLoc The location to translate to, in
 *     workspace coordinates.
 * @package
 */
Blockly.BlockSvg.prototype.moveDuringDrag = function(newLoc) {
  if (this.useDragSurface_) {
    this.workspace.blockDragSurface_.translateSurface(newLoc.x, newLoc.y);
  } else {
    this.svgGroup_.translate_ = 'translate(' + newLoc.x + ',' + newLoc.y + ')';
    this.svgGroup_.setAttribute('transform',
        this.svgGroup_.translate_ + this.svgGroup_.skew_);
  }
};

/**
 * Clear the block of transform="..." attributes.
 * Used when the block is switching from 3d to 2d transform or vice versa.
 * @private
 */
Blockly.BlockSvg.prototype.clearTransformAttributes_ = function() {
  Blockly.utils.removeAttribute(this.getSvgRoot(), 'transform');
};

/**
 * Snap this block to the nearest grid point.
 */
Blockly.BlockSvg.prototype.snapToGrid = function() {
  if (!this.workspace) {
    return;  // Deleted block.
  }
  if (this.workspace.isDragging()) {
    return;  // Don't bump blocks during a drag.
  }
  if (this.getParent()) {
    return;  // Only snap top-level blocks.
  }
  if (this.isInFlyout) {
    return;  // Don't move blocks around in a flyout.
  }
  var grid = this.workspace.getGrid();
  if (!grid || !grid.shouldSnap()) {
    return;  // Config says no snapping.
  }
  var spacing = grid.getSpacing();
  var half = spacing / 2;
  var xy = this.getRelativeToSurfaceXY();
  var dx = Math.round((xy.x - half) / spacing) * spacing + half - xy.x;
  var dy = Math.round((xy.y - half) / spacing) * spacing + half - xy.y;
  dx = Math.round(dx);
  dy = Math.round(dy);
  if (dx != 0 || dy != 0) {
    this.moveBy(dx, dy);
  }
};

/**
 * Returns the coordinates of a bounding box describing the dimensions of this
 * block and any blocks stacked below it.
 * Coordinate system: workspace coordinates.
 * @return {!{topLeft: goog.math.Coordinate, bottomRight: goog.math.Coordinate}}
 *    Object with top left and bottom right coordinates of the bounding box.
 */
Blockly.BlockSvg.prototype.getBoundingRectangle = function() {
  var blockXY = this.getRelativeToSurfaceXY(this);
  var tab = this.outputConnection ? Blockly.BlockSvg.TAB_WIDTH : 0;
  var blockBounds = this.getHeightWidth();
  var topLeft;
  var bottomRight;
  if (this.RTL) {
    // Width has the tab built into it already so subtract it here.
    topLeft = new goog.math.Coordinate(blockXY.x - (blockBounds.width - tab),
        blockXY.y);
    // Add the width of the tab/puzzle piece knob to the x coordinate
    // since X is the corner of the rectangle, not the whole puzzle piece.
    bottomRight = new goog.math.Coordinate(blockXY.x + tab,
        blockXY.y + blockBounds.height);
  } else {
    // Subtract the width of the tab/puzzle piece knob to the x coordinate
    // since X is the corner of the rectangle, not the whole puzzle piece.
    topLeft = new goog.math.Coordinate(blockXY.x - tab, blockXY.y);
    // Width has the tab built into it already so subtract it here.
    bottomRight = new goog.math.Coordinate(blockXY.x + blockBounds.width - tab,
        blockXY.y + blockBounds.height);
  }
  return {topLeft: topLeft, bottomRight: bottomRight};
};

/**
 * Set whether the block is collapsed or not.
 * @param {boolean} collapsed True if collapsed.
 */
Blockly.BlockSvg.prototype.setCollapsed = function(collapsed) {
  if (this.collapsed_ == collapsed) {
    return;
  }
  var renderList = [];
  // Show/hide the inputs.
  for (var i = 0, input; input = this.inputList[i]; i++) {
    renderList.push.apply(renderList, input.setVisible(!collapsed));
  }

  var COLLAPSED_INPUT_NAME = '_TEMP_COLLAPSED_INPUT';
  if (collapsed) {
    var icons = this.getIcons();
    for (var i = 0; i < icons.length; i++) {
      icons[i].setVisible(false);
    }
    var text = this.toString(Blockly.COLLAPSE_CHARS);
    this.appendDummyInput(COLLAPSED_INPUT_NAME).appendField(text).init();
  } else {
    this.removeInput(COLLAPSED_INPUT_NAME);
    // Clear any warnings inherited from enclosed blocks.
    this.setWarningText(null);
  }
  Blockly.BlockSvg.superClass_.setCollapsed.call(this, collapsed);

  if (!renderList.length) {
    // No child blocks, just render this block.
    renderList[0] = this;
  }
  if (this.rendered) {
    for (var i = 0, block; block = renderList[i]; i++) {
      block.render();
    }
    // Don't bump neighbours.
    // Although bumping neighbours would make sense, users often collapse
    // all their functions and store them next to each other.  Expanding and
    // bumping causes all their definitions to go out of alignment.
  }
};

/**
 * Open the next (or previous) FieldTextInput.
 * @param {Blockly.Field|Blockly.Block} start Current location.
 * @param {boolean} forward If true go forward, otherwise backward.
 */
Blockly.BlockSvg.prototype.tab = function(start, forward) {
  // This function need not be efficient since it runs once on a keypress.
  // Create an ordered list of all text fields and connected inputs.
  var list = [];
  for (var i = 0, input; input = this.inputList[i]; i++) {
    for (var j = 0, field; field = input.fieldRow[j]; j++) {
      if (field instanceof Blockly.FieldTextInput) {
        // TODO: Also support dropdown fields.
        list.push(field);
      }
    }
    if (input.connection) {
      var block = input.connection.targetBlock();
      if (block) {
        list.push(block);
      }
    }
  }
  var i = list.indexOf(start);
  if (i == -1) {
    // No start location, start at the beginning or end.
    i = forward ? -1 : list.length;
  }
  var target = list[forward ? i + 1 : i - 1];
  if (!target) {
    // Ran off of list.
    var parent = this.getParent();
    if (parent) {
      parent.tab(this, forward);
    }
  } else if (target instanceof Blockly.Field) {
    target.showEditor_();
  } else {
    target.tab(null, forward);
  }
};

/**
 * Handle a mouse-down on an SVG block.
 * @param {!Event} e Mouse down event or touch start event.
 * @private
 */
Blockly.BlockSvg.prototype.onMouseDown_ = function(e) {
<<<<<<< HEAD
  if (this.workspace.options.readOnly) {
    return;
  }
  if (this.isInFlyout) {
    // longStart's simulation of right-clicks for longpresses on touch devices
    // calls the onMouseDown_ function defined on the prototype of the object
    // the was longpressed (in this case, a Blockly.BlockSvg).  In this case
    // that behaviour is wrong, because Blockly.Flyout.prototype.blockMouseDown
    // should be called for a mousedown on a block in the flyout, which blocks
    // execution of the block's onMouseDown_ function.
    if (e.type == 'touchstart' && Blockly.utils.isRightButton(e)) {
      Blockly.Flyout.blockRightClick_(e, this);
      e.stopPropagation();
      e.preventDefault();
    }
    return;
  }
  if (this.isInMutator) {
    // Mutator's coordinate system could be out of date because the bubble was
    // dragged, the block was moved, the parent workspace zoomed, etc.
    this.workspace.resize();
  }

  this.workspace.updateScreenCalculationsIfScrolled();
  this.workspace.markFocused();
  Blockly.terminateDrag_();
  this.select();
  Blockly.hideChaff();
  if (Blockly.utils.isRightButton(e)) {
    // Right-click.
    this.showContextMenu_(e);
    // Click, not drag, so stop waiting for other touches from this identifier.
    Blockly.Touch.clearTouchIdentifier();
  } else if (!this.isMovable()) {
    // Allow immovable blocks to be selected and context menued, but not
    // dragged.  Let this event bubble up to document, so the workspace may be
    // dragged instead.
    return;
  } else {
    if (!Blockly.Events.getGroup()) {
      Blockly.Events.setGroup(true);
    }
    // Left-click (or middle click)
    this.dragStartXY_ = this.getRelativeToSurfaceXY();
    this.workspace.startDrag(e, this.dragStartXY_);

    Blockly.dragMode_ = Blockly.DRAG_STICKY;
    Blockly.BlockSvg.onMouseUpWrapper_ = Blockly.bindEventWithChecks_(document,
        'mouseup', this, this.onMouseUp_);
    Blockly.BlockSvg.onMouseMoveWrapper_ = Blockly.bindEventWithChecks_(
        document, 'mousemove', this, this.onMouseMove_);
    // Build a list of bubbles that need to be moved and where they started.
    this.draggedBubbles_ = [];
    var descendants = this.getDescendants();
    for (var i = 0, descendant; descendant = descendants[i]; i++) {
      var icons = descendant.getIcons();
      for (var j = 0; j < icons.length; j++) {
        var data = icons[j].getIconLocation();
        data.bubble = icons[j];
        this.draggedBubbles_.push(data);
      }
    }
  }
  // This event has been handled.  No need to bubble up to the document.
  e.stopPropagation();
  e.preventDefault();
};

/**
 * Handle a mouse-up anywhere in the SVG pane.  Is only registered when a
 * block is clicked.  We can't use mouseUp on the block since a fast-moving
 * cursor can briefly escape the block before it catches up.
 * @param {!Event} e Mouse up event.
 * @private
 */
Blockly.BlockSvg.prototype.onMouseUp_ = function(e) {
  Blockly.Touch.clearTouchIdentifier();
  if (Blockly.dragMode_ != Blockly.DRAG_FREE &&
      !Blockly.WidgetDiv.isVisible()) {
    // Move the block in front of the others. Do this at the end of a click
    // instead of rearranging the dom on mousedown. This helps with
    // performance and makes it easier to use psuedo element :active
    // to set the cursor.
    this.bringToFront_();
    Blockly.Events.fire(
        new Blockly.Events.Ui(this, 'click', undefined, undefined));
  }
  Blockly.terminateDrag_();

  var deleteArea = this.workspace.isDeleteArea(e);

  // Connect to a nearby block, but not if it's over the toolbox.
  if (Blockly.selected && Blockly.highlightedConnection_ &&
      deleteArea != Blockly.DELETE_AREA_TOOLBOX) {
    // Connect two blocks together.
    Blockly.localConnection_.connect(Blockly.highlightedConnection_);
    if (this.rendered) {
      // Trigger a connection animation.
      // Determine which connection is inferior (lower in the source stack).
      var inferiorConnection = Blockly.localConnection_.isSuperior() ?
          Blockly.highlightedConnection_ : Blockly.localConnection_;
      inferiorConnection.getSourceBlock().connectionUiEffect();
    }
    if (this.workspace.trashcan) {
      // Don't throw an object in the trash can if it just got connected.
      this.workspace.trashcan.close();
    }
  } else if (deleteArea && !this.getParent() && Blockly.selected.isDeletable()) {
    // We didn't connect the block, and it was over the trash can or the
    // toolbox.  Delete it.
    var trashcan = this.workspace.trashcan;
    if (trashcan) {
      goog.Timer.callOnce(trashcan.close, 100, trashcan);
    }
    if (this.workspace.toolbox_) {
      this.workspace.toolbox_.removeDeleteStyle();
    }

    Blockly.selected.dispose(false, true);
  }
  if (Blockly.highlightedConnection_) {
    Blockly.highlightedConnection_.unhighlight();
    Blockly.highlightedConnection_ = null;
  }
  if (!Blockly.WidgetDiv.isVisible()) {
    Blockly.Events.setGroup(false);
=======
  var gesture = this.workspace.getGesture(e);
  if (gesture) {
    gesture.handleBlockStart(e, this);
>>>>>>> 15399414
  }
};

/**
 * Load the block's help page in a new window.
 * @private
 */
Blockly.BlockSvg.prototype.showHelp_ = function() {
  var url = goog.isFunction(this.helpUrl) ? this.helpUrl() : this.helpUrl;
  if (url) {
    window.open(url);
  }
};

/**
 * Show the context menu for this block.
 * @param {!Event} e Mouse event.
 * @private
 */
Blockly.BlockSvg.prototype.showContextMenu_ = function(e) {
  if (this.workspace.options.readOnly || !this.contextMenu) {
    return;
  }
  // Save the current block in a variable for use in closures.
  var block = this;
  var menuOptions = [];

  if (this.isDeletable() && this.isMovable() && !block.isInFlyout) {
    // Option to duplicate this block.
    var duplicateOption = {
      text: Blockly.Msg.DUPLICATE_BLOCK,
      enabled: true,
      callback: function() {
        Blockly.duplicate_(block);
      }
    };
    if (this.getDescendants().length > this.workspace.remainingCapacity()) {
      duplicateOption.enabled = false;
    }
    menuOptions.push(duplicateOption);

    if (this.isEditable() && !this.collapsed_ &&
        this.workspace.options.comments) {
      // Option to add/remove a comment.
      var commentOption = {enabled: !goog.userAgent.IE};
      if (this.comment) {
        commentOption.text = Blockly.Msg.REMOVE_COMMENT;
        commentOption.callback = function() {
          block.setCommentText(null);
        };
      } else {
        commentOption.text = Blockly.Msg.ADD_COMMENT;
        commentOption.callback = function() {
          block.setCommentText('');
        };
      }
      menuOptions.push(commentOption);
    }

    // Option to make block inline.
    if (!this.collapsed_) {
      for (var i = 1; i < this.inputList.length; i++) {
        if (this.inputList[i - 1].type != Blockly.NEXT_STATEMENT &&
            this.inputList[i].type != Blockly.NEXT_STATEMENT) {
          // Only display this option if there are two value or dummy inputs
          // next to each other.
          var inlineOption = {enabled: true};
          var isInline = this.getInputsInline();
          inlineOption.text = isInline ?
              Blockly.Msg.EXTERNAL_INPUTS : Blockly.Msg.INLINE_INPUTS;
          inlineOption.callback = function() {
            block.setInputsInline(!isInline);
          };
          menuOptions.push(inlineOption);
          break;
        }
      }
    }

    if (this.workspace.options.collapse) {
      // Option to collapse/expand block.
      if (this.collapsed_) {
        var expandOption = {enabled: true};
        expandOption.text = Blockly.Msg.EXPAND_BLOCK;
        expandOption.callback = function() {
          block.setCollapsed(false);
        };
        menuOptions.push(expandOption);
      } else {
        var collapseOption = {enabled: true};
        collapseOption.text = Blockly.Msg.COLLAPSE_BLOCK;
        collapseOption.callback = function() {
          block.setCollapsed(true);
        };
        menuOptions.push(collapseOption);
      }
    }

    if (this.workspace.options.disable) {
      // Option to disable/enable block.
      var disableOption = {
        text: this.disabled ?
            Blockly.Msg.ENABLE_BLOCK : Blockly.Msg.DISABLE_BLOCK,
        enabled: !this.getInheritedDisabled(),
        callback: function() {
          block.setDisabled(!block.disabled);
        }
      };
      menuOptions.push(disableOption);
    }

    // Option to delete this block.
    // Count the number of blocks that are nested in this block.
    var descendantCount = this.getDescendants().length;
    var nextBlock = this.getNextBlock();
    if (nextBlock) {
      // Blocks in the current stack would survive this block's deletion.
      descendantCount -= nextBlock.getDescendants().length;
    }
    var deleteOption = {
      text: descendantCount == 1 ? Blockly.Msg.DELETE_BLOCK :
          Blockly.Msg.DELETE_X_BLOCKS.replace('%1', String(descendantCount)),
      enabled: true,
      callback: function() {
        Blockly.Events.setGroup(true);
        block.dispose(true, true);
        Blockly.Events.setGroup(false);
      }
    };
    menuOptions.push(deleteOption);
  }

  // Option to get help.
  var url = goog.isFunction(this.helpUrl) ? this.helpUrl() : this.helpUrl;
  var helpOption = {enabled: !!url};
  helpOption.text = Blockly.Msg.HELP;
  helpOption.callback = function() {
    block.showHelp_();
  };
  menuOptions.push(helpOption);

  // Allow the block to add or modify menuOptions.
  if (this.customContextMenu && !block.isInFlyout) {
    this.customContextMenu(menuOptions);
  }

  Blockly.ContextMenu.show(e, menuOptions, this.RTL);
  Blockly.ContextMenu.currentBlock = this;
};

/**
 * Move the connections for this block and all blocks attached under it.
 * Also update any attached bubbles.
 * @param {number} dx Horizontal offset from current location, in workspace
 *     units.
 * @param {number} dy Vertical offset from current location, in workspace
 *     units.
 * @private
 */
Blockly.BlockSvg.prototype.moveConnections_ = function(dx, dy) {
  if (!this.rendered) {
    // Rendering is required to lay out the blocks.
    // This is probably an invisible block attached to a collapsed block.
    return;
  }
  var myConnections = this.getConnections_(false);
  for (var i = 0; i < myConnections.length; i++) {
    myConnections[i].moveBy(dx, dy);
  }
  var icons = this.getIcons();
  for (var i = 0; i < icons.length; i++) {
    icons[i].computeIconLocation();
  }

  // Recurse through all blocks attached under this one.
  for (var i = 0; i < this.childBlocks_.length; i++) {
    this.childBlocks_[i].moveConnections_(dx, dy);
  }
};

/**
 * Recursively adds or removes the dragging class to this node and its children.
 * @param {boolean} adding True if adding, false if removing.
 * @package
 */
Blockly.BlockSvg.prototype.setDragging = function(adding) {
  if (adding) {
    var group = this.getSvgRoot();
    group.translate_ = '';
    group.skew_ = '';
    Blockly.draggingConnections_ =
        Blockly.draggingConnections_.concat(this.getConnections_(true));
    Blockly.utils.addClass(/** @type {!Element} */ (this.svgGroup_),
                      'blocklyDragging');
  } else {
    Blockly.draggingConnections_ = [];
    Blockly.utils.removeClass(/** @type {!Element} */ (this.svgGroup_),
                         'blocklyDragging');
  }
  // Recurse through all blocks attached under this one.
  for (var i = 0; i < this.childBlocks_.length; i++) {
<<<<<<< HEAD
    this.childBlocks_[i].setDragging_(adding);
  }
};

/**
 * Drag this block to follow the mouse.
 * @param {!Event} e Mouse move event.
 * @private
 */
Blockly.BlockSvg.prototype.onMouseMove_ = function(e) {
  if (e.type == 'mousemove' && e.clientX <= 1 && e.clientY == 0 &&
      e.button == 0) {
    /* HACK:
     Safari Mobile 6.0 and Chrome for Android 18.0 fire rogue mousemove
     events on certain touch actions. Ignore events with these signatures.
     This may result in a one-pixel blind spot in other browsers,
     but this shouldn't be noticeable. */
    e.stopPropagation();
    return;
  }

  var oldXY = this.getRelativeToSurfaceXY();
  var newXY = this.workspace.moveDrag(e);

  if (Blockly.dragMode_ == Blockly.DRAG_STICKY) {
    // Still dragging within the sticky DRAG_RADIUS.
    var dr = goog.math.Coordinate.distance(oldXY, newXY) * this.workspace.scale;
    if (dr > Blockly.DRAG_RADIUS) {
      // Switch to unrestricted dragging.
      Blockly.dragMode_ = Blockly.DRAG_FREE;
      Blockly.longStop_();
      this.workspace.setResizesEnabled(false);

      var disconnectEffect = !!this.parentBlock_;
      // If in a stack, either split the stack, or pull out single block.
      var healStack = !Blockly.DRAG_STACK;
      if (e.altKey || e.ctrlKey || e.metaKey) {
        healStack = !healStack;
      }
      // Push this block to the very top of the stack.
      this.unplug(healStack);
      if (disconnectEffect) {
        var group = this.getSvgRoot();
        group.translate_ = 'translate(' + newXY.x + ',' + newXY.y + ')';
        this.disconnectUiEffect();
      }
      this.setDragging_(true);
      this.moveToDragSurface_();
    }
  }
  if (Blockly.dragMode_ == Blockly.DRAG_FREE) {
    // Unrestricted dragging.
    var dxy = goog.math.Coordinate.difference(oldXY, this.dragStartXY_);
    var group = this.getSvgRoot();
    if (this.useDragSurface_) {
      this.workspace.blockDragSurface_.translateSurface(newXY.x, newXY.y);
    } else {
      group.translate_ = 'translate(' + newXY.x + ',' + newXY.y + ')';
      group.setAttribute('transform', group.translate_ + group.skew_);
    }
    // Drag all the nested bubbles.
    for (var i = 0; i < this.draggedBubbles_.length; i++) {
      var commentData = this.draggedBubbles_[i];
      commentData.bubble.setIconLocation(
          goog.math.Coordinate.sum(commentData, dxy));
    }

    // Check to see if any of this block's connections are within range of
    // another block's connection.
    var myConnections = this.getConnections_(false);
    // Also check the last connection on this stack
    var lastOnStack = this.lastConnectionInStack_();
    if (lastOnStack && lastOnStack != this.nextConnection) {
      myConnections.push(lastOnStack);
    }
    var closestConnection = null;
    var localConnection = null;
    var radiusConnection = Blockly.SNAP_RADIUS;
    for (var i = 0; i < myConnections.length; i++) {
      var myConnection = myConnections[i];
      var neighbour = myConnection.closest(radiusConnection, dxy);
      if (neighbour.connection) {
        closestConnection = neighbour.connection;
        localConnection = myConnection;
        radiusConnection = neighbour.radius;
      }
    }

    // Remove connection highlighting if needed.
    if (Blockly.highlightedConnection_ &&
        Blockly.highlightedConnection_ != closestConnection) {
      Blockly.highlightedConnection_.unhighlight();
      Blockly.highlightedConnection_ = null;
      Blockly.localConnection_ = null;
    }

    var wouldDeleteBlock = this.updateCursor_(e, closestConnection);

    // Add connection highlighting if needed.
    if (!wouldDeleteBlock && closestConnection &&
        closestConnection != Blockly.highlightedConnection_) {
      closestConnection.highlight();
      Blockly.highlightedConnection_ = closestConnection;
      Blockly.localConnection_ = localConnection;
    }
  }
  // This event has been handled.  No need to bubble up to the document.
  e.stopPropagation();
  e.preventDefault();
};

/**
 * Provide visual indication of whether the block will be deleted if
 * dropped here.
 * Prefer connecting over dropping into the trash can, but prefer dragging to
 * the toolbox over connecting to other blocks.
 * @param {!Event} e Mouse move event.
 * @param {Blockly.Connection} closestConnection The connection this block would
 *     potentially connect to if dropped here, or null.
 * @return {boolean} True if the block would be deleted if dropped here,
 *     otherwise false.
 * @private
 */
Blockly.BlockSvg.prototype.updateCursor_ = function(e, closestConnection) {
  var deleteArea = this.workspace.isDeleteArea(e);
  var wouldConnect = Blockly.selected && closestConnection &&
      deleteArea != Blockly.DELETE_AREA_TOOLBOX;
  var wouldDelete = deleteArea && !this.getParent() &&
      Blockly.selected.isDeletable();
  var showDeleteCursor = wouldDelete && !wouldConnect;

  if (showDeleteCursor) {
    Blockly.utils.addClass(/** @type {!Element} */ (this.svgGroup_),
                      'blocklyDraggingDelete');
    
    if (this.workspace.toolbox_) {
      // Change the cursor to a hand with an 'x'
      this.workspace.toolbox_.addDeleteStyle();
    }

    if (deleteArea == Blockly.DELETE_AREA_TRASH && this.workspace.trashcan) {
      this.workspace.trashcan.setOpen_(true);
    }
    return true;
  } else {
    if (this.workspace.trashcan) {
      this.workspace.trashcan.setOpen_(false);
    }
    Blockly.utils.removeClass(/** @type {!Element} */ (this.svgGroup_),
                      'blocklyDraggingDelete');
    if (this.workspace.toolbox_) {
      // Change the cursor on the toolbox
      this.workspace.toolbox_.removeDeleteStyle();
    }
    return false;
=======
    this.childBlocks_[i].setDragging(adding);
>>>>>>> 15399414
  }
};

/**
 * Add or remove the UI indicating if this block is movable or not.
 */
Blockly.BlockSvg.prototype.updateMovable = function() {
  if (this.isMovable()) {
    Blockly.utils.addClass(/** @type {!Element} */ (this.svgGroup_),
                      'blocklyDraggable');
  } else {
    Blockly.utils.removeClass(/** @type {!Element} */ (this.svgGroup_),
                         'blocklyDraggable');
  }
};

/**
 * Set whether this block is movable or not.
 * @param {boolean} movable True if movable.
 */
Blockly.BlockSvg.prototype.setMovable = function(movable) {
  Blockly.BlockSvg.superClass_.setMovable.call(this, movable);
  this.updateMovable();
};

/**
 * Set whether this block is editable or not.
 * @param {boolean} editable True if editable.
 */
Blockly.BlockSvg.prototype.setEditable = function(editable) {
  Blockly.BlockSvg.superClass_.setEditable.call(this, editable);
  var icons = this.getIcons();
  for (var i = 0; i < icons.length; i++) {
    icons[i].updateEditable();
  }
};

/**
 * Set whether this block is a shadow block or not.
 * @param {boolean} shadow True if a shadow.
 */
Blockly.BlockSvg.prototype.setShadow = function(shadow) {
  Blockly.BlockSvg.superClass_.setShadow.call(this, shadow);
  this.updateColour();
};

/**
 * Return the root node of the SVG or null if none exists.
 * @return {Element} The root SVG node (probably a group).
 */
Blockly.BlockSvg.prototype.getSvgRoot = function() {
  return this.svgGroup_;
};

/**
 * Dispose of this block.
 * @param {boolean} healStack If true, then try to heal any gap by connecting
 *     the next statement with the previous statement.  Otherwise, dispose of
 *     all children of this block.
 * @param {boolean} animate If true, show a disposal animation and sound.
 */
Blockly.BlockSvg.prototype.dispose = function(healStack, animate) {
  if (!this.workspace) {
    // The block has already been deleted.
    return;
  }
  Blockly.Tooltip.hide();
  Blockly.Field.startCache();
  // Save the block's workspace temporarily so we can resize the
  // contents once the block is disposed.
  var blockWorkspace = this.workspace;
  // If this block is being dragged, unlink the mouse events.
  if (Blockly.selected == this) {
    this.unselect();
    this.workspace.cancelCurrentGesture();
  }
  // If this block has a context menu open, close it.
  if (Blockly.ContextMenu.currentBlock == this) {
    Blockly.ContextMenu.hide();
  }

  if (animate && this.rendered) {
    this.unplug(healStack);
    this.disposeUiEffect();
  }
  // Stop rerendering.
  this.rendered = false;

  Blockly.Events.disable();
  try {
    var icons = this.getIcons();
    for (var i = 0; i < icons.length; i++) {
      icons[i].dispose();
    }
  } finally {
    Blockly.Events.enable();
  }
  Blockly.BlockSvg.superClass_.dispose.call(this, healStack);

  goog.dom.removeNode(this.svgGroup_);
  blockWorkspace.resizeContents();
  // Sever JavaScript to DOM connections.
  this.svgGroup_ = null;
  this.svgPath_ = null;
  this.svgPathLight_ = null;
  this.svgPathDark_ = null;
  Blockly.Field.stopCache();
};

/**
 * Play some UI effects (sound, animation) when disposing of a block.
 */
Blockly.BlockSvg.prototype.disposeUiEffect = function() {
  this.workspace.getAudioManager().play('delete');

  var xy = this.workspace.getSvgXY(/** @type {!Element} */ (this.svgGroup_));
  // Deeply clone the current block.
  var clone = this.svgGroup_.cloneNode(true);
  clone.translateX_ = xy.x;
  clone.translateY_ = xy.y;
  clone.setAttribute('transform',
      'translate(' + clone.translateX_ + ',' + clone.translateY_ + ')');
  this.workspace.getParentSvg().appendChild(clone);
  clone.bBox_ = clone.getBBox();
  // Start the animation.
  Blockly.BlockSvg.disposeUiStep_(clone, this.RTL, new Date,
      this.workspace.scale);
};

/**
 * Animate a cloned block and eventually dispose of it.
 * This is a class method, not an instance method since the original block has
 * been destroyed and is no longer accessible.
 * @param {!Element} clone SVG element to animate and dispose of.
 * @param {boolean} rtl True if RTL, false if LTR.
 * @param {!Date} start Date of animation's start.
 * @param {number} workspaceScale Scale of workspace.
 * @private
 */
Blockly.BlockSvg.disposeUiStep_ = function(clone, rtl, start, workspaceScale) {
  var ms = new Date - start;
  var percent = ms / 150;
  if (percent > 1) {
    goog.dom.removeNode(clone);
  } else {
    var x = clone.translateX_ +
        (rtl ? -1 : 1) * clone.bBox_.width * workspaceScale / 2 * percent;
    var y = clone.translateY_ + clone.bBox_.height * workspaceScale * percent;
    var scale = (1 - percent) * workspaceScale;
    clone.setAttribute('transform', 'translate(' + x + ',' + y + ')' +
        ' scale(' + scale + ')');
    var closure = function() {
      Blockly.BlockSvg.disposeUiStep_(clone, rtl, start, workspaceScale);
    };
    setTimeout(closure, 10);
  }
};

/**
 * Play some UI effects (sound, ripple) after a connection has been established.
 */
Blockly.BlockSvg.prototype.connectionUiEffect = function() {
  this.workspace.getAudioManager().play('click');
  if (this.workspace.scale < 1) {
    return;  // Too small to care about visual effects.
  }
  // Determine the absolute coordinates of the inferior block.
  var xy = this.workspace.getSvgXY(/** @type {!Element} */ (this.svgGroup_));
  // Offset the coordinates based on the two connection types, fix scale.
  if (this.outputConnection) {
    xy.x += (this.RTL ? 3 : -3) * this.workspace.scale;
    xy.y += 13 * this.workspace.scale;
  } else if (this.previousConnection) {
    xy.x += (this.RTL ? -23 : 23) * this.workspace.scale;
    xy.y += 3 * this.workspace.scale;
  }
  var ripple = Blockly.utils.createSvgElement('circle',
      {'cx': xy.x, 'cy': xy.y, 'r': 0, 'fill': 'none',
       'stroke': '#888', 'stroke-width': 10},
      this.workspace.getParentSvg());
  // Start the animation.
  Blockly.BlockSvg.connectionUiStep_(ripple, new Date, this.workspace.scale);
};

/**
 * Expand a ripple around a connection.
 * @param {!Element} ripple Element to animate.
 * @param {!Date} start Date of animation's start.
 * @param {number} workspaceScale Scale of workspace.
 * @private
 */
Blockly.BlockSvg.connectionUiStep_ = function(ripple, start, workspaceScale) {
  var ms = new Date - start;
  var percent = ms / 150;
  if (percent > 1) {
    goog.dom.removeNode(ripple);
  } else {
    ripple.setAttribute('r', percent * 25 * workspaceScale);
    ripple.style.opacity = 1 - percent;
    var closure = function() {
      Blockly.BlockSvg.connectionUiStep_(ripple, start, workspaceScale);
    };
    Blockly.BlockSvg.disconnectUiStop_.pid_ = setTimeout(closure, 10);
  }
};

/**
 * Play some UI effects (sound, animation) when disconnecting a block.
 */
Blockly.BlockSvg.prototype.disconnectUiEffect = function() {
  this.workspace.getAudioManager().play('disconnect');
  if (this.workspace.scale < 1) {
    return;  // Too small to care about visual effects.
  }
  // Horizontal distance for bottom of block to wiggle.
  var DISPLACEMENT = 10;
  // Scale magnitude of skew to height of block.
  var height = this.getHeightWidth().height;
  var magnitude = Math.atan(DISPLACEMENT / height) / Math.PI * 180;
  if (!this.RTL) {
    magnitude *= -1;
  }
  // Start the animation.
  Blockly.BlockSvg.disconnectUiStep_(this.svgGroup_, magnitude, new Date);
};

/**
 * Animate a brief wiggle of a disconnected block.
 * @param {!Element} group SVG element to animate.
 * @param {number} magnitude Maximum degrees skew (reversed for RTL).
 * @param {!Date} start Date of animation's start.
 * @private
 */
Blockly.BlockSvg.disconnectUiStep_ = function(group, magnitude, start) {
  var DURATION = 200;  // Milliseconds.
  var WIGGLES = 3;  // Half oscillations.

  var ms = new Date - start;
  var percent = ms / DURATION;

  if (percent > 1) {
    group.skew_ = '';
  } else {
    var skew = Math.round(Math.sin(percent * Math.PI * WIGGLES) *
        (1 - percent) * magnitude);
    group.skew_ = 'skewX(' + skew + ')';
    var closure = function() {
      Blockly.BlockSvg.disconnectUiStep_(group, magnitude, start);
    };
    Blockly.BlockSvg.disconnectUiStop_.group = group;
    Blockly.BlockSvg.disconnectUiStop_.pid = setTimeout(closure, 10);
  }
  group.setAttribute('transform', group.translate_ + group.skew_);
};

/**
 * Stop the disconnect UI animation immediately.
 * @private
 */
Blockly.BlockSvg.disconnectUiStop_ = function() {
  if (Blockly.BlockSvg.disconnectUiStop_.group) {
    clearTimeout(Blockly.BlockSvg.disconnectUiStop_.pid);
    var group = Blockly.BlockSvg.disconnectUiStop_.group;
    group.skew_ = '';
    group.setAttribute('transform', group.translate_);
    Blockly.BlockSvg.disconnectUiStop_.group = null;
  }
};

/**
 * PID of disconnect UI animation.  There can only be one at a time.
 * @type {number}
 */
Blockly.BlockSvg.disconnectUiStop_.pid = 0;

/**
 * SVG group of wobbling block.  There can only be one at a time.
 * @type {Element}
 */
Blockly.BlockSvg.disconnectUiStop_.group = null;

/**
 * Change the colour of a block.
 */
Blockly.BlockSvg.prototype.updateColour = function() {
  if (this.disabled) {
    // Disabled blocks don't have colour.
    return;
  }
  var hexColour = this.getColour();
  var rgb = goog.color.hexToRgb(hexColour);
  if (this.isShadow()) {
    rgb = goog.color.lighten(rgb, 0.6);
    hexColour = goog.color.rgbArrayToHex(rgb);
    this.svgPathLight_.style.display = 'none';
    this.svgPathDark_.setAttribute('fill', hexColour);
  } else {
    this.svgPathLight_.style.display = '';
    var hexLight = goog.color.rgbArrayToHex(goog.color.lighten(rgb, 0.3));
    var hexDark = goog.color.rgbArrayToHex(goog.color.darken(rgb, 0.2));
    this.svgPathLight_.setAttribute('stroke', hexLight);
    this.svgPathDark_.setAttribute('fill', hexDark);
  }
  this.svgPath_.setAttribute('fill', hexColour);

  var icons = this.getIcons();
  for (var i = 0; i < icons.length; i++) {
    icons[i].updateColour();
  }

  // Bump every dropdown to change its colour.
  for (var x = 0, input; input = this.inputList[x]; x++) {
    for (var y = 0, field; field = input.fieldRow[y]; y++) {
      field.setText(null);
    }
  }
};

/**
 * Enable or disable a block.
 */
Blockly.BlockSvg.prototype.updateDisabled = function() {
  if (this.disabled || this.getInheritedDisabled()) {
    if (Blockly.utils.addClass(/** @type {!Element} */ (this.svgGroup_),
                      'blocklyDisabled')) {
      this.svgPath_.setAttribute('fill',
          'url(#' + this.workspace.options.disabledPatternId + ')');
    }
  } else {
    if (Blockly.utils.removeClass(/** @type {!Element} */ (this.svgGroup_),
                         'blocklyDisabled')) {
      this.updateColour();
    }
  }
  var children = this.getChildren();
  for (var i = 0, child; child = children[i]; i++) {
    child.updateDisabled();
  }
};

/**
 * Returns the comment on this block (or '' if none).
 * @return {string} Block's comment.
 */
Blockly.BlockSvg.prototype.getCommentText = function() {
  if (this.comment) {
    var comment = this.comment.getText();
    // Trim off trailing whitespace.
    return comment.replace(/\s+$/, '').replace(/ +\n/g, '\n');
  }
  return '';
};

/**
 * Set this block's comment text.
 * @param {?string} text The text, or null to delete.
 */
Blockly.BlockSvg.prototype.setCommentText = function(text) {
  var changedState = false;
  if (goog.isString(text)) {
    if (!this.comment) {
      this.comment = new Blockly.Comment(this);
      changedState = true;
    }
    this.comment.setText(/** @type {string} */ (text));
  } else {
    if (this.comment) {
      this.comment.dispose();
      changedState = true;
    }
  }
  if (changedState && this.rendered) {
    this.render();
    // Adding or removing a comment icon will cause the block to change shape.
    this.bumpNeighbours_();
  }
};

/**
 * Set this block's warning text.
 * @param {?string} text The text, or null to delete.
 * @param {string=} opt_id An optional ID for the warning text to be able to
 *     maintain multiple warnings.
 */
Blockly.BlockSvg.prototype.setWarningText = function(text, opt_id) {
  if (!this.setWarningText.pid_) {
    // Create a database of warning PIDs.
    // Only runs once per block (and only those with warnings).
    this.setWarningText.pid_ = Object.create(null);
  }
  var id = opt_id || '';
  if (!id) {
    // Kill all previous pending processes, this edit supersedes them all.
    for (var n in this.setWarningText.pid_) {
      clearTimeout(this.setWarningText.pid_[n]);
      delete this.setWarningText.pid_[n];
    }
  } else if (this.setWarningText.pid_[id]) {
    // Only queue up the latest change.  Kill any earlier pending process.
    clearTimeout(this.setWarningText.pid_[id]);
    delete this.setWarningText.pid_[id];
  }
  if (this.workspace.isDragging()) {
    // Don't change the warning text during a drag.
    // Wait until the drag finishes.
    var thisBlock = this;
    this.setWarningText.pid_[id] = setTimeout(function() {
      if (thisBlock.workspace) {  // Check block wasn't deleted.
        delete thisBlock.setWarningText.pid_[id];
        thisBlock.setWarningText(text, id);
      }
    }, 100);
    return;
  }
  if (this.isInFlyout) {
    text = null;
  }

  // Bubble up to add a warning on top-most collapsed block.
  var parent = this.getSurroundParent();
  var collapsedParent = null;
  while (parent) {
    if (parent.isCollapsed()) {
      collapsedParent = parent;
    }
    parent = parent.getSurroundParent();
  }
  if (collapsedParent) {
    collapsedParent.setWarningText(text, 'collapsed ' + this.id + ' ' + id);
  }

  var changedState = false;
  if (goog.isString(text)) {
    if (!this.warning) {
      this.warning = new Blockly.Warning(this);
      changedState = true;
    }
    this.warning.setText(/** @type {string} */ (text), id);
  } else {
    // Dispose all warnings if no id is given.
    if (this.warning && !id) {
      this.warning.dispose();
      changedState = true;
    } else if (this.warning) {
      var oldText = this.warning.getText();
      this.warning.setText('', id);
      var newText = this.warning.getText();
      if (!newText) {
        this.warning.dispose();
      }
      changedState = oldText != newText;
    }
  }
  if (changedState && this.rendered) {
    this.render();
    // Adding or removing a warning icon will cause the block to change shape.
    this.bumpNeighbours_();
  }
};

/**
 * Give this block a mutator dialog.
 * @param {Blockly.Mutator} mutator A mutator dialog instance or null to remove.
 */
Blockly.BlockSvg.prototype.setMutator = function(mutator) {
  if (this.mutator && this.mutator !== mutator) {
    this.mutator.dispose();
  }
  if (mutator) {
    mutator.block_ = this;
    this.mutator = mutator;
    mutator.createIcon();
  }
};

/**
 * Set whether the block is disabled or not.
 * @param {boolean} disabled True if disabled.
 */
Blockly.BlockSvg.prototype.setDisabled = function(disabled) {
  if (this.disabled != disabled) {
    Blockly.BlockSvg.superClass_.setDisabled.call(this, disabled);
    if (this.rendered) {
      this.updateDisabled();
    }
  }
};

/**
 * Set whether the block is highlighted or not.  Block highlighting is
 * often used to visually mark blocks currently being executed.
 * @param {boolean} highlighted True if highlighted.
 */
Blockly.BlockSvg.prototype.setHighlighted = function(highlighted) {
  if (!this.rendered) {
    return;
  }
  if (highlighted) {
    this.svgPath_.setAttribute('filter',
        'url(#' + this.workspace.options.embossFilterId + ')');
    this.svgPathLight_.style.display = 'none';
  } else {
    Blockly.utils.removeAttribute(this.svgPath_, 'filter');
    delete this.svgPathLight_.style.display;
  }
};

/**
 * Select this block.  Highlight it visually.
 */
Blockly.BlockSvg.prototype.addSelect = function() {
  Blockly.utils.addClass(/** @type {!Element} */ (this.svgGroup_),
                    'blocklySelected');
};

/**
 * Unselect this block.  Remove its highlighting.
 */
Blockly.BlockSvg.prototype.removeSelect = function() {
  Blockly.utils.removeClass(/** @type {!Element} */ (this.svgGroup_),
                       'blocklySelected');
};

/**
 * Update the cursor over this block by adding or removing a class.
 * @param {boolean} enable True if the delete cursor should be shown, false
 *     otherwise.
 * @package
 */
Blockly.BlockSvg.prototype.setDeleteStyle = function(enable) {
  if (enable) {
    Blockly.utils.addClass(/** @type {!Element} */ (this.svgGroup_),
        'blocklyDraggingDelete');
  } else {
    Blockly.utils.removeClass(/** @type {!Element} */ (this.svgGroup_),
        'blocklyDraggingDelete');
  }
};

// Overrides of functions on Blockly.Block that take into account whether the
// block has been rendered.

/**
 * Change the colour of a block.
 * @param {number|string} colour HSV hue value, or #RRGGBB string.
 */
Blockly.BlockSvg.prototype.setColour = function(colour) {
  Blockly.BlockSvg.superClass_.setColour.call(this, colour);

  if (this.rendered) {
    this.updateColour();
  }
};


/**
 * Move this block to the front of the visible workspace.
 * <g> tags do not respect z-index so svg renders them in the
 * order that they are in the dom.  By placing this block first within the
 * block group's <g>, it will render on top of any other blocks.
 */
Blockly.BlockSvg.prototype.bringToFront_ = function() {
  var block = this;
  do {
    var root = block.getSvgRoot();
    root.parentNode.appendChild(root);
    block = block.getParent();
  } while (block);
};
/**
 * Move this block to the front of the visible workspace.
 * <g> tags do not respect z-index so svg renders them in the
 * order that they are in the dom.  By placing this block first within the
 * block group's <g>, it will render on top of any other blocks.
 * @package
 */
Blockly.BlockSvg.prototype.bringToFront = function() {
  var block = this;
  do {
    var root = block.getSvgRoot();
    root.parentNode.appendChild(root);
    block = block.getParent();
  } while (block);
};

/**
 * Set whether this block can chain onto the bottom of another block.
 * @param {boolean} newBoolean True if there can be a previous statement.
 * @param {string|Array.<string>|null|undefined} opt_check Statement type or
 *     list of statement types.  Null/undefined if any type could be connected.
 */
Blockly.BlockSvg.prototype.setPreviousStatement =
    function(newBoolean, opt_check) {
  /* eslint-disable indent */
  Blockly.BlockSvg.superClass_.setPreviousStatement.call(this, newBoolean,
      opt_check);

  if (this.rendered) {
    this.render();
    this.bumpNeighbours_();
  }
};  /* eslint-enable indent */

/**
 * Set whether another block can chain onto the bottom of this block.
 * @param {boolean} newBoolean True if there can be a next statement.
 * @param {string|Array.<string>|null|undefined} opt_check Statement type or
 *     list of statement types.  Null/undefined if any type could be connected.
 */
Blockly.BlockSvg.prototype.setNextStatement = function(newBoolean, opt_check) {
  Blockly.BlockSvg.superClass_.setNextStatement.call(this, newBoolean,
      opt_check);

  if (this.rendered) {
    this.render();
    this.bumpNeighbours_();
  }
};

/**
 * Set whether this block returns a value.
 * @param {boolean} newBoolean True if there is an output.
 * @param {string|Array.<string>|null|undefined} opt_check Returned type or list
 *     of returned types.  Null or undefined if any type could be returned
 *     (e.g. variable get).
 */
Blockly.BlockSvg.prototype.setOutput = function(newBoolean, opt_check) {
  Blockly.BlockSvg.superClass_.setOutput.call(this, newBoolean, opt_check);

  if (this.rendered) {
    this.render();
    this.bumpNeighbours_();
  }
};

/**
 * Set whether value inputs are arranged horizontally or vertically.
 * @param {boolean} newBoolean True if inputs are horizontal.
 */
Blockly.BlockSvg.prototype.setInputsInline = function(newBoolean) {
  Blockly.BlockSvg.superClass_.setInputsInline.call(this, newBoolean);

  if (this.rendered) {
    this.render();
    this.bumpNeighbours_();
  }
};

/**
 * Remove an input from this block.
 * @param {string} name The name of the input.
 * @param {boolean=} opt_quiet True to prevent error if input is not present.
 * @throws {goog.asserts.AssertionError} if the input is not present and
 *     opt_quiet is not true.
 */
Blockly.BlockSvg.prototype.removeInput = function(name, opt_quiet) {
  Blockly.BlockSvg.superClass_.removeInput.call(this, name, opt_quiet);

  if (this.rendered) {
    this.render();
    // Removing an input will cause the block to change shape.
    this.bumpNeighbours_();
  }
};

/**
 * Move a numbered input to a different location on this block.
 * @param {number} inputIndex Index of the input to move.
 * @param {number} refIndex Index of input that should be after the moved input.
 */
Blockly.BlockSvg.prototype.moveNumberedInputBefore = function(
    inputIndex, refIndex) {
  Blockly.BlockSvg.superClass_.moveNumberedInputBefore.call(this, inputIndex,
      refIndex);

  if (this.rendered) {
    this.render();
    // Moving an input will cause the block to change shape.
    this.bumpNeighbours_();
  }
};

/**
 * Add a value input, statement input or local variable to this block.
 * @param {number} type Either Blockly.INPUT_VALUE or Blockly.NEXT_STATEMENT or
 *     Blockly.DUMMY_INPUT.
 * @param {string} name Language-neutral identifier which may used to find this
 *     input again.  Should be unique to this block.
 * @return {!Blockly.Input} The input object created.
 * @private
 */
Blockly.BlockSvg.prototype.appendInput_ = function(type, name) {
  var input = Blockly.BlockSvg.superClass_.appendInput_.call(this, type, name);

  if (this.rendered) {
    this.render();
    // Adding an input will cause the block to change shape.
    this.bumpNeighbours_();
  }
  return input;
};

/**
 * Returns connections originating from this block.
 * @param {boolean} all If true, return all connections even hidden ones.
 *     Otherwise, for a non-rendered block return an empty list, and for a
 *     collapsed block don't return inputs connections.
 * @return {!Array.<!Blockly.Connection>} Array of connections.
 * @package
 */
Blockly.BlockSvg.prototype.getConnections_ = function(all) {
  var myConnections = [];
  if (all || this.rendered) {
    if (this.outputConnection) {
      myConnections.push(this.outputConnection);
    }
    if (this.previousConnection) {
      myConnections.push(this.previousConnection);
    }
    if (this.nextConnection) {
      myConnections.push(this.nextConnection);
    }
    if (all || !this.collapsed_) {
      for (var i = 0, input; input = this.inputList[i]; i++) {
        if (input.connection) {
          myConnections.push(input.connection);
        }
      }
    }
  }
  return myConnections;
};

/**
 * Create a connection of the specified type.
 * @param {number} type The type of the connection to create.
 * @return {!Blockly.RenderedConnection} A new connection of the specified type.
 * @private
 */
Blockly.BlockSvg.prototype.makeConnection_ = function(type) {
  return new Blockly.RenderedConnection(this, type);
};

/**
 * Bump unconnected blocks out of alignment.  Two blocks which aren't actually
 * connected should not coincidentally line up on screen.
 * @private
 */
Blockly.BlockSvg.prototype.bumpNeighbours_ = function() {
  if (!this.workspace) {
    return;  // Deleted block.
  }
  if (Blockly.dragMode_ != Blockly.DRAG_NONE) {
    return;  // Don't bump blocks during a drag.
  }
  var rootBlock = this.getRootBlock();
  if (rootBlock.isInFlyout) {
    return;  // Don't move blocks around in a flyout.
  }
  // Loop through every connection on this block.
  var myConnections = this.getConnections_(false);
  for (var i = 0, connection; connection = myConnections[i]; i++) {

    // Spider down from this block bumping all sub-blocks.
    if (connection.isConnected() && connection.isSuperior()) {
      connection.targetBlock().bumpNeighbours_();
    }

    var neighbours = connection.neighbours_(Blockly.SNAP_RADIUS);
    for (var j = 0, otherConnection; otherConnection = neighbours[j]; j++) {

      // If both connections are connected, that's probably fine.  But if
      // either one of them is unconnected, then there could be confusion.
      if (!connection.isConnected() || !otherConnection.isConnected()) {
        // Only bump blocks if they are from different tree structures.
        if (otherConnection.getSourceBlock().getRootBlock() != rootBlock) {

          // Always bump the inferior block.
          if (connection.isSuperior()) {
            otherConnection.bumpAwayFrom_(connection);
          } else {
            connection.bumpAwayFrom_(otherConnection);
          }
        }
      }
    }
  }
<<<<<<< HEAD
=======
};

/**
 * Schedule snapping to grid and bumping neighbours to occur after a brief
 * delay.
 * @package
 */
Blockly.BlockSvg.prototype.scheduleSnapAndBump = function() {
  var block = this;
  // Ensure that any snap and bump are part of this move's event group.
  var group = Blockly.Events.getGroup();

  setTimeout(function() {
    Blockly.Events.setGroup(group);
    block.snapToGrid();
    Blockly.Events.setGroup(false);
  }, Blockly.BUMP_DELAY / 2);

  setTimeout(function() {
    Blockly.Events.setGroup(group);
    block.bumpNeighbours_();
    Blockly.Events.setGroup(false);
  }, Blockly.BUMP_DELAY);
>>>>>>> 15399414
};<|MERGE_RESOLUTION|>--- conflicted
+++ resolved
@@ -231,72 +231,6 @@
 };
 
 /**
-<<<<<<< HEAD
- * Wrapper function called when a mouseUp occurs during a drag operation.
- * @type {Array.<!Array>}
- * @private
- */
-Blockly.BlockSvg.onMouseUpWrapper_ = null;
-
-/**
- * Wrapper function called when a mouseMove occurs during a drag operation.
- * @type {Array.<!Array>}
- * @private
- */
-Blockly.BlockSvg.onMouseMoveWrapper_ = null;
-
-/**
- * Stop binding to the global mouseup and mousemove events.
- * @package
- */
-Blockly.BlockSvg.terminateDrag = function() {
-  Blockly.BlockSvg.disconnectUiStop_();
-  if (Blockly.BlockSvg.onMouseUpWrapper_) {
-    Blockly.unbindEvent_(Blockly.BlockSvg.onMouseUpWrapper_);
-    Blockly.BlockSvg.onMouseUpWrapper_ = null;
-  }
-  if (Blockly.BlockSvg.onMouseMoveWrapper_) {
-    Blockly.unbindEvent_(Blockly.BlockSvg.onMouseMoveWrapper_);
-    Blockly.BlockSvg.onMouseMoveWrapper_ = null;
-  }
-  var selected = Blockly.selected;
-  if (Blockly.dragMode_ == Blockly.DRAG_FREE) {
-    // Terminate a drag operation.
-    if (selected) {
-      // Update the connection locations.
-      var xy = selected.getRelativeToSurfaceXY();
-      var dxy = goog.math.Coordinate.difference(xy, selected.dragStartXY_);
-      var event = new Blockly.Events.Move(selected);
-      event.oldCoordinate = selected.dragStartXY_;
-      event.recordNew();
-      Blockly.Events.fire(event);
-
-      selected.moveConnections_(dxy.x, dxy.y);
-      delete selected.draggedBubbles_;
-      selected.setDragging_(false);
-      selected.moveOffDragSurface_();
-      selected.render();
-      selected.workspace.setResizesEnabled(true);
-      // Ensure that any snap and bump are part of this move's event group.
-      var group = Blockly.Events.getGroup();
-      setTimeout(function() {
-        Blockly.Events.setGroup(group);
-        selected.snapToGrid();
-        Blockly.Events.setGroup(false);
-      }, Blockly.BUMP_DELAY / 2);
-      setTimeout(function() {
-        Blockly.Events.setGroup(group);
-        selected.bumpNeighbours_();
-        Blockly.Events.setGroup(false);
-      }, Blockly.BUMP_DELAY);
-    }
-  }
-  Blockly.dragMode_ = Blockly.DRAG_NONE;
-};
-
-/**
-=======
->>>>>>> 15399414
  * Set parent of this block to be a new block or null.
  * @param {Blockly.BlockSvg} newParent New parent block.
  */
@@ -328,11 +262,8 @@
 /**
  * Return the coordinates of the top-left corner of this block relative to the
  * drawing surface's origin (0,0), in workspace units.
-<<<<<<< HEAD
-=======
  * If the block is on the workspace, (0, 0) is the origin of the workspace
  * coordinate system.
->>>>>>> 15399414
  * This does not change with workspace scale.
  * @return {!goog.math.Coordinate} Object with .x and .y properties in
  *     workspace coordinates.
@@ -614,138 +545,9 @@
  * @private
  */
 Blockly.BlockSvg.prototype.onMouseDown_ = function(e) {
-<<<<<<< HEAD
-  if (this.workspace.options.readOnly) {
-    return;
-  }
-  if (this.isInFlyout) {
-    // longStart's simulation of right-clicks for longpresses on touch devices
-    // calls the onMouseDown_ function defined on the prototype of the object
-    // the was longpressed (in this case, a Blockly.BlockSvg).  In this case
-    // that behaviour is wrong, because Blockly.Flyout.prototype.blockMouseDown
-    // should be called for a mousedown on a block in the flyout, which blocks
-    // execution of the block's onMouseDown_ function.
-    if (e.type == 'touchstart' && Blockly.utils.isRightButton(e)) {
-      Blockly.Flyout.blockRightClick_(e, this);
-      e.stopPropagation();
-      e.preventDefault();
-    }
-    return;
-  }
-  if (this.isInMutator) {
-    // Mutator's coordinate system could be out of date because the bubble was
-    // dragged, the block was moved, the parent workspace zoomed, etc.
-    this.workspace.resize();
-  }
-
-  this.workspace.updateScreenCalculationsIfScrolled();
-  this.workspace.markFocused();
-  Blockly.terminateDrag_();
-  this.select();
-  Blockly.hideChaff();
-  if (Blockly.utils.isRightButton(e)) {
-    // Right-click.
-    this.showContextMenu_(e);
-    // Click, not drag, so stop waiting for other touches from this identifier.
-    Blockly.Touch.clearTouchIdentifier();
-  } else if (!this.isMovable()) {
-    // Allow immovable blocks to be selected and context menued, but not
-    // dragged.  Let this event bubble up to document, so the workspace may be
-    // dragged instead.
-    return;
-  } else {
-    if (!Blockly.Events.getGroup()) {
-      Blockly.Events.setGroup(true);
-    }
-    // Left-click (or middle click)
-    this.dragStartXY_ = this.getRelativeToSurfaceXY();
-    this.workspace.startDrag(e, this.dragStartXY_);
-
-    Blockly.dragMode_ = Blockly.DRAG_STICKY;
-    Blockly.BlockSvg.onMouseUpWrapper_ = Blockly.bindEventWithChecks_(document,
-        'mouseup', this, this.onMouseUp_);
-    Blockly.BlockSvg.onMouseMoveWrapper_ = Blockly.bindEventWithChecks_(
-        document, 'mousemove', this, this.onMouseMove_);
-    // Build a list of bubbles that need to be moved and where they started.
-    this.draggedBubbles_ = [];
-    var descendants = this.getDescendants();
-    for (var i = 0, descendant; descendant = descendants[i]; i++) {
-      var icons = descendant.getIcons();
-      for (var j = 0; j < icons.length; j++) {
-        var data = icons[j].getIconLocation();
-        data.bubble = icons[j];
-        this.draggedBubbles_.push(data);
-      }
-    }
-  }
-  // This event has been handled.  No need to bubble up to the document.
-  e.stopPropagation();
-  e.preventDefault();
-};
-
-/**
- * Handle a mouse-up anywhere in the SVG pane.  Is only registered when a
- * block is clicked.  We can't use mouseUp on the block since a fast-moving
- * cursor can briefly escape the block before it catches up.
- * @param {!Event} e Mouse up event.
- * @private
- */
-Blockly.BlockSvg.prototype.onMouseUp_ = function(e) {
-  Blockly.Touch.clearTouchIdentifier();
-  if (Blockly.dragMode_ != Blockly.DRAG_FREE &&
-      !Blockly.WidgetDiv.isVisible()) {
-    // Move the block in front of the others. Do this at the end of a click
-    // instead of rearranging the dom on mousedown. This helps with
-    // performance and makes it easier to use psuedo element :active
-    // to set the cursor.
-    this.bringToFront_();
-    Blockly.Events.fire(
-        new Blockly.Events.Ui(this, 'click', undefined, undefined));
-  }
-  Blockly.terminateDrag_();
-
-  var deleteArea = this.workspace.isDeleteArea(e);
-
-  // Connect to a nearby block, but not if it's over the toolbox.
-  if (Blockly.selected && Blockly.highlightedConnection_ &&
-      deleteArea != Blockly.DELETE_AREA_TOOLBOX) {
-    // Connect two blocks together.
-    Blockly.localConnection_.connect(Blockly.highlightedConnection_);
-    if (this.rendered) {
-      // Trigger a connection animation.
-      // Determine which connection is inferior (lower in the source stack).
-      var inferiorConnection = Blockly.localConnection_.isSuperior() ?
-          Blockly.highlightedConnection_ : Blockly.localConnection_;
-      inferiorConnection.getSourceBlock().connectionUiEffect();
-    }
-    if (this.workspace.trashcan) {
-      // Don't throw an object in the trash can if it just got connected.
-      this.workspace.trashcan.close();
-    }
-  } else if (deleteArea && !this.getParent() && Blockly.selected.isDeletable()) {
-    // We didn't connect the block, and it was over the trash can or the
-    // toolbox.  Delete it.
-    var trashcan = this.workspace.trashcan;
-    if (trashcan) {
-      goog.Timer.callOnce(trashcan.close, 100, trashcan);
-    }
-    if (this.workspace.toolbox_) {
-      this.workspace.toolbox_.removeDeleteStyle();
-    }
-
-    Blockly.selected.dispose(false, true);
-  }
-  if (Blockly.highlightedConnection_) {
-    Blockly.highlightedConnection_.unhighlight();
-    Blockly.highlightedConnection_ = null;
-  }
-  if (!Blockly.WidgetDiv.isVisible()) {
-    Blockly.Events.setGroup(false);
-=======
   var gesture = this.workspace.getGesture(e);
   if (gesture) {
     gesture.handleBlockStart(e, this);
->>>>>>> 15399414
   }
 };
 
@@ -947,165 +749,7 @@
   }
   // Recurse through all blocks attached under this one.
   for (var i = 0; i < this.childBlocks_.length; i++) {
-<<<<<<< HEAD
-    this.childBlocks_[i].setDragging_(adding);
-  }
-};
-
-/**
- * Drag this block to follow the mouse.
- * @param {!Event} e Mouse move event.
- * @private
- */
-Blockly.BlockSvg.prototype.onMouseMove_ = function(e) {
-  if (e.type == 'mousemove' && e.clientX <= 1 && e.clientY == 0 &&
-      e.button == 0) {
-    /* HACK:
-     Safari Mobile 6.0 and Chrome for Android 18.0 fire rogue mousemove
-     events on certain touch actions. Ignore events with these signatures.
-     This may result in a one-pixel blind spot in other browsers,
-     but this shouldn't be noticeable. */
-    e.stopPropagation();
-    return;
-  }
-
-  var oldXY = this.getRelativeToSurfaceXY();
-  var newXY = this.workspace.moveDrag(e);
-
-  if (Blockly.dragMode_ == Blockly.DRAG_STICKY) {
-    // Still dragging within the sticky DRAG_RADIUS.
-    var dr = goog.math.Coordinate.distance(oldXY, newXY) * this.workspace.scale;
-    if (dr > Blockly.DRAG_RADIUS) {
-      // Switch to unrestricted dragging.
-      Blockly.dragMode_ = Blockly.DRAG_FREE;
-      Blockly.longStop_();
-      this.workspace.setResizesEnabled(false);
-
-      var disconnectEffect = !!this.parentBlock_;
-      // If in a stack, either split the stack, or pull out single block.
-      var healStack = !Blockly.DRAG_STACK;
-      if (e.altKey || e.ctrlKey || e.metaKey) {
-        healStack = !healStack;
-      }
-      // Push this block to the very top of the stack.
-      this.unplug(healStack);
-      if (disconnectEffect) {
-        var group = this.getSvgRoot();
-        group.translate_ = 'translate(' + newXY.x + ',' + newXY.y + ')';
-        this.disconnectUiEffect();
-      }
-      this.setDragging_(true);
-      this.moveToDragSurface_();
-    }
-  }
-  if (Blockly.dragMode_ == Blockly.DRAG_FREE) {
-    // Unrestricted dragging.
-    var dxy = goog.math.Coordinate.difference(oldXY, this.dragStartXY_);
-    var group = this.getSvgRoot();
-    if (this.useDragSurface_) {
-      this.workspace.blockDragSurface_.translateSurface(newXY.x, newXY.y);
-    } else {
-      group.translate_ = 'translate(' + newXY.x + ',' + newXY.y + ')';
-      group.setAttribute('transform', group.translate_ + group.skew_);
-    }
-    // Drag all the nested bubbles.
-    for (var i = 0; i < this.draggedBubbles_.length; i++) {
-      var commentData = this.draggedBubbles_[i];
-      commentData.bubble.setIconLocation(
-          goog.math.Coordinate.sum(commentData, dxy));
-    }
-
-    // Check to see if any of this block's connections are within range of
-    // another block's connection.
-    var myConnections = this.getConnections_(false);
-    // Also check the last connection on this stack
-    var lastOnStack = this.lastConnectionInStack_();
-    if (lastOnStack && lastOnStack != this.nextConnection) {
-      myConnections.push(lastOnStack);
-    }
-    var closestConnection = null;
-    var localConnection = null;
-    var radiusConnection = Blockly.SNAP_RADIUS;
-    for (var i = 0; i < myConnections.length; i++) {
-      var myConnection = myConnections[i];
-      var neighbour = myConnection.closest(radiusConnection, dxy);
-      if (neighbour.connection) {
-        closestConnection = neighbour.connection;
-        localConnection = myConnection;
-        radiusConnection = neighbour.radius;
-      }
-    }
-
-    // Remove connection highlighting if needed.
-    if (Blockly.highlightedConnection_ &&
-        Blockly.highlightedConnection_ != closestConnection) {
-      Blockly.highlightedConnection_.unhighlight();
-      Blockly.highlightedConnection_ = null;
-      Blockly.localConnection_ = null;
-    }
-
-    var wouldDeleteBlock = this.updateCursor_(e, closestConnection);
-
-    // Add connection highlighting if needed.
-    if (!wouldDeleteBlock && closestConnection &&
-        closestConnection != Blockly.highlightedConnection_) {
-      closestConnection.highlight();
-      Blockly.highlightedConnection_ = closestConnection;
-      Blockly.localConnection_ = localConnection;
-    }
-  }
-  // This event has been handled.  No need to bubble up to the document.
-  e.stopPropagation();
-  e.preventDefault();
-};
-
-/**
- * Provide visual indication of whether the block will be deleted if
- * dropped here.
- * Prefer connecting over dropping into the trash can, but prefer dragging to
- * the toolbox over connecting to other blocks.
- * @param {!Event} e Mouse move event.
- * @param {Blockly.Connection} closestConnection The connection this block would
- *     potentially connect to if dropped here, or null.
- * @return {boolean} True if the block would be deleted if dropped here,
- *     otherwise false.
- * @private
- */
-Blockly.BlockSvg.prototype.updateCursor_ = function(e, closestConnection) {
-  var deleteArea = this.workspace.isDeleteArea(e);
-  var wouldConnect = Blockly.selected && closestConnection &&
-      deleteArea != Blockly.DELETE_AREA_TOOLBOX;
-  var wouldDelete = deleteArea && !this.getParent() &&
-      Blockly.selected.isDeletable();
-  var showDeleteCursor = wouldDelete && !wouldConnect;
-
-  if (showDeleteCursor) {
-    Blockly.utils.addClass(/** @type {!Element} */ (this.svgGroup_),
-                      'blocklyDraggingDelete');
-    
-    if (this.workspace.toolbox_) {
-      // Change the cursor to a hand with an 'x'
-      this.workspace.toolbox_.addDeleteStyle();
-    }
-
-    if (deleteArea == Blockly.DELETE_AREA_TRASH && this.workspace.trashcan) {
-      this.workspace.trashcan.setOpen_(true);
-    }
-    return true;
-  } else {
-    if (this.workspace.trashcan) {
-      this.workspace.trashcan.setOpen_(false);
-    }
-    Blockly.utils.removeClass(/** @type {!Element} */ (this.svgGroup_),
-                      'blocklyDraggingDelete');
-    if (this.workspace.toolbox_) {
-      // Change the cursor on the toolbox
-      this.workspace.toolbox_.removeDeleteStyle();
-    }
-    return false;
-=======
     this.childBlocks_[i].setDragging(adding);
->>>>>>> 15399414
   }
 };
 
@@ -1660,21 +1304,6 @@
   }
 };
 
-
-/**
- * Move this block to the front of the visible workspace.
- * <g> tags do not respect z-index so svg renders them in the
- * order that they are in the dom.  By placing this block first within the
- * block group's <g>, it will render on top of any other blocks.
- */
-Blockly.BlockSvg.prototype.bringToFront_ = function() {
-  var block = this;
-  do {
-    var root = block.getSvgRoot();
-    root.parentNode.appendChild(root);
-    block = block.getParent();
-  } while (block);
-};
 /**
  * Move this block to the front of the visible workspace.
  * <g> tags do not respect z-index so svg renders them in the
@@ -1893,8 +1522,6 @@
       }
     }
   }
-<<<<<<< HEAD
-=======
 };
 
 /**
@@ -1918,5 +1545,4 @@
     block.bumpNeighbours_();
     Blockly.Events.setGroup(false);
   }, Blockly.BUMP_DELAY);
->>>>>>> 15399414
 };