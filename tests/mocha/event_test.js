--- conflicted
+++ resolved
@@ -1266,9 +1266,8 @@
     });
   });
 
-<<<<<<< HEAD
-  suite('BlockChangeEventOriginType', function() {
-    setup(function() {
+  suite('BlockChangeEventOriginType', function () {
+    setup(function () {
       this.changeListenerSpy = createChangeListenerSpy(this.workspace);
     });
 
@@ -1276,7 +1275,7 @@
       this.workspace.removeChangeListener(this.changeListenerSpy);
     });
 
-    test('No-op complete block change events are preserved', function() {
+    test('No-op complete block change events are preserved', function () {
       const block1 = this.workspace.newBlock('field_variable_test_block', '1');
       const events = [
         new Blockly.Events.BlockChange(block1, 'field', 'VAR', 'item', 'item', 'complete_user_input'),
@@ -1288,7 +1287,7 @@
       chai.assert.equal(filteredEvents[0].eventOriginType, 'complete_user_input');
     });
 
-    test('Incomplete block change events keep event origin', function() {
+    test('Incomplete block change events keep event origin', function () {
       const block1 = this.workspace.newBlock('field_variable_test_block', '1');
       const events = [
         new Blockly.Events.BlockChange(block1, 'field', 'VAR', 'item', 'item1', 'incomplete_user_input'),
@@ -1301,7 +1300,7 @@
       chai.assert.equal(filteredEvents[0].eventOriginType, 'incomplete_user_input');
     });
 
-    test('Merging mixed block change events omits origin type', function() {
+    test('Merging mixed block change events omits origin type', function () {
       const block1 = this.workspace.newBlock('field_variable_test_block', '1');
       const events = [
         new Blockly.Events.BlockChange(block1, 'field', 'VAR', 'item', 'item1', 'incomplete_user_input'),
@@ -1314,7 +1313,7 @@
       chai.assert.equal(filteredEvents[0].eventOriginType, undefined);
     });
 
-    test('Block change events with and without origins merged', function() {
+    test('Block change events with and without origins merged', function () {
       const block1 = this.workspace.newBlock('field_variable_test_block', '1');
       const events = [
         new Blockly.Events.BlockChange(block1, 'field', 'VAR', 'item', 'item1'),
@@ -1328,7 +1327,7 @@
       chai.assert.equal(filteredEvents[0].eventOriginType, undefined);
     });
 
-    test('Change listeners receive initial event with origin type', function() {
+    test('Change listeners receive initial event with origin type', function () {
       const block1 = this.workspace.newBlock('field_variable_test_block', '1');
       this.clock.runAll();
       this.changeListenerSpy.resetHistory();
@@ -1343,7 +1342,7 @@
       chai.assert.equal(receivedEvent.eventOriginType, 'incomplete_user_input');
     });
 
-    test('Change listeners receive undone event without origin', function() {
+    test('Change listeners receive undone event without origin', function () {
       const block1 = this.workspace.newBlock('field_variable_test_block', '1');
       this.clock.runAll();
       this.changeListenerSpy.resetHistory();
@@ -1367,12 +1366,8 @@
     });
   });
 
-  suite('Firing', function() {
-    setup(function() {
-=======
   suite('Firing', function () {
     setup(function () {
->>>>>>> 3ae4a618
       this.changeListenerSpy = createChangeListenerSpy(this.workspace);
     });
 
