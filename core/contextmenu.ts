--- conflicted
+++ resolved
@@ -26,12 +26,11 @@
 import * as WidgetDiv from './widgetdiv.js';
 import type {WorkspaceSvg} from './workspace_svg.js';
 import * as Xml from './xml.js';
-<<<<<<< HEAD
 import {getGroup, setGroup} from './events/events.js';
 import {ModuleModel} from './module_model.js';
-=======
+import {Msg} from '../core/msg.js';
 import * as common from './common.js';
->>>>>>> 7a154ea8
+
 
 /**
  * Which block is the context menu attached to?
@@ -271,33 +270,6 @@
     common.setSelected(newBlock);
     return newBlock;
   };
-<<<<<<< HEAD
-}
-
-// Helper functions for creating context menu options.
-
-/**
- * Make a context menu option for deleting the current workspace comment.
- *
- * @param comment The workspace comment where the
- *     right-click originated.
- * @returns A menu option,
- *     containing text, enabled, and a callback.
- * @internal
- */
-export function commentDeleteOption(
-  comment: WorkspaceCommentSvg,
-): LegacyContextMenuOption {
-  const deleteOption = {
-    text: Msg['REMOVE_COMMENT'],
-    enabled: true,
-    callback: function () {
-      eventUtils.setGroup(true);
-      comment.dispose();
-      eventUtils.setGroup(false);
-    },
-  };
-  return deleteOption;
 }
 
 /**
@@ -357,102 +329,4 @@
       block.workspace.getModuleManager().moveBlockToModule(block, module);
     },
   };
-}
-
-/**
- * Make a context menu option for duplicating the current workspace comment.
- *
- * @param comment The workspace comment where the
- *     right-click originated.
- * @returns A menu option,
- *     containing text, enabled, and a callback.
- * @internal
- */
-export function commentDuplicateOption(
-  comment: WorkspaceCommentSvg,
-): LegacyContextMenuOption {
-  const duplicateOption = {
-    text: Msg['DUPLICATE_COMMENT'],
-    enabled: true,
-    callback: function () {
-      const data = comment.toCopyData();
-      if (!data) return;
-      clipboard.paste(data, comment.workspace);
-    },
-  };
-  return duplicateOption;
-}
-
-/**
- * Make a context menu option for adding a comment on the workspace.
- *
- * @param ws The workspace where the right-click
- *     originated.
- * @param e The right-click mouse event.
- * @returns A menu option, containing text, enabled, and a callback.
- *     comments are not bundled in.
- * @internal
- */
-export function workspaceCommentOption(
-  ws: WorkspaceSvg,
-  e: Event,
-): ContextMenuOption {
-  /**
-   * Helper function to create and position a comment correctly based on the
-   * location of the mouse event.
-   */
-  function addWsComment() {
-    const comment = new WorkspaceCommentSvg(
-      ws,
-      Msg['WORKSPACE_COMMENT_DEFAULT_TEXT'],
-      WorkspaceCommentSvg.DEFAULT_SIZE,
-      WorkspaceCommentSvg.DEFAULT_SIZE,
-    );
-
-    const injectionDiv = ws.getInjectionDiv();
-    // Bounding rect coordinates are in client coordinates, meaning that they
-    // are in pixels relative to the upper left corner of the visible browser
-    // window.  These coordinates change when you scroll the browser window.
-    const boundingRect = injectionDiv.getBoundingClientRect();
-
-    // The client coordinates offset by the injection div's upper left corner.
-    const mouseEvent = e as MouseEvent;
-    const clientOffsetPixels = new Coordinate(
-      mouseEvent.clientX - boundingRect.left,
-      mouseEvent.clientY - boundingRect.top,
-    );
-
-    // The offset in pixels between the main workspace's origin and the upper
-    // left corner of the injection div.
-    const mainOffsetPixels = ws.getOriginOffsetInPixels();
-
-    // The position of the new comment in pixels relative to the origin of the
-    // main workspace.
-    const finalOffset = Coordinate.difference(
-      clientOffsetPixels,
-      mainOffsetPixels,
-    );
-    // The position of the new comment in main workspace coordinates.
-    finalOffset.scale(1 / ws.scale);
-
-    const commentX = finalOffset.x;
-    const commentY = finalOffset.y;
-    comment.moveBy(commentX, commentY);
-    if (ws.rendered) {
-      comment.initSvg();
-      comment.render();
-      comment.select();
-    }
-  }
-
-  const wsCommentOption = {
-    enabled: true,
-  } as ContextMenuOption;
-  wsCommentOption.text = Msg['ADD_COMMENT'];
-  wsCommentOption.callback = function () {
-    addWsComment();
-  };
-  return wsCommentOption;
-=======
->>>>>>> 7a154ea8
 }