/**
 * @license
 * Copyright 2019 Google LLC
 * SPDX-License-Identifier: Apache-2.0
 */

/**
 * @fileoverview Thrasos renderer.
 */
'use strict';

/**
 * Thrasos renderer.
 * @class
 */
goog.module('Blockly.thrasos.Renderer');

const blockRendering = goog.require('Blockly.blockRendering');
<<<<<<< HEAD
const object = goog.require('Blockly.utils.object');
=======
>>>>>>> 61322294
/* eslint-disable-next-line no-unused-vars */
const {BlockSvg} = goog.requireType('Blockly.BlockSvg');
const {RenderInfo} = goog.require('Blockly.thrasos.RenderInfo');
const {Renderer: BaseRenderer} = goog.require('Blockly.blockRendering.Renderer');


/**
 * The thrasos renderer.
<<<<<<< HEAD
 * @param {string} name The renderer name.
 * @package
 * @constructor
 * @extends {BaseRenderer}
 * @alias Blockly.thrasos.Renderer
 */
const Renderer = function(name) {
  Renderer.superClass_.constructor.call(this, name);
};
object.inherits(Renderer, BaseRenderer);

/**
 * Create a new instance of the renderer's render info object.
 * @param {!BlockSvg} block The block to measure.
 * @return {!RenderInfo} The render info object.
 * @protected
 * @override
 */
Renderer.prototype.makeRenderInfo_ = function(block) {
  return new RenderInfo(this, block);
};

=======
 * @extends {BaseRenderer}
 * @alias Blockly.thrasos.Renderer
 */
class Renderer extends BaseRenderer {
  /**
   * @param {string} name The renderer name.
   * @package
   */
  constructor(name) {
    super(name);
  }

  /**
   * Create a new instance of the renderer's render info object.
   * @param {!BlockSvg} block The block to measure.
   * @return {!RenderInfo} The render info object.
   * @protected
   * @override
   */
  makeRenderInfo_(block) {
    return new RenderInfo(this, block);
  }
}
>>>>>>> 61322294

blockRendering.register('thrasos', Renderer);

exports.Renderer = Renderer;<|MERGE_RESOLUTION|>--- conflicted
+++ resolved
@@ -16,10 +16,6 @@
 goog.module('Blockly.thrasos.Renderer');
 
 const blockRendering = goog.require('Blockly.blockRendering');
-<<<<<<< HEAD
-const object = goog.require('Blockly.utils.object');
-=======
->>>>>>> 61322294
 /* eslint-disable-next-line no-unused-vars */
 const {BlockSvg} = goog.requireType('Blockly.BlockSvg');
 const {RenderInfo} = goog.require('Blockly.thrasos.RenderInfo');
@@ -28,30 +24,6 @@
 
 /**
  * The thrasos renderer.
-<<<<<<< HEAD
- * @param {string} name The renderer name.
- * @package
- * @constructor
- * @extends {BaseRenderer}
- * @alias Blockly.thrasos.Renderer
- */
-const Renderer = function(name) {
-  Renderer.superClass_.constructor.call(this, name);
-};
-object.inherits(Renderer, BaseRenderer);
-
-/**
- * Create a new instance of the renderer's render info object.
- * @param {!BlockSvg} block The block to measure.
- * @return {!RenderInfo} The render info object.
- * @protected
- * @override
- */
-Renderer.prototype.makeRenderInfo_ = function(block) {
-  return new RenderInfo(this, block);
-};
-
-=======
  * @extends {BaseRenderer}
  * @alias Blockly.thrasos.Renderer
  */
@@ -75,7 +47,6 @@
     return new RenderInfo(this, block);
   }
 }
->>>>>>> 61322294
 
 blockRendering.register('thrasos', Renderer);
 
