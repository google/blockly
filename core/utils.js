/**
 * @license
 * Copyright 2012 Google LLC
 *
 * Licensed under the Apache License, Version 2.0 (the "License");
 * you may not use this file except in compliance with the License.
 * You may obtain a copy of the License at
 *
 *   http://www.apache.org/licenses/LICENSE-2.0
 *
 * Unless required by applicable law or agreed to in writing, software
 * distributed under the License is distributed on an "AS IS" BASIS,
 * WITHOUT WARRANTIES OR CONDITIONS OF ANY KIND, either express or implied.
 * See the License for the specific language governing permissions and
 * limitations under the License.
 */

/**
 * @fileoverview Utility methods.
 * These methods are not specific to Blockly, and could be factored out into
 * a JavaScript framework such as Closure.
 * @author fraser@google.com (Neil Fraser)
 */
'use strict';

/**
 * @name Blockly.utils
 * @namespace
 */
goog.provide('Blockly.utils');

goog.require('Blockly.Msg');
goog.require('Blockly.utils.Coordinate');
goog.require('Blockly.utils.global');
goog.require('Blockly.utils.string');
goog.require('Blockly.utils.style');
goog.require('Blockly.utils.userAgent');


/**
 * Don't do anything for this event, just halt propagation.
 * @param {!Event} e An event.
 */
Blockly.utils.noEvent = function(e) {
  // This event has been handled.  No need to bubble up to the document.
  e.preventDefault();
  e.stopPropagation();
};

/**
 * Is this event targeting a text input widget?
 * @param {!Event} e An event.
 * @return {boolean} True if text input.
 */
Blockly.utils.isTargetInput = function(e) {
  return e.target.type == 'textarea' || e.target.type == 'text' ||
         e.target.type == 'number' || e.target.type == 'email' ||
         e.target.type == 'password' || e.target.type == 'search' ||
         e.target.type == 'tel' || e.target.type == 'url' ||
         e.target.isContentEditable;
};

/**
 * Return the coordinates of the top-left corner of this element relative to
 * its parent.  Only for SVG elements and children (e.g. rect, g, path).
 * @param {!Element} element SVG element to find the coordinates of.
 * @return {!Blockly.utils.Coordinate} Object with .x and .y properties.
 */
Blockly.utils.getRelativeXY = function(element) {
  var xy = new Blockly.utils.Coordinate(0, 0);
  // First, check for x and y attributes.
  var x = element.getAttribute('x');
  if (x) {
    xy.x = parseInt(x, 10);
  }
  var y = element.getAttribute('y');
  if (y) {
    xy.y = parseInt(y, 10);
  }
  // Second, check for transform="translate(...)" attribute.
  var transform = element.getAttribute('transform');
  var r = transform && transform.match(Blockly.utils.getRelativeXY.XY_REGEX_);
  if (r) {
    xy.x += Number(r[1]);
    if (r[3]) {
      xy.y += Number(r[3]);
    }
  }

  // Then check for style = transform: translate(...) or translate3d(...)
  var style = element.getAttribute('style');
  if (style && style.indexOf('translate') > -1) {
    var styleComponents =
        style.match(Blockly.utils.getRelativeXY.XY_STYLE_REGEX_);
    if (styleComponents) {
      xy.x += Number(styleComponents[1]);
      if (styleComponents[3]) {
        xy.y += Number(styleComponents[3]);
      }
    }
  }
  return xy;
};

/**
 * Return the coordinates of the top-left corner of this element relative to
 * the div Blockly was injected into.
 * @param {!Element} element SVG element to find the coordinates of. If this is
 *     not a child of the div Blockly was injected into, the behaviour is
 *     undefined.
 * @return {!Blockly.utils.Coordinate} Object with .x and .y properties.
 */
Blockly.utils.getInjectionDivXY_ = function(element) {
  var x = 0;
  var y = 0;
  while (element) {
    var xy = Blockly.utils.getRelativeXY(element);
    x = x + xy.x;
    y = y + xy.y;
    var classes = element.getAttribute('class') || '';
    if ((' ' + classes + ' ').indexOf(' injectionDiv ') != -1) {
      break;
    }
    element = element.parentNode;
  }
  return new Blockly.utils.Coordinate(x, y);
};

/**
 * Static regex to pull the x,y values out of an SVG translate() directive.
 * Note that Firefox and IE (9,10) return 'translate(12)' instead of
 * 'translate(12, 0)'.
 * Note that IE (9,10) returns 'translate(16 8)' instead of 'translate(16, 8)'.
 * Note that IE has been reported to return scientific notation (0.123456e-42).
 * @type {!RegExp}
 * @private
 */
Blockly.utils.getRelativeXY.XY_REGEX_ =
    /translate\(\s*([-+\d.e]+)([ ,]\s*([-+\d.e]+)\s*)?/;

/**
 * Static regex to pull the x,y values out of a translate() or translate3d()
 * style property.
 * Accounts for same exceptions as XY_REGEX_.
 * @type {!RegExp}
 * @private
 */
Blockly.utils.getRelativeXY.XY_STYLE_REGEX_ =
    /transform:\s*translate(?:3d)?\(\s*([-+\d.e]+)\s*px([ ,]\s*([-+\d.e]+)\s*px)?/;
<<<<<<< HEAD

/**
 * Helper method for creating SVG elements.
 * @param {string} name Element's tag name.
 * @param {!Object} attrs Dictionary of attribute names and values.
 * @param {Element} parent Optional parent on which to append the element.
 * @return {!SVGElement} Newly created SVG element.
 */
Blockly.utils.createSvgElement = function(name, attrs, parent) {
  var e = /** @type {!SVGElement} */
      (document.createElementNS(Blockly.SVG_NS, name));
  for (var key in attrs) {
    e.setAttribute(key, attrs[key]);
  }
  // IE defines a unique attribute "runtimeStyle", it is NOT applied to
  // elements created with createElementNS. However, Closure checks for IE
  // and assumes the presence of the attribute and crashes.
  if (document.body.runtimeStyle) {  // Indicates presence of IE-only attr.
    e.runtimeStyle = e.currentStyle = e.style;
  }
  if (parent) {
    parent.appendChild(e);
  }
  return e;
};
=======
>>>>>>> ba6dfd81

/**
 * Is this event a right-click?
 * @param {!Event} e Mouse event.
 * @return {boolean} True if right-click.
 */
Blockly.utils.isRightButton = function(e) {
  if (e.ctrlKey && Blockly.utils.userAgent.MAC) {
    // Control-clicking on Mac OS X is treated as a right-click.
    // WebKit on Mac OS X fails to change button to 2 (but Gecko does).
    return true;
  }
  return e.button == 2;
};

/**
 * Return the converted coordinates of the given mouse event.
 * The origin (0,0) is the top-left corner of the Blockly SVG.
 * @param {!Event} e Mouse event.
 * @param {!Element} svg SVG element.
 * @param {SVGMatrix} matrix Inverted screen CTM to use.
 * @return {!SVGPoint} Object with .x and .y properties.
 */
Blockly.utils.mouseToSvg = function(e, svg, matrix) {
  var svgPoint = svg.createSVGPoint();
  svgPoint.x = e.clientX;
  svgPoint.y = e.clientY;

  if (!matrix) {
    matrix = svg.getScreenCTM().inverse();
  }
  return svgPoint.matrixTransform(matrix);
};

/**
 * Get the scroll delta of a mouse event in pixel units.
 * @param {!Event} e Mouse event.
 * @return {{x: number, y: number}} Scroll delta object with .x and .y
 *    properties.
 */
Blockly.utils.getScrollDeltaPixels = function(e) {
  switch (e.deltaMode) {
    case 0x00:  // Pixel mode.
      return {
        x: e.deltaX,
        y: e.deltaY
      };
    case 0x01:  // Line mode.
      return {
        x: e.deltaX * Blockly.LINE_MODE_MULTIPLIER,
        y: e.deltaY * Blockly.LINE_MODE_MULTIPLIER
      };
    case 0x02:  // Page mode.
      return {
        x: e.deltaX * Blockly.PAGE_MODE_MULTIPLIER,
        y: e.deltaY * Blockly.PAGE_MODE_MULTIPLIER
      };
<<<<<<< HEAD
  }
};

/**
 * Given an array of strings, return the length of the shortest one.
 * @param {!Array.<string>} array Array of strings.
 * @return {number} Length of shortest string.
 */
Blockly.utils.shortestStringLength = function(array) {
  if (!array.length) {
    return 0;
  }
  return array.reduce(function(a, b) {
    return a.length < b.length ? a : b;
  }).length;
};

/**
 * Given an array of strings, return the length of the common prefix.
 * Words may not be split.  Any space after a word is included in the length.
 * @param {!Array.<string>} array Array of strings.
 * @param {number=} opt_shortest Length of shortest string.
 * @return {number} Length of common prefix.
 */
Blockly.utils.commonWordPrefix = function(array, opt_shortest) {
  if (!array.length) {
    return 0;
  } else if (array.length == 1) {
    return array[0].length;
  }
  var wordPrefix = 0;
  var max = opt_shortest || Blockly.utils.shortestStringLength(array);
  for (var len = 0; len < max; len++) {
    var letter = array[0][len];
    for (var i = 1; i < array.length; i++) {
      if (letter != array[i][len]) {
        return wordPrefix;
      }
    }
    if (letter == ' ') {
      wordPrefix = len + 1;
    }
  }
  for (var i = 1; i < array.length; i++) {
    var letter = array[i][len];
    if (letter && letter != ' ') {
      return wordPrefix;
    }
  }
  return max;
};

/**
 * Given an array of strings, return the length of the common suffix.
 * Words may not be split.  Any space after a word is included in the length.
 * @param {!Array.<string>} array Array of strings.
 * @param {number=} opt_shortest Length of shortest string.
 * @return {number} Length of common suffix.
 */
Blockly.utils.commonWordSuffix = function(array, opt_shortest) {
  if (!array.length) {
    return 0;
  } else if (array.length == 1) {
    return array[0].length;
  }
  var wordPrefix = 0;
  var max = opt_shortest || Blockly.utils.shortestStringLength(array);
  for (var len = 0; len < max; len++) {
    var letter = array[0].substr(-len - 1, 1);
    for (var i = 1; i < array.length; i++) {
      if (letter != array[i].substr(-len - 1, 1)) {
        return wordPrefix;
      }
    }
    if (letter == ' ') {
      wordPrefix = len + 1;
    }
  }
  for (var i = 1; i < array.length; i++) {
    var letter = array[i].charAt(array[i].length - len - 1);
    if (letter && letter != ' ') {
      return wordPrefix;
    }
=======
>>>>>>> ba6dfd81
  }
};

/**
 * Parse a string with any number of interpolation tokens (%1, %2, ...).
 * It will also replace string table references (e.g., %{bky_my_msg} and
 * %{BKY_MY_MSG} will both be replaced with the value in
 * Blockly.Msg['MY_MSG']). Percentage sign characters '%' may be self-escaped
 * (e.g., '%%').
 * @param {string} message Text which might contain string table references and
 *     interpolation tokens.
 * @return {!Array.<string|number>} Array of strings and numbers.
 */
Blockly.utils.tokenizeInterpolation = function(message) {
  return Blockly.utils.tokenizeInterpolation_(message, true);
};

/**
 * Replaces string table references in a message, if the message is a string.
 * For example, "%{bky_my_msg}" and "%{BKY_MY_MSG}" will both be replaced with
 * the value in Blockly.Msg['MY_MSG'].
 * @param {string|?} message Message, which may be a string that contains
 *     string table references.
 * @return {string} String with message references replaced.
 */
Blockly.utils.replaceMessageReferences = function(message) {
  if (typeof message != 'string') {
    return message;
  }
  var interpolatedResult = Blockly.utils.tokenizeInterpolation_(message, false);
  // When parseInterpolationTokens == false, interpolatedResult should be at
  // most length 1.
  return interpolatedResult.length ? interpolatedResult[0] : '';
};

/**
 * Validates that any %{MSG_KEY} references in the message refer to keys of
 * the Blockly.Msg string table.
 * @param {string} message Text which might contain string table references.
 * @return {boolean} True if all message references have matching values.
 *     Otherwise, false.
 */
Blockly.utils.checkMessageReferences = function(message) {
  var validSoFar = true;

  var msgTable = Blockly.Msg;

  // TODO (#1169): Implement support for other string tables,
  // prefixes other than BKY_.
  var m = message.match(/%{BKY_[A-Z]\w*}/ig);
  for (var i = 0; i < m.length; i++) {
    var msgKey = m[i].toUpperCase();
    if (msgTable[msgKey.slice(6, -1)] == undefined) {
      console.log('WARNING: No message string for ' + m[i] + ' in ' + message);
      validSoFar = false;  // Continue to report other errors.
    }
  }

  return validSoFar;
};

/**
 * Internal implementation of the message reference and interpolation token
 * parsing used by tokenizeInterpolation() and replaceMessageReferences().
 * @param {string} message Text which might contain string table references and
 *     interpolation tokens.
 * @param {boolean} parseInterpolationTokens Option to parse numeric
 *     interpolation tokens (%1, %2, ...) when true.
 * @return {!Array.<string|number>} Array of strings and numbers.
 * @private
 */
Blockly.utils.tokenizeInterpolation_ = function(message,
    parseInterpolationTokens) {
  var tokens = [];
  var chars = message.split('');
  chars.push('');  // End marker.
  // Parse the message with a finite state machine.
  // 0 - Base case.
  // 1 - % found.
  // 2 - Digit found.
  // 3 - Message ref found.
  var state = 0;
  var buffer = [];
  var number = null;
  for (var i = 0; i < chars.length; i++) {
    var c = chars[i];
    if (state == 0) {
      if (c == '%') {
        var text = buffer.join('');
        if (text) {
          tokens.push(text);
        }
        buffer.length = 0;
        state = 1;  // Start escape.
      } else {
        buffer.push(c);  // Regular char.
      }
    } else if (state == 1) {
      if (c == '%') {
        buffer.push(c);  // Escaped %: %%
        state = 0;
      } else if (parseInterpolationTokens && '0' <= c && c <= '9') {
        state = 2;
        number = c;
        var text = buffer.join('');
        if (text) {
          tokens.push(text);
        }
        buffer.length = 0;
      } else if (c == '{') {
        state = 3;
      } else {
        buffer.push('%', c);  // Not recognized. Return as literal.
        state = 0;
      }
    } else if (state == 2) {
      if ('0' <= c && c <= '9') {
        number += c;  // Multi-digit number.
      } else {
        tokens.push(parseInt(number, 10));
        i--;  // Parse this char again.
        state = 0;
      }
    } else if (state == 3) {  // String table reference
      if (c == '') {
        // Premature end before closing '}'
        buffer.splice(0, 0, '%{');  // Re-insert leading delimiter
        i--;  // Parse this char again.
        state = 0;  // and parse as string literal.
      } else if (c != '}') {
        buffer.push(c);
      } else {
        var rawKey = buffer.join('');
        if (/[A-Z]\w*/i.test(rawKey)) {  // Strict matching
          // Found a valid string key. Attempt case insensitive match.
          var keyUpper = rawKey.toUpperCase();

          // BKY_ is the prefix used to namespace the strings used in Blockly
          // core files and the predefined blocks in ../blocks/.
          // These strings are defined in ../msgs/ files.
          var bklyKey = Blockly.utils.string.startsWith(keyUpper, 'BKY_') ?
              keyUpper.substring(4) : null;
          if (bklyKey && bklyKey in Blockly.Msg) {
            var rawValue = Blockly.Msg[bklyKey];
            if (typeof rawValue == 'string') {
              // Attempt to dereference substrings, too, appending to the end.
              Array.prototype.push.apply(tokens,
                  Blockly.utils.tokenizeInterpolation_(
                      rawValue, parseInterpolationTokens));
            } else if (parseInterpolationTokens) {
              // When parsing interpolation tokens, numbers are special
              // placeholders (%1, %2, etc). Make sure all other values are
              // strings.
              tokens.push(String(rawValue));
            } else {
              tokens.push(rawValue);
            }
          } else {
            // No entry found in the string table. Pass reference as string.
            tokens.push('%{' + rawKey + '}');
          }
          buffer.length = 0;  // Clear the array
          state = 0;
        } else {
          tokens.push('%{' + rawKey + '}');
          buffer.length = 0;
          state = 0;  // and parse as string literal.
        }
      }
    }
  }
  var text = buffer.join('');
  if (text) {
    tokens.push(text);
  }

  // Merge adjacent text tokens into a single string.
  var mergedTokens = [];
  buffer.length = 0;
  for (var i = 0; i < tokens.length; ++i) {
    if (typeof tokens[i] == 'string') {
      buffer.push(tokens[i]);
    } else {
      text = buffer.join('');
      if (text) {
        mergedTokens.push(text);
      }
      buffer.length = 0;
      mergedTokens.push(tokens[i]);
    }
  }
  text = buffer.join('');
  if (text) {
    mergedTokens.push(text);
  }
  buffer.length = 0;

  return mergedTokens;
};

/**
 * Generate a unique ID.  This should be globally unique.
 * 87 characters ^ 20 length > 128 bits (better than a UUID).
 * @return {string} A globally unique ID string.
 */
Blockly.utils.genUid = function() {
  var length = 20;
  var soupLength = Blockly.utils.genUid.soup_.length;
  var id = [];
  for (var i = 0; i < length; i++) {
    id[i] = Blockly.utils.genUid.soup_.charAt(Math.random() * soupLength);
  }
  return id.join('');
};

/**
 * Legal characters for the unique ID.  Should be all on a US keyboard.
 * No characters that conflict with XML or JSON.  Requests to remove additional
 * 'problematic' characters from this soup will be denied.  That's your failure
 * to properly escape in your own environment.  Issues #251, #625, #682, #1304.
 * @private
 */
Blockly.utils.genUid.soup_ = '!#$%()*+,-./:;=?@[]^_`{|}~' +
    'ABCDEFGHIJKLMNOPQRSTUVWXYZabcdefghijklmnopqrstuvwxyz0123456789';

/**
 * Check if 3D transforms are supported by adding an element
 * and attempting to set the property.
 * @return {boolean} True if 3D transforms are supported.
 */
Blockly.utils.is3dSupported = function() {
  if (Blockly.utils.is3dSupported.cached_ !== undefined) {
    return Blockly.utils.is3dSupported.cached_;
  }
  // CC-BY-SA Lorenzo Polidori
  // stackoverflow.com/questions/5661671/detecting-transform-translate3d-support
  if (!Blockly.utils.global.getComputedStyle) {
    return false;
  }

  var el = document.createElement('p');
  var has3d = 'none';
  var transforms = {
    'webkitTransform': '-webkit-transform',
    'OTransform': '-o-transform',
    'msTransform': '-ms-transform',
    'MozTransform': '-moz-transform',
    'transform': 'transform'
  };

  // Add it to the body to get the computed style.
  document.body.insertBefore(el, null);

  for (var t in transforms) {
    if (el.style[t] !== undefined) {
      el.style[t] = 'translate3d(1px,1px,1px)';
      var computedStyle = Blockly.utils.global.getComputedStyle(el);
      if (!computedStyle) {
        // getComputedStyle in Firefox returns null when Blockly is loaded
        // inside an iframe with display: none.  Returning false and not
        // caching is3dSupported means we try again later.  This is most likely
        // when users are interacting with blocks which should mean Blockly is
        // visible again.
        // See https://bugzilla.mozilla.org/show_bug.cgi?id=548397
        document.body.removeChild(el);
        return false;
      }
      has3d = computedStyle.getPropertyValue(transforms[t]);
    }
  }
  document.body.removeChild(el);
  Blockly.utils.is3dSupported.cached_ = has3d !== 'none';
  return Blockly.utils.is3dSupported.cached_;
};

/**
 * Calls a function after the page has loaded, possibly immediately.
 * @param {function()} fn Function to run.
 * @throws Error Will throw if no global document can be found (e.g., Node.js).
 */
Blockly.utils.runAfterPageLoad = function(fn) {
  if (typeof document != 'object') {
    throw Error('Blockly.utils.runAfterPageLoad() requires browser document.');
  }
  if (document.readyState == 'complete') {
    fn();  // Page has already loaded. Call immediately.
  } else {
    // Poll readyState.
    var readyStateCheckInterval = setInterval(function() {
      if (document.readyState == 'complete') {
        clearInterval(readyStateCheckInterval);
        fn();
      }
    }, 10);
  }
};

/**
<<<<<<< HEAD
 * Sets the CSS transform property on an element. This function sets the
 * non-vendor-prefixed and vendor-prefixed versions for backwards compatibility
 * with older browsers. See https://caniuse.com/#feat=transforms2d
 * @param {!Element} node The node which the CSS transform should be applied.
 * @param {string} transform The value of the CSS `transform` property.
 */
Blockly.utils.setCssTransform = function(node, transform) {
  node.style['transform'] = transform;
  node.style['-webkit-transform'] = transform;
};

/**
=======
>>>>>>> ba6dfd81
 * Get the position of the current viewport in window coordinates.  This takes
 * scroll into account.
 * @return {!Object} An object containing window width, height, and scroll
 *     position in window coordinates.
 * @package
 */
Blockly.utils.getViewportBBox = function() {
  // Pixels, in window coordinates.
  var scrollOffset = Blockly.utils.style.getViewportPageOffset();
  return {
    right: document.documentElement.clientWidth + scrollOffset.x,
    bottom: document.documentElement.clientHeight + scrollOffset.y,
    top: scrollOffset.y,
    left: scrollOffset.x
  };
};

/**
 * Removes the first occurrence of a particular value from an array.
 * @param {!Array} arr Array from which to remove
 *     value.
 * @param {*} obj Object to remove.
 * @return {boolean} True if an element was removed.
 * @package
 */
Blockly.utils.arrayRemove = function(arr, obj) {
  var i = arr.indexOf(obj);
  if (i == -1) {
    return false;
  }
  arr.splice(i, 1);
  return true;
};

/**
 * Gets the document scroll distance as a coordinate object.
 * Copied from Closure's goog.dom.getDocumentScroll.
 * @return {!Blockly.utils.Coordinate} Object with values 'x' and 'y'.
 */
Blockly.utils.getDocumentScroll = function() {
  var el = document.documentElement;
  var win = window;
  if (Blockly.utils.userAgent.IE && win.pageYOffset != el.scrollTop) {
    // The keyboard on IE10 touch devices shifts the page using the pageYOffset
    // without modifying scrollTop. For this case, we want the body scroll
    // offsets.
    return new Blockly.utils.Coordinate(el.scrollLeft, el.scrollTop);
  }
  return new Blockly.utils.Coordinate(
      win.pageXOffset || el.scrollLeft, win.pageYOffset || el.scrollTop);
};

/**
 * Get a map of all the block's descendants mapping their type to the number of
 *    children with that type.
 * @param {!Blockly.Block} block The block to map.
 * @param {boolean=} opt_stripFollowing Optionally ignore all following
 *    statements (blocks that are not inside a value or statement input
 *    of the block).
 * @return {!Object} Map of types to type counts for descendants of the bock.
 */
Blockly.utils.getBlockTypeCounts = function(block, opt_stripFollowing) {
  var typeCountsMap = Object.create(null);
  var descendants = block.getDescendants(true);
  if (opt_stripFollowing) {
    var nextBlock = block.getNextBlock();
    if (nextBlock) {
      var index = descendants.indexOf(nextBlock);
      descendants.splice(index, descendants.length - index);
    }
  }
  for (var i = 0, checkBlock; checkBlock = descendants[i]; i++) {
    if (typeCountsMap[checkBlock.type]) {
      typeCountsMap[checkBlock.type]++;
    } else {
      typeCountsMap[checkBlock.type] = 1;
    }
  }
  return typeCountsMap;
};

/**
<<<<<<< HEAD
 * Clamp the provided number between the lower bound and the upper bound.
 * @param {number} lowerBound The desired lower bound.
 * @param {number} number The number to clamp.
 * @param {number} upperBound The desired upper bound.
 * @return {number} The clamped number.
 * @package
 */
Blockly.utils.clampNumber = function(lowerBound, number, upperBound) {
  if (upperBound < lowerBound) {
    var temp = upperBound;
    upperBound = lowerBound;
    lowerBound = temp;
  }
  return Math.max(lowerBound, Math.min(number, upperBound));
=======
 * Converts screen coordinates to workspace coordinates.
 * @param {Blockly.WorkspaceSvg} ws The workspace to find the coordinates on.
 * @param {Blockly.utils.Coordinate} screenCoordinates The screen coordinates to
 * be converted to workspace coordintaes
 * @return {Blockly.utils.Coordinate} The workspace coordinates.
 * @package
 */
Blockly.utils.screenToWsCoordinates = function(ws, screenCoordinates) {
  var screenX = screenCoordinates.x;
  var screenY = screenCoordinates.y;

  var injectionDiv = ws.getInjectionDiv();
  // Bounding rect coordinates are in client coordinates, meaning that they
  // are in pixels relative to the upper left corner of the visible browser
  // window.  These coordinates change when you scroll the browser window.
  var boundingRect = injectionDiv.getBoundingClientRect();

  // The client coordinates offset by the injection div's upper left corner.
  var clientOffsetPixels = new Blockly.utils.Coordinate(
      screenX - boundingRect.left, screenY - boundingRect.top);

  // The offset in pixels between the main workspace's origin and the upper
  // left corner of the injection div.
  var mainOffsetPixels = ws.getOriginOffsetInPixels();

  // The position of the new comment in pixels relative to the origin of the
  // main workspace.
  var finalOffsetPixels = Blockly.utils.Coordinate.difference(
      clientOffsetPixels, mainOffsetPixels);

  // The position in main workspace coordinates.
  var finalOffsetMainWs = finalOffsetPixels.scale(1 / ws.scale);
  return finalOffsetMainWs;
>>>>>>> ba6dfd81
};<|MERGE_RESOLUTION|>--- conflicted
+++ resolved
@@ -147,34 +147,6 @@
  */
 Blockly.utils.getRelativeXY.XY_STYLE_REGEX_ =
     /transform:\s*translate(?:3d)?\(\s*([-+\d.e]+)\s*px([ ,]\s*([-+\d.e]+)\s*px)?/;
-<<<<<<< HEAD
-
-/**
- * Helper method for creating SVG elements.
- * @param {string} name Element's tag name.
- * @param {!Object} attrs Dictionary of attribute names and values.
- * @param {Element} parent Optional parent on which to append the element.
- * @return {!SVGElement} Newly created SVG element.
- */
-Blockly.utils.createSvgElement = function(name, attrs, parent) {
-  var e = /** @type {!SVGElement} */
-      (document.createElementNS(Blockly.SVG_NS, name));
-  for (var key in attrs) {
-    e.setAttribute(key, attrs[key]);
-  }
-  // IE defines a unique attribute "runtimeStyle", it is NOT applied to
-  // elements created with createElementNS. However, Closure checks for IE
-  // and assumes the presence of the attribute and crashes.
-  if (document.body.runtimeStyle) {  // Indicates presence of IE-only attr.
-    e.runtimeStyle = e.currentStyle = e.style;
-  }
-  if (parent) {
-    parent.appendChild(e);
-  }
-  return e;
-};
-=======
->>>>>>> ba6dfd81
 
 /**
  * Is this event a right-click?
@@ -232,92 +204,6 @@
         x: e.deltaX * Blockly.PAGE_MODE_MULTIPLIER,
         y: e.deltaY * Blockly.PAGE_MODE_MULTIPLIER
       };
-<<<<<<< HEAD
-  }
-};
-
-/**
- * Given an array of strings, return the length of the shortest one.
- * @param {!Array.<string>} array Array of strings.
- * @return {number} Length of shortest string.
- */
-Blockly.utils.shortestStringLength = function(array) {
-  if (!array.length) {
-    return 0;
-  }
-  return array.reduce(function(a, b) {
-    return a.length < b.length ? a : b;
-  }).length;
-};
-
-/**
- * Given an array of strings, return the length of the common prefix.
- * Words may not be split.  Any space after a word is included in the length.
- * @param {!Array.<string>} array Array of strings.
- * @param {number=} opt_shortest Length of shortest string.
- * @return {number} Length of common prefix.
- */
-Blockly.utils.commonWordPrefix = function(array, opt_shortest) {
-  if (!array.length) {
-    return 0;
-  } else if (array.length == 1) {
-    return array[0].length;
-  }
-  var wordPrefix = 0;
-  var max = opt_shortest || Blockly.utils.shortestStringLength(array);
-  for (var len = 0; len < max; len++) {
-    var letter = array[0][len];
-    for (var i = 1; i < array.length; i++) {
-      if (letter != array[i][len]) {
-        return wordPrefix;
-      }
-    }
-    if (letter == ' ') {
-      wordPrefix = len + 1;
-    }
-  }
-  for (var i = 1; i < array.length; i++) {
-    var letter = array[i][len];
-    if (letter && letter != ' ') {
-      return wordPrefix;
-    }
-  }
-  return max;
-};
-
-/**
- * Given an array of strings, return the length of the common suffix.
- * Words may not be split.  Any space after a word is included in the length.
- * @param {!Array.<string>} array Array of strings.
- * @param {number=} opt_shortest Length of shortest string.
- * @return {number} Length of common suffix.
- */
-Blockly.utils.commonWordSuffix = function(array, opt_shortest) {
-  if (!array.length) {
-    return 0;
-  } else if (array.length == 1) {
-    return array[0].length;
-  }
-  var wordPrefix = 0;
-  var max = opt_shortest || Blockly.utils.shortestStringLength(array);
-  for (var len = 0; len < max; len++) {
-    var letter = array[0].substr(-len - 1, 1);
-    for (var i = 1; i < array.length; i++) {
-      if (letter != array[i].substr(-len - 1, 1)) {
-        return wordPrefix;
-      }
-    }
-    if (letter == ' ') {
-      wordPrefix = len + 1;
-    }
-  }
-  for (var i = 1; i < array.length; i++) {
-    var letter = array[i].charAt(array[i].length - len - 1);
-    if (letter && letter != ' ') {
-      return wordPrefix;
-    }
-=======
->>>>>>> ba6dfd81
   }
 };
 
@@ -616,21 +502,6 @@
 };
 
 /**
-<<<<<<< HEAD
- * Sets the CSS transform property on an element. This function sets the
- * non-vendor-prefixed and vendor-prefixed versions for backwards compatibility
- * with older browsers. See https://caniuse.com/#feat=transforms2d
- * @param {!Element} node The node which the CSS transform should be applied.
- * @param {string} transform The value of the CSS `transform` property.
- */
-Blockly.utils.setCssTransform = function(node, transform) {
-  node.style['transform'] = transform;
-  node.style['-webkit-transform'] = transform;
-};
-
-/**
-=======
->>>>>>> ba6dfd81
  * Get the position of the current viewport in window coordinates.  This takes
  * scroll into account.
  * @return {!Object} An object containing window width, height, and scroll
@@ -713,22 +584,6 @@
 };
 
 /**
-<<<<<<< HEAD
- * Clamp the provided number between the lower bound and the upper bound.
- * @param {number} lowerBound The desired lower bound.
- * @param {number} number The number to clamp.
- * @param {number} upperBound The desired upper bound.
- * @return {number} The clamped number.
- * @package
- */
-Blockly.utils.clampNumber = function(lowerBound, number, upperBound) {
-  if (upperBound < lowerBound) {
-    var temp = upperBound;
-    upperBound = lowerBound;
-    lowerBound = temp;
-  }
-  return Math.max(lowerBound, Math.min(number, upperBound));
-=======
  * Converts screen coordinates to workspace coordinates.
  * @param {Blockly.WorkspaceSvg} ws The workspace to find the coordinates on.
  * @param {Blockly.utils.Coordinate} screenCoordinates The screen coordinates to
@@ -762,5 +617,4 @@
   // The position in main workspace coordinates.
   var finalOffsetMainWs = finalOffsetPixels.scale(1 / ws.scale);
   return finalOffsetMainWs;
->>>>>>> ba6dfd81
 };