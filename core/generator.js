/**
 * @license
 * Copyright 2012 Google LLC
 *
 * Licensed under the Apache License, Version 2.0 (the "License");
 * you may not use this file except in compliance with the License.
 * You may obtain a copy of the License at
 *
 *   http://www.apache.org/licenses/LICENSE-2.0
 *
 * Unless required by applicable law or agreed to in writing, software
 * distributed under the License is distributed on an "AS IS" BASIS,
 * WITHOUT WARRANTIES OR CONDITIONS OF ANY KIND, either express or implied.
 * See the License for the specific language governing permissions and
 * limitations under the License.
 */

/**
 * @fileoverview Utility functions for generating executable code from
 * Blockly code.
 * @author fraser@google.com (Neil Fraser)
 */
'use strict';

goog.provide('Blockly.Generator');

goog.require('Blockly.Block');


/**
 * Class for a code generator that translates the blocks into a language.
 * @param {string} name Language name of this generator.
 * @constructor
 */
Blockly.Generator = function(name) {
  this.name_ = name;
  this.FUNCTION_NAME_PLACEHOLDER_REGEXP_ =
      new RegExp(this.FUNCTION_NAME_PLACEHOLDER_, 'g');
};

/**
 * Category to separate generated function names from variables and procedures.
 */
Blockly.Generator.NAME_TYPE = 'generated_function';

/**
 * Arbitrary code to inject into locations that risk causing infinite loops.
 * Any instances of '%1' will be replaced by the block ID that failed.
 * E.g. '  checkTimeout(%1);\n'
 * @type {?string}
 */
Blockly.Generator.prototype.INFINITE_LOOP_TRAP = null;

/**
 * Arbitrary code to inject before every statement.
 * Any instances of '%1' will be replaced by the block ID of the statement.
 * E.g. 'highlight(%1);\n'
 * @type {?string}
 */
Blockly.Generator.prototype.STATEMENT_PREFIX = null;

/**
 * Arbitrary code to inject after every statement.
 * Any instances of '%1' will be replaced by the block ID of the statement.
 * E.g. 'highlight(%1);\n'
 * @type {?string}
 */
Blockly.Generator.prototype.STATEMENT_SUFFIX = null;

/**
 * The method of indenting.  Defaults to two spaces, but language generators
 * may override this to increase indent or change to tabs.
 * @type {string}
 */
Blockly.Generator.prototype.INDENT = '  ';

/**
 * Maximum length for a comment before wrapping.  Does not account for
 * indenting level.
 * @type {number}
 */
Blockly.Generator.prototype.COMMENT_WRAP = 60;

/**
 * List of outer-inner pairings that do NOT require parentheses.
 * @type {!Array.<!Array.<number>>}
 */
Blockly.Generator.prototype.ORDER_OVERRIDES = [];

/**
 * Generate code for all blocks in the workspace to the specified language.
 * @param {Blockly.Workspace} workspace Workspace to generate code from.
 * @return {string} Generated code.
 */
Blockly.Generator.prototype.workspaceToCode = function(workspace) {
  if (!workspace) {
    // Backwards compatibility from before there could be multiple workspaces.
    console.warn('No workspace specified in workspaceToCode call.  Guessing.');
    workspace = Blockly.getMainWorkspace();
  }
  var code = [];
  this.init(workspace);
  var blocks = workspace.getTopBlocks(true);
<<<<<<< HEAD
  for (var i = 0, block; block = blocks[i]; i++) {
=======
  for (var x = 0, block; block = blocks[x]; x++) {

    if (block.isInsertionMarker_) {
      continue;
    }
    
>>>>>>> 8dc6248a
    var line = this.blockToCode(block);
    if (Array.isArray(line)) {
      // Value blocks return tuples of code and operator order.
      // Top-level blocks don't care about operator order.
      line = line[0];
    }
    if (line) {
      if (block.outputConnection) {
        // This block is a naked value.  Ask the language's code generator if
        // it wants to append a semicolon, or something.
        line = this.scrubNakedValue(line);
        if (this.STATEMENT_PREFIX && !block.suppressPrefixSuffix) {
          line = this.injectId(this.STATEMENT_PREFIX, block) + line;
        }
        if (this.STATEMENT_SUFFIX && !block.suppressPrefixSuffix) {
          line = line + this.injectId(this.STATEMENT_SUFFIX, block);
        }
      }
      code.push(line);
    }
  }
  code = code.join('\n');  // Blank line between each section.
  code = this.finish(code);
  // Final scrubbing of whitespace.
  code = code.replace(/^\s+\n/, '');
  code = code.replace(/\n\s+$/, '\n');
  code = code.replace(/[ \t]+\n/g, '\n');
  return code;
};

// The following are some helpful functions which can be used by multiple
// languages.

/**
 * Prepend a common prefix onto each line of code.
 * Intended for indenting code or adding comment markers.
 * @param {string} text The lines of code.
 * @param {string} prefix The common prefix.
 * @return {string} The prefixed lines of code.
 */
Blockly.Generator.prototype.prefixLines = function(text, prefix) {
  return prefix + text.replace(/(?!\n$)\n/g, '\n' + prefix);
};

/**
 * Recursively spider a tree of blocks, returning all their comments.
 * @param {!Blockly.Block} block The block from which to start spidering.
 * @return {string} Concatenated list of comments.
 */
Blockly.Generator.prototype.allNestedComments = function(block) {
  var comments = [];
  var blocks = block.getDescendants(true);
  for (var i = 0; i < blocks.length; i++) {
    var comment = blocks[i].getCommentText();
    if (comment) {
      comments.push(comment);
    }
  }
  // Append an empty string to create a trailing line break when joined.
  if (comments.length) {
    comments.push('');
  }
  return comments.join('\n');
};

/**
 * Generate code for the specified block (and attached blocks).
 * @param {Blockly.Block} block The block to generate code for.
 * @param {boolean=} opt_thisOnly True to generate code for only this statement.
 * @return {string|!Array} For statement blocks, the generated code.
 *     For value blocks, an array containing the generated code and an
 *     operator order value.  Returns '' if block is null.
 */
Blockly.Generator.prototype.blockToCode = function(block, opt_thisOnly) {
  if (!block) {
    return '';
  }
  if (!block.isEnabled()) {
    // Skip past this block if it is disabled.
    return opt_thisOnly ? '' : this.blockToCode(block.getNextBlock());
  }

  var func = this[block.type];
  if (typeof func != 'function') {
    throw Error('Language "' + this.name_ + '" does not know how to generate ' +
        ' code for block type "' + block.type + '".');
  }
  // First argument to func.call is the value of 'this' in the generator.
  // Prior to 24 September 2013 'this' was the only way to access the block.
  // The current preferred method of accessing the block is through the second
  // argument to func.call, which becomes the first parameter to the generator.
  var code = func.call(block, block);
  if (Array.isArray(code)) {
    // Value blocks return tuples of code and operator order.
    if (!block.outputConnection) {
      throw TypeError('Expecting string from statement block: ' + block.type);
    }
    return [this.scrub_(block, code[0], opt_thisOnly), code[1]];
  } else if (typeof code == 'string') {
    if (this.STATEMENT_PREFIX && !block.suppressPrefixSuffix) {
      code = this.injectId(this.STATEMENT_PREFIX, block) + code;
    }
    if (this.STATEMENT_SUFFIX && !block.suppressPrefixSuffix) {
      code = code + this.injectId(this.STATEMENT_SUFFIX, block);
    }
    return this.scrub_(block, code, opt_thisOnly);
  } else if (code === null) {
    // Block has handled code generation itself.
    return '';
  } else {
    throw SyntaxError('Invalid code generated: ' + code);
  }
};

/**
 * Generate code representing the specified value input.
 * @param {!Blockly.Block} block The block containing the input.
 * @param {string} name The name of the input.
 * @param {number} outerOrder The maximum binding strength (minimum order value)
 *     of any operators adjacent to "block".
 * @return {string} Generated code or '' if no blocks are connected or the
 *     specified input does not exist.
 */
Blockly.Generator.prototype.valueToCode = function(block, name, outerOrder) {
  if (isNaN(outerOrder)) {
    throw TypeError('Expecting valid order from block: ' + block.type);
  }
  var targetBlock = block.getInputTargetBlock(name);
  if (!targetBlock) {
    return '';
  }
  var tuple = this.blockToCode(targetBlock);
  if (tuple === '') {
    // Disabled block.
    return '';
  }
  // Value blocks must return code and order of operations info.
  // Statement blocks must only return code.
  if (!Array.isArray(tuple)) {
    throw TypeError('Expecting tuple from value block: ' + targetBlock.type);
  }
  var code = tuple[0];
  var innerOrder = tuple[1];
  if (isNaN(innerOrder)) {
    throw TypeError('Expecting valid order from value block: ' +
        targetBlock.type);
  }
  if (!code) {
    return '';
  }

  // Add parentheses if needed.
  var parensNeeded = false;
  var outerOrderClass = Math.floor(outerOrder);
  var innerOrderClass = Math.floor(innerOrder);
  if (outerOrderClass <= innerOrderClass) {
    if (outerOrderClass == innerOrderClass &&
        (outerOrderClass == 0 || outerOrderClass == 99)) {
      // Don't generate parens around NONE-NONE and ATOMIC-ATOMIC pairs.
      // 0 is the atomic order, 99 is the none order.  No parentheses needed.
      // In all known languages multiple such code blocks are not order
      // sensitive.  In fact in Python ('a' 'b') 'c' would fail.
    } else {
      // The operators outside this code are stronger than the operators
      // inside this code.  To prevent the code from being pulled apart,
      // wrap the code in parentheses.
      parensNeeded = true;
      // Check for special exceptions.
      for (var i = 0; i < this.ORDER_OVERRIDES.length; i++) {
        if (this.ORDER_OVERRIDES[i][0] == outerOrder &&
            this.ORDER_OVERRIDES[i][1] == innerOrder) {
          parensNeeded = false;
          break;
        }
      }
    }
  }
  if (parensNeeded) {
    // Technically, this should be handled on a language-by-language basis.
    // However all known (sane) languages use parentheses for grouping.
    code = '(' + code + ')';
  }
  return code;
};

/**
 * Generate a code string representing the blocks attached to the named
 * statement input. Indent the code.
 * This is mainly used in generators. When trying to generate code to evaluate
 * look at using workspaceToCode or blockToCode.
 * @param {!Blockly.Block} block The block containing the input.
 * @param {string} name The name of the input.
 * @return {string} Generated code or '' if no blocks are connected.
 */
Blockly.Generator.prototype.statementToCode = function(block, name) {
  var targetBlock = block.getInputTargetBlock(name);
  var code = this.blockToCode(targetBlock);
  // Value blocks must return code and order of operations info.
  // Statement blocks must only return code.
  if (typeof code != 'string') {
    throw TypeError('Expecting code from statement block: ' +
        (targetBlock && targetBlock.type));
  }
  if (code) {
    code = this.prefixLines(/** @type {string} */ (code), this.INDENT);
  }
  return code;
};

/**
 * Add an infinite loop trap to the contents of a loop.
 * Add statement suffix at the start of the loop block (right after the loop
 * statement executes), and a statement prefix to the end of the loop block
 * (right before the loop statement executes).
 * @param {string} branch Code for loop contents.
 * @param {!Blockly.Block} block Enclosing block.
 * @return {string} Loop contents, with infinite loop trap added.
 */
Blockly.Generator.prototype.addLoopTrap = function(branch, block) {
  if (this.INFINITE_LOOP_TRAP) {
    branch = this.prefixLines(this.injectId(this.INFINITE_LOOP_TRAP, block),
        this.INDENT) + branch;
  }
  if (this.STATEMENT_SUFFIX && !block.suppressPrefixSuffix) {
    branch = this.prefixLines(this.injectId(this.STATEMENT_SUFFIX, block),
        this.INDENT) + branch;
  }
  if (this.STATEMENT_PREFIX && !block.suppressPrefixSuffix) {
    branch = branch + this.prefixLines(this.injectId(this.STATEMENT_PREFIX,
        block), this.INDENT);
  }
  return branch;
};

/**
 * Inject a block ID into a message to replace '%1'.
 * Used for STATEMENT_PREFIX, STATEMENT_SUFFIX, and INFINITE_LOOP_TRAP.
 * @param {string} msg Code snippet with '%1'.
 * @param {!Blockly.Block} block Block which has an ID.
 * @return {string} Code snippet with ID.
 */
Blockly.Generator.prototype.injectId = function(msg, block) {
  var id = block.id.replace(/\$/g, '$$$$');  // Issue 251.
  return msg.replace(/%1/g, '\'' + id + '\'');
};

/**
 * Comma-separated list of reserved words.
 * @type {string}
 * @private
 */
Blockly.Generator.prototype.RESERVED_WORDS_ = '';

/**
 * Add one or more words to the list of reserved words for this language.
 * @param {string} words Comma-separated list of words to add to the list.
 *     No spaces.  Duplicates are ok.
 */
Blockly.Generator.prototype.addReservedWords = function(words) {
  this.RESERVED_WORDS_ += words + ',';
};

/**
 * This is used as a placeholder in functions defined using
 * Blockly.Generator.provideFunction_.  It must not be legal code that could
 * legitimately appear in a function definition (or comment), and it must
 * not confuse the regular expression parser.
 * @type {string}
 * @private
 */
Blockly.Generator.prototype.FUNCTION_NAME_PLACEHOLDER_ = '{leCUI8hutHZI4480Dc}';

/**
 * Define a function to be included in the generated code.
 * The first time this is called with a given desiredName, the code is
 * saved and an actual name is generated.  Subsequent calls with the
 * same desiredName have no effect but have the same return value.
 *
 * It is up to the caller to make sure the same desiredName is not
 * used for different code values.
 *
 * The code gets output when Blockly.Generator.finish() is called.
 *
 * @param {string} desiredName The desired name of the function (e.g., isPrime).
 * @param {!Array.<string>} code A list of statements.  Use '  ' for indents.
 * @return {string} The actual name of the new function.  This may differ
 *     from desiredName if the former has already been taken by the user.
 * @private
 */
Blockly.Generator.prototype.provideFunction_ = function(desiredName, code) {
  if (!this.definitions_[desiredName]) {
    var functionName = this.variableDB_.getDistinctName(desiredName,
        Blockly.Procedures.NAME_TYPE);
    this.functionNames_[desiredName] = functionName;
    var codeText = code.join('\n').replace(
        this.FUNCTION_NAME_PLACEHOLDER_REGEXP_, functionName);
    // Change all '  ' indents into the desired indent.
    // To avoid an infinite loop of replacements, change all indents to '\0'
    // character first, then replace them all with the indent.
    // We are assuming that no provided functions contain a literal null char.
    var oldCodeText;
    while (oldCodeText != codeText) {
      oldCodeText = codeText;
      codeText = codeText.replace(/^(( {2})*) {2}/gm, '$1\0');
    }
    codeText = codeText.replace(/\0/g, this.INDENT);
    this.definitions_[desiredName] = codeText;
  }
  return this.functionNames_[desiredName];
};

/**
 * Hook for code to run before code generation starts.
 * Subclasses may override this, e.g. to initialise the database of variable
 * names.
 * @param {!Blockly.Workspace} _workspace Workspace to generate code from.
 */
Blockly.Generator.prototype.init = function(_workspace) {
  // Optionally override
};

/**
 * Common tasks for generating code from blocks.  This is called from
 * blockToCode and is called on every block, not just top level blocks.
 * Subclasses may override this, e.g. to generate code for statements following
 * the block, or to handle comments for the specified block and any connected
 * value blocks.
 * @param {!Blockly.Block} _block The current block.
 * @param {string} code The code created for this block.
 * @return {string} Code with comments and subsequent blocks added.
 * @private
 */
Blockly.Generator.prototype.scrub_ = function(_block, code) {
  // Optionally override
  return code;
};

/**
 * Hook for code to run at end of code generation.
 * Subclasses may override this, e.g. to prepend the generated code with the
 * variable definitions.
 * @param {string} code Generated code.
 * @return {string} Completed code.
 */
Blockly.Generator.prototype.finish = function(code) {
  // Optionally override
  return code;
};

/**
 * Naked values are top-level blocks with outputs that aren't plugged into
 * anything.
 * Subclasses may override this, e.g. if their language does not allow
 * naked values.
 * @param {string} line Line of generated code.
 * @return {string} Legal line of code.
 */
Blockly.Generator.prototype.scrubNakedValue = function(line) {
  // Optionally override
  return line;
};<|MERGE_RESOLUTION|>--- conflicted
+++ resolved
@@ -101,16 +101,13 @@
   var code = [];
   this.init(workspace);
   var blocks = workspace.getTopBlocks(true);
-<<<<<<< HEAD
-  for (var i = 0, block; block = blocks[i]; i++) {
-=======
   for (var x = 0, block; block = blocks[x]; x++) {
 
-    if (block.isInsertionMarker_) {
-      continue;
-    }
+    //TODOQ3: This is a bugfix we made. See if it's still needed.
+    // if (block.isInsertionMarker_) {
+    //   continue;
+    // }
     
->>>>>>> 8dc6248a
     var line = this.blockToCode(block);
     if (Array.isArray(line)) {
       // Value blocks return tuples of code and operator order.
