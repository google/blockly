/**
 * @license
 * Copyright 2021 Google LLC
 * SPDX-License-Identifier: Apache-2.0
 */

/**
 * @fileoverview The abstract class for a component with custom behaviour when a
 * block or bubble is dragged over or dropped on top of it.
 */

'use strict';

/**
 * The abstract class for a component with custom behaviour when a
 * block or bubble is dragged over or dropped on top of it.
 * @class
 */
goog.module('Blockly.DragTarget');

/* eslint-disable-next-line no-unused-vars */
const {IDragTarget} = goog.require('Blockly.IDragTarget');
/* eslint-disable-next-line no-unused-vars */
const {IDraggable} = goog.requireType('Blockly.IDraggable');
/* eslint-disable-next-line no-unused-vars */
const {Rect} = goog.requireType('Blockly.utils.Rect');


/**
 * Abstract class for a component with custom behaviour when a block or bubble
 * is dragged over or dropped on top of it.
 * @implements {IDragTarget}
<<<<<<< HEAD
 * @constructor
 * @alias Blockly.DragTarget
 */
const DragTarget = function() {};

/**
 * Returns the bounding rectangle of the drag target area in pixel units
 * relative to the Blockly injection div.
 * @return {?Rect} The component's bounding box. Null if drag
 *   target area should be ignored.
 */
DragTarget.prototype.getClientRect;

/**
 * Handles when a cursor with a block or bubble enters this drag target.
 * @param {!IDraggable} _dragElement The block or bubble currently being
 *   dragged.
 */
DragTarget.prototype.onDragEnter = function(_dragElement) {
  // no-op
};

/**
 * Handles when a cursor with a block or bubble is dragged over this drag
 * target.
 * @param {!IDraggable} _dragElement The block or bubble currently being
 *   dragged.
 */
DragTarget.prototype.onDragOver = function(_dragElement) {
  // no-op
};

/**
 * Handles when a cursor with a block or bubble exits this drag target.
 * @param {!IDraggable} _dragElement The block or bubble currently being
 *   dragged.
 */
DragTarget.prototype.onDragExit = function(_dragElement) {
  // no-op
};

/**
 * Handles when a block or bubble is dropped on this component.
 * Should not handle delete here.
 * @param {!IDraggable} _dragElement The block or bubble currently being
 *   dragged.
 */
DragTarget.prototype.onDrop = function(_dragElement) {
  // no-op
};

/**
 * Returns whether the provided block or bubble should not be moved after being
 * dropped on this component. If true, the element will return to where it was
 * when the drag started.
 * @param {!IDraggable} _dragElement The block or bubble currently being
 *   dragged.
 * @return {boolean} Whether the block or bubble provided should be returned to
 *     drag start.
 */
DragTarget.prototype.shouldPreventMove = function(_dragElement) {
  return false;
};

=======
 * @alias Blockly.DragTarget
 */
class DragTarget {
  /**
   * Handles when a cursor with a block or bubble enters this drag target.
   * @param {!IDraggable} _dragElement The block or bubble currently being
   *   dragged.
   */
  onDragEnter(_dragElement) {
    // no-op
  }

  /**
   * Handles when a cursor with a block or bubble is dragged over this drag
   * target.
   * @param {!IDraggable} _dragElement The block or bubble currently being
   *   dragged.
   */
  onDragOver(_dragElement) {
    // no-op
  }

  /**
   * Handles when a cursor with a block or bubble exits this drag target.
   * @param {!IDraggable} _dragElement The block or bubble currently being
   *   dragged.
   */
  onDragExit(_dragElement) {
    // no-op
  }

  /**
   * Handles when a block or bubble is dropped on this component.
   * Should not handle delete here.
   * @param {!IDraggable} _dragElement The block or bubble currently being
   *   dragged.
   */
  onDrop(_dragElement) {
    // no-op
  }

  /**
   * Returns the bounding rectangle of the drag target area in pixel units
   * relative to the Blockly injection div.
   * @return {?Rect} The component's bounding box. Null if drag
   *   target area should be ignored.
   */
  getClientRect() {
    return null;
  }

  /**
   * Returns whether the provided block or bubble should not be moved after
   * being dropped on this component. If true, the element will return to where
   * it was when the drag started.
   * @param {!IDraggable} _dragElement The block or bubble currently being
   *   dragged.
   * @return {boolean} Whether the block or bubble provided should be returned
   *     to drag start.
   */
  shouldPreventMove(_dragElement) {
    return false;
  }
}

>>>>>>> 61322294
exports.DragTarget = DragTarget;<|MERGE_RESOLUTION|>--- conflicted
+++ resolved
@@ -30,72 +30,6 @@
  * Abstract class for a component with custom behaviour when a block or bubble
  * is dragged over or dropped on top of it.
  * @implements {IDragTarget}
-<<<<<<< HEAD
- * @constructor
- * @alias Blockly.DragTarget
- */
-const DragTarget = function() {};
-
-/**
- * Returns the bounding rectangle of the drag target area in pixel units
- * relative to the Blockly injection div.
- * @return {?Rect} The component's bounding box. Null if drag
- *   target area should be ignored.
- */
-DragTarget.prototype.getClientRect;
-
-/**
- * Handles when a cursor with a block or bubble enters this drag target.
- * @param {!IDraggable} _dragElement The block or bubble currently being
- *   dragged.
- */
-DragTarget.prototype.onDragEnter = function(_dragElement) {
-  // no-op
-};
-
-/**
- * Handles when a cursor with a block or bubble is dragged over this drag
- * target.
- * @param {!IDraggable} _dragElement The block or bubble currently being
- *   dragged.
- */
-DragTarget.prototype.onDragOver = function(_dragElement) {
-  // no-op
-};
-
-/**
- * Handles when a cursor with a block or bubble exits this drag target.
- * @param {!IDraggable} _dragElement The block or bubble currently being
- *   dragged.
- */
-DragTarget.prototype.onDragExit = function(_dragElement) {
-  // no-op
-};
-
-/**
- * Handles when a block or bubble is dropped on this component.
- * Should not handle delete here.
- * @param {!IDraggable} _dragElement The block or bubble currently being
- *   dragged.
- */
-DragTarget.prototype.onDrop = function(_dragElement) {
-  // no-op
-};
-
-/**
- * Returns whether the provided block or bubble should not be moved after being
- * dropped on this component. If true, the element will return to where it was
- * when the drag started.
- * @param {!IDraggable} _dragElement The block or bubble currently being
- *   dragged.
- * @return {boolean} Whether the block or bubble provided should be returned to
- *     drag start.
- */
-DragTarget.prototype.shouldPreventMove = function(_dragElement) {
-  return false;
-};
-
-=======
  * @alias Blockly.DragTarget
  */
 class DragTarget {
@@ -161,5 +95,4 @@
   }
 }
 
->>>>>>> 61322294
 exports.DragTarget = DragTarget;