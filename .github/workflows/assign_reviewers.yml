--- conflicted
+++ resolved
@@ -16,10 +16,7 @@
   requested-reviewer:
     runs-on: ubuntu-latest
     permissions:
-<<<<<<< HEAD
-=======
       contents: read
->>>>>>> df616e83
       issues: write
     steps:
       - name: Assign requested reviewer
