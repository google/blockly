--- conflicted
+++ resolved
@@ -12,12 +12,8 @@
 			"Geraki",
 			"Ανώνυμος Βικιπαιδιστής",
 			"GR",
-<<<<<<< HEAD
-			"Stam.nikos"
-=======
 			"Stam.nikos",
 			"Themelis"
->>>>>>> e1f1575b
 		]
 	},
 	"VARIABLES_DEFAULT_NAME": "αντικείμενο",
