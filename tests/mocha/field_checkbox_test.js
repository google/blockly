--- conflicted
+++ resolved
@@ -4,17 +4,6 @@
  * SPDX-License-Identifier: Apache-2.0
  */
 
-<<<<<<< HEAD
-goog.module('Blockly.test.fieldCheckbox');
-
-const {assertFieldValue, runConstructorSuiteTests, runFromJsonSuiteTests, runSetValueTests} = goog.require('Blockly.test.helpers.fields');
-const {sharedTestSetup, sharedTestTeardown, workspaceTeardown} = goog.require('Blockly.test.helpers.setupTeardown');
-const {defineRowBlock} = goog.require('Blockly.test.helpers.blockDefinitions');
-
-
-suite('Checkbox Fields', function() {
-  setup(function() {
-=======
 import * as Blockly from '../../build/src/core/blockly.js';
 import {
   assertFieldValue,
@@ -31,7 +20,6 @@
 
 suite('Checkbox Fields', function () {
   setup(function () {
->>>>>>> 0e22a798
     sharedTestSetup.call(this);
   });
   teardown(function () {
@@ -56,18 +44,6 @@
    * @type {!Array<!FieldCreationTestCase>}
    */
   const validValueTestCases = [
-<<<<<<< HEAD
-    {title: 'Boolean true', value: true, expectedValue: 'TRUE',
-      expectedText: 'true'},
-    {title: 'Boolean false', value: false, expectedValue: 'FALSE',
-      expectedText: 'false'},
-    {title: 'String TRUE', value: 'TRUE', expectedValue: 'TRUE',
-      expectedText: 'true'},
-    {title: 'String FALSE', value: 'FALSE', expectedValue: 'FALSE',
-      expectedText: 'false'},
-  ];
-  const addArgsAndJson = function(testCase) {
-=======
     {
       title: 'Boolean true',
       value: true,
@@ -94,7 +70,6 @@
     },
   ];
   const addArgsAndJson = function (testCase) {
->>>>>>> 0e22a798
     testCase.args = [testCase.value];
     testCase.json = {'checked': testCase.value};
   };
@@ -110,34 +85,14 @@
    * Asserts that the field property values are set to default.
    * @param {!Blockly.FieldCheckbox} field The field to check.
    */
-<<<<<<< HEAD
-  const assertFieldDefault = function(field) {
-    assertFieldValue(
-        field, defaultFieldValue, defaultFieldValue.toLowerCase());
-=======
   const assertFieldDefault = function (field) {
     assertFieldValue(field, defaultFieldValue, defaultFieldValue.toLowerCase());
->>>>>>> 0e22a798
   };
   /**
    * Asserts that the field properties are correct based on the test case.
    * @param {!Blockly.FieldCheckbox} field The field to check.
    * @param {!FieldValueTestCase} testCase The test case.
    */
-<<<<<<< HEAD
-  const validTestCaseAssertField = function(field, testCase) {
-    assertFieldValue(
-        field, testCase.expectedValue, testCase.expectedValue.toLowerCase());
-  };
-
-  runConstructorSuiteTests(
-      Blockly.FieldCheckbox, validValueTestCases, invalidValueTestCases,
-      validTestCaseAssertField, assertFieldDefault);
-
-  runFromJsonSuiteTests(
-      Blockly.FieldCheckbox, validValueTestCases, invalidValueTestCases,
-      validTestCaseAssertField, assertFieldDefault);
-=======
   const validTestCaseAssertField = function (field, testCase) {
     assertFieldValue(
       field,
@@ -161,7 +116,6 @@
     validTestCaseAssertField,
     assertFieldDefault,
   );
->>>>>>> 0e22a798
 
   suite('setValue', function () {
     suite('True -> New Value', function () {
@@ -169,30 +123,22 @@
         this.field = new Blockly.FieldCheckbox('TRUE');
       });
       runSetValueTests(
-<<<<<<< HEAD
-          validValueTestCases, invalidValueTestCases, 'TRUE', 'true');
-=======
         validValueTestCases,
         invalidValueTestCases,
         'TRUE',
         'true',
       );
->>>>>>> 0e22a798
     });
     suite('False -> New Value', function () {
       setup(function () {
         this.field = new Blockly.FieldCheckbox('FALSE');
       });
       runSetValueTests(
-<<<<<<< HEAD
-          validValueTestCases, invalidValueTestCases, 'FALSE', 'false');
-=======
         validValueTestCases,
         invalidValueTestCases,
         'FALSE',
         'false',
       );
->>>>>>> 0e22a798
     });
   });
   suite('Validators', function () {
@@ -200,28 +146,6 @@
       this.field = new Blockly.FieldCheckbox(true);
     });
     const testSuites = [
-<<<<<<< HEAD
-      {title: 'Null Validator',
-        validator:
-            function() {
-              return null;
-            },
-        value: 'FALSE', expectedValue: 'TRUE'},
-      {title: 'Always True Validator',
-        validator:
-            function() {
-              return 'TRUE';
-            },
-        value: 'FALSE', expectedValue: 'TRUE'},
-      {title: 'Always False Validator',
-        validator:
-            function() {
-              return 'TRUE';
-            },
-        value: 'FALSE', expectedValue: 'TRUE'},
-      {title: 'Returns Undefined Validator', validator: function() {},
-        value: 'FALSE', expectedValue: 'FALSE'},
-=======
       {
         title: 'Null Validator',
         validator: function () {
@@ -252,7 +176,6 @@
         value: 'FALSE',
         expectedValue: 'FALSE',
       },
->>>>>>> 0e22a798
     ];
     testSuites.forEach(function (suiteInfo) {
       suite(suiteInfo.title, function () {
@@ -262,15 +185,10 @@
         test('New Value', function () {
           this.field.setValue(suiteInfo.value);
           assertFieldValue(
-<<<<<<< HEAD
-              this.field, suiteInfo.expectedValue,
-              String(suiteInfo.expectedValue).toLowerCase());
-=======
             this.field,
             suiteInfo.expectedValue,
             String(suiteInfo.expectedValue).toLowerCase(),
           );
->>>>>>> 0e22a798
         });
       });
     });
@@ -288,17 +206,11 @@
           rendered: true,
           workspace: {
             keyboardAccessibilityMode: false,
-<<<<<<< HEAD
-          },
-          render: function() {field.render_();},
-          bumpNeighbours: function() {},
-=======
           },
           queueRender: function () {
             field.render_();
           },
           bumpNeighbours: function () {},
->>>>>>> 0e22a798
         };
         field.constants_ = {
           FIELD_CHECKBOX_X_OFFSET: 2,
@@ -313,11 +225,7 @@
         field.render_();
         chai.assert(field.textContent_.nodeValue, char);
       }
-<<<<<<< HEAD
-      test('Constant', function() {
-=======
       test('Constant', function () {
->>>>>>> 0e22a798
         const checkChar = Blockly.FieldCheckbox.CHECK_CHAR;
         // Note: Developers shouldn't actually do this. IMO they should change
         // the file and then recompile. But this is fine for testing.
@@ -326,51 +234,31 @@
         assertCharacter(field, '\u2661');
         Blockly.FieldCheckbox.CHECK_CHAR = checkChar;
       });
-<<<<<<< HEAD
-      test('JS Constructor', function() {
-=======
       test('JS Constructor', function () {
->>>>>>> 0e22a798
         const field = new Blockly.FieldCheckbox(true, null, {
           checkCharacter: '\u2661',
         });
         assertCharacter(field, '\u2661');
       });
-<<<<<<< HEAD
-      test('JSON Definition', function() {
-=======
       test('JSON Definition', function () {
->>>>>>> 0e22a798
         const field = Blockly.FieldCheckbox.fromJson({
           checkCharacter: '\u2661',
         });
         assertCharacter(field, '\u2661');
       });
-<<<<<<< HEAD
-      test('setCheckCharacter', function() {
-=======
       test('setCheckCharacter', function () {
->>>>>>> 0e22a798
         const field = new Blockly.FieldCheckbox();
         assertCharacter(field, Blockly.FieldCheckbox.CHECK_CHAR);
         field.setCheckCharacter('\u2661');
         // Don't call assertCharacter b/c we don't want to re-initialize.
         chai.assert.equal(field.textContent_.nodeValue, '\u2661');
       });
-<<<<<<< HEAD
-      test('setCheckCharacter Before Init', function() {
-=======
       test('setCheckCharacter Before Init', function () {
->>>>>>> 0e22a798
         const field = new Blockly.FieldCheckbox();
         field.setCheckCharacter('\u2661');
         assertCharacter(field, '\u2661');
       });
-<<<<<<< HEAD
-      test('Remove Custom Character', function() {
-=======
       test('Remove Custom Character', function () {
->>>>>>> 0e22a798
         const field = new Blockly.FieldCheckbox(true, null, {
           'checkCharacter': '\u2661',
         });
@@ -384,19 +272,11 @@
     });
   });
 
-<<<<<<< HEAD
-  suite('Serialization', function() {
-    setup(function() {
-      this.workspace = new Blockly.Workspace();
-      defineRowBlock();
-      
-=======
   suite('Serialization', function () {
     setup(function () {
       this.workspace = new Blockly.Workspace();
       defineRowBlock();
 
->>>>>>> 0e22a798
       this.assertValue = (value) => {
         const block = this.workspace.newBlock('row_block');
         const field = new Blockly.FieldCheckbox(value);
@@ -406,17 +286,6 @@
       };
     });
 
-<<<<<<< HEAD
-    teardown(function() {
-      workspaceTeardown.call(this, this.workspace);
-    });
-
-    test('True', function() {
-      this.assertValue(true);
-    });
-
-    test('False', function() {
-=======
     teardown(function () {
       workspaceTeardown.call(this, this.workspace);
     });
@@ -426,7 +295,6 @@
     });
 
     test('False', function () {
->>>>>>> 0e22a798
       this.assertValue(false);
     });
   });
