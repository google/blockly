--- conflicted
+++ resolved
@@ -42,11 +42,8 @@
     <script src="connection_db_test.js"></script>
     <script src="connection_checker_test.js"></script>
     <script src="connection_test.js"></script>
-<<<<<<< HEAD
     <script src="connection_db_test.js"></script>
     <script src="contextmenu_items_test.js"></script>
-=======
->>>>>>> ba228ec2
     <script src="cursor_test.js"></script>
     <script src="dropdowndiv_test.js"></script>
     <script src="event_test.js"></script>
