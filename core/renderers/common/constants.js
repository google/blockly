--- conflicted
+++ resolved
@@ -186,7 +186,6 @@
   this.disabledPattern_ = null;
 
   /**
-<<<<<<< HEAD
    * Cursor colour.
    * @type {string}
    * @const
@@ -227,13 +226,13 @@
    * @const
    */
   this.BLOCK_PADDING = 2;
-=======
+  
+  /*
    * Whether text input and colour fields fill up the entire source block.
    * @type {boolean}
    * @package
    */
   this.FULL_BLOCK_FIELDS = false;
->>>>>>> f2c47722
 };
 
 /**
