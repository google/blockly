/**
 * @license
 * Copyright 2019 Google LLC
 * SPDX-License-Identifier: Apache-2.0
 */

/**
 * @fileoverview Non-editable, serializable text field. Behaves like a
 *    normal label but is serialized to XML. It may only be
 *    edited programmatically.
 */
'use strict';

/**
 * Non-editable, serializable text field. Behaves like a
 *    normal label but is serialized to XML. It may only be
 *    edited programmatically.
 * @class
 */
goog.module('Blockly.FieldLabelSerializable');

const fieldRegistry = goog.require('Blockly.fieldRegistry');
<<<<<<< HEAD
const object = goog.require('Blockly.utils.object');
=======
>>>>>>> 61322294
const parsing = goog.require('Blockly.utils.parsing');
const {FieldLabel} = goog.require('Blockly.FieldLabel');


/**
 * Class for a non-editable, serializable text field.
<<<<<<< HEAD
 * @param {*} opt_value The initial value of the field. Should cast to a
 *    string. Defaults to an empty string if null or undefined.
 * @param {string=} opt_class Optional CSS class for the field's text.
 * @param {Object=} opt_config A map of options used to configure the field.
 *    See the [field creation documentation]{@link
 * https://developers.google.com/blockly/guides/create-custom-blocks/fields/built-in-fields/label-serializable#creation}
 *    for a list of properties this parameter supports.
 * @extends {FieldLabel}
 * @constructor
 *
 * @alias Blockly.FieldLabelSerializable
 */
const FieldLabelSerializable = function(opt_value, opt_class, opt_config) {
  FieldLabelSerializable.superClass_.constructor.call(
      this, opt_value, opt_class, opt_config);
};
object.inherits(FieldLabelSerializable, FieldLabel);

/**
 * Construct a FieldLabelSerializable from a JSON arg object,
 * dereferencing any string table references.
 * @param {!Object} options A JSON object with options (text, and class).
 * @return {!FieldLabelSerializable} The new field instance.
 * @package
 * @nocollapse
 */
FieldLabelSerializable.fromJson = function(options) {
  const text = parsing.replaceMessageReferences(options['text']);
  // `this` might be a subclass of FieldLabelSerializable if that class doesn't
  // override the static fromJson method.
  return new this(text, undefined, options);
};

/**
 * Editable fields usually show some sort of UI indicating they are
 * editable. This field should not.
 * @type {boolean}
 */
FieldLabelSerializable.prototype.EDITABLE = false;

/**
 * Serializable fields are saved by the XML renderer, non-serializable fields
 * are not.  This field should be serialized, but only edited programmatically.
 * @type {boolean}
 */
FieldLabelSerializable.prototype.SERIALIZABLE = true;
=======
 * @extends {FieldLabel}
 * @alias Blockly.FieldLabelSerializable
 */
class FieldLabelSerializable extends FieldLabel {
  /**
   * @param {string=} opt_value The initial value of the field. Should cast to a
   *    string. Defaults to an empty string if null or undefined.
   * @param {string=} opt_class Optional CSS class for the field's text.
   * @param {Object=} opt_config A map of options used to configure the field.
   *    See the [field creation documentation]{@link
   * https://developers.google.com/blockly/guides/create-custom-blocks/fields/built-in-fields/label-serializable#creation}
   *    for a list of properties this parameter supports.
   */
  constructor(opt_value, opt_class, opt_config) {
    super(String(opt_value ?? ''), opt_class, opt_config);

    /**
     * Editable fields usually show some sort of UI indicating they are
     * editable. This field should not.
     * @type {boolean}
     */
    this.EDITABLE = false;

    /**
     * Serializable fields are saved by the XML renderer, non-serializable
     * fields are not.  This field should be serialized, but only edited
     * programmatically.
     * @type {boolean}
     */
    this.SERIALIZABLE = true;
  }

  /**
   * Construct a FieldLabelSerializable from a JSON arg object,
   * dereferencing any string table references.
   * @param {!Object} options A JSON object with options (text, and class).
   * @return {!FieldLabelSerializable} The new field instance.
   * @package
   * @nocollapse
   * @override
   */
  static fromJson(options) {
    const text = parsing.replaceMessageReferences(options['text']);
    // `this` might be a subclass of FieldLabelSerializable if that class
    // doesn't override the static fromJson method.
    return new this(text, undefined, options);
  }
}
>>>>>>> 61322294

fieldRegistry.register('field_label_serializable', FieldLabelSerializable);

exports.FieldLabelSerializable = FieldLabelSerializable;<|MERGE_RESOLUTION|>--- conflicted
+++ resolved
@@ -20,64 +20,12 @@
 goog.module('Blockly.FieldLabelSerializable');
 
 const fieldRegistry = goog.require('Blockly.fieldRegistry');
-<<<<<<< HEAD
-const object = goog.require('Blockly.utils.object');
-=======
->>>>>>> 61322294
 const parsing = goog.require('Blockly.utils.parsing');
 const {FieldLabel} = goog.require('Blockly.FieldLabel');
 
 
 /**
  * Class for a non-editable, serializable text field.
-<<<<<<< HEAD
- * @param {*} opt_value The initial value of the field. Should cast to a
- *    string. Defaults to an empty string if null or undefined.
- * @param {string=} opt_class Optional CSS class for the field's text.
- * @param {Object=} opt_config A map of options used to configure the field.
- *    See the [field creation documentation]{@link
- * https://developers.google.com/blockly/guides/create-custom-blocks/fields/built-in-fields/label-serializable#creation}
- *    for a list of properties this parameter supports.
- * @extends {FieldLabel}
- * @constructor
- *
- * @alias Blockly.FieldLabelSerializable
- */
-const FieldLabelSerializable = function(opt_value, opt_class, opt_config) {
-  FieldLabelSerializable.superClass_.constructor.call(
-      this, opt_value, opt_class, opt_config);
-};
-object.inherits(FieldLabelSerializable, FieldLabel);
-
-/**
- * Construct a FieldLabelSerializable from a JSON arg object,
- * dereferencing any string table references.
- * @param {!Object} options A JSON object with options (text, and class).
- * @return {!FieldLabelSerializable} The new field instance.
- * @package
- * @nocollapse
- */
-FieldLabelSerializable.fromJson = function(options) {
-  const text = parsing.replaceMessageReferences(options['text']);
-  // `this` might be a subclass of FieldLabelSerializable if that class doesn't
-  // override the static fromJson method.
-  return new this(text, undefined, options);
-};
-
-/**
- * Editable fields usually show some sort of UI indicating they are
- * editable. This field should not.
- * @type {boolean}
- */
-FieldLabelSerializable.prototype.EDITABLE = false;
-
-/**
- * Serializable fields are saved by the XML renderer, non-serializable fields
- * are not.  This field should be serialized, but only edited programmatically.
- * @type {boolean}
- */
-FieldLabelSerializable.prototype.SERIALIZABLE = true;
-=======
  * @extends {FieldLabel}
  * @alias Blockly.FieldLabelSerializable
  */
@@ -126,7 +74,6 @@
     return new this(text, undefined, options);
   }
 }
->>>>>>> 61322294
 
 fieldRegistry.register('field_label_serializable', FieldLabelSerializable);
 
