/**
 * @fileoverview Javascript for the Block Exporter View class. Takes care of
 * generating the workspace through which users can select blocks to export.
 *
 * @author quachtina96 (Tina Quach)
 */

'use strict';

goog.provide('BlockExporterView');

goog.require('goog.dom');

/**
 * BlockExporter View Class
 * @constructor
 *
 * @param {Element} toolbox - Xml for the toolbox of the selector workspace.
 */
BlockExporterView = function(toolbox) {
  // Xml representation of the toolbox
  if (toolbox.hasChildNodes) {
    this.toolbox = toolbox;
  } else {
    // Toolbox is empty. Append dummy category to toolbox because toolbox
    // cannot switch between category and flyout-only mode after injection.
    var categoryElement = goog.dom.createDom('category');
    categoryElement.setAttribute('name', 'Next Saved Block');
    toolbox.appendChild(categoryElement);
    this.toolbox = toolbox;
  }
  // Workspace users use to select blocks for export
  this.selectorWorkspace =
      Blockly.inject('exportSelector',
      {collapse: false,
       toolbox: this.toolbox,
       grid:
         {spacing: 20,
          length: 3,
          colour: '#ccc',
          snap: true}
        });
};

/**
 * Update the toolbox of this instance of BlockExporterView.
 *
 * @param {Element} toolboxXml - Xml for the toolbox of the selector workspace.
 */
BlockExporterView.prototype.setToolbox = function(toolboxXml) {
  // Parse the provided toolbox tree into a consistent DOM format.
  this.toolbox = Blockly.Options.parseToolboxTree(toolboxXml);
};

/**
 * Renders the toolbox in the workspace. Used to update the toolbox upon
 * switching between Block Factory tab and Block Exporter Tab.
 */
BlockExporterView.prototype.renderToolbox = function() {
  this.selectorWorkspace.updateToolbox(this.toolbox);
};

/**
 * Updates the helper text.
 *
 * @param {string} newText - New helper text.
 * @param {boolean} opt_append - True if appending to helper Text, false if
 *    replacing.
 */
BlockExporterView.prototype.updateHelperText = function(newText, opt_append) {
  if (opt_append) {
    goog.dom.getElement('helperText').textContent =
        goog.dom.getElement('helperText').textContent + newText;
  } else {
    goog.dom.getElement('helperText').textContent = newText;
  }
};

/**
<<<<<<< HEAD
 * Updates the helper text to show list of currently selected blocks.
 *
 * @param {!Array} selectedBlockTypes - Array of blocks selected in workspace.
 */
BlockExporterView.prototype.listSelectedBlocks = function(selectedBlockTypes) {
  var selectedBlocksText = selectedBlockTypes.join(', ');
  this.updateHelperText('Currently Selected: ' + selectedBlocksText);
};

=======
 * Clears selector workspace.
 */
BlockExporterView.prototype.clearSelectorWorkspace = function() {
  this.selectorWorkspace.clear();
};

/**
 * Returns array of selected blocks.
 *
 * @return {Array.<Blockly.Block>} Array of all blocks in selector workspace.
 */
BlockExporterView.prototype.getSelectedBlocks = function() {
  return this.selectorWorkspace.getAllBlocks();
};
>>>>>>> 81e48dbc

<|MERGE_RESOLUTION|>--- conflicted
+++ resolved
@@ -77,7 +77,6 @@
 };
 
 /**
-<<<<<<< HEAD
  * Updates the helper text to show list of currently selected blocks.
  *
  * @param {!Array} selectedBlockTypes - Array of blocks selected in workspace.
@@ -87,7 +86,7 @@
   this.updateHelperText('Currently Selected: ' + selectedBlocksText);
 };
 
-=======
+/**
  * Clears selector workspace.
  */
 BlockExporterView.prototype.clearSelectorWorkspace = function() {
@@ -102,5 +101,4 @@
 BlockExporterView.prototype.getSelectedBlocks = function() {
   return this.selectorWorkspace.getAllBlocks();
 };
->>>>>>> 81e48dbc
 
