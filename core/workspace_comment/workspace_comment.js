--- conflicted
+++ resolved
@@ -54,12 +54,9 @@
   /** @type {!Blockly.Workspace} */
   this.workspace = workspace;
 
-<<<<<<< HEAD
   /** @type {boolean} */
   this.RTL = workspace.RTL;
   
-=======
->>>>>>> 1284bcd2
   /** @type {!string} */
   this.content = content;
 };
