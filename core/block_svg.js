--- conflicted
+++ resolved
@@ -29,13 +29,10 @@
 goog.require('Blockly.Block');
 goog.require('Blockly.Comment');
 goog.require('Blockly.ContextMenu');
-<<<<<<< HEAD
 goog.require('Blockly.Events.Move');
+goog.require('Blockly.RenderedConnection');
 goog.require('Blockly.Warning');
 
-=======
-goog.require('Blockly.RenderedConnection');
->>>>>>> 1f07c501
 goog.require('goog.Timer');
 goog.require('goog.asserts');
 goog.require('goog.dom');
@@ -225,15 +222,13 @@
 
 /**
  * Wrapper function called when a mouseUp occurs during a drag operation.
- * @type {Array.<!Array>}
- * @private
+ * @private {Array.<!Array>}
  */
 Blockly.BlockSvg.onMouseUpWrapper_ = null;
 
 /**
  * Wrapper function called when a mouseMove occurs during a drag operation.
- * @type {Array.<!Array>}
- * @private
+ * @private {Array.<!Array>}
  */
 Blockly.BlockSvg.onMouseMoveWrapper_ = null;
 
