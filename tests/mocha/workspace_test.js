--- conflicted
+++ resolved
@@ -4,17 +4,6 @@
  * SPDX-License-Identifier: Apache-2.0
  */
 
-<<<<<<< HEAD
-goog.module('Blockly.test.workspace');
-
-const {assertVariableValues} = goog.require('Blockly.test.helpers.variables');
-const {sharedTestSetup, sharedTestTeardown, workspaceTeardown} = goog.require('Blockly.test.helpers.setupTeardown');
-const {testAWorkspace} = goog.require('Blockly.test.helpers.workspace');
-
-
-suite('Workspace', function() {
-  setup(function() {
-=======
 import {assertVariableValues} from './test_helpers/variables.js';
 import {
   sharedTestSetup,
@@ -25,7 +14,6 @@
 
 suite('Workspace', function () {
   setup(function () {
->>>>>>> 0e22a798
     sharedTestSetup.call(this);
     this.workspace = new Blockly.Workspace();
   });
