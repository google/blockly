--- conflicted
+++ resolved
@@ -16,10 +16,6 @@
 goog.module('Blockly.Events.Click');
 
 const eventUtils = goog.require('Blockly.Events.utils');
-<<<<<<< HEAD
-const object = goog.require('Blockly.utils.object');
-=======
->>>>>>> 61322294
 const registry = goog.require('Blockly.registry');
 /* eslint-disable-next-line no-unused-vars */
 const {Block} = goog.requireType('Blockly.Block');
@@ -28,29 +24,10 @@
 
 /**
  * Class for a click event.
-<<<<<<< HEAD
- * @param {?Block=} opt_block The affected block. Null for click events
- *    that do not have an associated block (i.e. workspace click). Undefined
- *    for a blank event.
- * @param {?string=} opt_workspaceId The workspace identifier for this event.
- *    Not used if block is passed. Undefined for a blank event.
- * @param {string=} opt_targetType The type of element targeted by this click
- *    event. Undefined for a blank event.
- * @extends {UiBase}
- * @constructor
- * @alias Blockly.Events.Click
- */
-const Click = function(opt_block, opt_workspaceId, opt_targetType) {
-  const workspaceId = opt_block ? opt_block.workspace.id : opt_workspaceId;
-  Click.superClass_.constructor.call(this, workspaceId);
-  this.blockId = opt_block ? opt_block.id : null;
-
-=======
  * @extends {UiBase}
  * @alias Blockly.Events.Click
  */
 class Click extends UiBase {
->>>>>>> 61322294
   /**
    * @param {?Block=} opt_block The affected block. Null for click events
    *    that do not have an associated block (i.e. workspace click). Undefined
@@ -60,27 +37,6 @@
    * @param {string=} opt_targetType The type of element targeted by this click
    *    event. Undefined for a blank event.
    */
-<<<<<<< HEAD
-  this.targetType = opt_targetType;
-};
-object.inherits(Click, UiBase);
-
-/**
- * Type of this event.
- * @type {string}
- */
-Click.prototype.type = eventUtils.CLICK;
-
-/**
- * Encode the event as JSON.
- * @return {!Object} JSON representation.
- */
-Click.prototype.toJson = function() {
-  const json = Click.superClass_.toJson.call(this);
-  json['targetType'] = this.targetType;
-  if (this.blockId) {
-    json['blockId'] = this.blockId;
-=======
   constructor(opt_block, opt_workspaceId, opt_targetType) {
     let workspaceId = opt_block ? opt_block.workspace.id : opt_workspaceId;
     if (workspaceId === null) {
@@ -100,23 +56,8 @@
      * @type {string}
      */
     this.type = eventUtils.CLICK;
->>>>>>> 61322294
   }
 
-<<<<<<< HEAD
-/**
- * Decode the JSON event.
- * @param {!Object} json JSON representation.
- */
-Click.prototype.fromJson = function(json) {
-  Click.superClass_.fromJson.call(this, json);
-  this.targetType = json['targetType'];
-  this.blockId = json['blockId'];
-};
-
-registry.register(registry.Type.EVENT, eventUtils.CLICK, Click);
-
-=======
   /**
    * Encode the event as JSON.
    * @return {!Object} JSON representation.
@@ -143,5 +84,4 @@
 
 registry.register(registry.Type.EVENT, eventUtils.CLICK, Click);
 
->>>>>>> 61322294
 exports.Click = Click;