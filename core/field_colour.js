--- conflicted
+++ resolved
@@ -86,11 +86,8 @@
  * @private
  * @const
  */
-<<<<<<< HEAD
+//TODOQ3: Before it was 15, let's test it
 Blockly.FieldColour.DEFAULT_WIDTH = 26;
-=======
-Blockly.FieldColour.DEFAULT_WIDTH = 15;
->>>>>>> 8dc6248a
 
 /**
  * Default height of a colour field.
@@ -98,7 +95,7 @@
  * @private
  * @const
  */
-<<<<<<< HEAD
+//TODOQ3: It was 25
 Blockly.FieldColour.DEFAULT_HEIGHT = Blockly.Field.BORDER_RECT_DEFAULT_HEIGHT;
 
 /**
@@ -121,9 +118,6 @@
  * @protected
  */
 Blockly.FieldColour.prototype.isDirty_ = false;
-=======
-Blockly.FieldColour.DEFAULT_HEIGHT = 25;
->>>>>>> 8dc6248a
 
 /**
  * Array of colours used by this field.  If null, use the global list.
