/**
 * @license
 * Copyright 2020 Google LLC
 * SPDX-License-Identifier: Apache-2.0
 */

/**
 * @fileoverview A separator used for separating toolbox categories.
 * @author aschmiedt@google.com (Abby Schmiedt)
 * @author maribethb@google.com (Maribeth Bottorff)
 */
'use strict';

goog.provide('Blockly.ToolboxSeparator');

goog.require('Blockly.ToolboxItem');

goog.requireType('Blockly.utils.toolbox');


/**
 * Class for a toolbox separator. This is the thin visual line that appears on
 * the toolbox. This item is not interactable.
<<<<<<< HEAD
 * @param {!Blockly.utils.toolbox.Separator} separatorDef The information
=======
 * @param {!Blockly.utils.toolbox.SeparatorJson} toolboxSeparatorDef The information
>>>>>>> ed70a6ed
 *     needed to create a separator.
 * @param {!Blockly.IToolbox} toolbox The parent toolbox for the separator.
 * @constructor
 * @extends {Blockly.ToolboxItem}
 */
Blockly.ToolboxSeparator = function(separatorDef, toolbox) {

  Blockly.ToolboxSeparator.superClass_.constructor.call(
      this, separatorDef, toolbox);
  /**
   * All the css class names that are used to create a separator.
   * @type {!Blockly.ToolboxSeparator.CssConfig}
   * @protected
   */
  this.cssConfig_ = {
    'container': 'blocklyTreeSeparator'
  };

  var cssConfig = separatorDef['cssConfig'] || separatorDef['cssconfig'];
  Blockly.utils.object.mixin(this.cssConfig_, cssConfig);
};
Blockly.utils.object.inherits(Blockly.ToolboxSeparator, Blockly.ToolboxItem);

/**
 * All the css class names that are used to create a separator.
 * @typedef {{
 *            container:?string,
 *          }}
 */
Blockly.ToolboxSeparator.CssConfig;

/**
 * Name used for registering a toolbox separator.
 * @const {string}
 */
Blockly.ToolboxSeparator.registrationName = 'sep';

/**
 * @override
 */
Blockly.ToolboxSeparator.prototype.createDom = function() {
  var container = document.createElement('div');
  Blockly.utils.dom.addClass(container, this.cssConfig_['container']);
  this.htmlDiv_ = container;
  return container;
};

/**
 * @override
 */
Blockly.ToolboxSeparator.prototype.getDiv = function() {
  return this.htmlDiv_;
};

/**
 * @override
 */
Blockly.ToolboxSeparator.prototype.dispose = function() {
  Blockly.utils.dom.removeNode(this.htmlDiv_);
};

/**
 * CSS for Toolbox.  See css.js for use.
 */
Blockly.Css.register([
  /* eslint-disable indent */
  '.blocklyTreeSeparator {',
    'border-bottom: solid #e5e5e5 1px;',
    'height: 0;',
    'margin: 5px 0;',
  '}',

  '.blocklyToolboxDiv[layout="h"] .blocklyTreeSeparator {',
    'border-right: solid #e5e5e5 1px;',
    'border-bottom: none;',
    'height: auto;',
    'margin: 0 5px 0 5px;',
    'padding: 5px 0;',
    'width: 0;',
  '}',
  /* eslint-enable indent */
]);

Blockly.registry.register(Blockly.registry.Type.TOOLBOX_ITEM,
    Blockly.ToolboxSeparator.registrationName, Blockly.ToolboxSeparator);<|MERGE_RESOLUTION|>--- conflicted
+++ resolved
@@ -21,11 +21,7 @@
 /**
  * Class for a toolbox separator. This is the thin visual line that appears on
  * the toolbox. This item is not interactable.
-<<<<<<< HEAD
- * @param {!Blockly.utils.toolbox.Separator} separatorDef The information
-=======
- * @param {!Blockly.utils.toolbox.SeparatorJson} toolboxSeparatorDef The information
->>>>>>> ed70a6ed
+ * @param {!Blockly.utils.toolbox.SeparatorJson} separatorDef The information
  *     needed to create a separator.
  * @param {!Blockly.IToolbox} toolbox The parent toolbox for the separator.
  * @constructor
