/**
 * @license
 * Copyright 2019 Google LLC
 * SPDX-License-Identifier: Apache-2.0
 */

goog.module('Blockly.test.connectionDb');

const {ConnectionType} = goog.require('Blockly.ConnectionType');
const {sharedTestSetup, sharedTestTeardown} = goog.require('Blockly.test.helpers');


suite('Connection Database', function() {
  setup(function() {
    sharedTestSetup.call(this);
    this.database = new Blockly.ConnectionDB(new Blockly.ConnectionChecker());

    this.assertOrder = function() {
      const length = this.database.connections_.length;
      for (let i = 1; i < length; i++) {
        chai.assert.isAtMost(this.database.connections_[i - 1].y,
            this.database.connections_[i].y);
      }
    };
    this.createConnection = function(x, y, type, opt_database) {
      const workspace = {
        connectionDBList: [],
      };
      workspace.connectionDBList[type] = opt_database || this.database;
      const connection = new Blockly.RenderedConnection(
          {workspace: workspace}, type);
      connection.x = x;
      connection.y = y;
      return connection;
    };
    this.createSimpleTestConnections = function() {
<<<<<<< HEAD
      for (var i = 0; i < 10; i++) {
        var connection = this.createConnection(0, i, ConnectionType.PREVIOUS_STATEMENT);
=======
      for (let i = 0; i < 10; i++) {
        const connection = this.createConnection(0, i, Blockly.PREVIOUS_STATEMENT);
>>>>>>> 5a70f8a3
        this.database.addConnection(connection, i);
      }
    };
  });
  teardown(function() {
    sharedTestTeardown.call(this);
  });
  test('Add Connection', function() {
    const y2 = {y: 2};
    const y4 = {y: 4};
    const y1 = {y: 1};
    const y3a = {y: 3};
    const y3b = {y: 3};

    this.database.addConnection(y2, 2);
    chai.assert.sameOrderedMembers(
        this.database.connections_, [y2]);

    this.database.addConnection(y4, 4);
    chai.assert.sameOrderedMembers(
        this.database.connections_, [y2, y4]);

    this.database.addConnection(y1, 1);
    chai.assert.sameOrderedMembers(
        this.database.connections_, [y1, y2, y4]);

    this.database.addConnection(y3a, 3);
    chai.assert.sameOrderedMembers(
        this.database.connections_, [y1, y2, y3a, y4]);

    this.database.addConnection(y3b, 3);
    chai.assert.sameOrderedMembers(
        this.database.connections_, [y1, y2, y3b, y3a, y4]);
  });
  test('Remove Connection', function() {
    const y2 = {y: 2};
    const y4 = {y: 4};
    const y1 = {y: 1};
    const y3a = {y: 3};
    const y3b = {y: 3};
    const y3c = {y: 3};

    this.database.addConnection(y2, 2);
    this.database.addConnection(y4, 4);
    this.database.addConnection(y1, 1);
    this.database.addConnection(y3c, 3);
    this.database.addConnection(y3b, 3);
    this.database.addConnection(y3a, 3);

    chai.assert.sameOrderedMembers(
        this.database.connections_, [y1, y2, y3a, y3b, y3c, y4]);

    this.database.removeConnection(y2, 2);
    chai.assert.sameOrderedMembers(
        this.database.connections_, [y1, y3a, y3b, y3c, y4]);

    this.database.removeConnection(y4, 4);
    chai.assert.sameOrderedMembers(
        this.database.connections_, [y1, y3a, y3b, y3c]);

    this.database.removeConnection(y1, 1);
    chai.assert.sameOrderedMembers(
        this.database.connections_, [y3a, y3b, y3c]);

    this.database.removeConnection(y3a, 3);
    chai.assert.sameOrderedMembers(
        this.database.connections_, [y3b, y3c]);

    this.database.removeConnection(y3c, 3);
    chai.assert.sameOrderedMembers(
        this.database.connections_, [y3b]);

    this.database.removeConnection(y3b, 3);
    chai.assert.isEmpty(this.database.connections_);
  });
  suite('Get Neighbors', function() {
    test('Empty Database', function() {
<<<<<<< HEAD
      var connection = this.createConnection(0, 0, ConnectionType.NEXT_STATEMENT,
=======
      const connection = this.createConnection(0, 0, Blockly.NEXT_STATEMENT,
>>>>>>> 5a70f8a3
          new Blockly.ConnectionDB());
      chai.assert.isEmpty(this.database.getNeighbours(connection), 100);
    });
    test('Block At Top', function() {
      this.createSimpleTestConnections();

<<<<<<< HEAD
      var checkConnection = this.createConnection(0, 0, ConnectionType.NEXT_STATEMENT,
=======
      const checkConnection = this.createConnection(0, 0, Blockly.NEXT_STATEMENT,
>>>>>>> 5a70f8a3
          new Blockly.ConnectionDB());
      const neighbors = this.database.getNeighbours(checkConnection, 4);
      chai.assert.sameMembers(neighbors, this.database.connections_.slice(0, 5));
    });
    test('Block In Middle', function() {
      this.createSimpleTestConnections();

<<<<<<< HEAD
      var checkConnection = this.createConnection(0, 4, ConnectionType.NEXT_STATEMENT,
=======
      const checkConnection = this.createConnection(0, 4, Blockly.NEXT_STATEMENT,
>>>>>>> 5a70f8a3
          new Blockly.ConnectionDB());
      const neighbors = this.database.getNeighbours(checkConnection, 2);
      chai.assert.sameMembers(neighbors, this.database.connections_.slice(2, 7));
    });
    test('Block At End', function() {
      this.createSimpleTestConnections();

<<<<<<< HEAD
      var checkConnection = this.createConnection(0, 9, ConnectionType.NEXT_STATEMENT,
=======
      const checkConnection = this.createConnection(0, 9, Blockly.NEXT_STATEMENT,
>>>>>>> 5a70f8a3
          new Blockly.ConnectionDB());
      const neighbors = this.database.getNeighbours(checkConnection, 4);
      chai.assert.sameMembers(neighbors, this.database.connections_.slice(5, 10));
    });
    test('Out of Range X', function() {
      this.createSimpleTestConnections();

<<<<<<< HEAD
      var checkConnection = this.createConnection(10, 9, ConnectionType.NEXT_STATEMENT,
=======
      const checkConnection = this.createConnection(10, 9, Blockly.NEXT_STATEMENT,
>>>>>>> 5a70f8a3
          new Blockly.ConnectionDB());
      const neighbors = this.database.getNeighbours(checkConnection, 4);
      chai.assert.isEmpty(neighbors);
    });
    test('Out of Range Y', function() {
      this.createSimpleTestConnections();

<<<<<<< HEAD
      var checkConnection = this.createConnection(0, 19, ConnectionType.NEXT_STATEMENT,
=======
      const checkConnection = this.createConnection(0, 19, Blockly.NEXT_STATEMENT,
>>>>>>> 5a70f8a3
          new Blockly.ConnectionDB());
      const neighbors = this.database.getNeighbours(checkConnection, 4);
      chai.assert.isEmpty(neighbors);
    });
    test('Out of Range Diagonal', function() {
      this.createSimpleTestConnections();

<<<<<<< HEAD
      var checkConnection = this.createConnection(-2, -2, ConnectionType.NEXT_STATEMENT,
=======
      const checkConnection = this.createConnection(-2, -2, Blockly.NEXT_STATEMENT,
>>>>>>> 5a70f8a3
          new Blockly.ConnectionDB());
      const neighbors = this.database.getNeighbours(checkConnection, 2);
      chai.assert.isEmpty(neighbors);
    });
  });
  suite('Ordering', function() {
    test('Simple', function() {
<<<<<<< HEAD
      for (var i = 0; i < 10; i++) {
        var connection = this.createConnection(0, i, ConnectionType.NEXT_STATEMENT);
=======
      for (let i = 0; i < 10; i++) {
        const connection = this.createConnection(0, i, Blockly.NEXT_STATEMENT);
>>>>>>> 5a70f8a3
        this.database.addConnection(connection, i);
      }
      this.assertOrder();
    });
    test('Quasi-Random', function() {
      const xCoords = [-29, -47, -77, 2, 43, 34, -59, -52, -90, -36, -91, 38,
        87, -20, 60, 4, -57, 65, -37, -81, 57, 58, -96, 1, 67, -79, 34, 93,
        -90, -99, -62, 4, 11, -36, -51, -72, 3, -50, -24, -45, -92, -38, 37,
        24, -47, -73, 79, -20, 99, 43, -10, -87, 19, 35, -62, -36, 49, 86,
        -24, -47, -89, 33, -44, 25, -73, -91, 85, 6, 0, 89, -94, 36, -35, 84,
        -9, 96, -21, 52, 10, -95, 7, -67, -70, 62, 9, -40, -95, -9, -94, 55,
        57, -96, 55, 8, -48, -57, -87, 81, 23, 65];
      const yCoords = [-81, 82, 5, 47, 30, 57, -12, 28, 38, 92, -25, -20, 23,
        -51, 73, -90, 8, 28, -51, -15, 81, -60, -6, -16, 77, -62, -42, -24,
        35, 95, -46, -7, 61, -16, 14, 91, 57, -38, 27, -39, 92, 47, -98, 11,
        -33, -72, 64, 38, -64, -88, -35, -59, -76, -94, 45, -25, -100, -95,
        63, -97, 45, 98, 99, 34, 27, 52, -18, -45, 66, -32, -38, 70, -73,
        -23, 5, -2, -13, -9, 48, 74, -97, -11, 35, -79, -16, -77, 83, -57,
        -53, 35, -44, 100, -27, -15, 5, 39, 33, -19, -20, -95];

<<<<<<< HEAD
      var length = xCoords.length;
      for (var i = 0; i < length; i++) {
        var connection = this.createConnection(xCoords[i], yCoords[i],
            ConnectionType.NEXT_STATEMENT);
=======
      const length = xCoords.length;
      for (let i = 0; i < length; i++) {
        const connection = this.createConnection(xCoords[i], yCoords[i],
            Blockly.NEXT_STATEMENT);
>>>>>>> 5a70f8a3
        this.database.addConnection(connection, yCoords[i]);
      }
      this.assertOrder();
    });
  });

  suite('Search For Closest', function() {
    setup(function() {
      // Ignore type checks.
      sinon.stub(this.database.connectionChecker_, 'doTypeChecks')
          .returns(true);
      // Ignore safety checks.
      sinon.stub(this.database.connectionChecker_, 'doSafetyChecks')
          .returns(Blockly.Connection.CAN_CONNECT);
      // Skip everything but the distance checks.
      sinon.stub(this.database.connectionChecker_, 'doDragChecks')
          .callsFake(function(a, b, distance) {
            return a.distanceFrom(b) <= distance;
          });

      this.createCheckConnection = function(x, y) {
<<<<<<< HEAD
        var checkConnection = this.createConnection(x, y, ConnectionType.NEXT_STATEMENT,
=======
        const checkConnection = this.createConnection(x, y, Blockly.NEXT_STATEMENT,
>>>>>>> 5a70f8a3
            new Blockly.ConnectionDB());
        return checkConnection;
      };
    });
    test('Empty Database', function() {
<<<<<<< HEAD
      var checkConnection = this.createConnection(0, 0, ConnectionType.NEXT_STATEMENT,
=======
      const checkConnection = this.createConnection(0, 0, Blockly.NEXT_STATEMENT,
>>>>>>> 5a70f8a3
          new Blockly.ConnectionDB());
      chai.assert.isNull(this.database.searchForClosest(
          checkConnection, 100, {x: 0, y: 0}).connection);
    });
    test('Too Far', function() {
<<<<<<< HEAD
      var connection = this.createConnection(0, 100, ConnectionType.PREVIOUS_STATEMENT);
      this.database.addConnection(connection, 100);

      var checkConnection = this.createConnection(0, 0, ConnectionType.NEXT_STATEMENT,
=======
      const connection = this.createConnection(0, 100, Blockly.PREVIOUS_STATEMENT);
      this.database.addConnection(connection, 100);

      const checkConnection = this.createConnection(0, 0, Blockly.NEXT_STATEMENT,
>>>>>>> 5a70f8a3
          new Blockly.ConnectionDB());
      chai.assert.isNull(this.database.searchForClosest(
          checkConnection, 50, {x: 0, y: 0}).connection);
    });
    test('Single in Range', function() {
      this.createSimpleTestConnections();

      const checkConnection = this.createCheckConnection(0, 14);

      const last = this.database.connections_[9];
      const closest = this.database.searchForClosest(
          checkConnection, 5, {x: 0, y: 0}).connection;
      chai.assert.equal(last, closest);
    });
    test('Many in Range', function() {
      this.createSimpleTestConnections();

      const checkConnection = this.createCheckConnection(0, 10);

      const last = this.database.connections_[9];
      const closest = this.database.searchForClosest(
          checkConnection, 5, {x: 0, y: 0}).connection;
      chai.assert.equal(last, closest);
    });
    test('No Y-Coord Priority', function() {
<<<<<<< HEAD
      var connection1 = this.createConnection(6, 6, ConnectionType.PREVIOUS_STATEMENT);
      this.database.addConnection(connection1, 6);
      var connection2 = this.createConnection(5, 5, ConnectionType.PREVIOUS_STATEMENT);
=======
      const connection1 = this.createConnection(6, 6, Blockly.PREVIOUS_STATEMENT);
      this.database.addConnection(connection1, 6);
      const connection2 = this.createConnection(5, 5, Blockly.PREVIOUS_STATEMENT);
>>>>>>> 5a70f8a3
      this.database.addConnection(connection2, 5);

      const checkConnection = this.createCheckConnection(4, 6);

      const closest = this.database.searchForClosest(
          checkConnection, 3, {x: 0, y: 0}).connection;
      chai.assert.equal(connection2, closest);
    });
  });
});<|MERGE_RESOLUTION|>--- conflicted
+++ resolved
@@ -34,13 +34,8 @@
       return connection;
     };
     this.createSimpleTestConnections = function() {
-<<<<<<< HEAD
-      for (var i = 0; i < 10; i++) {
-        var connection = this.createConnection(0, i, ConnectionType.PREVIOUS_STATEMENT);
-=======
       for (let i = 0; i < 10; i++) {
-        const connection = this.createConnection(0, i, Blockly.PREVIOUS_STATEMENT);
->>>>>>> 5a70f8a3
+        const connection = this.createConnection(0, i, ConnectionType.PREVIOUS_STATEMENT);
         this.database.addConnection(connection, i);
       }
     };
@@ -118,22 +113,14 @@
   });
   suite('Get Neighbors', function() {
     test('Empty Database', function() {
-<<<<<<< HEAD
-      var connection = this.createConnection(0, 0, ConnectionType.NEXT_STATEMENT,
-=======
-      const connection = this.createConnection(0, 0, Blockly.NEXT_STATEMENT,
->>>>>>> 5a70f8a3
+      const connection = this.createConnection(0, 0, ConnectionType.NEXT_STATEMENT,
           new Blockly.ConnectionDB());
       chai.assert.isEmpty(this.database.getNeighbours(connection), 100);
     });
     test('Block At Top', function() {
       this.createSimpleTestConnections();
 
-<<<<<<< HEAD
-      var checkConnection = this.createConnection(0, 0, ConnectionType.NEXT_STATEMENT,
-=======
-      const checkConnection = this.createConnection(0, 0, Blockly.NEXT_STATEMENT,
->>>>>>> 5a70f8a3
+      const checkConnection = this.createConnection(0, 0, ConnectionType.NEXT_STATEMENT,
           new Blockly.ConnectionDB());
       const neighbors = this.database.getNeighbours(checkConnection, 4);
       chai.assert.sameMembers(neighbors, this.database.connections_.slice(0, 5));
@@ -141,11 +128,7 @@
     test('Block In Middle', function() {
       this.createSimpleTestConnections();
 
-<<<<<<< HEAD
-      var checkConnection = this.createConnection(0, 4, ConnectionType.NEXT_STATEMENT,
-=======
-      const checkConnection = this.createConnection(0, 4, Blockly.NEXT_STATEMENT,
->>>>>>> 5a70f8a3
+      const checkConnection = this.createConnection(0, 4, ConnectionType.NEXT_STATEMENT,
           new Blockly.ConnectionDB());
       const neighbors = this.database.getNeighbours(checkConnection, 2);
       chai.assert.sameMembers(neighbors, this.database.connections_.slice(2, 7));
@@ -153,11 +136,7 @@
     test('Block At End', function() {
       this.createSimpleTestConnections();
 
-<<<<<<< HEAD
-      var checkConnection = this.createConnection(0, 9, ConnectionType.NEXT_STATEMENT,
-=======
-      const checkConnection = this.createConnection(0, 9, Blockly.NEXT_STATEMENT,
->>>>>>> 5a70f8a3
+      const checkConnection = this.createConnection(0, 9, ConnectionType.NEXT_STATEMENT,
           new Blockly.ConnectionDB());
       const neighbors = this.database.getNeighbours(checkConnection, 4);
       chai.assert.sameMembers(neighbors, this.database.connections_.slice(5, 10));
@@ -165,11 +144,7 @@
     test('Out of Range X', function() {
       this.createSimpleTestConnections();
 
-<<<<<<< HEAD
-      var checkConnection = this.createConnection(10, 9, ConnectionType.NEXT_STATEMENT,
-=======
-      const checkConnection = this.createConnection(10, 9, Blockly.NEXT_STATEMENT,
->>>>>>> 5a70f8a3
+      const checkConnection = this.createConnection(10, 9, ConnectionType.NEXT_STATEMENT,
           new Blockly.ConnectionDB());
       const neighbors = this.database.getNeighbours(checkConnection, 4);
       chai.assert.isEmpty(neighbors);
@@ -177,11 +152,7 @@
     test('Out of Range Y', function() {
       this.createSimpleTestConnections();
 
-<<<<<<< HEAD
-      var checkConnection = this.createConnection(0, 19, ConnectionType.NEXT_STATEMENT,
-=======
-      const checkConnection = this.createConnection(0, 19, Blockly.NEXT_STATEMENT,
->>>>>>> 5a70f8a3
+      const checkConnection = this.createConnection(0, 19, ConnectionType.NEXT_STATEMENT,
           new Blockly.ConnectionDB());
       const neighbors = this.database.getNeighbours(checkConnection, 4);
       chai.assert.isEmpty(neighbors);
@@ -189,11 +160,7 @@
     test('Out of Range Diagonal', function() {
       this.createSimpleTestConnections();
 
-<<<<<<< HEAD
-      var checkConnection = this.createConnection(-2, -2, ConnectionType.NEXT_STATEMENT,
-=======
-      const checkConnection = this.createConnection(-2, -2, Blockly.NEXT_STATEMENT,
->>>>>>> 5a70f8a3
+      const checkConnection = this.createConnection(-2, -2, ConnectionType.NEXT_STATEMENT,
           new Blockly.ConnectionDB());
       const neighbors = this.database.getNeighbours(checkConnection, 2);
       chai.assert.isEmpty(neighbors);
@@ -201,13 +168,8 @@
   });
   suite('Ordering', function() {
     test('Simple', function() {
-<<<<<<< HEAD
-      for (var i = 0; i < 10; i++) {
-        var connection = this.createConnection(0, i, ConnectionType.NEXT_STATEMENT);
-=======
       for (let i = 0; i < 10; i++) {
-        const connection = this.createConnection(0, i, Blockly.NEXT_STATEMENT);
->>>>>>> 5a70f8a3
+        const connection = this.createConnection(0, i, ConnectionType.NEXT_STATEMENT);
         this.database.addConnection(connection, i);
       }
       this.assertOrder();
@@ -228,17 +190,10 @@
         -23, 5, -2, -13, -9, 48, 74, -97, -11, 35, -79, -16, -77, 83, -57,
         -53, 35, -44, 100, -27, -15, 5, 39, 33, -19, -20, -95];
 
-<<<<<<< HEAD
-      var length = xCoords.length;
-      for (var i = 0; i < length; i++) {
-        var connection = this.createConnection(xCoords[i], yCoords[i],
-            ConnectionType.NEXT_STATEMENT);
-=======
       const length = xCoords.length;
       for (let i = 0; i < length; i++) {
         const connection = this.createConnection(xCoords[i], yCoords[i],
-            Blockly.NEXT_STATEMENT);
->>>>>>> 5a70f8a3
+            ConnectionType.NEXT_STATEMENT);
         this.database.addConnection(connection, yCoords[i]);
       }
       this.assertOrder();
@@ -260,37 +215,22 @@
           });
 
       this.createCheckConnection = function(x, y) {
-<<<<<<< HEAD
-        var checkConnection = this.createConnection(x, y, ConnectionType.NEXT_STATEMENT,
-=======
-        const checkConnection = this.createConnection(x, y, Blockly.NEXT_STATEMENT,
->>>>>>> 5a70f8a3
+        const checkConnection = this.createConnection(x, y, ConnectionType.NEXT_STATEMENT,
             new Blockly.ConnectionDB());
         return checkConnection;
       };
     });
     test('Empty Database', function() {
-<<<<<<< HEAD
-      var checkConnection = this.createConnection(0, 0, ConnectionType.NEXT_STATEMENT,
-=======
-      const checkConnection = this.createConnection(0, 0, Blockly.NEXT_STATEMENT,
->>>>>>> 5a70f8a3
+      const checkConnection = this.createConnection(0, 0, ConnectionType.NEXT_STATEMENT,
           new Blockly.ConnectionDB());
       chai.assert.isNull(this.database.searchForClosest(
           checkConnection, 100, {x: 0, y: 0}).connection);
     });
     test('Too Far', function() {
-<<<<<<< HEAD
-      var connection = this.createConnection(0, 100, ConnectionType.PREVIOUS_STATEMENT);
+      const connection = this.createConnection(0, 100, ConnectionType.PREVIOUS_STATEMENT);
       this.database.addConnection(connection, 100);
 
-      var checkConnection = this.createConnection(0, 0, ConnectionType.NEXT_STATEMENT,
-=======
-      const connection = this.createConnection(0, 100, Blockly.PREVIOUS_STATEMENT);
-      this.database.addConnection(connection, 100);
-
-      const checkConnection = this.createConnection(0, 0, Blockly.NEXT_STATEMENT,
->>>>>>> 5a70f8a3
+      const checkConnection = this.createConnection(0, 0, ConnectionType.NEXT_STATEMENT,
           new Blockly.ConnectionDB());
       chai.assert.isNull(this.database.searchForClosest(
           checkConnection, 50, {x: 0, y: 0}).connection);
@@ -316,15 +256,9 @@
       chai.assert.equal(last, closest);
     });
     test('No Y-Coord Priority', function() {
-<<<<<<< HEAD
-      var connection1 = this.createConnection(6, 6, ConnectionType.PREVIOUS_STATEMENT);
+      const connection1 = this.createConnection(6, 6, ConnectionType.PREVIOUS_STATEMENT);
       this.database.addConnection(connection1, 6);
-      var connection2 = this.createConnection(5, 5, ConnectionType.PREVIOUS_STATEMENT);
-=======
-      const connection1 = this.createConnection(6, 6, Blockly.PREVIOUS_STATEMENT);
-      this.database.addConnection(connection1, 6);
-      const connection2 = this.createConnection(5, 5, Blockly.PREVIOUS_STATEMENT);
->>>>>>> 5a70f8a3
+      const connection2 = this.createConnection(5, 5, ConnectionType.PREVIOUS_STATEMENT);
       this.database.addConnection(connection2, 5);
 
       const checkConnection = this.createCheckConnection(4, 6);
