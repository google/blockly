/**
 * @license
 * Visual Blocks Language
 *
 * Copyright 2012 Google Inc.
 * https://developers.google.com/blockly/
 *
 * Licensed under the Apache License, Version 2.0 (the "License");
 * you may not use this file except in compliance with the License.
 * You may obtain a copy of the License at
 *
 *   http://www.apache.org/licenses/LICENSE-2.0
 *
 * Unless required by applicable law or agreed to in writing, software
 * distributed under the License is distributed on an "AS IS" BASIS,
 * WITHOUT WARRANTIES OR CONDITIONS OF ANY KIND, either express or implied.
 * See the License for the specific language governing permissions and
 * limitations under the License.
 */

/**
 * @fileoverview Helper functions for generating Python for blocks.
 * @author fraser@google.com (Neil Fraser)
 */
'use strict';

goog.provide('Blockly.Python');

goog.require('Blockly.Generator');


/**
 * Python code generator.
 * @type {!Blockly.Generator}
 */
Blockly.Python = new Blockly.Generator('Python');

/**
 * List of illegal variable names.
 * This is not intended to be a security feature.  Blockly is 100% client-side,
 * so bypassing this list is trivial.  This is intended to prevent users from
 * accidentally clobbering a built-in object or function.
 * @private
 */
Blockly.Python.addReservedWords(
    // import keyword
    // print ','.join(keyword.kwlist)
    // http://docs.python.org/reference/lexical_analysis.html#keywords
    'and,as,assert,break,class,continue,def,del,elif,else,except,exec,finally,for,from,global,if,import,in,is,lambda,not,or,pass,print,raise,return,try,while,with,yield,' +
    //http://docs.python.org/library/constants.html
    'True,False,None,NotImplemented,Ellipsis,__debug__,quit,exit,copyright,license,credits,' +
    // http://docs.python.org/library/functions.html
    'abs,divmod,input,open,staticmethod,all,enumerate,int,ord,str,any,eval,isinstance,pow,sum,basestring,execfile,issubclass,print,super,bin,file,iter,property,tuple,bool,filter,len,range,type,bytearray,float,list,raw_input,unichr,callable,format,locals,reduce,unicode,chr,frozenset,long,reload,vars,classmethod,getattr,map,repr,xrange,cmp,globals,max,reversed,zip,compile,hasattr,memoryview,round,__import__,complex,hash,min,set,apply,delattr,help,next,setattr,buffer,dict,hex,object,slice,coerce,dir,id,oct,sorted,intern');

/**
 * Order of operation ENUMs.
 * http://docs.python.org/reference/expressions.html#summary
 */
Blockly.Python.ORDER_ATOMIC = 0;            // 0 "" ...
Blockly.Python.ORDER_COLLECTION = 1;        // tuples, lists, dictionaries
Blockly.Python.ORDER_STRING_CONVERSION = 1; // `expression...`
Blockly.Python.ORDER_MEMBER = 2;            // . []
Blockly.Python.ORDER_FUNCTION_CALL = 2;     // ()
Blockly.Python.ORDER_EXPONENTIATION = 3;    // **
Blockly.Python.ORDER_UNARY_SIGN = 4;        // + -
Blockly.Python.ORDER_BITWISE_NOT = 4;       // ~
Blockly.Python.ORDER_MULTIPLICATIVE = 5;    // * / // %
Blockly.Python.ORDER_ADDITIVE = 6;          // + -
Blockly.Python.ORDER_BITWISE_SHIFT = 7;     // << >>
Blockly.Python.ORDER_BITWISE_AND = 8;       // &
Blockly.Python.ORDER_BITWISE_XOR = 9;       // ^
Blockly.Python.ORDER_BITWISE_OR = 10;       // |
Blockly.Python.ORDER_RELATIONAL = 11;       // in, not in, is, is not,
                                            //     <, <=, >, >=, <>, !=, ==
Blockly.Python.ORDER_LOGICAL_NOT = 12;      // not
Blockly.Python.ORDER_LOGICAL_AND = 13;      // and
Blockly.Python.ORDER_LOGICAL_OR = 14;       // or
Blockly.Python.ORDER_CONDITIONAL = 15;      // if else
Blockly.Python.ORDER_LAMBDA = 16;           // lambda
Blockly.Python.ORDER_NONE = 99;             // (...)

/**
<<<<<<< HEAD
 * Allow for switching between one and zero based indexing, one based by
 * default.
 */
Blockly.Python.ONE_BASED_INDEXING = true;
=======
 * List of outer-inner pairings that do NOT require parentheses.
 * @type {!Array.<!Array.<number>>}
 */
Blockly.Python.ORDER_OVERRIDES = [
  // (foo()).bar() -> foo().bar()
  // (foo())[0] -> foo()[0]
  [Blockly.Python.ORDER_FUNCTION_CALL, Blockly.Python.ORDER_MEMBER]
];
>>>>>>> 26bbe74b

/**
 * Initialise the database of variable names.
 * @param {!Blockly.Workspace} workspace Workspace to generate code from.
 */
Blockly.Python.init = function(workspace) {
  /**
   * Empty loops or conditionals are not allowed in Python.
   */
  Blockly.Python.PASS = this.INDENT + 'pass\n';
  // Create a dictionary of definitions to be printed before the code.
  Blockly.Python.definitions_ = Object.create(null);
  // Create a dictionary mapping desired function names in definitions_
  // to actual function names (to avoid collisions with user functions).
  Blockly.Python.functionNames_ = Object.create(null);

  if (!Blockly.Python.variableDB_) {
    Blockly.Python.variableDB_ =
        new Blockly.Names(Blockly.Python.RESERVED_WORDS_);
  } else {
    Blockly.Python.variableDB_.reset();
  }

  var defvars = [];
  var variables = Blockly.Variables.allVariables(workspace);
  for (var i = 0; i < variables.length; i++) {
    defvars[i] = Blockly.Python.variableDB_.getName(variables[i],
        Blockly.Variables.NAME_TYPE) + ' = None';
  }
  Blockly.Python.definitions_['variables'] = defvars.join('\n');
};

/**
 * Prepend the generated code with the variable definitions.
 * @param {string} code Generated code.
 * @return {string} Completed code.
 */
Blockly.Python.finish = function(code) {
  // Convert the definitions dictionary into a list.
  var imports = [];
  var definitions = [];
  for (var name in Blockly.Python.definitions_) {
    var def = Blockly.Python.definitions_[name];
    if (def.match(/^(from\s+\S+\s+)?import\s+\S+/)) {
      imports.push(def);
    } else {
      definitions.push(def);
    }
  }
  // Clean up temporary data.
  delete Blockly.Python.definitions_;
  delete Blockly.Python.functionNames_;
  Blockly.Python.variableDB_.reset();
  var allDefs = imports.join('\n') + '\n\n' + definitions.join('\n\n');
  return allDefs.replace(/\n\n+/g, '\n\n').replace(/\n*$/, '\n\n\n') + code;
};

/**
 * Naked values are top-level blocks with outputs that aren't plugged into
 * anything.
 * @param {string} line Line of generated code.
 * @return {string} Legal line of code.
 */
Blockly.Python.scrubNakedValue = function(line) {
  return line + '\n';
};

/**
 * Encode a string as a properly escaped Python string, complete with quotes.
 * @param {string} string Text to encode.
 * @return {string} Python string.
 * @private
 */
Blockly.Python.quote_ = function(string) {
  // Can't use goog.string.quote since % must also be escaped.
  string = string.replace(/\\/g, '\\\\')
                 .replace(/\n/g, '\\\n')
                 .replace(/\%/g, '\\%')
                 .replace(/'/g, '\\\'');
  return '\'' + string + '\'';
};

/**
 * Common tasks for generating Python from blocks.
 * Handles comments for the specified block and any connected value blocks.
 * Calls any statements following this block.
 * @param {!Blockly.Block} block The current block.
 * @param {string} code The Python code created for this block.
 * @return {string} Python code with comments and subsequent blocks added.
 * @private
 */
Blockly.Python.scrub_ = function(block, code) {
  var commentCode = '';
  // Only collect comments for blocks that aren't inline.
  if (!block.outputConnection || !block.outputConnection.targetConnection) {
    // Collect comment for this block.
    var comment = block.getCommentText();
    comment = Blockly.utils.wrap(comment, this.COMMENT_WRAP - 3);
    if (comment) {
      if (block.getProcedureDef) {
        // Use a comment block for function comments.
        commentCode += '"""' + comment + '\n"""\n';
      } else {
        commentCode += Blockly.Python.prefixLines(comment + '\n', '# ');
      }
    }
    // Collect comments for all value arguments.
    // Don't collect comments for nested statements.
    for (var x = 0; x < block.inputList.length; x++) {
      if (block.inputList[x].type == Blockly.INPUT_VALUE) {
        var childBlock = block.inputList[x].connection.targetBlock();
        if (childBlock) {
          var comment = Blockly.Python.allNestedComments(childBlock);
          if (comment) {
            commentCode += Blockly.Python.prefixLines(comment, '# ');
          }
        }
      }
    }
  }
  var nextBlock = block.nextConnection && block.nextConnection.targetBlock();
  var nextCode = Blockly.Python.blockToCode(nextBlock);
  return commentCode + code + nextCode;
};

/**
 * Gets a property, adjusts the value (taking into account indexing), and casts
 * to an integer.
 * @param {Blockly.Block} block the block
 * @param {string} atId the property ID of the element to get
 * @param {number=} opt_delta value to add
 * @param {boolean=} opt_negate whether to negate the value
 * @return {string|number}
 */
Blockly.Python.getAdjustedInt = function(block, atId, opt_delta, opt_negate) {
  var delta = opt_delta || 0;
  if (Blockly.Python.ONE_BASED_INDEXING) {
    delta--;
  }
  var defaultAtIndex = (Blockly.Python.ONE_BASED_INDEXING) ? '1' : '0';
  if (delta) {
    var at = Blockly.Python.valueToCode(block, atId,
            Blockly.Python.ORDER_ADDITIVE) || defaultAtIndex;
  } else {
    var at = Blockly.Python.valueToCode(block, atId,
            Blockly.Python.ORDER_NONE) || defaultAtIndex;
  }

  if (Blockly.isNumber(at)) {
    // If the index is a naked number, adjust it right now.
    at = parseInt(at, 10) + delta;
    if (opt_negate) {
      at = -at;
    }
  } else {
    // If the index is dynamic, adjust it in code.
    if (delta > 0) {
      at = 'int(' + at + ' + ' + delta + ')';
    } else if (delta < 0) {
      at = 'int(' + at + ' - ' + -delta + ')';
    } else {
      at = 'int(' + at + ')';
    }
    if (opt_negate) {
      at = '-' + at;
    }
  }
  return at;
};
<|MERGE_RESOLUTION|>--- conflicted
+++ resolved
@@ -80,12 +80,12 @@
 Blockly.Python.ORDER_NONE = 99;             // (...)
 
 /**
-<<<<<<< HEAD
  * Allow for switching between one and zero based indexing, one based by
  * default.
  */
 Blockly.Python.ONE_BASED_INDEXING = true;
-=======
+
+/**
  * List of outer-inner pairings that do NOT require parentheses.
  * @type {!Array.<!Array.<number>>}
  */
@@ -94,7 +94,6 @@
   // (foo())[0] -> foo()[0]
   [Blockly.Python.ORDER_FUNCTION_CALL, Blockly.Python.ORDER_MEMBER]
 ];
->>>>>>> 26bbe74b
 
 /**
  * Initialise the database of variable names.
