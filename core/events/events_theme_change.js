/**
 * @license
 * Copyright 2020 Google LLC
 * SPDX-License-Identifier: Apache-2.0
 */

/**
 * @fileoverview Events fired as a result of a theme update.
 */
'use strict';

/**
 * Events fired as a result of a theme update.
 * @class
 */
goog.module('Blockly.Events.ThemeChange');

const eventUtils = goog.require('Blockly.Events.utils');
<<<<<<< HEAD
const object = goog.require('Blockly.utils.object');
=======
>>>>>>> 61322294
const registry = goog.require('Blockly.registry');
const {UiBase} = goog.require('Blockly.Events.UiBase');


/**
 * Class for a theme change event.
<<<<<<< HEAD
 * @param {string=} opt_themeName The theme name. Undefined for a blank event.
 * @param {string=} opt_workspaceId The workspace identifier for this event.
 *    event. Undefined for a blank event.
 * @extends {UiBase}
 * @constructor
 * @alias Blockly.Events.ThemeChange
 */
const ThemeChange = function(opt_themeName, opt_workspaceId) {
  ThemeChange.superClass_.constructor.call(this, opt_workspaceId);

=======
 * @extends {UiBase}
 * @alias Blockly.Events.ThemeChange
 */
class ThemeChange extends UiBase {
>>>>>>> 61322294
  /**
   * @param {string=} opt_themeName The theme name. Undefined for a blank event.
   * @param {string=} opt_workspaceId The workspace identifier for this event.
   *    event. Undefined for a blank event.
   */
<<<<<<< HEAD
  this.themeName = opt_themeName;
};
object.inherits(ThemeChange, UiBase);

/**
 * Type of this event.
 * @type {string}
 */
ThemeChange.prototype.type = eventUtils.THEME_CHANGE;

/**
 * Encode the event as JSON.
 * @return {!Object} JSON representation.
 */
ThemeChange.prototype.toJson = function() {
  const json = ThemeChange.superClass_.toJson.call(this);
  json['themeName'] = this.themeName;
  return json;
};

/**
 * Decode the JSON event.
 * @param {!Object} json JSON representation.
 */
ThemeChange.prototype.fromJson = function(json) {
  ThemeChange.superClass_.fromJson.call(this, json);
  this.themeName = json['themeName'];
};

registry.register(registry.Type.EVENT, eventUtils.THEME_CHANGE, ThemeChange);

=======
  constructor(opt_themeName, opt_workspaceId) {
    super(opt_workspaceId);

    /**
     * The theme name.
     * @type {string|undefined}
     */
    this.themeName = opt_themeName;

    /**
     * Type of this event.
     * @type {string}
     */
    this.type = eventUtils.THEME_CHANGE;
  }

  /**
   * Encode the event as JSON.
   * @return {!Object} JSON representation.
   */
  toJson() {
    const json = super.toJson();
    json['themeName'] = this.themeName;
    return json;
  }

  /**
   * Decode the JSON event.
   * @param {!Object} json JSON representation.
   */
  fromJson(json) {
    super.fromJson(json);
    this.themeName = json['themeName'];
  }
}

registry.register(registry.Type.EVENT, eventUtils.THEME_CHANGE, ThemeChange);

>>>>>>> 61322294
exports.ThemeChange = ThemeChange;<|MERGE_RESOLUTION|>--- conflicted
+++ resolved
@@ -16,71 +16,21 @@
 goog.module('Blockly.Events.ThemeChange');
 
 const eventUtils = goog.require('Blockly.Events.utils');
-<<<<<<< HEAD
-const object = goog.require('Blockly.utils.object');
-=======
->>>>>>> 61322294
 const registry = goog.require('Blockly.registry');
 const {UiBase} = goog.require('Blockly.Events.UiBase');
 
 
 /**
  * Class for a theme change event.
-<<<<<<< HEAD
- * @param {string=} opt_themeName The theme name. Undefined for a blank event.
- * @param {string=} opt_workspaceId The workspace identifier for this event.
- *    event. Undefined for a blank event.
- * @extends {UiBase}
- * @constructor
- * @alias Blockly.Events.ThemeChange
- */
-const ThemeChange = function(opt_themeName, opt_workspaceId) {
-  ThemeChange.superClass_.constructor.call(this, opt_workspaceId);
-
-=======
  * @extends {UiBase}
  * @alias Blockly.Events.ThemeChange
  */
 class ThemeChange extends UiBase {
->>>>>>> 61322294
   /**
    * @param {string=} opt_themeName The theme name. Undefined for a blank event.
    * @param {string=} opt_workspaceId The workspace identifier for this event.
    *    event. Undefined for a blank event.
    */
-<<<<<<< HEAD
-  this.themeName = opt_themeName;
-};
-object.inherits(ThemeChange, UiBase);
-
-/**
- * Type of this event.
- * @type {string}
- */
-ThemeChange.prototype.type = eventUtils.THEME_CHANGE;
-
-/**
- * Encode the event as JSON.
- * @return {!Object} JSON representation.
- */
-ThemeChange.prototype.toJson = function() {
-  const json = ThemeChange.superClass_.toJson.call(this);
-  json['themeName'] = this.themeName;
-  return json;
-};
-
-/**
- * Decode the JSON event.
- * @param {!Object} json JSON representation.
- */
-ThemeChange.prototype.fromJson = function(json) {
-  ThemeChange.superClass_.fromJson.call(this, json);
-  this.themeName = json['themeName'];
-};
-
-registry.register(registry.Type.EVENT, eventUtils.THEME_CHANGE, ThemeChange);
-
-=======
   constructor(opt_themeName, opt_workspaceId) {
     super(opt_workspaceId);
 
@@ -119,5 +69,4 @@
 
 registry.register(registry.Type.EVENT, eventUtils.THEME_CHANGE, ThemeChange);
 
->>>>>>> 61322294
 exports.ThemeChange = ThemeChange;