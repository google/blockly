--- conflicted
+++ resolved
@@ -430,11 +430,7 @@
 };
 
 /**
-<<<<<<< HEAD
- * Remove styles from the toolbox that indicate blocks will be deleted.  
-=======
  * Remove styles from the toolbox that indicate blocks will be deleted.
->>>>>>> 15399414
  * @package
  */
 Blockly.Toolbox.prototype.removeDeleteStyle = function() {
