/**
 * @license
 * Copyright 2020 Google LLC
 * SPDX-License-Identifier: Apache-2.0
 */

/**
 * @fileoverview Gulp script to deploy Blockly demos on appengine.
 */

var gulp = require('gulp');

var fs = require('fs');
var rimraf = require('rimraf');
var path = require('path');
var execSync = require('child_process').execSync;

var packageJson = require('../../package.json');

const demoTmpDir = '../_deploy';
const demoStaticTmpDir = '../_deploy/static';

/**
 * Cleans and creates the tmp directory used for deploying.
 */
function prepareDeployDir(done) {
  // Clean directory if exists.
  if (fs.existsSync(demoTmpDir)) {
    rimraf.sync(demoTmpDir);
  }
  fs.mkdirSync(demoStaticTmpDir, {recursive: true});
  done();
}

/**
 * Copies all files into static deploy directory except for those under
 * appengine.
 */
function copyStaticSrc(done) {
  execSync(`git archive HEAD | tar -x -C ${demoStaticTmpDir}`,
      { stdio: 'inherit' });
  done()
}

/**
 * Copies appengine files into deploy directory.
 */
function copyAppengineSrc() {
  const appengineSrc = [
      `${demoStaticTmpDir}/appengine/**/*`,
      `${demoStaticTmpDir}/appengine/.gcloudignore`,
  ];
  return gulp.src(appengineSrc).pipe(gulp.dest(demoTmpDir));
}

/**
 * Copies playground deps into deploy directory.
 */
function copyPlaygroundDeps() {
  const playgroundDeps = [
      './node_modules/@blockly/dev-tools/dist/index.js',
      './node_modules/@blockly/theme-modern/dist/index.js',
      './node_modules/@blockly/block-test/dist/index.js',
  ];
  return gulp.src(playgroundDeps, {base: '.'}).pipe(gulp.dest(demoStaticTmpDir));
}

/**
 * Deploys files from tmp directory to appengine to version based on the version
 * passed in and then cleans the tmp directory.
 */
function deployToAndClean(demoVersion) {
  try {
    execSync(`gcloud app deploy --project blockly-demo --version ${demoVersion} --no-promote`, { stdio: 'inherit', cwd: demoTmpDir });
  } finally {
    // Clean up tmp directory.
    if (fs.existsSync(demoTmpDir)) {
      rimraf.sync(demoTmpDir);
    }
  }
}

/**
 * Constructs a demo version name based on the version specified in
 * package.json.
 */
function getDemosVersion() {
  const minorVersion = packageJson.version.split('.')[1];
  const patchVersion = packageJson.version.split('.')[2];
  let demoVersion = minorVersion;
  if (patchVersion != 0) {
    demoVersion += '-' + patchVersion
  }
  return demoVersion;
}

/**
 * Deploys files from tmp directory to appengine to version based on the version
 * specified in package.json and then cleans the tmp directory.
 */
function deployAndClean(done) {
  const demoVersion = getDemosVersion();
  deployToAndClean(demoVersion);
  done();
}

/**
 * Constructs a beta demo version name based on the current date.
 */
function getDemosBetaVersion() {
  var date = new Date();
  var mm = date.getMonth() + 1; // Month, 0-11
  var dd = date.getDate(); // Day of the month, 1-31
  var yyyy = date.getFullYear();
  return `${yyyy}${mm < 10 ? '0' + mm : mm}${dd}-beta`;
}

/**
 * Deploys files from tmp directory to appengine to a beta version based on the
 * current date and then cleans the tmp directory.
 */
function deployBetaAndClean(done) {
  const demoVersion = getDemosBetaVersion();
  deployToAndClean(demoVersion);
  done();
}

/**
 * Prepares demos.
 */
const prepareDemos = gulp.series(
    prepareDeployDir, copyStaticSrc, copyAppengineSrc, copyPlaygroundDeps);


/**
 * Deploys demos.
 */
const deployDemos = gulp.series(prepareDemos, deployAndClean);

const deployDemosBeta = gulp.series(
    prepareDeployDir,
    copyStaticSrc,
    copyAppengineSrc,
    copyPlaygroundDeps,
    deployBetaAndClean
);

module.exports = {
  deployDemos: deployDemos,
<<<<<<< HEAD
  deployDemosBeta: deployDemosBeta,
};
=======
  prepareDemos: prepareDemos
}
>>>>>>> 69dbcf17
<|MERGE_RESOLUTION|>--- conflicted
+++ resolved
@@ -137,20 +137,13 @@
  */
 const deployDemos = gulp.series(prepareDemos, deployAndClean);
 
-const deployDemosBeta = gulp.series(
-    prepareDeployDir,
-    copyStaticSrc,
-    copyAppengineSrc,
-    copyPlaygroundDeps,
-    deployBetaAndClean
-);
+/**
+ * Deploys beta version of demos (version appended with -beta).
+ */
+const deployDemosBeta = gulp.series(prepareDemos, deployBetaAndClean);
 
 module.exports = {
   deployDemos: deployDemos,
-<<<<<<< HEAD
   deployDemosBeta: deployDemosBeta,
-};
-=======
   prepareDemos: prepareDemos
-}
->>>>>>> 69dbcf17
+}