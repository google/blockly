/**
 * @license
 * Copyright 2021 Google LLC
 * SPDX-License-Identifier: Apache-2.0
 */

/**
 * Calculates and reports flyout workspace metrics.
 *
 * @class
 */
import * as goog from '../closure/goog/goog.js';
goog.declareModuleId('Blockly.FlyoutMetricsManager');

import type {IFlyout} from './interfaces/i_flyout.js';
import {ContainerRegion, MetricsManager} from './metrics_manager.js';
import type {WorkspaceSvg} from './workspace_svg.js';


/**
 * Calculates metrics for a flyout's workspace.
 * The metrics are mainly used to size scrollbars for the flyout.
 *
 * @alias Blockly.FlyoutMetricsManager
 */
export class FlyoutMetricsManager extends MetricsManager {
  /** The flyout that owns the workspace to calculate metrics for. */
  protected flyout_: IFlyout;

  /**
   * @param workspace The flyout's workspace.
   * @param flyout The flyout.
   */
  constructor(workspace: WorkspaceSvg, flyout: IFlyout) {
    super(workspace);
    this.flyout_ = flyout;
  }

  /**
   * Gets the bounding box of the blocks on the flyout's workspace.
   * This is in workspace coordinates.
   *
   * @returns The bounding box of the blocks on the workspace.
   */
  private getBoundingBox_(): SVGRect|
      {height: number, y: number, width: number, x: number} {
    let blockBoundingBox;
    try {
      blockBoundingBox = this.workspace_.getCanvas().getBBox();
    } catch (e) {
      // Firefox has trouble with hidden elements (Bug 528969).
      // 2021 Update: It looks like this was fixed around Firefox 77 released in
      // 2020.
      blockBoundingBox = {height: 0, y: 0, width: 0, x: 0};
    }
    return blockBoundingBox;
  }

  override getContentMetrics(opt_getWorkspaceCoordinates?: boolean) {
    // The bounding box is in workspace coordinates.
    const blockBoundingBox = this.getBoundingBox_();
    const scale = opt_getWorkspaceCoordinates ? 1 : this.workspace_.scale;

    return {
      height: blockBoundingBox.height * scale,
      width: blockBoundingBox.width * scale,
      top: blockBoundingBox.y * scale,
      left: blockBoundingBox.x * scale,
    };
  }

  override getScrollMetrics(
<<<<<<< HEAD
      opt_getWorkspaceCoordinates: boolean, opt_viewMetrics: ContainerRegion,
      opt_contentMetrics: ContainerRegion) {
    const contentMetrics = opt_contentMetrics || this.getContentMetrics();
=======
      opt_getWorkspaceCoordinates?: boolean, opt_viewMetrics?: ContainerRegion,
      opt_contentMetrics?: ContainerRegion) {
    // AnyDuringMigration because:  Expected 1 arguments, but got 0.
    const contentMetrics =
        opt_contentMetrics || (this.getContentMetrics as AnyDuringMigration)();
>>>>>>> e50ad59f
    const margin = this.flyout_.MARGIN * this.workspace_.scale;
    const scale = opt_getWorkspaceCoordinates ? this.workspace_.scale : 1;

    // The left padding isn't just the margin. Some blocks are also offset by
    // tabWidth so that value and statement blocks line up.
    // The contentMetrics.left value is equivalent to the variable left padding.
    const leftPadding = contentMetrics.left;

    return {
      height: (contentMetrics.height + 2 * margin) / scale,
      width: (contentMetrics.width + leftPadding + margin) / scale,
      top: 0,
      left: 0,
    };
  }
}<|MERGE_RESOLUTION|>--- conflicted
+++ resolved
@@ -70,17 +70,10 @@
   }
 
   override getScrollMetrics(
-<<<<<<< HEAD
-      opt_getWorkspaceCoordinates: boolean, opt_viewMetrics: ContainerRegion,
-      opt_contentMetrics: ContainerRegion) {
-    const contentMetrics = opt_contentMetrics || this.getContentMetrics();
-=======
       opt_getWorkspaceCoordinates?: boolean, opt_viewMetrics?: ContainerRegion,
       opt_contentMetrics?: ContainerRegion) {
     // AnyDuringMigration because:  Expected 1 arguments, but got 0.
-    const contentMetrics =
-        opt_contentMetrics || (this.getContentMetrics as AnyDuringMigration)();
->>>>>>> e50ad59f
+    const contentMetrics = opt_contentMetrics || this.getContentMetrics();
     const margin = this.flyout_.MARGIN * this.workspace_.scale;
     const scale = opt_getWorkspaceCoordinates ? this.workspace_.scale : 1;
 
