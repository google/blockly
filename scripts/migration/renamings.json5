--- conflicted
+++ resolved
@@ -1480,7 +1480,38 @@
         },
       },
     },
-<<<<<<< HEAD
+    {
+      oldName: 'Blockly.Icon',
+      newName: 'Blockly.icons.Icon',
+    },
+    {
+      oldName: 'Blockly.Input',
+      exports: {
+        'Align': {
+          newPath: 'Blockly.inputs.Align',
+        },
+      },
+    },
+    {
+      oldName: 'Blockly',
+      exports: {
+        'Align': {
+          newPath: 'Blockly.inputs.Align',
+        },
+        'ALIGN_LEFT': {
+          newPath: 'Blockly.inputs.Align.LEFT',
+        },
+        'ALIGN_CENTER': {
+          newPath: 'Blockly.inputs.Align.CENTER',
+        },
+        'ALIGN_RIGHT': {
+          newPath: 'Blockly.inputs.Align.RIGHT',
+        },
+        'inputTypes': {
+          newModule: 'Blockly.inputs',
+        },
+      },
+    },
     // The following renamings serve two purposes:
     // - Record that the langGenerator instances have moved to a
     //   different module (though this is not actually actioned by the
@@ -1534,37 +1565,6 @@
           newModule: 'Blockly.Python.all',
           oldPath: 'Blockly.Python',
           newPath: 'python.pythonjavascriptGenerator',
-=======
-    {
-      oldName: 'Blockly.Icon',
-      newName: 'Blockly.icons.Icon',
-    },
-    {
-      oldName: 'Blockly.Input',
-      exports: {
-        'Align': {
-          newPath: 'Blockly.inputs.Align',
-        },
-      },
-    },
-    {
-      oldName: 'Blockly',
-      exports: {
-        'Align': {
-          newPath: 'Blockly.inputs.Align',
-        },
-        'ALIGN_LEFT': {
-          newPath: 'Blockly.inputs.Align.LEFT',
-        },
-        'ALIGN_CENTER': {
-          newPath: 'Blockly.inputs.Align.CENTER',
-        },
-        'ALIGN_RIGHT': {
-          newPath: 'Blockly.inputs.Align.RIGHT',
-        },
-        'inputTypes': {
-          newModule: 'Blockly.inputs',
->>>>>>> d7ccf8a5
         },
       },
     },
