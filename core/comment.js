/**
 * @license
 * Copyright 2011 Google LLC
 * SPDX-License-Identifier: Apache-2.0
 */

/**
 * @fileoverview Object representing a code comment.
 */
'use strict';

/**
 * Object representing a code comment.
 * @class
 */
goog.module('Blockly.Comment');

const Css = goog.require('Blockly.Css');
const browserEvents = goog.require('Blockly.browserEvents');
const dom = goog.require('Blockly.utils.dom');
const eventUtils = goog.require('Blockly.Events.utils');
<<<<<<< HEAD
const object = goog.require('Blockly.utils.object');
=======
>>>>>>> 61322294
const userAgent = goog.require('Blockly.utils.userAgent');
/* eslint-disable-next-line no-unused-vars */
const {BlockSvg} = goog.requireType('Blockly.BlockSvg');
/* eslint-disable-next-line no-unused-vars */
const {Block} = goog.requireType('Blockly.Block');
const {Bubble} = goog.require('Blockly.Bubble');
/* eslint-disable-next-line no-unused-vars */
const {Coordinate} = goog.requireType('Blockly.utils.Coordinate');
const {Icon} = goog.require('Blockly.Icon');
/* eslint-disable-next-line no-unused-vars */
const {Size} = goog.requireType('Blockly.utils.Size');
const {Svg} = goog.require('Blockly.utils.Svg');
/* eslint-disable-next-line no-unused-vars */
const {WorkspaceSvg} = goog.requireType('Blockly.WorkspaceSvg');
/** @suppress {extraRequire} */
goog.require('Blockly.Events.BlockChange');
/** @suppress {extraRequire} */
goog.require('Blockly.Events.BubbleOpen');
/** @suppress {extraRequire} */
goog.require('Blockly.Warning');


/**
 * Class for a comment.
<<<<<<< HEAD
 * @param {!Block} block The block associated with this comment.
 * @extends {Icon}
 * @constructor
 * @alias Blockly.Comment
 */
const Comment = function(block) {
  Comment.superClass_.constructor.call(this, block);

  /**
   * The model for this comment.
   * @type {!Block.CommentModel}
   * @private
=======
 * @extends {Icon}
 * @alias Blockly.Comment
 */
class Comment extends Icon {
  /**
   * @param {!BlockSvg} block The block associated with this comment.
>>>>>>> 61322294
   */
  constructor(block) {
    super(block);

    /**
     * The model for this comment.
     * @type {!Block.CommentModel}
     * @private
     */
    this.model_ = block.commentModel;
    // If someone creates the comment directly instead of calling
    // block.setCommentText we want to make sure the text is non-null;
    this.model_.text = this.model_.text || '';

    /**
     * The model's text value at the start of an edit.
     * Used to tell if an event should be fired at the end of an edit.
     * @type {?string}
     * @private
     */
    this.cachedText_ = '';

    /**
     * Mouse up event data.
     * @type {?browserEvents.Data}
     * @private
     */
    this.onMouseUpWrapper_ = null;

    /**
     * Wheel event data.
     * @type {?browserEvents.Data}
     * @private
     */
    this.onWheelWrapper_ = null;

    /**
     * Change event data.
     * @type {?browserEvents.Data}
     * @private
     */
    this.onChangeWrapper_ = null;

    /**
     * Input event data.
     * @type {?browserEvents.Data}
     * @private
     */
    this.onInputWrapper_ = null;

    /**
     * The SVG element that contains the text edit area, or null if not created.
     * @type {?SVGForeignObjectElement}
     * @private
     */
    this.foreignObject_ = null;

    /**
     * The editable text area, or null if not created.
     * @type {?Element}
     * @private
     */
    this.textarea_ = null;

    /**
     * The top-level node of the comment text, or null if not created.
     * @type {?SVGTextElement}
     * @private
     */
    this.paragraphElement_ = null;

    this.createIcon();
  }

  /**
   * Draw the comment icon.
   * @param {!Element} group The icon group.
   * @protected
   */
  drawIcon_(group) {
    // Circle.
    dom.createSvgElement(
        Svg.CIRCLE,
        {'class': 'blocklyIconShape', 'r': '8', 'cx': '8', 'cy': '8'}, group);
    // Can't use a real '?' text character since different browsers and
    // operating systems render it differently. Body of question mark.
    dom.createSvgElement(
        Svg.PATH, {
          'class': 'blocklyIconSymbol',
          'd': 'm6.8,10h2c0.003,-0.617 0.271,-0.962 0.633,-1.266 2.875,-2.405' +
              '0.607,-5.534 -3.765,-3.874v1.7c3.12,-1.657 3.698,0.118 2.336,1.25' +
              '-1.201,0.998 -1.201,1.528 -1.204,2.19z',
        },
        group);
    // Dot of question mark.
    dom.createSvgElement(
        Svg.RECT, {
          'class': 'blocklyIconSymbol',
          'x': '6.8',
          'y': '10.78',
          'height': '2',
          'width': '2',
        },
        group);
  }

  /**
<<<<<<< HEAD
   * Mouse up event data.
   * @type {?browserEvents.Data}
=======
   * Create the editor for the comment's bubble.
   * @return {!SVGElement} The top-level node of the editor.
>>>>>>> 61322294
   * @private
   */
  createEditor_() {
    /* Create the editor.  Here's the markup that will be generated in
     * editable mode:
      <foreignObject x="8" y="8" width="164" height="164">
        <body xmlns="http://www.w3.org/1999/xhtml" class="blocklyMinimalBody">
          <textarea xmlns="http://www.w3.org/1999/xhtml"
              class="blocklyCommentTextarea"
              style="height: 164px; width: 164px;"></textarea>
        </body>
      </foreignObject>
     * For non-editable mode see Warning.textToDom_.
     */

    this.foreignObject_ = dom.createSvgElement(
        Svg.FOREIGNOBJECT, {'x': Bubble.BORDER_WIDTH, 'y': Bubble.BORDER_WIDTH},
        null);

    const body = document.createElementNS(dom.HTML_NS, 'body');
    body.setAttribute('xmlns', dom.HTML_NS);
    body.className = 'blocklyMinimalBody';

    this.textarea_ = document.createElementNS(dom.HTML_NS, 'textarea');
    const textarea = this.textarea_;
    textarea.className = 'blocklyCommentTextarea';
    textarea.setAttribute('dir', this.block_.RTL ? 'RTL' : 'LTR');
    textarea.value = this.model_.text;
    this.resizeTextarea_();

    body.appendChild(textarea);
    this.foreignObject_.appendChild(body);

    // Ideally this would be hooked to the focus event for the comment.
    // However doing so in Firefox swallows the cursor for unknown reasons.
    // So this is hooked to mouseup instead.  No big deal.
    this.onMouseUpWrapper_ = browserEvents.conditionalBind(
        textarea, 'mouseup', this, this.startEdit_, true, true);
    // Don't zoom with mousewheel.
    this.onWheelWrapper_ =
        browserEvents.conditionalBind(textarea, 'wheel', this, function(e) {
          e.stopPropagation();
        });
    this.onChangeWrapper_ = browserEvents.conditionalBind(
        textarea, 'change', this,
        /**
         * @this {Comment}
         * @param {Event} _e Unused event parameter.
         */
        function(_e) {
          if (this.cachedText_ !== this.model_.text) {
            eventUtils.fire(new (eventUtils.get(eventUtils.BLOCK_CHANGE))(
                this.block_, 'comment', null, this.cachedText_,
                this.model_.text));
          }
        });
    this.onInputWrapper_ = browserEvents.conditionalBind(
        textarea, 'input', this,
        /**
         * @this {Comment}
         * @param {Event} _e Unused event parameter.
         */
        function(_e) {
          this.model_.text = textarea.value;
        });

    setTimeout(textarea.focus.bind(textarea), 0);

    return this.foreignObject_;
  }

  /**
<<<<<<< HEAD
   * Wheel event data.
   * @type {?browserEvents.Data}
   * @private
=======
   * Add or remove editability of the comment.
   * @override
>>>>>>> 61322294
   */
  updateEditable() {
    super.updateEditable();
    if (this.isVisible()) {
      // Recreate the bubble with the correct UI.
      this.disposeBubble_();
      this.createBubble_();
    }
  }

  /**
<<<<<<< HEAD
   * Change event data.
   * @type {?browserEvents.Data}
=======
   * Callback function triggered when the bubble has resized.
   * Resize the text area accordingly.
>>>>>>> 61322294
   * @private
   */
  onBubbleResize_() {
    if (!this.isVisible()) {
      return;
    }
    this.model_.size = this.bubble_.getBubbleSize();
    this.resizeTextarea_();
  }

  /**
<<<<<<< HEAD
   * Input event data.
   * @type {?browserEvents.Data}
   * @private
   */
  this.onInputWrapper_ = null;

  this.createIcon();
};
object.inherits(Comment, Icon);

/**
 * Draw the comment icon.
 * @param {!Element} group The icon group.
 * @protected
 */
Comment.prototype.drawIcon_ = function(group) {
  // Circle.
  dom.createSvgElement(
      Svg.CIRCLE, {'class': 'blocklyIconShape', 'r': '8', 'cx': '8', 'cy': '8'},
      group);
  // Can't use a real '?' text character since different browsers and operating
  // systems render it differently.
  // Body of question mark.
  dom.createSvgElement(
      Svg.PATH, {
        'class': 'blocklyIconSymbol',
        'd': 'm6.8,10h2c0.003,-0.617 0.271,-0.962 0.633,-1.266 2.875,-2.405' +
            '0.607,-5.534 -3.765,-3.874v1.7c3.12,-1.657 3.698,0.118 2.336,1.25' +
            '-1.201,0.998 -1.201,1.528 -1.204,2.19z',
      },
      group);
  // Dot of question mark.
  dom.createSvgElement(
      Svg.RECT, {
        'class': 'blocklyIconSymbol',
        'x': '6.8',
        'y': '10.78',
        'height': '2',
        'width': '2',
      },
      group);
};

/**
 * Create the editor for the comment's bubble.
 * @return {!SVGElement} The top-level node of the editor.
 * @private
 */
Comment.prototype.createEditor_ = function() {
  /* Create the editor.  Here's the markup that will be generated in
   * editable mode:
    <foreignObject x="8" y="8" width="164" height="164">
      <body xmlns="http://www.w3.org/1999/xhtml" class="blocklyMinimalBody">
        <textarea xmlns="http://www.w3.org/1999/xhtml"
            class="blocklyCommentTextarea"
            style="height: 164px; width: 164px;"></textarea>
      </body>
    </foreignObject>
   * For non-editable mode see Warning.textToDom_.
   */

  this.foreignObject_ = dom.createSvgElement(
      Svg.FOREIGNOBJECT, {'x': Bubble.BORDER_WIDTH, 'y': Bubble.BORDER_WIDTH},
      null);

  const body = document.createElementNS(dom.HTML_NS, 'body');
  body.setAttribute('xmlns', dom.HTML_NS);
  body.className = 'blocklyMinimalBody';

  this.textarea_ = document.createElementNS(dom.HTML_NS, 'textarea');
  const textarea = this.textarea_;
  textarea.className = 'blocklyCommentTextarea';
  textarea.setAttribute('dir', this.block_.RTL ? 'RTL' : 'LTR');
  textarea.value = this.model_.text;
  this.resizeTextarea_();

  body.appendChild(textarea);
  this.foreignObject_.appendChild(body);

  // Ideally this would be hooked to the focus event for the comment.
  // However doing so in Firefox swallows the cursor for unknown reasons.
  // So this is hooked to mouseup instead.  No big deal.
  this.onMouseUpWrapper_ = browserEvents.conditionalBind(
      textarea, 'mouseup', this, this.startEdit_, true, true);
  // Don't zoom with mousewheel.
  this.onWheelWrapper_ =
      browserEvents.conditionalBind(textarea, 'wheel', this, function(e) {
        e.stopPropagation();
      });
  this.onChangeWrapper_ = browserEvents.conditionalBind(
      textarea, 'change', this,
      /**
       * @this {Comment}
       * @param {Event} _e Unused event parameter.
       */
      function(_e) {
        if (this.cachedText_ !== this.model_.text) {
          eventUtils.fire(new (eventUtils.get(eventUtils.BLOCK_CHANGE))(
              this.block_, 'comment', null, this.cachedText_,
              this.model_.text));
        }
      });
  this.onInputWrapper_ = browserEvents.conditionalBind(
      textarea, 'input', this,
      /**
       * @this {Comment}
       * @param {Event} _e Unused event parameter.
       */
      function(_e) {
        this.model_.text = textarea.value;
      });

  setTimeout(textarea.focus.bind(textarea), 0);

  return this.foreignObject_;
};

/**
 * Add or remove editability of the comment.
 * @override
 */
Comment.prototype.updateEditable = function() {
  Comment.superClass_.updateEditable.call(this);
  if (this.isVisible()) {
    // Recreate the bubble with the correct UI.
    this.disposeBubble_();
    this.createBubble_();
=======
   * Resizes the text area to match the size defined on the model (which is
   * the size of the bubble).
   * @private
   */
  resizeTextarea_() {
    const size = this.model_.size;
    const doubleBorderWidth = 2 * Bubble.BORDER_WIDTH;
    const widthMinusBorder = size.width - doubleBorderWidth;
    const heightMinusBorder = size.height - doubleBorderWidth;
    this.foreignObject_.setAttribute('width', widthMinusBorder);
    this.foreignObject_.setAttribute('height', heightMinusBorder);
    this.textarea_.style.width = (widthMinusBorder - 4) + 'px';
    this.textarea_.style.height = (heightMinusBorder - 4) + 'px';
  }

  /**
   * Show or hide the comment bubble.
   * @param {boolean} visible True if the bubble should be visible.
   */
  setVisible(visible) {
    if (visible === this.isVisible()) {
      return;
    }
    eventUtils.fire(new (eventUtils.get(eventUtils.BUBBLE_OPEN))(
        this.block_, visible, 'comment'));
    this.model_.pinned = visible;
    if (visible) {
      this.createBubble_();
    } else {
      this.disposeBubble_();
    }
>>>>>>> 61322294
  }

<<<<<<< HEAD
/**
 * Callback function triggered when the bubble has resized.
 * Resize the text area accordingly.
 * @private
 */
Comment.prototype.onBubbleResize_ = function() {
  if (!this.isVisible()) {
    return;
  }
  this.model_.size = this.bubble_.getBubbleSize();
  this.resizeTextarea_();
};

/**
 * Resizes the text area to match the size defined on the model (which is
 * the size of the bubble).
 * @private
 */
Comment.prototype.resizeTextarea_ = function() {
  const size = this.model_.size;
  const doubleBorderWidth = 2 * Bubble.BORDER_WIDTH;
  const widthMinusBorder = size.width - doubleBorderWidth;
  const heightMinusBorder = size.height - doubleBorderWidth;
  this.foreignObject_.setAttribute('width', widthMinusBorder);
  this.foreignObject_.setAttribute('height', heightMinusBorder);
  this.textarea_.style.width = (widthMinusBorder - 4) + 'px';
  this.textarea_.style.height = (heightMinusBorder - 4) + 'px';
};

/**
 * Show or hide the comment bubble.
 * @param {boolean} visible True if the bubble should be visible.
 */
Comment.prototype.setVisible = function(visible) {
  if (visible === this.isVisible()) {
    return;
  }
  eventUtils.fire(new (eventUtils.get(eventUtils.BUBBLE_OPEN))(
      this.block_, visible, 'comment'));
  this.model_.pinned = visible;
  if (visible) {
    this.createBubble_();
  } else {
    this.disposeBubble_();
=======
  /**
   * Show the bubble. Handles deciding if it should be editable or not.
   * @private
   */
  createBubble_() {
    if (!this.block_.isEditable() || userAgent.IE) {
      // MSIE does not support foreignobject; textareas are impossible.
      // https://docs.microsoft.com/en-us/openspecs/ie_standards/ms-svg/56e6e04c-7c8c-44dd-8100-bd745ee42034
      // Always treat comments in IE as uneditable.
      this.createNonEditableBubble_();
    } else {
      this.createEditableBubble_();
    }
  }

  /**
   * Show an editable bubble.
   * @private
   */
  createEditableBubble_() {
    this.bubble_ = new Bubble(
        /** @type {!WorkspaceSvg} */ (this.block_.workspace),
        this.createEditor_(), this.block_.pathObject.svgPath,
        /** @type {!Coordinate} */ (this.iconXY_), this.model_.size.width,
        this.model_.size.height);
    // Expose this comment's block's ID on its top-level SVG group.
    this.bubble_.setSvgId(this.block_.id);
    this.bubble_.registerResizeEvent(this.onBubbleResize_.bind(this));
    this.applyColour();
>>>>>>> 61322294
  }

<<<<<<< HEAD
/**
 * Show the bubble. Handles deciding if it should be editable or not.
 * @private
 */
Comment.prototype.createBubble_ = function() {
  if (!this.block_.isEditable() || userAgent.IE) {
    // MSIE does not support foreignobject; textareas are impossible.
    // https://docs.microsoft.com/en-us/openspecs/ie_standards/ms-svg/56e6e04c-7c8c-44dd-8100-bd745ee42034
    // Always treat comments in IE as uneditable.
    this.createNonEditableBubble_();
  } else {
    this.createEditableBubble_();
  }
};

/**
 * Show an editable bubble.
 * @private
 */
Comment.prototype.createEditableBubble_ = function() {
  this.bubble_ = new Bubble(
      /** @type {!WorkspaceSvg} */ (this.block_.workspace),
      this.createEditor_(), this.block_.pathObject.svgPath,
      /** @type {!Coordinate} */ (this.iconXY_), this.model_.size.width,
      this.model_.size.height);
  // Expose this comment's block's ID on its top-level SVG group.
  this.bubble_.setSvgId(this.block_.id);
  this.bubble_.registerResizeEvent(this.onBubbleResize_.bind(this));
  this.applyColour();
};

/**
 * Show a non-editable bubble.
 * @private
 * @suppress {checkTypes} Suppress `this` type mismatch.
 */
Comment.prototype.createNonEditableBubble_ = function() {
  // TODO (#2917): It would be great if the comment could support line breaks.
  this.paragraphElement_ = Bubble.textToDom(this.block_.getCommentText());
  this.bubble_ = Bubble.createNonEditableBubble(
      this.paragraphElement_, /** @type {!BlockSvg} */ (this.block_),
      /** @type {!Coordinate} */ (this.iconXY_));
  this.applyColour();
};

/**
 * Dispose of the bubble.
 * @private
 * @suppress {checkTypes} Suppress `this` type mismatch.
 */
Comment.prototype.disposeBubble_ = function() {
  if (this.onMouseUpWrapper_) {
    browserEvents.unbind(this.onMouseUpWrapper_);
    this.onMouseUpWrapper_ = null;
  }
  if (this.onWheelWrapper_) {
    browserEvents.unbind(this.onWheelWrapper_);
    this.onWheelWrapper_ = null;
  }
  if (this.onChangeWrapper_) {
    browserEvents.unbind(this.onChangeWrapper_);
    this.onChangeWrapper_ = null;
  }
  if (this.onInputWrapper_) {
    browserEvents.unbind(this.onInputWrapper_);
    this.onInputWrapper_ = null;
=======
  /**
   * Show a non-editable bubble.
   * @private
   * @suppress {checkTypes} Suppress `this` type mismatch.
   */
  createNonEditableBubble_() {
    // TODO (#2917): It would be great if the comment could support line breaks.
    this.paragraphElement_ = Bubble.textToDom(this.block_.getCommentText());
    this.bubble_ = Bubble.createNonEditableBubble(
        this.paragraphElement_, /** @type {!BlockSvg} */ (this.block_),
        /** @type {!Coordinate} */ (this.iconXY_));
    this.applyColour();
  }

  /**
   * Dispose of the bubble.
   * @private
   * @suppress {checkTypes} Suppress `this` type mismatch.
   */
  disposeBubble_() {
    if (this.onMouseUpWrapper_) {
      browserEvents.unbind(this.onMouseUpWrapper_);
      this.onMouseUpWrapper_ = null;
    }
    if (this.onWheelWrapper_) {
      browserEvents.unbind(this.onWheelWrapper_);
      this.onWheelWrapper_ = null;
    }
    if (this.onChangeWrapper_) {
      browserEvents.unbind(this.onChangeWrapper_);
      this.onChangeWrapper_ = null;
    }
    if (this.onInputWrapper_) {
      browserEvents.unbind(this.onInputWrapper_);
      this.onInputWrapper_ = null;
    }
    this.bubble_.dispose();
    this.bubble_ = null;
    this.textarea_ = null;
    this.foreignObject_ = null;
    this.paragraphElement_ = null;
>>>>>>> 61322294
  }

<<<<<<< HEAD
/**
 * Callback fired when an edit starts.
 *
 * Bring the comment to the top of the stack when clicked on. Also cache the
 * current text so it can be used to fire a change event.
 * @param {!Event} _e Mouse up event.
 * @private
 */
Comment.prototype.startEdit_ = function(_e) {
  if (this.bubble_.promote()) {
    // Since the act of moving this node within the DOM causes a loss of focus,
    // we need to reapply the focus.
    this.textarea_.focus();
  }

  this.cachedText_ = this.model_.text;
};

/**
 * Get the dimensions of this comment's bubble.
 * @return {Size} Object with width and height properties.
 */
Comment.prototype.getBubbleSize = function() {
  return this.model_.size;
};

/**
 * Size this comment's bubble.
 * @param {number} width Width of the bubble.
 * @param {number} height Height of the bubble.
 */
Comment.prototype.setBubbleSize = function(width, height) {
  if (this.bubble_) {
    this.bubble_.setBubbleSize(width, height);
  } else {
    this.model_.size.width = width;
    this.model_.size.height = height;
=======
  /**
   * Callback fired when an edit starts.
   *
   * Bring the comment to the top of the stack when clicked on. Also cache the
   * current text so it can be used to fire a change event.
   * @param {!Event} _e Mouse up event.
   * @private
   */
  startEdit_(_e) {
    if (this.bubble_.promote()) {
      // Since the act of moving this node within the DOM causes a loss of
      // focus, we need to reapply the focus.
      this.textarea_.focus();
    }

    this.cachedText_ = this.model_.text;
  }

  /**
   * Get the dimensions of this comment's bubble.
   * @return {Size} Object with width and height properties.
   */
  getBubbleSize() {
    return this.model_.size;
  }

  /**
   * Size this comment's bubble.
   * @param {number} width Width of the bubble.
   * @param {number} height Height of the bubble.
   */
  setBubbleSize(width, height) {
    if (this.bubble_) {
      this.bubble_.setBubbleSize(width, height);
    } else {
      this.model_.size.width = width;
      this.model_.size.height = height;
    }
>>>>>>> 61322294
  }

<<<<<<< HEAD
/**
 * Update the comment's view to match the model.
 * @package
 */
Comment.prototype.updateText = function() {
  if (this.textarea_) {
    this.textarea_.value = this.model_.text;
  } else if (this.paragraphElement_) {
    // Non-Editable mode.
    // TODO (#2917): If 2917 gets added this will probably need to be updated.
    this.paragraphElement_.firstChild.textContent = this.model_.text;
=======
  /**
   * Update the comment's view to match the model.
   * @package
   */
  updateText() {
    if (this.textarea_) {
      this.textarea_.value = this.model_.text;
    } else if (this.paragraphElement_) {
      // Non-Editable mode.
      // TODO (#2917): If 2917 gets added this will probably need to be updated.
      this.paragraphElement_.firstChild.textContent = this.model_.text;
    }
>>>>>>> 61322294
  }

<<<<<<< HEAD
/**
 * Dispose of this comment.
 *
 * If you want to receive a comment "delete" event (newValue: null), then this
 * should not be called directly. Instead call block.setCommentText(null);
 */
Comment.prototype.dispose = function() {
  this.block_.comment = null;
  Icon.prototype.dispose.call(this);
};
=======
  /**
   * Dispose of this comment.
   *
   * If you want to receive a comment "delete" event (newValue: null), then this
   * should not be called directly. Instead call block.setCommentText(null);
   */
  dispose() {
    this.block_.comment = null;
    Icon.prototype.dispose.call(this);
  }
}
>>>>>>> 61322294

/**
 * CSS for block comment.  See css.js for use.
 */
Css.register(`
<<<<<<< HEAD
  .blocklyCommentTextarea {
    background-color: #fef49c;
    border: 0;
    display: block;
    margin: 0;
    outline: 0;
    padding: 3px;
    resize: none;
    text-overflow: hidden;
  }
`, 'comment');
=======
.blocklyCommentTextarea {
  background-color: #fef49c;
  border: 0;
  display: block;
  margin: 0;
  outline: 0;
  padding: 3px;
  resize: none;
  text-overflow: hidden;
}
`);
>>>>>>> 61322294

exports.Comment = Comment;<|MERGE_RESOLUTION|>--- conflicted
+++ resolved
@@ -19,10 +19,6 @@
 const browserEvents = goog.require('Blockly.browserEvents');
 const dom = goog.require('Blockly.utils.dom');
 const eventUtils = goog.require('Blockly.Events.utils');
-<<<<<<< HEAD
-const object = goog.require('Blockly.utils.object');
-=======
->>>>>>> 61322294
 const userAgent = goog.require('Blockly.utils.userAgent');
 /* eslint-disable-next-line no-unused-vars */
 const {BlockSvg} = goog.requireType('Blockly.BlockSvg');
@@ -47,27 +43,12 @@
 
 /**
  * Class for a comment.
-<<<<<<< HEAD
- * @param {!Block} block The block associated with this comment.
- * @extends {Icon}
- * @constructor
- * @alias Blockly.Comment
- */
-const Comment = function(block) {
-  Comment.superClass_.constructor.call(this, block);
-
-  /**
-   * The model for this comment.
-   * @type {!Block.CommentModel}
-   * @private
-=======
  * @extends {Icon}
  * @alias Blockly.Comment
  */
 class Comment extends Icon {
   /**
    * @param {!BlockSvg} block The block associated with this comment.
->>>>>>> 61322294
    */
   constructor(block) {
     super(block);
@@ -175,13 +156,8 @@
   }
 
   /**
-<<<<<<< HEAD
-   * Mouse up event data.
-   * @type {?browserEvents.Data}
-=======
    * Create the editor for the comment's bubble.
    * @return {!SVGElement} The top-level node of the editor.
->>>>>>> 61322294
    * @private
    */
   createEditor_() {
@@ -205,7 +181,7 @@
     body.setAttribute('xmlns', dom.HTML_NS);
     body.className = 'blocklyMinimalBody';
 
-    this.textarea_ = document.createElementNS(dom.HTML_NS, 'textarea');
+  this.textarea_ = document.createElementNS(dom.HTML_NS, 'textarea');
     const textarea = this.textarea_;
     textarea.className = 'blocklyCommentTextarea';
     textarea.setAttribute('dir', this.block_.RTL ? 'RTL' : 'LTR');
@@ -219,162 +195,6 @@
     // However doing so in Firefox swallows the cursor for unknown reasons.
     // So this is hooked to mouseup instead.  No big deal.
     this.onMouseUpWrapper_ = browserEvents.conditionalBind(
-        textarea, 'mouseup', this, this.startEdit_, true, true);
-    // Don't zoom with mousewheel.
-    this.onWheelWrapper_ =
-        browserEvents.conditionalBind(textarea, 'wheel', this, function(e) {
-          e.stopPropagation();
-        });
-    this.onChangeWrapper_ = browserEvents.conditionalBind(
-        textarea, 'change', this,
-        /**
-         * @this {Comment}
-         * @param {Event} _e Unused event parameter.
-         */
-        function(_e) {
-          if (this.cachedText_ !== this.model_.text) {
-            eventUtils.fire(new (eventUtils.get(eventUtils.BLOCK_CHANGE))(
-                this.block_, 'comment', null, this.cachedText_,
-                this.model_.text));
-          }
-        });
-    this.onInputWrapper_ = browserEvents.conditionalBind(
-        textarea, 'input', this,
-        /**
-         * @this {Comment}
-         * @param {Event} _e Unused event parameter.
-         */
-        function(_e) {
-          this.model_.text = textarea.value;
-        });
-
-    setTimeout(textarea.focus.bind(textarea), 0);
-
-    return this.foreignObject_;
-  }
-
-  /**
-<<<<<<< HEAD
-   * Wheel event data.
-   * @type {?browserEvents.Data}
-   * @private
-=======
-   * Add or remove editability of the comment.
-   * @override
->>>>>>> 61322294
-   */
-  updateEditable() {
-    super.updateEditable();
-    if (this.isVisible()) {
-      // Recreate the bubble with the correct UI.
-      this.disposeBubble_();
-      this.createBubble_();
-    }
-  }
-
-  /**
-<<<<<<< HEAD
-   * Change event data.
-   * @type {?browserEvents.Data}
-=======
-   * Callback function triggered when the bubble has resized.
-   * Resize the text area accordingly.
->>>>>>> 61322294
-   * @private
-   */
-  onBubbleResize_() {
-    if (!this.isVisible()) {
-      return;
-    }
-    this.model_.size = this.bubble_.getBubbleSize();
-    this.resizeTextarea_();
-  }
-
-  /**
-<<<<<<< HEAD
-   * Input event data.
-   * @type {?browserEvents.Data}
-   * @private
-   */
-  this.onInputWrapper_ = null;
-
-  this.createIcon();
-};
-object.inherits(Comment, Icon);
-
-/**
- * Draw the comment icon.
- * @param {!Element} group The icon group.
- * @protected
- */
-Comment.prototype.drawIcon_ = function(group) {
-  // Circle.
-  dom.createSvgElement(
-      Svg.CIRCLE, {'class': 'blocklyIconShape', 'r': '8', 'cx': '8', 'cy': '8'},
-      group);
-  // Can't use a real '?' text character since different browsers and operating
-  // systems render it differently.
-  // Body of question mark.
-  dom.createSvgElement(
-      Svg.PATH, {
-        'class': 'blocklyIconSymbol',
-        'd': 'm6.8,10h2c0.003,-0.617 0.271,-0.962 0.633,-1.266 2.875,-2.405' +
-            '0.607,-5.534 -3.765,-3.874v1.7c3.12,-1.657 3.698,0.118 2.336,1.25' +
-            '-1.201,0.998 -1.201,1.528 -1.204,2.19z',
-      },
-      group);
-  // Dot of question mark.
-  dom.createSvgElement(
-      Svg.RECT, {
-        'class': 'blocklyIconSymbol',
-        'x': '6.8',
-        'y': '10.78',
-        'height': '2',
-        'width': '2',
-      },
-      group);
-};
-
-/**
- * Create the editor for the comment's bubble.
- * @return {!SVGElement} The top-level node of the editor.
- * @private
- */
-Comment.prototype.createEditor_ = function() {
-  /* Create the editor.  Here's the markup that will be generated in
-   * editable mode:
-    <foreignObject x="8" y="8" width="164" height="164">
-      <body xmlns="http://www.w3.org/1999/xhtml" class="blocklyMinimalBody">
-        <textarea xmlns="http://www.w3.org/1999/xhtml"
-            class="blocklyCommentTextarea"
-            style="height: 164px; width: 164px;"></textarea>
-      </body>
-    </foreignObject>
-   * For non-editable mode see Warning.textToDom_.
-   */
-
-  this.foreignObject_ = dom.createSvgElement(
-      Svg.FOREIGNOBJECT, {'x': Bubble.BORDER_WIDTH, 'y': Bubble.BORDER_WIDTH},
-      null);
-
-  const body = document.createElementNS(dom.HTML_NS, 'body');
-  body.setAttribute('xmlns', dom.HTML_NS);
-  body.className = 'blocklyMinimalBody';
-
-  this.textarea_ = document.createElementNS(dom.HTML_NS, 'textarea');
-  const textarea = this.textarea_;
-  textarea.className = 'blocklyCommentTextarea';
-  textarea.setAttribute('dir', this.block_.RTL ? 'RTL' : 'LTR');
-  textarea.value = this.model_.text;
-  this.resizeTextarea_();
-
-  body.appendChild(textarea);
-  this.foreignObject_.appendChild(body);
-
-  // Ideally this would be hooked to the focus event for the comment.
-  // However doing so in Firefox swallows the cursor for unknown reasons.
-  // So this is hooked to mouseup instead.  No big deal.
-  this.onMouseUpWrapper_ = browserEvents.conditionalBind(
       textarea, 'mouseup', this, this.startEdit_, true, true);
   // Don't zoom with mousewheel.
   this.onWheelWrapper_ =
@@ -389,7 +209,7 @@
        */
       function(_e) {
         if (this.cachedText_ !== this.model_.text) {
-          eventUtils.fire(new (eventUtils.get(eventUtils.BLOCK_CHANGE))(
+            eventUtils.fire(new (eventUtils.get(eventUtils.BLOCK_CHANGE))(
               this.block_, 'comment', null, this.cachedText_,
               this.model_.text));
         }
@@ -404,22 +224,38 @@
         this.model_.text = textarea.value;
       });
 
-  setTimeout(textarea.focus.bind(textarea), 0);
-
-  return this.foreignObject_;
-};
-
-/**
- * Add or remove editability of the comment.
- * @override
- */
-Comment.prototype.updateEditable = function() {
-  Comment.superClass_.updateEditable.call(this);
-  if (this.isVisible()) {
-    // Recreate the bubble with the correct UI.
-    this.disposeBubble_();
-    this.createBubble_();
-=======
+    setTimeout(textarea.focus.bind(textarea), 0);
+
+    return this.foreignObject_;
+  }
+
+  /**
+   * Add or remove editability of the comment.
+   * @override
+   */
+  updateEditable() {
+    super.updateEditable();
+    if (this.isVisible()) {
+      // Recreate the bubble with the correct UI.
+      this.disposeBubble_();
+      this.createBubble_();
+    }
+  }
+
+  /**
+   * Callback function triggered when the bubble has resized.
+   * Resize the text area accordingly.
+   * @private
+   */
+  onBubbleResize_() {
+    if (!this.isVisible()) {
+      return;
+    }
+    this.model_.size = this.bubble_.getBubbleSize();
+    this.resizeTextarea_();
+  }
+
+  /**
    * Resizes the text area to match the size defined on the model (which is
    * the size of the bubble).
    * @private
@@ -451,55 +287,8 @@
     } else {
       this.disposeBubble_();
     }
->>>>>>> 61322294
-  }
-
-<<<<<<< HEAD
-/**
- * Callback function triggered when the bubble has resized.
- * Resize the text area accordingly.
- * @private
- */
-Comment.prototype.onBubbleResize_ = function() {
-  if (!this.isVisible()) {
-    return;
-  }
-  this.model_.size = this.bubble_.getBubbleSize();
-  this.resizeTextarea_();
-};
-
-/**
- * Resizes the text area to match the size defined on the model (which is
- * the size of the bubble).
- * @private
- */
-Comment.prototype.resizeTextarea_ = function() {
-  const size = this.model_.size;
-  const doubleBorderWidth = 2 * Bubble.BORDER_WIDTH;
-  const widthMinusBorder = size.width - doubleBorderWidth;
-  const heightMinusBorder = size.height - doubleBorderWidth;
-  this.foreignObject_.setAttribute('width', widthMinusBorder);
-  this.foreignObject_.setAttribute('height', heightMinusBorder);
-  this.textarea_.style.width = (widthMinusBorder - 4) + 'px';
-  this.textarea_.style.height = (heightMinusBorder - 4) + 'px';
-};
-
-/**
- * Show or hide the comment bubble.
- * @param {boolean} visible True if the bubble should be visible.
- */
-Comment.prototype.setVisible = function(visible) {
-  if (visible === this.isVisible()) {
-    return;
-  }
-  eventUtils.fire(new (eventUtils.get(eventUtils.BUBBLE_OPEN))(
-      this.block_, visible, 'comment'));
-  this.model_.pinned = visible;
-  if (visible) {
-    this.createBubble_();
-  } else {
-    this.disposeBubble_();
-=======
+  }
+
   /**
    * Show the bubble. Handles deciding if it should be editable or not.
    * @private
@@ -529,77 +318,8 @@
     this.bubble_.setSvgId(this.block_.id);
     this.bubble_.registerResizeEvent(this.onBubbleResize_.bind(this));
     this.applyColour();
->>>>>>> 61322294
-  }
-
-<<<<<<< HEAD
-/**
- * Show the bubble. Handles deciding if it should be editable or not.
- * @private
- */
-Comment.prototype.createBubble_ = function() {
-  if (!this.block_.isEditable() || userAgent.IE) {
-    // MSIE does not support foreignobject; textareas are impossible.
-    // https://docs.microsoft.com/en-us/openspecs/ie_standards/ms-svg/56e6e04c-7c8c-44dd-8100-bd745ee42034
-    // Always treat comments in IE as uneditable.
-    this.createNonEditableBubble_();
-  } else {
-    this.createEditableBubble_();
-  }
-};
-
-/**
- * Show an editable bubble.
- * @private
- */
-Comment.prototype.createEditableBubble_ = function() {
-  this.bubble_ = new Bubble(
-      /** @type {!WorkspaceSvg} */ (this.block_.workspace),
-      this.createEditor_(), this.block_.pathObject.svgPath,
-      /** @type {!Coordinate} */ (this.iconXY_), this.model_.size.width,
-      this.model_.size.height);
-  // Expose this comment's block's ID on its top-level SVG group.
-  this.bubble_.setSvgId(this.block_.id);
-  this.bubble_.registerResizeEvent(this.onBubbleResize_.bind(this));
-  this.applyColour();
-};
-
-/**
- * Show a non-editable bubble.
- * @private
- * @suppress {checkTypes} Suppress `this` type mismatch.
- */
-Comment.prototype.createNonEditableBubble_ = function() {
-  // TODO (#2917): It would be great if the comment could support line breaks.
-  this.paragraphElement_ = Bubble.textToDom(this.block_.getCommentText());
-  this.bubble_ = Bubble.createNonEditableBubble(
-      this.paragraphElement_, /** @type {!BlockSvg} */ (this.block_),
-      /** @type {!Coordinate} */ (this.iconXY_));
-  this.applyColour();
-};
-
-/**
- * Dispose of the bubble.
- * @private
- * @suppress {checkTypes} Suppress `this` type mismatch.
- */
-Comment.prototype.disposeBubble_ = function() {
-  if (this.onMouseUpWrapper_) {
-    browserEvents.unbind(this.onMouseUpWrapper_);
-    this.onMouseUpWrapper_ = null;
-  }
-  if (this.onWheelWrapper_) {
-    browserEvents.unbind(this.onWheelWrapper_);
-    this.onWheelWrapper_ = null;
-  }
-  if (this.onChangeWrapper_) {
-    browserEvents.unbind(this.onChangeWrapper_);
-    this.onChangeWrapper_ = null;
-  }
-  if (this.onInputWrapper_) {
-    browserEvents.unbind(this.onInputWrapper_);
-    this.onInputWrapper_ = null;
-=======
+  }
+
   /**
    * Show a non-editable bubble.
    * @private
@@ -641,48 +361,8 @@
     this.textarea_ = null;
     this.foreignObject_ = null;
     this.paragraphElement_ = null;
->>>>>>> 61322294
-  }
-
-<<<<<<< HEAD
-/**
- * Callback fired when an edit starts.
- *
- * Bring the comment to the top of the stack when clicked on. Also cache the
- * current text so it can be used to fire a change event.
- * @param {!Event} _e Mouse up event.
- * @private
- */
-Comment.prototype.startEdit_ = function(_e) {
-  if (this.bubble_.promote()) {
-    // Since the act of moving this node within the DOM causes a loss of focus,
-    // we need to reapply the focus.
-    this.textarea_.focus();
-  }
-
-  this.cachedText_ = this.model_.text;
-};
-
-/**
- * Get the dimensions of this comment's bubble.
- * @return {Size} Object with width and height properties.
- */
-Comment.prototype.getBubbleSize = function() {
-  return this.model_.size;
-};
-
-/**
- * Size this comment's bubble.
- * @param {number} width Width of the bubble.
- * @param {number} height Height of the bubble.
- */
-Comment.prototype.setBubbleSize = function(width, height) {
-  if (this.bubble_) {
-    this.bubble_.setBubbleSize(width, height);
-  } else {
-    this.model_.size.width = width;
-    this.model_.size.height = height;
-=======
+  }
+
   /**
    * Callback fired when an edit starts.
    *
@@ -721,22 +401,8 @@
       this.model_.size.width = width;
       this.model_.size.height = height;
     }
->>>>>>> 61322294
-  }
-
-<<<<<<< HEAD
-/**
- * Update the comment's view to match the model.
- * @package
- */
-Comment.prototype.updateText = function() {
-  if (this.textarea_) {
-    this.textarea_.value = this.model_.text;
-  } else if (this.paragraphElement_) {
-    // Non-Editable mode.
-    // TODO (#2917): If 2917 gets added this will probably need to be updated.
-    this.paragraphElement_.firstChild.textContent = this.model_.text;
-=======
+  }
+
   /**
    * Update the comment's view to match the model.
    * @package
@@ -749,21 +415,8 @@
       // TODO (#2917): If 2917 gets added this will probably need to be updated.
       this.paragraphElement_.firstChild.textContent = this.model_.text;
     }
->>>>>>> 61322294
-  }
-
-<<<<<<< HEAD
-/**
- * Dispose of this comment.
- *
- * If you want to receive a comment "delete" event (newValue: null), then this
- * should not be called directly. Instead call block.setCommentText(null);
- */
-Comment.prototype.dispose = function() {
-  this.block_.comment = null;
-  Icon.prototype.dispose.call(this);
-};
-=======
+  }
+
   /**
    * Dispose of this comment.
    *
@@ -775,25 +428,11 @@
     Icon.prototype.dispose.call(this);
   }
 }
->>>>>>> 61322294
 
 /**
  * CSS for block comment.  See css.js for use.
  */
 Css.register(`
-<<<<<<< HEAD
-  .blocklyCommentTextarea {
-    background-color: #fef49c;
-    border: 0;
-    display: block;
-    margin: 0;
-    outline: 0;
-    padding: 3px;
-    resize: none;
-    text-overflow: hidden;
-  }
-`, 'comment');
-=======
 .blocklyCommentTextarea {
   background-color: #fef49c;
   border: 0;
@@ -805,6 +444,5 @@
   text-overflow: hidden;
 }
 `);
->>>>>>> 61322294
 
 exports.Comment = Comment;