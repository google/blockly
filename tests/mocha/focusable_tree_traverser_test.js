--- conflicted
+++ resolved
@@ -48,13 +48,9 @@
     return this.rootNode;
   }
 
-<<<<<<< HEAD
-  getRestoredFocusableNode() { return null; }
-=======
   getRestoredFocusableNode() {
     return null;
   }
->>>>>>> c91fed3f
 
   getNestedTrees() {
     return this.nestedTrees;
