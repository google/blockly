--- conflicted
+++ resolved
@@ -24,15 +24,10 @@
  * @returns Array of strings and numbers.
  */
 function tokenizeInterpolationInternal(
-<<<<<<< HEAD
-    message: string,
-    parseInterpolationTokens: boolean,
-    tokenizeNewlines: boolean): (string|number)[] {
-=======
   message: string,
   parseInterpolationTokens: boolean,
+  tokenizeNewlines: boolean,
 ): (string | number)[] {
->>>>>>> 1fe82b23
   const tokens = [];
   const chars = message.split('');
   chars.push(''); // End marker.
@@ -121,18 +116,13 @@
               // Attempt to dereference substrings, too, appending to the
               // end.
               Array.prototype.push.apply(
-<<<<<<< HEAD
-                  tokens,
-                  tokenizeInterpolationInternal(
-                      rawValue, parseInterpolationTokens, tokenizeNewlines));
-=======
                 tokens,
                 tokenizeInterpolationInternal(
-                  rawValue,
-                  parseInterpolationTokens,
+                    rawValue,
+                    parseInterpolationTokens,
+                    tokenizeNewlines,
                 ),
               );
->>>>>>> 1fe82b23
             } else if (parseInterpolationTokens) {
               // When parsing interpolation tokens, numbers are special
               // placeholders (%1, %2, etc). Make sure all other values are
@@ -198,13 +188,8 @@
  *     interpolation tokens.
  * @returns Array of strings and numbers.
  */
-<<<<<<< HEAD
-export function tokenizeInterpolation(message: string): (string|number)[] {
+export function tokenizeInterpolation(message: string): (string | number)[] {
   return tokenizeInterpolationInternal(message, true, true);
-=======
-export function tokenizeInterpolation(message: string): (string | number)[] {
-  return tokenizeInterpolationInternal(message, true);
->>>>>>> 1fe82b23
 }
 
 /**
