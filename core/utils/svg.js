--- conflicted
+++ resolved
@@ -21,16 +21,9 @@
 /**
  * A name with the type of the SVG element stored in the generic.
  * @template T
-<<<<<<< HEAD
- * @private
- * @alias Blockly.utils.Svg
- */
-const Svg = function(tagName) {
-=======
  * @alias Blockly.utils.Svg
  */
 class Svg {
->>>>>>> 61322294
   /**
    * @param {string} tagName The SVG element tag name.
    * @package
@@ -43,16 +36,6 @@
     this.tagName_ = tagName;
   }
 
-<<<<<<< HEAD
-/**
- * Returns the SVG element tag name.
- * @return {string} The name.
- * @override
- */
-Svg.prototype.toString = function() {
-  return this.tagName_;
-};
-=======
   /**
    * Returns the SVG element tag name.
    * @return {string} The name.
@@ -61,7 +44,6 @@
     return this.tagName_;
   }
 }
->>>>>>> 61322294
 
 /**
  * @type {!Svg<!SVGAnimateElement>}
@@ -74,13 +56,6 @@
  * @package
  */
 Svg.CIRCLE = new Svg('circle');
-
-/**
-<<<<<<< HEAD
- * @type {!Svg<!SVGCircleElement>}
- * @package
- */
- Svg.ELLIPSE = new Svg('ellipse');
 
 /**
  * @type {!Svg<!SVGClipPathElement>}
@@ -119,44 +94,6 @@
 Svg.FEFUNCA = new Svg('feFuncA');
 
 /**
-=======
- * @type {!Svg<!SVGClipPathElement>}
- * @package
- */
-Svg.CLIPPATH = new Svg('clipPath');
-
-/**
- * @type {!Svg<!SVGDefsElement>}
- * @package
- */
-Svg.DEFS = new Svg('defs');
-
-/**
- * @type {!Svg<!SVGFECompositeElement>}
- * @package
- */
-Svg.FECOMPOSITE = new Svg('feComposite');
-
-/**
- * @type {!Svg<!SVGFEComponentTransferElement>}
- * @package
- */
-Svg.FECOMPONENTTRANSFER = new Svg('feComponentTransfer');
-
-/**
- * @type {!Svg<!SVGFEFloodElement>}
- * @package
- */
-Svg.FEFLOOD = new Svg('feFlood');
-
-/**
- * @type {!Svg<!SVGFEFuncAElement>}
- * @package
- */
-Svg.FEFUNCA = new Svg('feFuncA');
-
-/**
->>>>>>> 61322294
  * @type {!Svg<!SVGFEGaussianBlurElement>}
  * @package
  */
