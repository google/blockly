--- conflicted
+++ resolved
@@ -111,7 +111,6 @@
 };
 
 /**
-<<<<<<< HEAD
  * Enable or Disable block in selector workspace's toolbox.
  *
  * @param {!string} blockType - Type of block to disable or enable.
@@ -189,7 +188,9 @@
     // Show currently selected blocks in helper text.
     this.view.listSelectedBlocks(this.getSelectedBlockTypes_());
   }
-=======
+};
+
+/**
  * Tied to the 'Clear Selected Blocks' button in the Block Exporter.
  * Deselects all blocks on the selector workspace by deleting them and updating
  * text accordingly.
@@ -197,10 +198,6 @@
 BlockExporterController.prototype.clearSelectedBlocks = function() {
   // Clear selector workspace.
   this.view.clearSelectorWorkspace();
-  // Edit helper text
-  this.view.updateHelperText('No blocks selected. Drag block into workspace' +
-      ' to select.');
-  // TODO(quacht): After mergeing enable/disable blocks, throw delete events
+  // TODO(quacht): After merging enable/disable blocks, throw delete events
   // for each block.
->>>>>>> 81e48dbc
 };