--- conflicted
+++ resolved
@@ -23,101 +23,10 @@
 const {Workspace} = goog.requireType('Blockly.Workspace');
 /** @suppress {extraRequire} */
 goog.requireType('Blockly.Procedures');
-<<<<<<< HEAD
-goog.requireType('Blockly.ProceduresLocalArgument');
-=======
->>>>>>> 61322294
 
 
 /**
  * Class for a database of entity names (variables, procedures, etc).
-<<<<<<< HEAD
- * @param {string} reservedWords A comma-separated string of words that are
- *     illegal for use as names in a language (e.g. 'new,if,this,...').
- * @param {string=} opt_variablePrefix Some languages need a '$' or a namespace
- *     before all variable names (but not procedure names).
- * @constructor
- * @alias Blockly.Names
- */
-const Names = function(reservedWords, opt_variablePrefix) {
-  this.variablePrefix_ = opt_variablePrefix || '';
-  this.reservedDict_ = Object.create(null);
-  if (reservedWords) {
-    const splitWords = reservedWords.split(',');
-    for (let i = 0; i < splitWords.length; i++) {
-      this.reservedDict_[splitWords[i]] = true;
-    }
-  }
-  this.reset();
-};
-
-/**
- * Enum for the type of a name. Different name types may have different rules
- * about collisions.
- * When JavaScript (or most other languages) is generated, variable 'foo' and
- * procedure 'foo' would collide.  However, Blockly has no such problems since
- * variable get 'foo' and procedure call 'foo' are unambiguous.
- * Therefore, Blockly keeps a separate name type to disambiguate.
- * getName('foo', 'VARIABLE') -> 'foo'
- * getName('foo', 'PROCEDURE') -> 'foo2'
- * @enum { string }
- * @alias Blockly.Names.NameType
- */
-const NameType = {
-  DEVELOPER_VARIABLE: 'DEVELOPER_VARIABLE',
-  VARIABLE: 'VARIABLE',
-  PROCEDURE: 'PROCEDURE',
-};
-exports.NameType = NameType;
-
-/**
- * Constant to separate developer variable names from user-defined variable
- * names when running generators.
- * A developer variable will be declared as a global in the generated code, but
- * will never be shown to the user in the workspace or stored in the variable
- * map.
- */
-Names.DEVELOPER_VARIABLE_TYPE = NameType.DEVELOPER_VARIABLE;
-
-/**
- * Empty the database and start from scratch.  The reserved words are kept.
- */
-Names.prototype.reset = function() {
-  this.db_ = Object.create(null);
-  this.dbReverse_ = Object.create(null);
-  this.variableMap_ = null;
-};
-
-/**
- * Set the variable map that maps from variable name to variable object.
- * @param {!VariableMap} map The map to track.
- */
-Names.prototype.setVariableMap = function(map) {
-  this.variableMap_ = map;
-};
-
-/**
- * Get the name for a user-defined variable, based on its ID.
- * This should only be used for variables of NameType VARIABLE.
- * @param {string} id The ID to look up in the variable map.
- * @return {?string} The name of the referenced variable, or null if there was
- *     no variable map or the variable was not found in the map.
- * @private
- */
-Names.prototype.getNameForUserVariable_ = function(id) {
-  if (!this.variableMap_) {
-    console.warn(
-        'Deprecated call to Names.prototype.getName without ' +
-        'defining a variable map. To fix, add the following code in your ' +
-        'generator\'s init() function:\n' +
-        'Blockly.YourGeneratorName.nameDB_.setVariableMap(' +
-        'workspace.getVariableMap());');
-    return null;
-  }
-  const variable = this.variableMap_.getVariableById(id);
-  if (variable) {
-    return variable.name;
-=======
  * @alias Blockly.Names
  */
 const Names = class {
@@ -180,45 +89,16 @@
     this.db_ = Object.create(null);
     this.dbReverse_ = Object.create(null);
     this.variableMap_ = null;
->>>>>>> 61322294
-  }
-
-<<<<<<< HEAD
-/**
- * Generate names for user variables, but only ones that are being used.
- * @param {!Workspace} workspace Workspace to generate variables from.
- */
-Names.prototype.populateVariables = function(workspace) {
-  const variables = Variables.allUsedVarModels(workspace);
-  for (let i = 0; i < variables.length; i++) {
-    this.getName(variables[i].getId(), NameType.VARIABLE);
-=======
+  }
+
   /**
    * Set the variable map that maps from variable name to variable object.
    * @param {!VariableMap} map The map to track.
    */
   setVariableMap(map) {
     this.variableMap_ = map;
->>>>>>> 61322294
-  }
-
-<<<<<<< HEAD
-/**
- * Generate names for procedures.
- * @param {!Workspace} workspace Workspace to generate procedures from.
- */
-Names.prototype.populateProcedures = function(workspace) {
-  let procedures =
-      goog.module.get('Blockly.Procedures').allProcedures(workspace);
-  const proceduresLocalArgument =
-      goog.module.get('Blockly.ProceduresLocalArgument').allProcedures(workspace);
-
-  procedures = [...procedures, ...proceduresLocalArgument];
-  // Flatten the return vs no-return procedure lists.
-  procedures = procedures[0].concat(procedures[1]);
-  for (let i = 0; i < procedures.length; i++) {
-    this.getName(procedures[i][0], NameType.PROCEDURE);
-=======
+  }
+
   /**
    * Get the name for a user-defined variable, based on its ID.
    * This should only be used for variables of NameType VARIABLE.
@@ -242,81 +122,8 @@
       return variable.name;
     }
     return null;
->>>>>>> 61322294
-  }
-
-<<<<<<< HEAD
-/**
- * Convert a Blockly entity name to a legal exportable entity name.
- * @param {string} nameOrId The Blockly entity name (no constraints) or
- *     variable ID.
- * @param {NameType|string} type The type of the name in Blockly
- *     ('VARIABLE', 'PROCEDURE', 'DEVELOPER_VARIABLE', etc...).
- * @return {string} An entity name that is legal in the exported language.
- */
-Names.prototype.getName = function(nameOrId, type) {
-  let name = nameOrId;
-  if (type === NameType.VARIABLE) {
-    const varName = this.getNameForUserVariable_(nameOrId);
-    if (varName) {
-      // Successful ID lookup.
-      name = varName;
-    }
-  }
-  const normalizedName = name.toLowerCase();
-
-  const isVar =
-      type === NameType.VARIABLE || type === NameType.DEVELOPER_VARIABLE;
-
-  const prefix = isVar ? this.variablePrefix_ : '';
-  if (!(type in this.db_)) {
-    this.db_[type] = Object.create(null);
-  }
-  const typeDb = this.db_[type];
-  if (normalizedName in typeDb) {
-    return prefix + typeDb[normalizedName];
-  }
-  const safeName = this.getDistinctName(name, type);
-  typeDb[normalizedName] = safeName.substr(prefix.length);
-  return safeName;
-};
-
-/**
- * Return a list of all known user-created names of a specified name type.
- * @param {NameType|string} type The type of entity in Blockly
- *     ('VARIABLE', 'PROCEDURE', 'DEVELOPER_VARIABLE', etc...).
- * @return {!Array<string>} A list of Blockly entity names (no constraints).
- */
-Names.prototype.getUserNames = function(type) {
-  const typeDb = this.db_[type] || {};
-  return Object.keys(typeDb);
-};
-
-/**
- * Convert a Blockly entity name to a legal exportable entity name.
- * Ensure that this is a new name not overlapping any previously defined name.
- * Also check against list of reserved words for the current language and
- * ensure name doesn't collide.
- * @param {string} name The Blockly entity name (no constraints).
- * @param {NameType|string} type The type of entity in Blockly
- *     ('VARIABLE', 'PROCEDURE', 'DEVELOPER_VARIABLE', etc...).
- * @return {string} An entity name that is legal in the exported language.
- */
-Names.prototype.getDistinctName = function(name, type) {
-  let safeName = this.safeName_(name);
-  let i = '';
-  while (this.dbReverse_[safeName + i] ||
-         (safeName + i) in this.reservedDict_) {
-    // Collision with existing name.  Create a unique name.
-    i = i ? i + 1 : 2;
-  }
-  safeName += i;
-  this.dbReverse_[safeName] = true;
-  const isVar =
-      type === NameType.VARIABLE || type === NameType.DEVELOPER_VARIABLE;
-  const prefix = isVar ? this.variablePrefix_ : '';
-  return prefix + safeName;
-=======
+  }
+
   /**
    * Generate names for user variables, but only ones that are being used.
    * @param {!Workspace} workspace Workspace to generate variables from.
@@ -335,6 +142,10 @@
   populateProcedures(workspace) {
     let procedures =
         goog.module.get('Blockly.Procedures').allProcedures(workspace);
+    const proceduresLocalArgument =
+      goog.module.get('Blockly.ProceduresLocalArgument').allProcedures(workspace);
+
+    procedures = [...procedures, ...proceduresLocalArgument];
     // Flatten the return vs no-return procedure lists.
     procedures = procedures[0].concat(procedures[1]);
     for (let i = 0; i < procedures.length; i++) {
@@ -449,7 +260,6 @@
     // name1.localeCompare(name2) is slower.
     return name1.toLowerCase() === name2.toLowerCase();
   }
->>>>>>> 61322294
 };
 
 /**
@@ -464,27 +274,10 @@
  * @enum { string }
  * @alias Blockly.Names.NameType
  */
-<<<<<<< HEAD
-Names.prototype.safeName_ = function(name) {
-  if (!name) {
-    name = Msg['UNNAMED_KEY'] || 'unnamed';
-  } else {
-    // Unfortunately names in non-latin characters will look like
-    // _E9_9F_B3_E4_B9_90 which is pretty meaningless.
-    // https://github.com/google/blockly/issues/1654
-    name = encodeURI(name.replace(/ /g, '_')).replace(/[^\w]/g, '_');
-    // Most languages don't allow names with leading numbers.
-    if ('0123456789'.indexOf(name[0]) !== -1) {
-      name = 'my_' + name;
-    }
-  }
-  return name;
-=======
 const NameType = {
   DEVELOPER_VARIABLE: 'DEVELOPER_VARIABLE',
   VARIABLE: 'VARIABLE',
   PROCEDURE: 'PROCEDURE',
->>>>>>> 61322294
 };
 exports.NameType = NameType;
 
@@ -499,13 +292,6 @@
  * will never be shown to the user in the workspace or stored in the variable
  * map.
  */
-<<<<<<< HEAD
-Names.equals = function(name1, name2) {
-  // name1.localeCompare(name2) is slower.
-  return name1.toLowerCase() === name2.toLowerCase();
-};
-=======
 Names.DEVELOPER_VARIABLE_TYPE = NameType.DEVELOPER_VARIABLE;
->>>>>>> 61322294
 
 exports.Names = Names;