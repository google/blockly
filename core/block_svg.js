--- conflicted
+++ resolved
@@ -1217,22 +1217,14 @@
  * Select this block.  Highlight it visually.
  */
 Blockly.BlockSvg.prototype.addSelect = function() {
-<<<<<<< HEAD
-  this.pathObject.setSelected(true);
-=======
   this.pathObject.updateSelected(true);
->>>>>>> c6061ef0
 };
 
 /**
  * Unselect this block.  Remove its highlighting.
  */
 Blockly.BlockSvg.prototype.removeSelect = function() {
-<<<<<<< HEAD
-  this.pathObject.setSelected(false);
-=======
   this.pathObject.updateSelected(false);
->>>>>>> c6061ef0
 };
 
 /**
