--- conflicted
+++ resolved
@@ -46,10 +46,6 @@
 import * as utilsXml from './utils/xml.js';
 import * as WidgetDiv from './widgetdiv.js';
 import {WorkspaceSvg} from './workspace_svg.js';
-<<<<<<< HEAD
-import * as idGenerator from './utils/idgenerator.js';
-=======
->>>>>>> 59198db0
 
 /**
  * A function that is called to validate changes to the field's value before
@@ -314,10 +310,7 @@
     this.fieldGroup_ = dom.createSvgElement(Svg.G, {
       'tabindex': '-1',
       'id': id,
-<<<<<<< HEAD
       'aria-label': 'Field ' + this.name,
-=======
->>>>>>> 59198db0
     });
     if (!this.isVisible()) {
       this.fieldGroup_.style.display = 'none';
@@ -1421,24 +1414,15 @@
     }
   }
 
-<<<<<<< HEAD
-  getFocusableElement(): HTMLElement | SVGElement {
-    if (!this.fieldGroup_) {
-      throw Error("This field currently has no representative DOM element.");
-=======
   /** See IFocusableNode.getFocusableElement. */
   getFocusableElement(): HTMLElement | SVGElement {
     if (!this.fieldGroup_) {
       throw Error('This field currently has no representative DOM element.');
->>>>>>> 59198db0
     }
     return this.fieldGroup_;
   }
 
-<<<<<<< HEAD
-=======
   /** See IFocusableNode.getFocusableTree. */
->>>>>>> 59198db0
   getFocusableTree(): IFocusableTree {
     const block = this.getSourceBlock();
     if (!block) {
@@ -1447,15 +1431,10 @@
     return block.workspace as WorkspaceSvg;
   }
 
-<<<<<<< HEAD
-  onNodeFocus(): void {}
-
-=======
   /** See IFocusableNode.onNodeFocus. */
   onNodeFocus(): void {}
 
   /** See IFocusableNode.onNodeBlur. */
->>>>>>> 59198db0
   onNodeBlur(): void {}
 
   /**
