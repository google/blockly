/**
 * @license
 * Copyright 2012 Google LLC
 * SPDX-License-Identifier: Apache-2.0
 */

/**
 * @fileoverview Text blocks for Blockly.
 * @suppress {checkTypes}
 */
'use strict';

goog.module('Blockly.blocks.texts');

const Extensions = goog.require('Blockly.Extensions');
const {Msg} = goog.require('Blockly.Msg');
/* eslint-disable-next-line no-unused-vars */
const xmlUtils = goog.require('Blockly.utils.xml');
const {Align} = goog.require('Blockly.Input');
/* eslint-disable-next-line no-unused-vars */
const {Block} = goog.requireType('Blockly.Block');
const {Blocks} = goog.require('Blockly.blocks');
const {ConnectionType} = goog.require('Blockly.ConnectionType');
const {FieldDropdown} = goog.require('Blockly.FieldDropdown');
const {FieldImage} = goog.require('Blockly.FieldImage');
const {FieldTextInput} = goog.require('Blockly.FieldTextInput');
const {Mutator} = goog.require('Blockly.Mutator');
/* eslint-disable-next-line no-unused-vars */
const {Workspace} = goog.requireType('Blockly.Workspace');
const {defineBlocksWithJsonArray} = goog.require('Blockly.common');
/** @suppress {extraRequire} */
goog.require('Blockly.FieldMultilineInput');
/** @suppress {extraRequire} */
goog.require('Blockly.FieldVariable');


defineBlocksWithJsonArray([
  // Block for text value
  {
    'type': 'text',
    'message0': '%1',
    'args0': [{
      'type': 'field_input',
      'name': 'TEXT',
      'text': '',
    }],
    'output': 'String',
    'style': 'text_blocks',
    'helpUrl': '%{BKY_TEXT_TEXT_HELPURL}',
    'tooltip': '%{BKY_TEXT_TEXT_TOOLTIP}',
    'extensions': [
      'text_quotes',
      'parent_tooltip_when_inline',
    ],
  },
  {
    'type': 'text_multiline',
    'message0': '%1 %2',
    'args0': [
      {
        'type': 'field_image',
        'src':
            'data:image/png;base64,iVBORw0KGgoAAAANSUhEUgAAAAwAAAARCAYAAADpP' +
            'U2iAAAABGdBTUEAALGPC/xhBQAAAAlwSFlzAAAdhgAAHYYBXaITgQAAABh0RVh0' +
            'U29mdHdhcmUAcGFpbnQubmV0IDQuMS42/U4J6AAAAP1JREFUOE+Vks0KQUEYhjm' +
            'RIja4ABtZ2dm5A3t3Ia6AUm7CylYuQRaUhZSlLZJiQbFAyRnPN33y01HOW08z88' +
            '73zpwzM4F3GWOCruvGIE4/rLaV+Nq1hVGMBqzhqlxgCys4wJA65xnogMHsQ5luj' +
            'nYHTejBBCK2mE4abjCgMGhNxHgDFWjDSG07kdfVa2pZMf4ZyMAdWmpZMfYOsLiD' +
            'MYMjlMB+K613QISRhTnITnsYg5yUd0DETmEoMlkFOeIT/A58iyK5E18BuTBfgYX' +
            'fwNJv4P9/oEBerLylOnRhygmGdPpTTBZAPkde61lbQe4moWUvYUZYLfUNftIY4z' +
            'wA5X2Z9AYnQrEAAAAASUVORK5CYII=',
        'width': 12,
        'height': 17,
        'alt': '\u00B6',
      },
      {
        'type': 'field_multilinetext',
        'name': 'TEXT',
        'text': '',
      },
    ],
    'output': 'String',
    'style': 'text_blocks',
    'helpUrl': '%{BKY_TEXT_TEXT_HELPURL}',
    'tooltip': '%{BKY_TEXT_TEXT_TOOLTIP}',
    'extensions': [
      'parent_tooltip_when_inline',
    ],
  },
  {
    'type': 'text_join',
    'message0': '',
    'output': 'String',
    'style': 'text_blocks',
    'helpUrl': '%{BKY_TEXT_JOIN_HELPURL}',
    'tooltip': '%{BKY_TEXT_JOIN_TOOLTIP}',
    'mutator': 'text_join_mutator',

  },
  {
    'type': 'text_create_join_container',
    'message0': '%{BKY_TEXT_CREATE_JOIN_TITLE_JOIN} %1 %2',
    'args0': [
      {
        'type': 'input_dummy',
      },
      {
        'type': 'input_statement',
        'name': 'STACK',
      },
    ],
    'style': 'text_blocks',
    'tooltip': '%{BKY_TEXT_CREATE_JOIN_TOOLTIP}',
    'enableContextMenu': false,
  },
  {
    'type': 'text_create_join_item',
    'message0': '%{BKY_TEXT_CREATE_JOIN_ITEM_TITLE_ITEM}',
    'previousStatement': null,
    'nextStatement': null,
    'style': 'text_blocks',
    'tooltip': '%{BKY_TEXT_CREATE_JOIN_ITEM_TOOLTIP}',
    'enableContextMenu': false,
  },
  {
    'type': 'text_append',
    'message0': '%{BKY_TEXT_APPEND_TITLE}',
    'args0': [
      {
        'type': 'field_variable',
        'name': 'VAR',
        'variable': '%{BKY_TEXT_APPEND_VARIABLE}',
      },
      {
        'type': 'input_value',
        'name': 'TEXT',
      },
    ],
    'previousStatement': null,
    'nextStatement': null,
    'style': 'text_blocks',
    'extensions': [
      'text_append_tooltip',
    ],
  },
  {
    'type': 'text_length',
    'message0': '%{BKY_TEXT_LENGTH_TITLE}',
    'args0': [
      {
        'type': 'input_value',
        'name': 'VALUE',
        'check': ['String', 'Array'],
      },
    ],
    'output': 'Number',
    'style': 'text_blocks',
    'tooltip': '%{BKY_TEXT_LENGTH_TOOLTIP}',
    'helpUrl': '%{BKY_TEXT_LENGTH_HELPURL}',
  },
  {
    'type': 'text_isEmpty',
    'message0': '%{BKY_TEXT_ISEMPTY_TITLE}',
    'args0': [
      {
        'type': 'input_value',
        'name': 'VALUE',
        'check': ['String', 'Array'],
      },
    ],
    'output': 'Boolean',
    'style': 'text_blocks',
    'tooltip': '%{BKY_TEXT_ISEMPTY_TOOLTIP}',
    'helpUrl': '%{BKY_TEXT_ISEMPTY_HELPURL}',
  },
  {
    'type': 'text_indexOf',
    'message0': '%{BKY_TEXT_INDEXOF_TITLE}',
    'args0': [
      {
        'type': 'input_value',
        'name': 'VALUE',
        'check': 'String',
      },
      {
        'type': 'field_dropdown',
        'name': 'END',
        'options': [
          [
            '%{BKY_TEXT_INDEXOF_OPERATOR_FIRST}',
            'FIRST',
          ],
          [
            '%{BKY_TEXT_INDEXOF_OPERATOR_LAST}',
            'LAST',
          ],
        ],
      },
      {
        'type': 'input_value',
        'name': 'FIND',
        'check': 'String',
      },
    ],
    'output': 'Number',
    'style': 'text_blocks',
    'helpUrl': '%{BKY_TEXT_INDEXOF_HELPURL}',
    'inputsInline': true,
    'extensions': [
      'text_indexOf_tooltip',
    ],
  },
  {
    'type': 'text_charAt',
    'message0': '%{BKY_TEXT_CHARAT_TITLE}',  // "in text %1 %2"
    'args0': [
      {
        'type': 'input_value',
        'name': 'VALUE',
        'check': 'String',
      },
      {
        'type': 'field_dropdown',
        'name': 'WHERE',
        'options': [
          ['%{BKY_TEXT_CHARAT_FROM_START}', 'FROM_START'],
          ['%{BKY_TEXT_CHARAT_FROM_END}', 'FROM_END'],
          ['%{BKY_TEXT_CHARAT_FIRST}', 'FIRST'],
          ['%{BKY_TEXT_CHARAT_LAST}', 'LAST'],
          ['%{BKY_TEXT_CHARAT_RANDOM}', 'RANDOM'],
        ],
      },
    ],
    'output': 'String',
    'style': 'text_blocks',
    'helpUrl': '%{BKY_TEXT_CHARAT_HELPURL}',
    'inputsInline': true,
    'mutator': 'text_charAt_mutator',
  },
]);

Blocks['text_getSubstring'] = {
  /**
   * Block for getting substring.
   * @this {Block}
   */
  init: function() {
    this['WHERE_OPTIONS_1'] = [
      [Msg['TEXT_GET_SUBSTRING_START_FROM_START'], 'FROM_START'],
      [Msg['TEXT_GET_SUBSTRING_START_FROM_END'], 'FROM_END'],
      [Msg['TEXT_GET_SUBSTRING_START_FIRST'], 'FIRST'],
    ];
    this['WHERE_OPTIONS_2'] = [
      [Msg['TEXT_GET_SUBSTRING_END_FROM_START'], 'FROM_START'],
      [Msg['TEXT_GET_SUBSTRING_END_FROM_END'], 'FROM_END'],
      [Msg['TEXT_GET_SUBSTRING_END_LAST'], 'LAST'],
    ];
    this.setHelpUrl(Msg['TEXT_GET_SUBSTRING_HELPURL']);
    this.setStyle('text_blocks');
    this.appendValueInput('STRING').setCheck('String').appendField(
        Msg['TEXT_GET_SUBSTRING_INPUT_IN_TEXT']);
    this.appendDummyInput('AT1');
    this.appendDummyInput('AT2');
    if (Msg['TEXT_GET_SUBSTRING_TAIL']) {
      this.appendDummyInput('TAIL').appendField(Msg['TEXT_GET_SUBSTRING_TAIL']);
    }
    this.setInputsInline(true);
    this.setOutput(true, 'String');
    this.updateAt_(1, true);
    this.updateAt_(2, true);
    this.setTooltip(Msg['TEXT_GET_SUBSTRING_TOOLTIP']);
  },
  /**
   * Create XML to represent whether there are 'AT' inputs.
   * Backwards compatible serialization implementation.
   * @return {!Element} XML storage element.
   * @this {Block}
   */
  mutationToDom: function() {
<<<<<<< HEAD
    var container = Blockly.utils.xml.createElement('mutation');
    var isAt1 = this.getInput('AT1').type == Blockly.ConnectionType.INPUT_VALUE;
    container.setAttribute('at1', isAt1);
    var isAt2 = this.getInput('AT2').type == Blockly.ConnectionType.INPUT_VALUE;
=======
    const container = xmlUtils.createElement('mutation');
    const isAt1 = this.getInput('AT1').type === ConnectionType.INPUT_VALUE;
    container.setAttribute('at1', isAt1);
    const isAt2 = this.getInput('AT2').type === ConnectionType.INPUT_VALUE;
>>>>>>> 5a70f8a3
    container.setAttribute('at2', isAt2);
    return container;
  },
  /**
   * Parse XML to restore the 'AT' inputs.
   * Backwards compatible serialization implementation.
   * @param {!Element} xmlElement XML storage element.
   * @this {Block}
   */
  domToMutation: function(xmlElement) {
    const isAt1 = (xmlElement.getAttribute('at1') === 'true');
    const isAt2 = (xmlElement.getAttribute('at2') === 'true');
    this.updateAt_(1, isAt1);
    this.updateAt_(2, isAt2);
  },

  // This block does not need JSO serialization hooks (saveExtraState and
  // loadExtraState) because the state of this object is already encoded in the
  // dropdown values.
  // XML hooks are kept for backwards compatibility.

  /**
   * Create or delete an input for a numeric index.
   * This block has two such inputs, independent of each other.
   * @param {number} n Specify first or second input (1 or 2).
   * @param {boolean} isAt True if the input should exist.
   * @private
   * @this {Block}
   */
  updateAt_: function(n, isAt) {
    // Create or delete an input for the numeric index.
    // Destroy old 'AT' and 'ORDINAL' inputs.
    this.removeInput('AT' + n);
    this.removeInput('ORDINAL' + n, true);
    // Create either a value 'AT' input or a dummy input.
    if (isAt) {
      this.appendValueInput('AT' + n).setCheck('Number');
      if (Msg['ORDINAL_NUMBER_SUFFIX']) {
        this.appendDummyInput('ORDINAL' + n)
            .appendField(Msg['ORDINAL_NUMBER_SUFFIX']);
      }
    } else {
      this.appendDummyInput('AT' + n);
    }
    // Move tail, if present, to end of block.
    if (n === 2 && Msg['TEXT_GET_SUBSTRING_TAIL']) {
      this.removeInput('TAIL', true);
      this.appendDummyInput('TAIL').appendField(Msg['TEXT_GET_SUBSTRING_TAIL']);
    }
    const menu = new FieldDropdown(
        this['WHERE_OPTIONS_' + n],
        /**
         * @param {*} value The input value.
         * @this {FieldDropdown}
         * @returns {null|undefined} Null if the field has been replaced;
         *     otherwise undefined.
         */
        function(value) {
          const newAt = (value === 'FROM_START') || (value === 'FROM_END');
          // The 'isAt' variable is available due to this function being a
          // closure.
          if (newAt !== isAt) {
            const block = this.getSourceBlock();
            block.updateAt_(n, newAt);
            // This menu has been destroyed and replaced.
            // Update the replacement.
            block.setFieldValue(value, 'WHERE' + n);
            return null;
          }
          return undefined;
        });

    this.getInput('AT' + n).appendField(menu, 'WHERE' + n);
    if (n === 1) {
      this.moveInputBefore('AT1', 'AT2');
      if (this.getInput('ORDINAL1')) {
        this.moveInputBefore('ORDINAL1', 'AT2');
      }
    }
  },
};

Blocks['text_changeCase'] = {
  /**
   * Block for changing capitalization.
   * @this {Block}
   */
  init: function() {
    const OPERATORS = [
      [Msg['TEXT_CHANGECASE_OPERATOR_UPPERCASE'], 'UPPERCASE'],
      [Msg['TEXT_CHANGECASE_OPERATOR_LOWERCASE'], 'LOWERCASE'],
      [Msg['TEXT_CHANGECASE_OPERATOR_TITLECASE'], 'TITLECASE'],
    ];
    this.setHelpUrl(Msg['TEXT_CHANGECASE_HELPURL']);
    this.setStyle('text_blocks');
    this.appendValueInput('TEXT').setCheck('String').appendField(
        new FieldDropdown(OPERATORS), 'CASE');
    this.setOutput(true, 'String');
    this.setTooltip(Msg['TEXT_CHANGECASE_TOOLTIP']);
  },
};

Blocks['text_trim'] = {
  /**
   * Block for trimming spaces.
   * @this {Block}
   */
  init: function() {
    const OPERATORS = [
      [Msg['TEXT_TRIM_OPERATOR_BOTH'], 'BOTH'],
      [Msg['TEXT_TRIM_OPERATOR_LEFT'], 'LEFT'],
      [Msg['TEXT_TRIM_OPERATOR_RIGHT'], 'RIGHT'],
    ];
    this.setHelpUrl(Msg['TEXT_TRIM_HELPURL']);
    this.setStyle('text_blocks');
    this.appendValueInput('TEXT').setCheck('String').appendField(
        new FieldDropdown(OPERATORS), 'MODE');
    this.setOutput(true, 'String');
    this.setTooltip(Msg['TEXT_TRIM_TOOLTIP']);
  },
};

Blocks['text_print'] = {
  /**
   * Block for print statement.
   * @this {Block}
   */
  init: function() {
    this.jsonInit({
      'message0': Msg['TEXT_PRINT_TITLE'],
      'args0': [
        {
          'type': 'input_value',
          'name': 'TEXT',
        },
      ],
      'previousStatement': null,
      'nextStatement': null,
      'style': 'text_blocks',
      'tooltip': Msg['TEXT_PRINT_TOOLTIP'],
      'helpUrl': Msg['TEXT_PRINT_HELPURL'],
    });
  },
};


/**
 * Common properties for the text_prompt_ext and text_prompt blocks
 * definitions.
 */
const TEXT_PROMPT_COMMON = {
  /**
   * Modify this block to have the correct output type.
   * @param {string} newOp Either 'TEXT' or 'NUMBER'.
   * @private
   * @this {Block}
   */
  updateType_: function(newOp) {
    this.outputConnection.setCheck(newOp === 'NUMBER' ? 'Number' : 'String');
  },
  /**
   * Create XML to represent the output type.
   * Backwards compatible serialization implementation.
   * @return {!Element} XML storage element.
   * @this {Block}
   */
  mutationToDom: function() {
    const container = xmlUtils.createElement('mutation');
    container.setAttribute('type', this.getFieldValue('TYPE'));
    return container;
  },
  /**
   * Parse XML to restore the output type.
   * Backwards compatible serialization implementation.
   * @param {!Element} xmlElement XML storage element.
   * @this {Block}
   */
  domToMutation: function(xmlElement) {
    this.updateType_(xmlElement.getAttribute('type'));
  },
};

Blocks['text_prompt_ext'] = {
  ...TEXT_PROMPT_COMMON,
  /**
   * Block for prompt function (external message).
   * @this {Block}
   */
  init: function() {
    const TYPES = [
      [Msg['TEXT_PROMPT_TYPE_TEXT'], 'TEXT'],
      [Msg['TEXT_PROMPT_TYPE_NUMBER'], 'NUMBER'],
    ];
    this.setHelpUrl(Msg['TEXT_PROMPT_HELPURL']);
    this.setStyle('text_blocks');
    // Assign 'this' to a variable for use in the closures below.
    const thisBlock = this;
    const dropdown = new FieldDropdown(TYPES, function(newOp) {
      thisBlock.updateType_(newOp);
    });
    this.appendValueInput('TEXT').appendField(dropdown, 'TYPE');
    this.setOutput(true, 'String');
    this.setTooltip(function() {
      return (thisBlock.getFieldValue('TYPE') === 'TEXT') ?
          Msg['TEXT_PROMPT_TOOLTIP_TEXT'] :
          Msg['TEXT_PROMPT_TOOLTIP_NUMBER'];
    });
  },

  // This block does not need JSO serialization hooks (saveExtraState and
  // loadExtraState) because the state of this object is already encoded in the
  // dropdown values.
  // XML hooks are kept for backwards compatibility.
};

Blocks['text_prompt'] = {
  ...TEXT_PROMPT_COMMON,
  /**
   * Block for prompt function (internal message).
   * The 'text_prompt_ext' block is preferred as it is more flexible.
   * @this {Block}
   */
  init: function() {
    this.mixin(QUOTE_IMAGE_MIXIN);
    const TYPES = [
      [Msg['TEXT_PROMPT_TYPE_TEXT'], 'TEXT'],
      [Msg['TEXT_PROMPT_TYPE_NUMBER'], 'NUMBER'],
    ];

    // Assign 'this' to a variable for use in the closures below.
    const thisBlock = this;
    this.setHelpUrl(Msg['TEXT_PROMPT_HELPURL']);
    this.setStyle('text_blocks');
    const dropdown = new FieldDropdown(TYPES, function(newOp) {
      thisBlock.updateType_(newOp);
    });
    this.appendDummyInput()
        .appendField(dropdown, 'TYPE')
        .appendField(this.newQuote_(true))
        .appendField(new FieldTextInput(''), 'TEXT')
        .appendField(this.newQuote_(false));
    this.setOutput(true, 'String');
    this.setTooltip(function() {
      return (thisBlock.getFieldValue('TYPE') === 'TEXT') ?
          Msg['TEXT_PROMPT_TOOLTIP_TEXT'] :
          Msg['TEXT_PROMPT_TOOLTIP_NUMBER'];
    });
  },
};

Blocks['text_count'] = {
  /**
   * Block for counting how many times one string appears within another string.
   * @this {Block}
   */
  init: function() {
    this.jsonInit({
      'message0': Msg['TEXT_COUNT_MESSAGE0'],
      'args0': [
        {
          'type': 'input_value',
          'name': 'SUB',
          'check': 'String',
        },
        {
          'type': 'input_value',
          'name': 'TEXT',
          'check': 'String',
        },
      ],
      'output': 'Number',
      'inputsInline': true,
      'style': 'text_blocks',
      'tooltip': Msg['TEXT_COUNT_TOOLTIP'],
      'helpUrl': Msg['TEXT_COUNT_HELPURL'],
    });
  },
};

Blocks['text_replace'] = {
  /**
   * Block for replacing one string with another in the text.
   * @this {Block}
   */
  init: function() {
    this.jsonInit({
      'message0': Msg['TEXT_REPLACE_MESSAGE0'],
      'args0': [
        {
          'type': 'input_value',
          'name': 'FROM',
          'check': 'String',
        },
        {
          'type': 'input_value',
          'name': 'TO',
          'check': 'String',
        },
        {
          'type': 'input_value',
          'name': 'TEXT',
          'check': 'String',
        },
      ],
      'output': 'String',
      'inputsInline': true,
      'style': 'text_blocks',
      'tooltip': Msg['TEXT_REPLACE_TOOLTIP'],
      'helpUrl': Msg['TEXT_REPLACE_HELPURL'],
    });
  },
};

Blocks['text_reverse'] = {
  /**
   * Block for reversing a string.
   * @this {Block}
   */
  init: function() {
    this.jsonInit({
      'message0': Msg['TEXT_REVERSE_MESSAGE0'],
      'args0': [
        {
          'type': 'input_value',
          'name': 'TEXT',
          'check': 'String',
        },
      ],
      'output': 'String',
      'inputsInline': true,
      'style': 'text_blocks',
      'tooltip': Msg['TEXT_REVERSE_TOOLTIP'],
      'helpUrl': Msg['TEXT_REVERSE_HELPURL'],
    });
  },
};

/**
 * @mixin
 * @package
 * @readonly
 */
const QUOTE_IMAGE_MIXIN = {
  /**
   * Image data URI of an LTR opening double quote (same as RTL closing double
   * quote).
   * @readonly
   */
  QUOTE_IMAGE_LEFT_DATAURI:
      'data:image/png;base64,iVBORw0KGgoAAAANSUhEUgAAAAwAAAAKCAQAAAAqJXdxAAAA' +
      'n0lEQVQI1z3OMa5BURSF4f/cQhAKjUQhuQmFNwGJEUi0RKN5rU7FHKhpjEH3TEMtkdBSCY' +
      '1EIv8r7nFX9e29V7EBAOvu7RPjwmWGH/VuF8CyN9/OAdvqIXYLvtRaNjx9mMTDyo+NjAN1' +
      'HNcl9ZQ5oQMM3dgDUqDo1l8DzvwmtZN7mnD+PkmLa+4mhrxVA9fRowBWmVBhFy5gYEjKMf' +
      'z9AylsaRRgGzvZAAAAAElFTkSuQmCC',
  /**
   * Image data URI of an LTR closing double quote (same as RTL opening double
   * quote).
   * @readonly
   */
  QUOTE_IMAGE_RIGHT_DATAURI:
      'data:image/png;base64,iVBORw0KGgoAAAANSUhEUgAAAAwAAAAKCAQAAAAqJXdxAAAA' +
      'qUlEQVQI1z3KvUpCcRiA8ef9E4JNHhI0aFEacm1o0BsI0Slx8wa8gLauoDnoBhq7DcfWhg' +
      'gONDmJJgqCPA7neJ7p934EOOKOnM8Q7PDElo/4x4lFb2DmuUjcUzS3URnGib9qaPNbuXvB' +
      'O3sGPHJDRG6fGVdMSeWDP2q99FQdFrz26Gu5Tq7dFMzUvbXy8KXeAj57cOklgA+u1B5Aos' +
      'lLtGIHQMaCVnwDnADZIFIrXsoXrgAAAABJRU5ErkJggg==',
  /**
   * Pixel width of QUOTE_IMAGE_LEFT_DATAURI and QUOTE_IMAGE_RIGHT_DATAURI.
   * @readonly
   */
  QUOTE_IMAGE_WIDTH: 12,
  /**
   * Pixel height of QUOTE_IMAGE_LEFT_DATAURI and QUOTE_IMAGE_RIGHT_DATAURI.
   * @readonly
   */
  QUOTE_IMAGE_HEIGHT: 12,

  /**
   * Inserts appropriate quote images before and after the named field.
   * @param {string} fieldName The name of the field to wrap with quotes.
   * @this {Block}
   */
  quoteField_: function(fieldName) {
    for (let i = 0, input; (input = this.inputList[i]); i++) {
      for (let j = 0, field; (field = input.fieldRow[j]); j++) {
        if (fieldName === field.name) {
          input.insertFieldAt(j, this.newQuote_(true));
          input.insertFieldAt(j + 2, this.newQuote_(false));
          return;
        }
      }
    }
    console.warn(
        'field named "' + fieldName + '" not found in ' + this.toDevString());
  },

  /**
   * A helper function that generates a FieldImage of an opening or
   * closing double quote. The selected quote will be adapted for RTL blocks.
   * @param {boolean} open If the image should be open quote (“ in LTR).
   *                       Otherwise, a closing quote is used (” in LTR).
   * @return {!FieldImage} The new field.
   * @this {Block}
   */
  newQuote_: function(open) {
    const isLeft = this.RTL ? !open : open;
    const dataUri =
        isLeft ? this.QUOTE_IMAGE_LEFT_DATAURI : this.QUOTE_IMAGE_RIGHT_DATAURI;
    return new FieldImage(
        dataUri, this.QUOTE_IMAGE_WIDTH, this.QUOTE_IMAGE_HEIGHT,
        isLeft ? '\u201C' : '\u201D');
  },
};

/**
 * Wraps TEXT field with images of double quote characters.
 * @this {Block}
 */
const TEXT_QUOTES_EXTENSION = function() {
  this.mixin(QUOTE_IMAGE_MIXIN);
  this.quoteField_('TEXT');
};

/**
 * Mixin for mutator functions in the 'text_join_mutator' extension.
 * @mixin
 * @augments Block
 * @package
 */
const TEXT_JOIN_MUTATOR_MIXIN = {
  /**
   * Create XML to represent number of text inputs.
   * Backwards compatible serialization implementation.
   * @return {!Element} XML storage element.
   * @this {Block}
   */
  mutationToDom: function() {
    const container = xmlUtils.createElement('mutation');
    container.setAttribute('items', this.itemCount_);
    return container;
  },
  /**
   * Parse XML to restore the text inputs.
   * Backwards compatible serialization implementation.
   * @param {!Element} xmlElement XML storage element.
   * @this {Block}
   */
  domToMutation: function(xmlElement) {
    this.itemCount_ = parseInt(xmlElement.getAttribute('items'), 10);
    this.updateShape_();
  },
  /**
   * Returns the state of this block as a JSON serializable object.
   * @return {{itemCount: number}} The state of this block, ie the item count.
   */
  saveExtraState: function() {
    return {
      'itemCount': this.itemCount_,
    };
  },
  /**
   * Applies the given state to this block.
   * @param {*} state The state to apply to this block, ie the item count.
   */
  loadExtraState: function(state) {
    this.itemCount_ = state['itemCount'];
    this.updateShape_();
  },
  /**
   * Populate the mutator's dialog with this block's components.
   * @param {!Workspace} workspace Mutator's workspace.
   * @return {!Block} Root block in mutator.
   * @this {Block}
   */
  decompose: function(workspace) {
    const containerBlock = workspace.newBlock('text_create_join_container');
    containerBlock.initSvg();
    let connection = containerBlock.getInput('STACK').connection;
    for (let i = 0; i < this.itemCount_; i++) {
      const itemBlock = workspace.newBlock('text_create_join_item');
      itemBlock.initSvg();
      connection.connect(itemBlock.previousConnection);
      connection = itemBlock.nextConnection;
    }
    return containerBlock;
  },
  /**
   * Reconfigure this block based on the mutator dialog's components.
   * @param {!Block} containerBlock Root block in mutator.
   * @this {Block}
   */
  compose: function(containerBlock) {
    let itemBlock = containerBlock.getInputTargetBlock('STACK');
    // Count number of inputs.
    const connections = [];
    while (itemBlock && !itemBlock.isInsertionMarker()) {
      connections.push(itemBlock.valueConnection_);
      itemBlock =
          itemBlock.nextConnection && itemBlock.nextConnection.targetBlock();
    }
    // Disconnect any children that don't belong.
    for (let i = 0; i < this.itemCount_; i++) {
      const connection = this.getInput('ADD' + i).connection.targetConnection;
      if (connection && connections.indexOf(connection) === -1) {
        connection.disconnect();
      }
    }
    this.itemCount_ = connections.length;
    this.updateShape_();
    // Reconnect any child blocks.
    for (let i = 0; i < this.itemCount_; i++) {
      Mutator.reconnect(connections[i], this, 'ADD' + i);
    }
  },
  /**
   * Store pointers to any connected child blocks.
   * @param {!Block} containerBlock Root block in mutator.
   * @this {Block}
   */
  saveConnections: function(containerBlock) {
    let itemBlock = containerBlock.getInputTargetBlock('STACK');
    let i = 0;
    while (itemBlock) {
      const input = this.getInput('ADD' + i);
      itemBlock.valueConnection_ = input && input.connection.targetConnection;
      itemBlock =
          itemBlock.nextConnection && itemBlock.nextConnection.targetBlock();
      i++;
    }
  },
  /**
   * Modify this block to have the correct number of inputs.
   * @private
   * @this {Block}
   */
  updateShape_: function() {
    if (this.itemCount_ && this.getInput('EMPTY')) {
      this.removeInput('EMPTY');
    } else if (!this.itemCount_ && !this.getInput('EMPTY')) {
      this.appendDummyInput('EMPTY')
          .appendField(this.newQuote_(true))
          .appendField(this.newQuote_(false));
    }
    // Add new inputs.
    for (let i = 0; i < this.itemCount_; i++) {
      if (!this.getInput('ADD' + i)) {
<<<<<<< HEAD
        var input = this.appendValueInput('ADD' + i)
            .setAlign(Blockly.constants.ALIGN.RIGHT);
        if (i == 0) {
          input.appendField(Blockly.Msg['TEXT_JOIN_TITLE_CREATEWITH']);
=======
        const input = this.appendValueInput('ADD' + i).setAlign(Align.RIGHT);
        if (i === 0) {
          input.appendField(Msg['TEXT_JOIN_TITLE_CREATEWITH']);
>>>>>>> 5a70f8a3
        }
      }
    }
    // Remove deleted inputs.
    for (let i = this.itemCount_; this.getInput('ADD' + i); i++) {
      this.removeInput('ADD' + i);
    }
  },
};

/**
 * Performs final setup of a text_join block.
 * @this {Block}
 */
const TEXT_JOIN_EXTENSION = function() {
  // Add the quote mixin for the itemCount_ = 0 case.
  this.mixin(QUOTE_IMAGE_MIXIN);
  // Initialize the mutator values.
  this.itemCount_ = 2;
  this.updateShape_();
  // Configure the mutator UI.
  this.setMutator(new Mutator(['text_create_join_item']));
};

// Update the tooltip of 'text_append' block to reference the variable.
Extensions.register(
    'text_append_tooltip',
    Extensions.buildTooltipWithFieldText('%{BKY_TEXT_APPEND_TOOLTIP}', 'VAR'));

/**
 * Update the tooltip of 'text_append' block to reference the variable.
 * @this {Block}
 */
const TEXT_INDEXOF_TOOLTIP_EXTENSION = function() {
  // Assign 'this' to a variable for use in the tooltip closure below.
  const thisBlock = this;
  this.setTooltip(function() {
    return Msg['TEXT_INDEXOF_TOOLTIP'].replace(
        '%1', thisBlock.workspace.options.oneBasedIndex ? '0' : '-1');
  });
};

/**
 * Mixin for mutator functions in the 'text_charAt_mutator' extension.
 * @mixin
 * @augments Block
 * @package
 */
const TEXT_CHARAT_MUTATOR_MIXIN = {
  /**
   * Create XML to represent whether there is an 'AT' input.
   * Backwards compatible serialization implementation.
   * @return {!Element} XML storage element.
   * @this {Block}
   */
  mutationToDom: function() {
    const container = xmlUtils.createElement('mutation');
    container.setAttribute('at', !!this.isAt_);
    return container;
  },
  /**
   * Parse XML to restore the 'AT' input.
   * Backwards compatible serialization implementation.
   * @param {!Element} xmlElement XML storage element.
   * @this {Block}
   */
  domToMutation: function(xmlElement) {
    // Note: Until January 2013 this block did not have mutations,
    // so 'at' defaults to true.
    const isAt = (xmlElement.getAttribute('at') !== 'false');
    this.updateAt_(isAt);
  },

  // This block does not need JSO serialization hooks (saveExtraState and
  // loadExtraState) because the state of this object is already encoded in the
  // dropdown values.
  // XML hooks are kept for backwards compatibility.

  /**
   * Create or delete an input for the numeric index.
   * @param {boolean} isAt True if the input should exist.
   * @private
   * @this {Block}
   */
  updateAt_: function(isAt) {
    // Destroy old 'AT' and 'ORDINAL' inputs.
    this.removeInput('AT', true);
    this.removeInput('ORDINAL', true);
    // Create either a value 'AT' input or a dummy input.
    if (isAt) {
      this.appendValueInput('AT').setCheck('Number');
      if (Msg['ORDINAL_NUMBER_SUFFIX']) {
        this.appendDummyInput('ORDINAL').appendField(
            Msg['ORDINAL_NUMBER_SUFFIX']);
      }
    }
    if (Msg['TEXT_CHARAT_TAIL']) {
      this.removeInput('TAIL', true);
      this.appendDummyInput('TAIL').appendField(Msg['TEXT_CHARAT_TAIL']);
    }

    this.isAt_ = isAt;
  },
};

/**
 * Does the initial mutator update of text_charAt and adds the tooltip
 * @this {Block}
 */
const TEXT_CHARAT_EXTENSION = function() {
  const dropdown = this.getField('WHERE');
  dropdown.setValidator(
      /**
       * @param {*} value The input value.
       * @this {FieldDropdown}
       */
      function(value) {
        const newAt = (value === 'FROM_START') || (value === 'FROM_END');
        if (newAt !== this.isAt_) {
          const block = this.getSourceBlock();
          block.updateAt_(newAt);
        }
      });
  this.updateAt_(true);
  // Assign 'this' to a variable for use in the tooltip closure below.
  const thisBlock = this;
  this.setTooltip(function() {
    const where = thisBlock.getFieldValue('WHERE');
    let tooltip = Msg['TEXT_CHARAT_TOOLTIP'];
    if (where === 'FROM_START' || where === 'FROM_END') {
      const msg = (where === 'FROM_START') ?
          Msg['LISTS_INDEX_FROM_START_TOOLTIP'] :
          Msg['LISTS_INDEX_FROM_END_TOOLTIP'];
      if (msg) {
        tooltip += '  ' +
            msg.replace(
                '%1', thisBlock.workspace.options.oneBasedIndex ? '#1' : '#0');
      }
    }
    return tooltip;
  });
};

Extensions.register('text_indexOf_tooltip', TEXT_INDEXOF_TOOLTIP_EXTENSION);

Extensions.register('text_quotes', TEXT_QUOTES_EXTENSION);

Extensions.registerMutator(
    'text_join_mutator', TEXT_JOIN_MUTATOR_MIXIN, TEXT_JOIN_EXTENSION);

Extensions.registerMutator(
    'text_charAt_mutator', TEXT_CHARAT_MUTATOR_MIXIN, TEXT_CHARAT_EXTENSION);<|MERGE_RESOLUTION|>--- conflicted
+++ resolved
@@ -277,17 +277,10 @@
    * @this {Block}
    */
   mutationToDom: function() {
-<<<<<<< HEAD
-    var container = Blockly.utils.xml.createElement('mutation');
-    var isAt1 = this.getInput('AT1').type == Blockly.ConnectionType.INPUT_VALUE;
-    container.setAttribute('at1', isAt1);
-    var isAt2 = this.getInput('AT2').type == Blockly.ConnectionType.INPUT_VALUE;
-=======
     const container = xmlUtils.createElement('mutation');
     const isAt1 = this.getInput('AT1').type === ConnectionType.INPUT_VALUE;
     container.setAttribute('at1', isAt1);
     const isAt2 = this.getInput('AT2').type === ConnectionType.INPUT_VALUE;
->>>>>>> 5a70f8a3
     container.setAttribute('at2', isAt2);
     return container;
   },
@@ -833,16 +826,9 @@
     // Add new inputs.
     for (let i = 0; i < this.itemCount_; i++) {
       if (!this.getInput('ADD' + i)) {
-<<<<<<< HEAD
-        var input = this.appendValueInput('ADD' + i)
-            .setAlign(Blockly.constants.ALIGN.RIGHT);
-        if (i == 0) {
-          input.appendField(Blockly.Msg['TEXT_JOIN_TITLE_CREATEWITH']);
-=======
         const input = this.appendValueInput('ADD' + i).setAlign(Align.RIGHT);
         if (i === 0) {
           input.appendField(Msg['TEXT_JOIN_TITLE_CREATEWITH']);
->>>>>>> 5a70f8a3
         }
       }
     }
