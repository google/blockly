--- conflicted
+++ resolved
@@ -610,27 +610,17 @@
    //TODO: As new module types show up, add them in this list
   var listOfModuleTypes = ["Hub", "Dongle", "Joint", "Spin", "Face"];
 
-<<<<<<< HEAD
    for (let key in listOfModuleTypes) {
     var moduleType = listOfModuleTypes[key];
 
      //Go through all the active modules of type "moduleType" and add them to the "global" list above
-=======
-  for (key in listOfModuleTypes) {
-    var moduleType = listOfModuleTypes[key];
-
-    //Go through all the active modules of type "moduleType" and add them to the "global" list above
->>>>>>> bfeb3deb
     if (activeIDsDict && moduleType in activeIDsDict) {
       for (var activeModule in activeIDsDict[moduleType]) {
         listOfActiveModules.push(activeIDsDict[moduleType][activeModule][0]);
       }
     }
-<<<<<<< HEAD
-     //Do the same for the recent modules
-=======
+
     //Do the same for the recent modules
->>>>>>> bfeb3deb
     if (recentIDsDict && moduleType in recentIDsDict) {
       for (var recentModule in recentIDsDict[moduleType]) {
         listOfRecentModules.push(recentIDsDict[moduleType][recentModule][0]);
@@ -642,7 +632,6 @@
     var child = mainChild.children[i];
     var innerText = child.innerText;
     if (innerText != undefined) {
-<<<<<<< HEAD
       // remove that fun fun empty space
       innerText = innerText.trim();
       if (innerText != 'Hub') {
@@ -658,24 +647,6 @@
       }
       else if (child.children[0].className === "goog-menuitem-content recent-module") {
           child.children[0].className = "goog-menuitem-content";
-=======
-      // remove space at the end of module name
-      innerText = innerText.trim();
-        if (innerText != 'Hub') {
-          //uppercase for the Face module but not the Hub / Dongle
-          innerText = innerText.toUpperCase();
-        } 
-
-        //Search in the active and recent lists. If the option is inside the recent list, but not in the active list, grey it out.
-        //Otherwise, un-grey it out.
-        if (!(listOfActiveModules.includes(innerText)) &&
-            (listOfRecentModules.includes(innerText))) {
-              child.children[0].className = "goog-menuitem-content recent-module";
-        }
-        else if (child.children[0].className === "goog-menuitem-content recent-module") {
-          child.children[0].className = "goog-menuitem-content";
-        }
->>>>>>> bfeb3deb
       }
     }
   };
